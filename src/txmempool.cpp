--- conflicted
+++ resolved
@@ -741,32 +741,28 @@
             CValidationState state;
             assert(::ContextualCheckInputs(tx, state, mempoolDuplicateTx, false, chainActive, 0, false, Params().GetConsensus(), NULL));
             CTxUndo dummyUndo;
-            UpdateCoins(tx, mempoolDuplicateTx, dummyUndo, 1000000);
-        }
-    }
-
-    unsigned int stepsSinceLastRemove = 0;
+            UpdateCoins(tx, mempoolDuplicateTx, dummyUndo, MEMPOOL_HEIGHT);
+        }
+    }
+
+    unsigned int stepsSinceLastRemoveTx = 0;
     while (!waitingOnDependantsTx.empty()) {
         const CTxMemPoolEntry* entry = waitingOnDependantsTx.front();
         waitingOnDependantsTx.pop_front();
         CValidationState state;
         if (!mempoolDuplicateTx.HaveInputs(entry->GetTx())) {
             waitingOnDependantsTx.push_back(entry);
-            stepsSinceLastRemove++;
-            assert(stepsSinceLastRemove < waitingOnDependantsTx.size());
+            stepsSinceLastRemoveTx++;
+            assert(stepsSinceLastRemoveTx < waitingOnDependantsTx.size());
         } else {
             assert(::ContextualCheckInputs(entry->GetTx(), state, mempoolDuplicateTx, false, chainActive, 0, false, Params().GetConsensus(), NULL));
             CTxUndo dummyUndo;
-<<<<<<< HEAD
-            UpdateCoins(entry->GetTx(), mempoolDuplicateTx, dummyUndo, 1000000);
-            stepsSinceLastRemove = 0;
-=======
-            UpdateCoins(tx, mempoolDuplicate, dummyUndo, MEMPOOL_HEIGHT);
->>>>>>> af6fdada
-        }
-    }
-
-    CCoinsViewCache mempoolDuplicateCert(const_cast<CCoinsViewCache*>(&mempoolDuplicateTx));
+            UpdateCoins(entry->GetTx(), mempoolDuplicateTx, dummyUndo, MEMPOOL_HEIGHT);
+            stepsSinceLastRemoveTx = 0;
+        }
+    }
+
+    CCoinsViewCache mempoolDuplicateCert(&mempoolDuplicateTx);
     std::list<const CCertificateMemPoolEntry*> waitingOnDependantsCert;
 
     for (auto it = mapCertificate.begin(); it != mapCertificate.end(); it++)
@@ -818,33 +814,10 @@
             CValidationState state;
             assert(::ContextualCheckInputs(cert, state, mempoolDuplicateCert, false, chainActive, 0, false, Params().GetConsensus(), NULL));
             CTxUndo dummyUndo;
-<<<<<<< HEAD
-            UpdateCoins(cert, mempoolDuplicateCert, dummyUndo, 1000000);
-        }
-    }
-
-=======
-            UpdateCoins(cert, mempoolDuplicate, dummyUndo, MEMPOOL_HEIGHT);
-        }
-    }
-
-    unsigned int stepsSinceLastRemove = 0;
-    while (!waitingOnDependantsTx.empty()) {
-        const CTxMemPoolEntry* entry = waitingOnDependantsTx.front();
-        waitingOnDependantsTx.pop_front();
-        CValidationState state;
-        if (!mempoolDuplicate.HaveInputs(entry->GetTx())) {
-            waitingOnDependantsTx.push_back(entry);
-            stepsSinceLastRemove++;
-            assert(stepsSinceLastRemove < waitingOnDependantsTx.size());
-        } else {
-            assert(::ContextualCheckInputs(entry->GetTx(), state, mempoolDuplicate, false, chainActive, 0, false, Params().GetConsensus(), NULL));
-            CTxUndo dummyUndo;
-            UpdateCoins(entry->GetTx(), mempoolDuplicate, dummyUndo, MEMPOOL_HEIGHT);
-            stepsSinceLastRemove = 0;
-        }
-    }
->>>>>>> af6fdada
+            UpdateCoins(cert, mempoolDuplicateCert, dummyUndo, MEMPOOL_HEIGHT);
+        }
+    }
+
     unsigned int stepsSinceLastRemoveCert = 0;
     while (!waitingOnDependantsCert.empty()) {
         const CCertificateMemPoolEntry* entry = waitingOnDependantsCert.front();
@@ -857,11 +830,7 @@
         } else {
             assert(::ContextualCheckInputs(entry->GetCertificate(), state, mempoolDuplicateCert, false, chainActive, 0, false, Params().GetConsensus(), NULL));
             CTxUndo dummyUndo;
-<<<<<<< HEAD
-            UpdateCoins(entry->GetCertificate(), mempoolDuplicateCert, dummyUndo, 1000000);
-=======
-            UpdateCoins(entry->GetCertificate(), mempoolDuplicate, dummyUndo, MEMPOOL_HEIGHT);
->>>>>>> af6fdada
+            UpdateCoins(entry->GetCertificate(), mempoolDuplicateCert, dummyUndo, MEMPOOL_HEIGHT);
             stepsSinceLastRemoveCert = 0;
         }
     }
