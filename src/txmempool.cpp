// Copyright (c) 2009-2010 Satoshi Nakamoto
// Copyright (c) 2009-2014 The Bitcoin Core developers
// Distributed under the MIT software license, see the accompanying
// file COPYING or http://www.opensource.org/licenses/mit-license.php.

#include "txmempool.h"

#include "clientversion.h"
#include "consensus/consensus.h"
#include "consensus/validation.h"
#include "main.h"
#include "policy/fees.h"
#include "streams.h"
#include "util.h"
#include "utilmoneystr.h"
#include "version.h"
#include "validationinterface.h"
#include "main.h"
#include <undo.h>

CMemPoolEntry::CMemPoolEntry():
    nFee(0), nModSize(0), nUsageSize(0), nTime(0), dPriority(0.0)
{
    nHeight = MEMPOOL_HEIGHT;
}

CMemPoolEntry::CMemPoolEntry(const CAmount& _nFee, int64_t _nTime, double _dPriority, unsigned int _nHeight) :
    nFee(_nFee), nModSize(0), nUsageSize(0), nTime(_nTime), dPriority(_dPriority), nHeight(_nHeight)
{
}

CTxMemPoolEntry::CTxMemPoolEntry(): nTxSize(0), hadNoDependencies(false)
{
}

CTxMemPoolEntry::CTxMemPoolEntry(const CTransaction& _tx, const CAmount& _nFee,
                                 int64_t _nTime, double _dPriority,
                                 unsigned int _nHeight, bool poolHasNoInputsOf):
    CMemPoolEntry(_nFee, _nTime, _dPriority, _nHeight),
    tx(_tx), hadNoDependencies(poolHasNoInputsOf)
{
    nTxSize = ::GetSerializeSize(tx, SER_NETWORK, PROTOCOL_VERSION);
    nModSize = tx.CalculateModifiedSize(nTxSize);
    nUsageSize = RecursiveDynamicUsage(tx);
}

CTxMemPoolEntry::CTxMemPoolEntry(const CTxMemPoolEntry& other)
{
    *this = other;
}

double CTxMemPoolEntry::GetPriority(unsigned int currentHeight) const
{
    CAmount nValueIn = tx.GetValueOut()+nFee;
    double deltaPriority = ((double)(currentHeight-nHeight)*nValueIn)/nModSize;
    double dResult = dPriority + deltaPriority;
    LogPrint("mempool", "%s():%d - prioIn[%22.8f] + delta[%22.8f] = prioOut[%22.8f]\n",
        __func__, __LINE__, dPriority, deltaPriority, dResult);
    return dResult;
}

CCertificateMemPoolEntry::CCertificateMemPoolEntry(): nCertificateSize(0){}

CCertificateMemPoolEntry::CCertificateMemPoolEntry(const CScCertificate& _cert, const CAmount& _nFee,
                                 int64_t _nTime, double _dPriority,
                                 unsigned int _nHeight):
    CMemPoolEntry(_nFee, _nTime, _dPriority, _nHeight),
    cert(_cert) 
{
    nCertificateSize = ::GetSerializeSize(cert, SER_NETWORK, PROTOCOL_VERSION);
    nModSize = cert.CalculateModifiedSize(nCertificateSize);
    nUsageSize = RecursiveDynamicUsage(cert);
}

CCertificateMemPoolEntry::CCertificateMemPoolEntry(const CCertificateMemPoolEntry& other)
{
    *this = other;
}

double
CCertificateMemPoolEntry::GetPriority(unsigned int currentHeight) const
{
#if 1
    // certificates have max priority
    return dPriority;
#else
    CAmount nValueIn = cert.GetValueOfChange()+nFee;
    double deltaPriority = ((double)(currentHeight-nHeight)*nValueIn)/nModSize;
    double dResult = dPriority + deltaPriority;
    return dResult;
#endif
}

const std::map<int64_t, uint256>::const_reverse_iterator CSidechainMemPoolEntry::GetTopQualityCert() const
{
    return mBackwardCertificates.crbegin();
}

void CSidechainMemPoolEntry::EraseCert(const uint256& hash)
{
    for(auto it = mBackwardCertificates.begin(); it != mBackwardCertificates.end(); )
    {
        if(it->second == hash)
        {
            LogPrint("mempool", "%s():%d - removing cert [%s] from mBackwardCertificates\n",
                __func__, __LINE__, hash.ToString());
            it = mBackwardCertificates.erase(it);
        }
        else
            ++it;
    }
}

const std::map<int64_t, uint256>::const_iterator CSidechainMemPoolEntry::GetCert(const uint256& hash) const
{
    // Find certificate with given hash in mapSidechains
    return std::find_if(mBackwardCertificates.begin( ), mBackwardCertificates.end(),
        [&hash](const std::map<int64_t, uint256>::value_type& item) { return hash == item.second; });
}

bool CSidechainMemPoolEntry::HasCert(const uint256& hash) const
{
    return GetCert(hash) != mBackwardCertificates.end();
}

CTxMemPool::CTxMemPool(const CFeeRate& _minRelayFee) :
    nTransactionsUpdated(0), nCertificatesUpdated(0), cachedInnerUsage(0)
{
    // Sanity checks off by default for performance, because otherwise
    // accepting transactions becomes O(N^2) where N is the number
    // of transactions in the pool
    fSanityCheck = false;

    minerPolicyEstimator = new CBlockPolicyEstimator(_minRelayFee);
}

CTxMemPool::~CTxMemPool()
{
    delete minerPolicyEstimator;
}

void CTxMemPool::pruneSpent(const uint256 &hashTx, CCoins &coins)
{
    LOCK(cs);

    std::map<COutPoint, CInPoint>::iterator it = mapNextTx.lower_bound(COutPoint(hashTx, 0));

    // iterate over all COutPoints in mapNextTx whose hash equals the provided hashTx
    while (it != mapNextTx.end() && it->first.hash == hashTx) {
        coins.Spend(it->first.n); // and remove those outputs from coins
        it++;
    }
}

unsigned int CTxMemPool::GetTransactionsUpdated() const
{
    LOCK(cs);
    return nTransactionsUpdated;
}

void CTxMemPool::AddTransactionsUpdated(unsigned int n)
{
    LOCK(cs);
    nTransactionsUpdated += n;
}


bool CTxMemPool::addUnchecked(const uint256& hash, const CTxMemPoolEntry &entry, bool fCurrentEstimate)
{
    // Add to memory pool without checking anything.
    // Used by main.cpp AcceptToMemoryPool(), which DOES do
    // all the appropriate checks.
    LOCK(cs);
    mapTx[hash] = entry;
    const CTransaction& tx = mapTx[hash].GetTx();

    mapRecentlyAddedTxBase[tx.GetHash()] = std::shared_ptr<CTransactionBase>(new CTransaction(tx));
    nRecentlyAddedSequence += 1;

    for (unsigned int i = 0; i < tx.GetVin().size(); i++)
        mapNextTx[tx.GetVin()[i].prevout] = CInPoint(&tx, i);

    BOOST_FOREACH(const JSDescription &joinsplit, tx.GetVjoinsplit()) {
        BOOST_FOREACH(const uint256 &nf, joinsplit.nullifiers) {
            mapNullifiers[nf] = &tx;
        }
    }

    for(const auto& sc: tx.GetVscCcOut()) {
        LogPrint("mempool", "%s():%d - adding [%s] in mapSidechain\n", __func__, __LINE__, sc.GetScId().ToString() );
        mapSidechains[sc.GetScId()].scCreationTxHash = hash;
    }

    for(const auto& fwd: tx.GetVftCcOut()) {
        if (mapSidechains.count(fwd.scId) == 0)
            LogPrint("mempool", "%s():%d - adding [%s] in mapSidechain\n", __func__, __LINE__, fwd.scId.ToString() );
        mapSidechains[fwd.scId].fwdTransfersSet.insert(hash);
    }

    nTransactionsUpdated++;
    totalTxSize += entry.GetTxSize();
    cachedInnerUsage += entry.DynamicMemoryUsage();
    minerPolicyEstimator->processTransaction(entry, fCurrentEstimate);
    LogPrint("sc", "%s():%d - tx [%s] added in mempool\n", __func__, __LINE__, hash.ToString() );

    return true;
}

bool CTxMemPool::addUnchecked(const uint256& hash, const CCertificateMemPoolEntry &entry, bool fCurrentEstimate)
{
    LOCK(cs);
    mapCertificate[hash] = entry;
    const CScCertificate& cert = mapCertificate[hash].GetCertificate();

    mapRecentlyAddedTxBase[cert.GetHash()] = std::shared_ptr<CTransactionBase>(new CScCertificate(cert));
    nRecentlyAddedSequence += 1;

    for (unsigned int i = 0; i < cert.GetVin().size(); i++)
        mapNextTx[cert.GetVin()[i].prevout] = CInPoint(&cert, i);

    LogPrint("mempool", "%s():%d - adding cert [%s] q=%d in mapSidechain\n", __func__, __LINE__,
        cert.GetHash().ToString(), cert.quality);

    if (mapSidechains.count(cert.GetScId())!= 0)
        assert(mapSidechains.at(cert.GetScId()).mBackwardCertificates.count(cert.quality) == 0);
    mapSidechains[cert.GetScId()].mBackwardCertificates[cert.quality] = hash;
           
    nCertificatesUpdated++;
    totalCertificateSize += entry.GetCertificateSize();
    cachedInnerUsage += entry.DynamicMemoryUsage();
    // TODO cert: for the time being skip the part on policy estimator, certificates currently have maximum priority
    // minerPolicyEstimator->processTransaction(entry, fCurrentEstimate);
    LogPrint("mempool", "%s():%d - cert [%s] added in mempool\n", __func__, __LINE__, hash.ToString() );
    return true;
}

std::vector<uint256> CTxMemPool::mempoolDirectDependenciesFrom(const CTransactionBase& root) const
{
    AssertLockHeld(cs);
    std::vector<uint256> res;

    //collect all inputs in mempool (zero-spent ones)...
    for(const auto& input : root.GetVin()) {
        if ((mapTx.count(input.prevout.hash) != 0) || (mapCertificate.count(input.prevout.hash) != 0))
            res.push_back(input.prevout.hash);
    }

    //... and scCreations of all possible fwt
    if (!root.IsCertificate() )
    {
        const CTransaction* tx = dynamic_cast<const CTransaction*>(&root);
        if (tx == nullptr) {
            LogPrintf("%s():%d - could not make a tx from obj[%s]\n", __func__, __LINE__, root.GetHash().ToString());
            assert(false);
        }

        for(const auto& fwt: tx->GetVftCcOut()) {
            if (mapSidechains.count(fwt.scId) && !mapSidechains.at(fwt.scId).scCreationTxHash.IsNull())
                res.push_back(mapSidechains.at(fwt.scId).scCreationTxHash);
        }
    }

    return res;
}

std::vector<uint256> CTxMemPool::mempoolDependenciesFrom(const CTransactionBase& originTx) const
{
    // it's Breath-First-Search on txes/certs Direct Acyclic Graph, having originTx as root.

    AssertLockHeld(cs);
    std::vector<uint256> res = mempoolDirectDependenciesFrom(originTx);
    std::deque<uint256> toVisit{res.begin(), res.end()};
    res.clear();

    while(!toVisit.empty())
    {
        const CTransactionBase* pCurrentNode = nullptr;
        if (mapTx.count(toVisit.back()))
        {
            pCurrentNode = &mapTx.at(toVisit.back()).GetTx();
        } else if (mapCertificate.count(toVisit.back())) {
            pCurrentNode = &mapCertificate.at(toVisit.back()).GetCertificate();
        } else
            assert(pCurrentNode);

        toVisit.pop_back();
        if (std::find(res.begin(), res.end(), pCurrentNode->GetHash()) == res.end())
            res.push_back(pCurrentNode->GetHash());

        std::vector<uint256> directAncestors = mempoolDirectDependenciesFrom(*pCurrentNode);
        for(const uint256& ancestor : directAncestors) {
            if ( (std::find(toVisit.begin(), toVisit.end(), ancestor) == toVisit.end()) &&
                 (std::find(res.begin(), res.end(), ancestor) == res.end()))
                toVisit.push_front(ancestor);
        }
    }

    return res;
}

std::vector<uint256> CTxMemPool::mempoolDirectDependenciesOf(const CTransactionBase& root) const
{
    AssertLockHeld(cs);
    std::vector<uint256> res;

    //Direct dependencies of root are txes/certs directly spending root outputs...
    for (unsigned int i = 0; i < root.GetVout().size(); i++)
    {
        std::map<COutPoint, CInPoint>::const_iterator it = mapNextTx.find(COutPoint(root.GetHash(), i));
        if (it == mapNextTx.end())
            continue;

        res.push_back(it->second.ptx->GetHash());
    }

    // ... and, should root be a scCreationTx, also all fwds in mempool directed to sc created by root
    if (!root.IsCertificate() )
    {
        const CTransaction* tx = dynamic_cast<const CTransaction*>(&root);
        if (tx == nullptr)
        {
            // should never happen
            LogPrintf("%s():%d - could not make a tx from obj[%s]\n", __func__, __LINE__, root.GetHash().ToString());
            assert(false);
        }

        for(const auto& sc: tx->GetVscCcOut())
        {
            if (mapSidechains.count(sc.GetScId()) == 0)
                continue;
            for(const auto& fwdTxHash : mapSidechains.at(sc.GetScId()).fwdTransfersSet)
                res.push_back(fwdTxHash);
        }
    }
    return res;
}

std::vector<uint256> CTxMemPool::mempoolDependenciesOf(const CTransactionBase& origTx) const
{
    // it's Depth-First-Search on txes/certs Direct Acyclic Graph, having originTx as root.

    AssertLockHeld(cs);
    std::vector<uint256> res = mempoolDirectDependenciesOf(origTx);
    std::deque<uint256> toVisit{res.begin(), res.end()};
    res.clear();

    while(!toVisit.empty())
    {
        const CTransactionBase * pCurrentRoot = nullptr;
        if (mapTx.count(toVisit.front()))
        {
            pCurrentRoot = &mapTx.at(toVisit.front()).GetTx();
        } else if (mapCertificate.count(toVisit.front())) {
            pCurrentRoot = &mapCertificate.at(toVisit.front()).GetCertificate();
        } else
            assert(pCurrentRoot);

        toVisit.pop_front();
        if (std::find(res.begin(), res.end(), pCurrentRoot->GetHash()) == res.end())
            res.push_back(pCurrentRoot->GetHash());

        std::vector<uint256> directDescendants = mempoolDirectDependenciesOf(*pCurrentRoot);
        for(const uint256& dep : directDescendants)
            if ((std::find(toVisit.begin(), toVisit.end(),dep) == toVisit.end()) &&
                (std::find(res.begin(), res.end(),dep) == res.end()))
                toVisit.push_front(dep);
    }

    return res;
}

void CTxMemPool::remove(const CTransactionBase& origTx, std::list<CTransaction>& removedTxs, std::list<CScCertificate>& removedCerts, bool fRecursive)
{
    // Remove transaction from memory pool
    LOCK(cs);
    std::vector<uint256> objToRemove{};

    if (fRecursive)
        objToRemove = mempoolDependenciesOf(origTx);

    objToRemove.insert(objToRemove.begin(), origTx.GetHash());

    for(const uint256& hash : objToRemove)
    {
        if (mapTx.count(hash))
        {
            const CTransaction& tx = mapTx[hash].GetTx();
            mapRecentlyAddedTxBase.erase(hash);

            for(const CTxIn& txin: tx.GetVin())
                mapNextTx.erase(txin.prevout);
            for(const JSDescription& joinsplit: tx.GetVjoinsplit()) {
                for(const uint256& nf: joinsplit.nullifiers) {
                    mapNullifiers.erase(nf);
                }
            }

            for(const auto& fwd: tx.GetVftCcOut()) {
                if (mapSidechains.count(fwd.scId)) { //Guard against double-delete on multiple fwds toward the same sc in same tx
                    mapSidechains.at(fwd.scId).fwdTransfersSet.erase(tx.GetHash());

                    if (mapSidechains.at(fwd.GetScId()).IsNull())
                    {
                        LogPrint("mempool", "%s():%d - erasing [%s] from mapSidechain\n", __func__, __LINE__, fwd.scId.ToString() );
                        mapSidechains.erase(fwd.scId);
                    }
                }
            }

            for(const auto& sc: tx.GetVscCcOut()) {
                assert(mapSidechains.count(sc.GetScId()) != 0);
                mapSidechains.at(sc.GetScId()).scCreationTxHash.SetNull();

                if (mapSidechains.at(sc.GetScId()).IsNull())
                {
                    LogPrint("mempool", "%s():%d - erasing [%s] from mapSidechain\n", __func__, __LINE__, sc.GetScId().ToString() );
                    mapSidechains.erase(sc.GetScId());
                }
            }

            removedTxs.push_back(tx);
            totalTxSize -= mapTx[hash].GetTxSize();
            cachedInnerUsage -= mapTx[hash].DynamicMemoryUsage();

            LogPrint("mempool", "%s():%d - removing tx [%s] from mempool\n", __func__, __LINE__, hash.ToString() );
            mapTx.erase(hash);

            nTransactionsUpdated++;
            minerPolicyEstimator->removeTx(hash);
        } else if (mapCertificate.count(hash))
        {
            const CScCertificate& cert = mapCertificate[hash].GetCertificate();
            mapRecentlyAddedTxBase.erase(hash);

            for(const CTxIn& txin: cert.GetVin())
                mapNextTx.erase(txin.prevout);

            // remove certificate hash from list
            LogPrint("mempool", "%s():%d - removing cert [%s] from mapSidechain[%s]\n",
                __func__, __LINE__, hash.ToString(), cert.GetScId().ToString());
            mapSidechains.at(cert.GetScId()).EraseCert(hash);

            if (mapSidechains.at(cert.GetScId()).IsNull())
            {
                assert(mapSidechains.at(cert.GetScId()).mBackwardCertificates.empty());
                LogPrint("mempool", "%s():%d - erasing scid [%s] from mapSidechain\n", __func__, __LINE__, cert.GetScId().ToString() );
                mapSidechains.erase(cert.GetScId());
            }

            removedCerts.push_back(cert);
            totalCertificateSize -= mapCertificate[hash].GetCertificateSize();
            cachedInnerUsage -= mapCertificate[hash].DynamicMemoryUsage();
            LogPrint("mempool", "%s():%d - removing cert [%s] from mempool\n", __func__, __LINE__, hash.ToString() );
            mapCertificate.erase(hash);
            nCertificatesUpdated++;
        }
    }
 
}

inline bool CTxMemPool::checkTxImmatureExpenditures(
    const CTransaction& tx, const CCoinsViewCache *pcoins, unsigned int nMemPoolHeight) 
{
    for(const CTxIn& txin: tx.GetVin())
    {
        // if input is the output of a tx in mempool, skip it
        std::map<uint256, CTxMemPoolEntry>::const_iterator it2 = mapTx.find(txin.prevout.hash);
        if (it2 != mapTx.end())
            continue;
 
        // if input is the out of a cert in mempool, it must be the case when the output is the change,
        // and can happen for instance after a chain reorg.
        // This tx must be removed because unconfirmed certificate change can not be spent
        std::map<uint256, CCertificateMemPoolEntry>::const_iterator it3 = mapCertificate.find(txin.prevout.hash);
        if (it3 != mapCertificate.end()) {
            // check this is the cert change
            assert(!it3->second.GetCertificate().IsBackwardTransfer(txin.prevout.n));

                LogPrint("mempool", "%s():%d - adding tx[%s] to list for removing since spends output %d of cert[%s] in mempool\n",
                    __func__, __LINE__, tx.GetHash().ToString(), txin.prevout.n, txin.prevout.hash.ToString());
            return false;
        }
 
        // the tx input has not been found in the mempool, therefore must be in blockchain
        const CCoins *coins = pcoins->AccessCoins(txin.prevout.hash);
        if (fSanityCheck) assert(coins);
 
        if (!coins) {
            LogPrint("mempool", "%s():%d - adding tx [%s] to list for removing since can not access coins of [%s]\n",
                __func__, __LINE__, tx.GetHash().ToString(), txin.prevout.hash.ToString());
            return false;
        }
 
        if (coins->IsCoinBase() || coins->IsFromCert() )
        {
            if (!coins->isOutputMature(txin.prevout.n, nMemPoolHeight) )
            {
                LogPrintf("%s():%d - Error: tx [%s] attempts to spend immature output [%d] of tx [%s]\n",
                        __func__, __LINE__, tx.GetHash().ToString(), txin.prevout.n, txin.prevout.hash.ToString());
                LogPrintf("%s():%d - Error: Immature coin info: coin creation height [%d], output maturity height [%d], spend height [%d]\n",
                        __func__, __LINE__, coins->nHeight, coins->nBwtMaturityHeight, nMemPoolHeight);
                if (coins->IsCoinBase()) {
                    LogPrint("mempool", "%s():%d - adding tx [%s] to list for removing since it spends immature coinbase [%s]\n",
                        __func__, __LINE__, tx.GetHash().ToString(), txin.prevout.hash.ToString());
                } else {
                    LogPrint("mempool", "%s():%d - adding tx [%s] to list for removing since it spends immature cert output %d of [%s]\n",
                        __func__, __LINE__, tx.GetHash().ToString(), txin.prevout.n, txin.prevout.hash.ToString());
                }
                return false;
            }
        }       
    }
    return true;
}

inline bool CTxMemPool::checkCertImmatureExpenditures(
    const CScCertificate& cert, const CCoinsViewCache *pcoins, unsigned int nMemPoolHeight)
{
    for(const CTxIn& txin: cert.GetVin())
    {
        // if input is the output of a tx in mempool, skip it
        std::map<uint256, CTxMemPoolEntry>::const_iterator it2 = mapTx.find(txin.prevout.hash);
        if (it2 != mapTx.end())
            continue;
 
        // if input is the output of a cert in mempool, it must be the case when the output is the change, and it is legal.
        // This can happen for instance after a chain reorg.
        std::map<uint256, CCertificateMemPoolEntry>::const_iterator it3 = mapCertificate.find(txin.prevout.hash);
        if (it3 != mapCertificate.end()) {
            // check this is the cert change
            assert(!it3->second.GetCertificate().IsBackwardTransfer(txin.prevout.n));
            continue;
        }       
 
        // the cert input has not been found in the mempool, therefore must be in blockchain
        const CCoins *coins = pcoins->AccessCoins(txin.prevout.hash);
        if (fSanityCheck) assert(coins);
 
        if (!coins) {
            LogPrint("mempool", "%s():%d - adding cert[%s] to list for removing since can not access coins of [%s]\n",
                __func__, __LINE__, cert.GetHash().ToString(), txin.prevout.hash.ToString());
            return false;
        }
 
        if (coins->IsCoinBase() || coins->IsFromCert() )
        {
            if (!coins->isOutputMature(txin.prevout.n, nMemPoolHeight) )
            {
                LogPrintf("%s():%d - Error: cert[%s] attempts to spend immature output [%d] of [%s]\n",
                        __func__, __LINE__, cert.GetHash().ToString(), txin.prevout.n, txin.prevout.hash.ToString());
                LogPrintf("%s():%d - Error: Immature coin info: coin creation height [%d], output maturity height [%d], spend height [%d]\n",
                        __func__, __LINE__, coins->nHeight, coins->nBwtMaturityHeight, nMemPoolHeight);
                if (coins->IsCoinBase()) {
                    LogPrint("mempool", "%s():%d - adding cert [%s] to list for removing since it spends immature coinbase [%s]\n",
                        __func__, __LINE__, cert.GetHash().ToString(), txin.prevout.hash.ToString());
                } else {
                    LogPrint("mempool", "%s():%d - adding cert [%s] to list for removing since it spends immature cert output %d of [%s]\n",
                        __func__, __LINE__, cert.GetHash().ToString(), txin.prevout.n, txin.prevout.hash.ToString());
                }
                return false;
            }
        }       
    }
    return true;
}

void CTxMemPool::removeImmatureExpenditures(const CCoinsViewCache *pcoins, unsigned int nMemPoolHeight)
{
    // Remove transactions spending a coinbase or a certificate output which are now immature
    LOCK(cs);
    std::list<const CTransactionBase*> transactionsToRemove;
    for (std::map<uint256, CTxMemPoolEntry>::const_iterator it = mapTx.begin(); it != mapTx.end(); it++) {
        const CTransaction& tx = it->second.GetTx();

        if (!checkTxImmatureExpenditures(tx, pcoins, nMemPoolHeight))
        {
            transactionsToRemove.push_back(&tx);
        }
    }

    // the same for certificates
    for (std::map<uint256, CCertificateMemPoolEntry>::const_iterator it = mapCertificate.begin(); it != mapCertificate.end(); it++) {
        const CScCertificate& cert = it->second.GetCertificate();

        if (!checkCertImmatureExpenditures(cert, pcoins, nMemPoolHeight))
        {
            transactionsToRemove.push_back(&cert);
        }
    }

    std::list<CTransaction> removedTxs;
    std::list<CScCertificate> removedCerts;
    for(const CTransactionBase* tx: transactionsToRemove) {
        remove(*tx, removedTxs, removedCerts, true);
    }
}

void CTxMemPool::removeOutOfEpochCertificates(const CBlockIndex* pindexDelete)
{
    LOCK(cs);
    assert(pindexDelete);

    std::set<uint256> certsToRemove;

    // Remove certificates referring to this block as end epoch
    for (std::map<uint256, CCertificateMemPoolEntry>::const_iterator itCert = mapCertificate.begin(); itCert != mapCertificate.end(); itCert++)
    {
        const CScCertificate& cert = itCert->second.GetCertificate();

        if (cert.endEpochBlockHash == pindexDelete->GetBlockHash() )
        {
            LogPrint("mempool", "%s():%d - adding cert [%s] to list for removing (endEpochBlockHash %s)\n",
                __func__, __LINE__, cert.GetHash().ToString(), pindexDelete->GetBlockHash().ToString());
            certsToRemove.insert(cert.GetHash());
        }
    }

    if (certsToRemove.empty())
        return;

    std::list<CTransaction> dummyTxs;
    std::list<CScCertificate> dummyCerts;
    for(const auto hash: certsToRemove)
    {
        // there can be dependancy also between certs, so check that a cert is still in map during the loop
        if (mapCertificate.count(hash))
        {
            const CScCertificate& cert = mapCertificate.at(hash).GetCertificate();
            remove(cert, dummyTxs, dummyCerts, true);
        }
    }
    LogPrint("mempool", "%s():%d - removed %d certs and %d txes", __func__, __LINE__, dummyCerts.size(), dummyTxs.size());
}


void CTxMemPool::removeWithAnchor(const uint256 &invalidRoot)
{
    // If a block is disconnected from the tip, and the root changed,
    // we must invalidate transactions from the mempool which spend
    // from that root -- almost as though they were spending coinbases
    // which are no longer valid to spend due to coinbase maturity.
    LOCK(cs);
    std::list<CTransaction> transactionsToRemove;

    for (std::map<uint256, CTxMemPoolEntry>::const_iterator it = mapTx.begin(); it != mapTx.end(); it++) {
        const CTransaction& tx = it->second.GetTx();
        BOOST_FOREACH(const JSDescription& joinsplit, tx.GetVjoinsplit()) {
            if (joinsplit.anchor == invalidRoot) {
                transactionsToRemove.push_back(tx);
                break;
            }
        }
    }

    BOOST_FOREACH(const CTransaction& tx, transactionsToRemove) {
        std::list<CTransaction> dummyTxs;
        std::list<CScCertificate> dummyCerts;
        remove(tx, dummyTxs, dummyCerts, true);
    }
}

void CTxMemPool::removeConflicts(const CTransaction &tx, std::list<CTransaction>& removedTxs, std::list<CScCertificate>& removedCerts)
{
    // Remove transactions which depend on inputs of tx, recursively
    // not used
    // list<CTransaction> result;
    LOCK(cs);
    BOOST_FOREACH(const CTxIn &txin, tx.GetVin()) {
        std::map<COutPoint, CInPoint>::iterator it = mapNextTx.find(txin.prevout);
        if (it != mapNextTx.end()) {
            const CTransactionBase &txConflict = *it->second.ptx;
            if (txConflict != tx)
            {
                remove(txConflict, removedTxs, removedCerts, true);
            }
        }
    }

    BOOST_FOREACH(const JSDescription &joinsplit, tx.GetVjoinsplit()) {
        BOOST_FOREACH(const uint256 &nf, joinsplit.nullifiers) {
            std::map<uint256, const CTransaction*>::iterator it = mapNullifiers.find(nf);
            if (it != mapNullifiers.end()) {
                const CTransactionBase &txConflict = *it->second;
                if (txConflict != tx)
                {
                    remove(txConflict, removedTxs, removedCerts, true);
                }
            }
        }
    }
}

/**
 * Called when a block is connected. Removes from mempool and updates the miner fee estimator.
 */
void CTxMemPool::removeForBlock(const std::vector<CTransaction>& vtx, unsigned int nBlockHeight,
                                std::list<CTransaction>& conflictingTxs, std::list<CScCertificate>& conflictingCerts, bool fCurrentEstimate)
{
    LOCK(cs);
    std::vector<CTxMemPoolEntry> entries;
    for(const CTransaction& tx: vtx)
    {
        uint256 hash = tx.GetHash();
        if (mapTx.count(hash))
            entries.push_back(mapTx[hash]);
    }

    // dummy lists: dummyCerts must be empty, dummyTxs contains exactly the txes that were in the mempool
    // and now are in the block. The caller is not interested in them because they will be synced with the block
    for(const CTransaction& tx: vtx)
    {
        std::list<CTransaction> dummyTxs;
        std::list<CScCertificate> dummyCerts;
        remove(tx, dummyTxs, dummyCerts, /*fRecursive*/false);
        removeConflicts(tx, conflictingTxs, conflictingCerts);
        ClearPrioritisation(tx.GetHash());
    }
    // After the txs in the new block have been removed from the mempool, update policy estimates
    minerPolicyEstimator->processBlock(nBlockHeight, entries, fCurrentEstimate);
}

void CTxMemPool::removeConflicts(const CScCertificate &cert,std::list<CTransaction>& removedTxs, std::list<CScCertificate>& removedCerts) {
    LOCK(cs);
    BOOST_FOREACH(const CTxIn &txin, cert.GetVin()) {
        std::map<COutPoint, CInPoint>::iterator it = mapNextTx.find(txin.prevout);
        if (it != mapNextTx.end()) {
            const CTransactionBase &txConflict = *it->second.ptx;
            if (txConflict.GetHash() != cert.GetHash())
            {
                LogPrint("mempool", "%s():%d - removing [%s] conflicting with cert [%s]\n",
                    __func__, __LINE__, txConflict.GetHash().ToString(), cert.GetHash().ToString());
                remove(txConflict, removedTxs, removedCerts, true);
            }
        }
    }

    if (!mapSidechains.count(cert.GetScId()) || (mapSidechains.at(cert.GetScId()).mBackwardCertificates.empty()) )
        return;

    // cert has been confirmed in a block, therefore any other cert in mempool for this scid
    // with equal or lower quality is deemed conflicting and must be removed
    std::list<CScCertificate> vLowerQualCerts;
    for (auto entry :  mapSidechains.at(cert.GetScId()).mBackwardCertificates)
    {
        const uint256& memPoolCertHash = entry.second;
        const CScCertificate& memPoolCert = mapCertificate.at(memPoolCertHash).GetCertificate();

        if (memPoolCert.epochNumber == cert.epochNumber && memPoolCert.quality <= cert.quality)
        {
            LogPrint("mempool", "%s():%d - mempool cert[%s] q=%d conflicting with cert[%s] q=%d\n",
                __func__, __LINE__, memPoolCertHash.ToString(), memPoolCert.quality, cert.GetHash().ToString(), cert.quality);
            vLowerQualCerts.push_back(memPoolCert);
        }
    }

    for (auto& conflictingCert : vLowerQualCerts)
    {
        remove(conflictingCert, removedTxs, removedCerts, true);
    }
}

void CTxMemPool::removeForBlock(const std::vector<CScCertificate>& vcert, unsigned int nBlockHeight,
                                std::list<CTransaction>& removedTxs, std::list<CScCertificate>& removedCerts)
{
    LOCK(cs);

    // dummy lists: dummyTxs must be empty, dummyCerts contains exactly the certs that were in the mempool
    // and now are in the block. The caller is not interested in them because they will be synced with the block
    std::list<CTransaction> dummyTxs;
    std::list<CScCertificate> dummyCerts;
    for (const auto& cert : vcert)
    {
        remove(cert, dummyTxs, dummyCerts, /*fRecursive*/false);
        removeConflicts(cert, removedTxs, removedCerts);
        ClearPrioritisation(cert.GetHash());
    }
}

void CTxMemPool::clear()
{
    LOCK(cs);
    mapTx.clear();
    mapCertificate.clear();
    mapDeltas.clear();
    mapNextTx.clear();
    mapSidechains.clear();
    totalTxSize = 0;
    totalCertificateSize = 0;
    cachedInnerUsage = 0;
    ++nTransactionsUpdated;
}

void CTxMemPool::check(const CCoinsViewCache *pcoins) const
{
    if (!fSanityCheck)
        return;

    LogPrint("mempool", "Checking mempool with %u transactions, %u certificates, %u sidechains, and %u inputs\n",
        (unsigned int)mapTx.size(), (unsigned int)mapCertificate.size(), (unsigned int)mapSidechains.size(), (unsigned int)mapNextTx.size());

    uint64_t checkTotal = 0;
    uint64_t innerUsage = 0;

    CCoinsViewCache mempoolDuplicateTx(const_cast<CCoinsViewCache*>(pcoins));

    LOCK(cs);

    std::list<const CTxMemPoolEntry*> waitingOnDependantsTx;

    for (std::map<uint256, CTxMemPoolEntry>::const_iterator it = mapTx.begin(); it != mapTx.end(); it++) {
        unsigned int i = 0;
        checkTotal += it->second.GetTxSize();
        innerUsage += it->second.DynamicMemoryUsage();
        const CTransaction& tx = it->second.GetTx();

        bool fDependsWait = false;
        BOOST_FOREACH(const CTxIn &txin, tx.GetVin()) {
            // Check that every mempool transaction's inputs refer to available coins, or other mempool tx's.
            std::map<uint256, CTxMemPoolEntry>::const_iterator it2 = mapTx.find(txin.prevout.hash);
            if (it2 != mapTx.end()) {
                const CTransaction& tx2 = it2->second.GetTx();
                assert(tx2.GetVout().size() > txin.prevout.n && !tx2.GetVout()[txin.prevout.n].IsNull());
                fDependsWait = true;
            } else {
                // maybe our input is a certificate?
                std::map<uint256, CCertificateMemPoolEntry>::const_iterator itCert = mapCertificate.find(txin.prevout.hash);
                if (itCert != mapCertificate.end()) {
                    const CTransactionBase& cert = itCert->second.GetCertificate();
                    LogPrintf("%s():%d - ERROR input is the output of cert[%s]\n", __func__, __LINE__, cert.GetHash().ToString());
                    assert(false);
                }
                else
                {
                    const CCoins* coins = pcoins->AccessCoins(txin.prevout.hash);
                    assert(coins && coins->IsAvailable(txin.prevout.n));
                }
            }
            // Check whether its inputs are marked in mapNextTx.
            std::map<COutPoint, CInPoint>::const_iterator it3 = mapNextTx.find(txin.prevout);
            assert(it3 != mapNextTx.end());
            assert(it3->second.ptx == &tx);
            assert(it3->second.n == i);
            i++;
        }

        for(const auto& scCreation : tx.GetVscCcOut()) {
            //sc creation must be duly recorded in mapSidechain
            assert(mapSidechains.count(scCreation.GetScId()) != 0);
            assert(mapSidechains.at(scCreation.GetScId()).scCreationTxHash == tx.GetHash());

            //since sc creation is in mempool, there must not be in blockchain another sc re-declaring it
            assert(!pcoins->HaveSidechain(scCreation.GetScId()));

            //there cannot be no certificates for unconfirmed sidechains
            assert(mapSidechains.at(scCreation.GetScId()).mBackwardCertificates.empty());
        }

        for(const auto& fwd: tx.GetVftCcOut()) {
            //fwd must be duly recorded in mapSidechain
            assert(mapSidechains.count(fwd.scId) != 0);
            const auto& fwdPos = mapSidechains.at(fwd.scId).fwdTransfersSet.find(tx.GetHash());
            assert(fwdPos != mapSidechains.at(fwd.scId).fwdTransfersSet.end());

            //there must be no dangling fwds, i.e. sc creation is either in mempool or in blockchain
            if (!mapSidechains.at(fwd.scId).scCreationTxHash.IsNull())
                assert(mapTx.count(mapSidechains.at(fwd.scId).scCreationTxHash));
            else
                assert(pcoins->HaveSidechain(fwd.scId));
        }

        boost::unordered_map<uint256, ZCIncrementalMerkleTree, CCoinsKeyHasher> intermediates;

        BOOST_FOREACH(const JSDescription &joinsplit, tx.GetVjoinsplit()) {
            BOOST_FOREACH(const uint256 &nf, joinsplit.nullifiers) {
                assert(!pcoins->GetNullifier(nf));
            }

            ZCIncrementalMerkleTree tree;
            auto it = intermediates.find(joinsplit.anchor);
            if (it != intermediates.end()) {
                tree = it->second;
            } else {
                assert(pcoins->GetAnchorAt(joinsplit.anchor, tree));
            }

            BOOST_FOREACH(const uint256& commitment, joinsplit.commitments)
            {
                tree.append(commitment);
            }

            intermediates.insert(std::make_pair(tree.root(), tree));
        }
        if (fDependsWait)
        {
            waitingOnDependantsTx.push_back(&it->second);
        }
        else {
            CValidationState state;
            assert(::ContextualCheckTxInputs(tx, state, mempoolDuplicateTx, false, chainActive, 0, false, Params().GetConsensus(), NULL));
            CTxUndo dummyUndo;
            UpdateCoins(tx, mempoolDuplicateTx, dummyUndo, 1000000);
        }
    }

    unsigned int stepsSinceLastRemoveTx = 0;
    while (!waitingOnDependantsTx.empty()) {
        const CTxMemPoolEntry* entry = waitingOnDependantsTx.front();
        waitingOnDependantsTx.pop_front();
        CValidationState state;
        if (!mempoolDuplicateTx.HaveInputs(entry->GetTx())) {
            waitingOnDependantsTx.push_back(entry);
            stepsSinceLastRemoveTx++;
            assert(stepsSinceLastRemoveTx < waitingOnDependantsTx.size());
        } else {
            assert(::ContextualCheckTxInputs(entry->GetTx(), state, mempoolDuplicateTx, false, chainActive, 0, false, Params().GetConsensus(), NULL));
            CTxUndo dummyUndo;
            UpdateCoins(entry->GetTx(), mempoolDuplicateTx, dummyUndo, 1000000);
            stepsSinceLastRemoveTx = 0;
        }
    }

    CCoinsViewCache mempoolDuplicateCert(&mempoolDuplicateTx);
    std::list<const CCertificateMemPoolEntry*> waitingOnDependantsCert;

    for (auto it = mapCertificate.begin(); it != mapCertificate.end(); it++)
    {
        unsigned int i = 0;
        const auto& cert = it->second.GetCertificate();

        //certificate must be duly recorded in mapSidechain
        assert(mapSidechains.count(cert.GetScId()) != 0);
        assert(mapSidechains.at(cert.GetScId()).HasCert(cert.GetHash()) );

        bool fDependsWait = false;
        BOOST_FOREACH(const CTxIn &txin, cert.GetVin()) {
            // Check that every mempool certificate's inputs refer to available coins (tx have been processed above), or other mempool certs's.
            std::map<uint256, CCertificateMemPoolEntry>::const_iterator itCert = mapCertificate.find(txin.prevout.hash);
            if (itCert != mapCertificate.end()) {
                // certificates can only spend change outputs of another certificate in mempool, while backward transfers must mature first
                const CTransactionBase& inputCert = itCert->second.GetCertificate();
                if (inputCert.IsBackwardTransfer(txin.prevout.n))
                {
                    LogPrintf("%s():%d - ERROR input is the output of cert[%s]\n", __func__, __LINE__, inputCert.GetHash().ToString());
                    assert(false);
                }
                assert(inputCert.GetVout().size() > txin.prevout.n && !inputCert.GetVout()[txin.prevout.n].IsNull());
                fDependsWait = true;
            }
            else
            {
                const CCoins* coins = mempoolDuplicateTx.AccessCoins(txin.prevout.hash);
                assert(coins && coins->IsAvailable(txin.prevout.n));
            }
            // Check whether its inputs are marked in mapNextTx.
            std::map<COutPoint, CInPoint>::const_iterator it3 = mapNextTx.find(txin.prevout);
            assert(it3 != mapNextTx.end());
            assert(it3->second.ptx == &cert);
            assert(it3->second.n == i);
            i++;
        }

        checkTotal += it->second.GetCertificateSize();
        innerUsage += it->second.DynamicMemoryUsage();

        if (fDependsWait)
        {
            waitingOnDependantsCert.push_back(&it->second);
        }
        else {
            CValidationState state;
            assert(::ContextualCheckCertInputs(cert, state, mempoolDuplicateCert, false, chainActive, 0, false, Params().GetConsensus(), NULL));
            CTxUndo dummyUndo;
            bool isTopQualityCert = mempool.mapSidechains.at(cert.GetScId()).GetTopQualityCert()->second == cert.GetHash();
            UpdateCoins(cert, mempoolDuplicateCert, dummyUndo, 1000000, isTopQualityCert);
        }
    }

    unsigned int stepsSinceLastRemoveCert = 0;
    while (!waitingOnDependantsCert.empty()) {
        const CCertificateMemPoolEntry* entry = waitingOnDependantsCert.front();
        waitingOnDependantsCert.pop_front();
        CValidationState state;
        if (!mempoolDuplicateCert.HaveInputs(entry->GetCertificate())) {
            waitingOnDependantsCert.push_back(entry);
            stepsSinceLastRemoveCert++;
            assert(stepsSinceLastRemoveCert < waitingOnDependantsCert.size());
        } else {
            const CScCertificate& cert = entry->GetCertificate();
            assert(::ContextualCheckCertInputs(cert, state, mempoolDuplicateCert, false, chainActive, 0, false, Params().GetConsensus(), NULL));
            CTxUndo dummyUndo;
            bool isTopQualityCert = mempool.mapSidechains.at(cert.GetScId()).GetTopQualityCert()->second == cert.GetHash();
            UpdateCoins(entry->GetCertificate(), mempoolDuplicateCert, dummyUndo, 1000000, isTopQualityCert);
            stepsSinceLastRemoveCert = 0;
        }
    }
    for (std::map<COutPoint, CInPoint>::const_iterator it = mapNextTx.begin(); it != mapNextTx.end(); it++) {
        uint256 hash = it->second.ptx->GetHash();
        std::map<uint256, CTxMemPoolEntry>::const_iterator it2 = mapTx.find(hash);
        std::map<uint256, CCertificateMemPoolEntry>::const_iterator it3 = mapCertificate.find(hash);
        if (it2 != mapTx.end())
        {
            const CTransaction& tx = it2->second.GetTx();
            assert(&tx == it->second.ptx);
            assert(tx.GetVin().size() > it->second.n);
            assert(it->first == it->second.ptx->GetVin()[it->second.n].prevout);
        }
        else
        if (it3 != mapCertificate.end())
        {
            const CScCertificate& cert = it3->second.GetCertificate();
            assert(&cert == it->second.ptx);
            assert(cert.GetVin().size() > it->second.n);
            assert(it->first == it->second.ptx->GetVin()[it->second.n].prevout);
        }
        else
        {
            assert(false);
        }
    }

    for (std::map<uint256, const CTransaction*>::const_iterator it = mapNullifiers.begin(); it != mapNullifiers.end(); it++) {
        uint256 hash = it->second->GetHash();
        std::map<uint256, CTxMemPoolEntry>::const_iterator it2 = mapTx.find(hash);
        const CTransaction& tx = it2->second.GetTx();
        assert(it2 != mapTx.end());
        assert(&tx == it->second);
    }

    assert((totalTxSize+totalCertificateSize) == checkTotal);
    assert(innerUsage == cachedInnerUsage);
}

void CTxMemPool::queryHashes(std::vector<uint256>& vtxid)
{
    vtxid.clear();

    LOCK(cs);
    vtxid.reserve(mapTx.size() + mapCertificate.size());
    for (std::map<uint256, CTxMemPoolEntry>::iterator mi = mapTx.begin(); mi != mapTx.end(); ++mi)
        vtxid.push_back((*mi).first);
    for (std::map<uint256, CCertificateMemPoolEntry>::iterator mi = mapCertificate.begin(); mi != mapCertificate.end(); ++mi)
        vtxid.push_back((*mi).first);
}

bool CTxMemPool::lookup(uint256 hash, CTransaction& result) const
{
    LOCK(cs);
    std::map<uint256, CTxMemPoolEntry>::const_iterator i = mapTx.find(hash);
    if (i == mapTx.end()) return false;
    result = i->second.GetTx();
    return true;
}

bool CTxMemPool::lookup(uint256 hash, CScCertificate& result) const
{
    LOCK(cs);
    std::map<uint256, CCertificateMemPoolEntry>::const_iterator i = mapCertificate.find(hash);
    if (i == mapCertificate.end()) return false;
    result = i->second.GetCertificate();
    return true;
}

CFeeRate CTxMemPool::estimateFee(int nBlocks) const
{
    LOCK(cs);
    return minerPolicyEstimator->estimateFee(nBlocks);
}
double CTxMemPool::estimatePriority(int nBlocks) const
{
    LOCK(cs);
    return minerPolicyEstimator->estimatePriority(nBlocks);
}

bool
CTxMemPool::WriteFeeEstimates(CAutoFile& fileout) const
{
    try {
        LOCK(cs);
        fileout << 109900; // version required to read: 0.10.99 or later
        fileout << CLIENT_VERSION; // version that wrote the file
        minerPolicyEstimator->Write(fileout);
    }
    catch (const std::exception&) {
        LogPrintf("CTxMemPool::WriteFeeEstimates(): unable to write policy estimator data (non-fatal)\n");
        return false;
    }
    return true;
}

bool
CTxMemPool::ReadFeeEstimates(CAutoFile& filein)
{
    try {
        int nVersionRequired, nVersionThatWrote;
        filein >> nVersionRequired >> nVersionThatWrote;
        if (nVersionRequired > CLIENT_VERSION)
            return error("CTxMemPool::ReadFeeEstimates(): up-version (%d) fee estimate file", nVersionRequired);

        LOCK(cs);
        minerPolicyEstimator->Read(filein);
    }
    catch (const std::exception&) {
        LogPrintf("CTxMemPool::ReadFeeEstimates(): unable to read policy estimator data (non-fatal)\n");
        return false;
    }
    return true;
}

void CTxMemPool::PrioritiseTransaction(const uint256& hash, const std::string& strHash, double dPriorityDelta, const CAmount& nFeeDelta)
{
    {
        LOCK(cs);
        std::pair<double, CAmount> &deltas = mapDeltas[hash];
        deltas.first += dPriorityDelta;
        deltas.second += nFeeDelta;
    }
    LogPrintf("PrioritiseTransaction: %s priority += %f, fee += %d\n", strHash, dPriorityDelta, FormatMoney(nFeeDelta));
}

void CTxMemPool::ApplyDeltas(const uint256& hash, double &dPriorityDelta, CAmount &nFeeDelta)
{
    LOCK(cs);
    std::map<uint256, std::pair<double, CAmount> >::iterator pos = mapDeltas.find(hash);
    if (pos == mapDeltas.end())
        return;
    const std::pair<double, CAmount> &deltas = pos->second;
    dPriorityDelta += deltas.first;
    nFeeDelta += deltas.second;
}

void CTxMemPool::ClearPrioritisation(const uint256& hash)
{
    LOCK(cs);
    mapDeltas.erase(hash);
}

bool CTxMemPool::HasNoInputsOf(const CTransaction &tx) const
{
    for (unsigned int i = 0; i < tx.GetVin().size(); i++)
        if (exists(tx.GetVin()[i].prevout.hash))
            return false;
    return true;

}

void CTxMemPool::NotifyRecentlyAdded()
{
    uint64_t recentlyAddedSequence;
    std::vector<std::shared_ptr<CTransactionBase> > vTxBase;
    {
        LOCK(cs);
        recentlyAddedSequence = nRecentlyAddedSequence;
        for (const auto& kv : mapRecentlyAddedTxBase) {
            vTxBase.push_back(kv.second);
        }
        mapRecentlyAddedTxBase.clear();
    }

    // A race condition can occur here between these SyncWithWallets calls, and
    // the ones triggered by block logic (in ConnectTip and DisconnectTip). It
    // is harmless because calling SyncWithWallets(_, NULL) does not alter the
    // wallet transaction's block information.
    for (auto txBase : vTxBase) {
        try {
            if (txBase->IsCertificate())
            {
                LogPrint("mempool", "%s():%d - sync with wallet cert[%s]\n", __func__, __LINE__, txBase->GetHash().ToString());
                SyncWithWallets( dynamic_cast<const CScCertificate&>(*txBase), nullptr);
            }
            else
            {
                LogPrint("mempool", "%s():%d - sync with wallet tx[%s]\n", __func__, __LINE__, txBase->GetHash().ToString());
                SyncWithWallets( dynamic_cast<const CTransaction&>(*txBase), nullptr);
            }
        } catch (const boost::thread_interrupted&) {
            LogPrintf("%s():%d - thread interrupted exception\n", __func__, __LINE__);
            throw;
        } catch (const std::exception& e) {
            // this also catches bad_cast
            PrintExceptionContinue(&e, "CTxMemPool::NotifyRecentlyAdded()");
        } catch (...) {
            PrintExceptionContinue(NULL, "CTxMemPool::NotifyRecentlyAdded()");
        }
    }

    // Update the notified sequence number. We only need this in regtest mode,
    // and should not lock on cs after calling SyncWithWallets otherwise.
    if (Params().NetworkIDString() == "regtest") {
        LOCK(cs);
        nNotifiedSequence = recentlyAddedSequence;
    }
}

bool CTxMemPool::IsFullyNotified() {
    assert(Params().NetworkIDString() == "regtest");
    LOCK(cs);
    return nRecentlyAddedSequence == nNotifiedSequence;
}

CCoinsViewMemPool::CCoinsViewMemPool(CCoinsView *baseIn, CTxMemPool &mempoolIn) : CCoinsViewBacked(baseIn), mempool(mempoolIn) { }

bool CCoinsViewMemPool::GetNullifier(const uint256 &nf) const {
    if (mempool.mapNullifiers.count(nf))
        return true;

    return base->GetNullifier(nf);
}

bool CCoinsViewMemPool::GetCoins(const uint256 &txid, CCoins &coins) const {
    // If an entry in the mempool exists, always return that one, as it's guaranteed to never
    // conflict with the underlying cache, and it cannot have pruned entries (as it contains full)
    // transactions. First checking the underlying cache risks returning a pruned entry instead.
    CTransaction tx;
    if (mempool.lookup(txid, tx)) {
        LogPrint("mempool", "%s():%d - making coins for tx [%s]\n", __func__, __LINE__, txid.ToString() );
        coins = CCoins(tx, MEMPOOL_HEIGHT);
        return true;
    }

    CScCertificate cert;
    if (mempool.lookup(txid, cert)) {
        LogPrint("mempool", "%s():%d - making coins for cert [%s]\n", __func__, __LINE__, txid.ToString() );
        bool isTopQuality = mempool.mapSidechains.at(cert.GetScId()).GetTopQualityCert()->second == cert.GetHash();
        coins = CCoins(cert, MEMPOOL_HEIGHT, MEMPOOL_HEIGHT, isTopQuality);
        return true;
    }
    return (base->GetCoins(txid, coins) && !coins.IsPruned());
}

bool CCoinsViewMemPool::HaveCoins(const uint256 &txid) const {
    return mempool.exists(txid) || base->HaveCoins(txid);
}

bool CCoinsViewMemPool::GetSidechain(const uint256& scId, CSidechain& info) const {
    if (mempool.hasSidechainCreationTx(scId))
    {
        //build sidechain from txs in mempool
        const uint256& scCreationHash = mempool.mapSidechains.at(scId).scCreationTxHash;
        const CTransaction & scCreationTx = mempool.mapTx.at(scCreationHash).GetTx();
        for (const auto& scCreation : scCreationTx.GetVscCcOut())
        {
            if (scId == scCreation.GetScId())
            {
                //info.creationBlockHash doesn't exist here!
                info.creationBlockHeight = -1; //default null value for creationBlockHeight
                info.creationTxHash = scCreationHash;
                info.creationData.withdrawalEpochLength = scCreation.withdrawalEpochLength;
                info.creationData.customData = scCreation.customData;
                info.creationData.constant = scCreation.constant;
                info.creationData.wCertVk = scCreation.wCertVk;
<<<<<<< HEAD
                info.creationData.wCeasedVk = scCreation.wCeasedVk;
=======
                info.currentState = (uint8_t)CSidechain::State::UNCONFIRMED;
>>>>>>> 172ca88c
                break;
            }
        }
    } else if (!base->GetSidechain(scId, info))
        return false;

    return true;
}

bool CCoinsViewMemPool::HaveSidechain(const uint256& scId) const {
    return mempool.hasSidechainCreationTx(scId) || base->HaveSidechain(scId);
}

size_t CTxMemPool::DynamicMemoryUsage() const {
    LOCK(cs);
    return
        ( memusage::DynamicUsage(mapTx) +
          memusage::DynamicUsage(mapNextTx) +
          memusage::DynamicUsage(mapDeltas) +
          memusage::DynamicUsage(mapCertificate) +
          memusage::DynamicUsage(mapSidechains) +
          cachedInnerUsage);
}

std::pair<uint256, CAmount> CTxMemPool::FindCertWithQuality(const uint256& scId, int64_t certQuality)
{
    LOCK(cs);
    std::pair<uint256, CAmount> res = std::make_pair(uint256(),CAmount(-1));

    if (mapSidechains.count(scId) == 0)
        return res;

    for(const auto& mempoolCertEntry : mapSidechains.at(scId).mBackwardCertificates)
    {
        const CScCertificate& mempoolCert = mapCertificate.at(mempoolCertEntry.second).GetCertificate();
        if (mempoolCert.quality == certQuality) {
            res.first  = mempoolCert.GetHash();
            res.second = mapCertificate.at(mempoolCertEntry.second).GetFee();
            break;
        }
    }

    return res;
}

bool CTxMemPool::RemoveCertAndSync(const uint256& certToRmHash)
{
    LOCK(cs);

    if(mapCertificate.count(certToRmHash) == 0)
        return true; //nothing to remove

    CScCertificate certToRm = mapCertificate.at(certToRmHash).GetCertificate();
    std::list<CTransaction> conflictingTxs;
    std::list<CScCertificate> conflictingCerts;
    remove(certToRm, conflictingTxs, conflictingCerts, true);

    // Tell wallet about transactions and certificates that went from mempool to conflicted:
    for(const auto &t: conflictingTxs) {
        LogPrint("mempool", "%s():%d - syncing tx %s\n", __func__, __LINE__, t.GetHash().ToString());
        SyncWithWallets(t, nullptr);
    }
    for(const auto &c: conflictingCerts) {
        LogPrint("mempool", "%s():%d - syncing cert %s\n", __func__, __LINE__, c.GetHash().ToString());
        SyncWithWallets(c, nullptr);
    }

    return true;
}<|MERGE_RESOLUTION|>--- conflicted
+++ resolved
@@ -1248,11 +1248,8 @@
                 info.creationData.customData = scCreation.customData;
                 info.creationData.constant = scCreation.constant;
                 info.creationData.wCertVk = scCreation.wCertVk;
-<<<<<<< HEAD
                 info.creationData.wCeasedVk = scCreation.wCeasedVk;
-=======
                 info.currentState = (uint8_t)CSidechain::State::UNCONFIRMED;
->>>>>>> 172ca88c
                 break;
             }
         }
