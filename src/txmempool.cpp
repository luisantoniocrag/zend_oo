--- conflicted
+++ resolved
@@ -1540,12 +1540,9 @@
                 info.creationData.constant = scCreation.constant;
                 info.creationData.wCertVk = scCreation.wCertVk;
                 info.creationData.wMbtrVk = scCreation.wMbtrVk;
-<<<<<<< HEAD
+                info.creationData.wCeasedVk = scCreation.wCeasedVk;
                 info.creationData.vCompressedFieldElementConfig = scCreation.vCompressedFieldElementConfig;
                 info.creationData.vCompressedMerkleTreeConfig = scCreation.vCompressedMerkleTreeConfig;
-=======
-                info.creationData.wCeasedVk = scCreation.wCeasedVk;
->>>>>>> 8b44ed7a
                 break;
             }
         }
