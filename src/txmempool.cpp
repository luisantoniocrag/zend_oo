--- conflicted
+++ resolved
@@ -499,13 +499,9 @@
             // check this is the cert change
             assert(!it3->second.GetCertificate().IsBackwardTransfer(txin.prevout.n));
 
-<<<<<<< HEAD
-                LogPrint("mempool", "%s():%d - adding tx[%s] to list for removing since spends output %d of cert[%s] in mempool\n",
-                    __func__, __LINE__, tx.GetHash().ToString(), txin.prevout.n, txin.prevout.hash.ToString());
-=======
             LogPrint("mempool", "%s():%d - adding tx[%s] to list for removing since spends output %d of cert[%s] in mempool\n",
                 __func__, __LINE__, tx.GetHash().ToString(), txin.prevout.n, txin.prevout.hash.ToString());
->>>>>>> 65584780
+
             return false;
         }
  
@@ -558,11 +554,7 @@
             // check this is the cert change
             assert(!it3->second.GetCertificate().IsBackwardTransfer(txin.prevout.n));
             continue;
-<<<<<<< HEAD
-        }       
-=======
-        }
->>>>>>> 65584780
+        }
  
         // the cert input has not been found in the mempool, therefore must be in blockchain
         const CCoins *coins = pcoins->AccessCoins(txin.prevout.hash);
@@ -641,7 +633,6 @@
         if (cert.endEpochBlockHash == disconnectedBlockHash)
         {
             LogPrint("mempool", "%s():%d - adding cert [%s] to list for removing (endEpochBlockHash %s)\n",
-<<<<<<< HEAD
                 __func__, __LINE__, cert.GetHash().ToString(), disconnectedBlockHash.ToString());
             certsToRemove.insert(cert.GetHash());
         }
@@ -660,18 +651,6 @@
             const CScCertificate& cert = mapCertificate.at(hash).GetCertificate();
             remove(cert, dummyTxs, dummyCerts, true);
         }
-=======
-                __func__, __LINE__, cert.GetHash().ToString(), pindexDelete->GetBlockHash().ToString());
-            txsToRemove.push_back(&cert);
-        }
-    }
-
-    for(const CTransactionBase* tx: txsToRemove) {
-        std::list<CTransaction> dummyTxs;
-        std::list<CScCertificate> dummyCerts;
-        // Remove also txes that depend on such certificates
-        remove(*tx, dummyTxs, dummyCerts, true);
->>>>>>> 65584780
     }
     LogPrint("mempool", "%s():%d - removed %d certs and %d txes", __func__, __LINE__, dummyCerts.size(), dummyTxs.size());
 }
@@ -1301,23 +1280,12 @@
         //build sidechain from txs in mempool
         const uint256& scCreationHash = mempool.mapSidechains.at(scId).scCreationTxHash;
         const CTransaction & scCreationTx = mempool.mapTx.at(scCreationHash).GetTx();
-<<<<<<< HEAD
         for (const auto& scCreation : scCreationTx.GetVscCcOut())
         {
             if (scId == scCreation.GetScId())
             {
                 //info.creationBlockHash doesn't exist here!
                 info.creationBlockHeight = -1; //default null value for creationBlockHeight
-=======
-        for (const auto& scCreation : scCreationTx.GetVscCcOut()) {
-            if (scId == scCreation.GetScId()) {
-                // default null values
-                info.creationBlockHeight = -1;
-                info.creationBlockHash.SetNull();
-                info.lastEpochReferencedByCertificate = CScCertificate::EPOCH_NULL;
-                info.lastCertificateHash.SetNull();
-                // valid values
->>>>>>> 65584780
                 info.creationTxHash = scCreationHash;
                 info.creationData.withdrawalEpochLength = scCreation.withdrawalEpochLength;
                 info.creationData.customData = scCreation.customData;
