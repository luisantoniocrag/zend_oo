// Copyright (c) 2009-2010 Satoshi Nakamoto
// Copyright (c) 2009-2014 The Bitcoin Core developers
// Distributed under the MIT software license, see the accompanying
// file COPYING or http://www.opensource.org/licenses/mit-license.php.

#include "txmempool.h"

#include "clientversion.h"
#include "consensus/consensus.h"
#include "consensus/validation.h"
#include "main.h"
#include "policy/fees.h"
#include "streams.h"
#include "util.h"
#include "utilmoneystr.h"
#include "version.h"
#include "validationinterface.h"
#include "main.h"
#include <undo.h>

CMemPoolEntry::CMemPoolEntry():
    nFee(0), nModSize(0), nUsageSize(0), nTime(0), dPriority(0.0)
{
    nHeight = MEMPOOL_HEIGHT;
}

CMemPoolEntry::CMemPoolEntry(const CAmount& _nFee, int64_t _nTime, double _dPriority, unsigned int _nHeight) :
    nFee(_nFee), nModSize(0), nUsageSize(0), nTime(_nTime), dPriority(_dPriority), nHeight(_nHeight)
{
}

CTxMemPoolEntry::CTxMemPoolEntry(): nTxSize(0), hadNoDependencies(false)
{
}

CTxMemPoolEntry::CTxMemPoolEntry(const CTransaction& _tx, const CAmount& _nFee,
                                 int64_t _nTime, double _dPriority,
                                 unsigned int _nHeight, bool poolHasNoInputsOf):
    CMemPoolEntry(_nFee, _nTime, _dPriority, _nHeight),
    tx(_tx), hadNoDependencies(poolHasNoInputsOf)
{
    nTxSize = ::GetSerializeSize(tx, SER_NETWORK, PROTOCOL_VERSION);
    nModSize = tx.CalculateModifiedSize(nTxSize);
    nUsageSize = RecursiveDynamicUsage(tx);
}

double CTxMemPoolEntry::GetPriority(unsigned int currentHeight) const
{
    CAmount nValueIn = tx.GetValueOut()+nFee;
    // tx.GetValueOut() + nFee indirectly account for csw inputs amounts too.

    double deltaPriority = ((double)(currentHeight-nHeight)*nValueIn)/nModSize;
    double dResult = dPriority + deltaPriority;
    LogPrint("mempool", "%s():%d - prioIn[%22.8f] + delta[%22.8f] = prioOut[%22.8f]\n",
        __func__, __LINE__, dPriority, deltaPriority, dResult);
    return dResult;
}

CCertificateMemPoolEntry::CCertificateMemPoolEntry(): nCertificateSize(0){}

CCertificateMemPoolEntry::CCertificateMemPoolEntry(const CScCertificate& _cert, const CAmount& _nFee,
                                 int64_t _nTime, double _dPriority,
                                 unsigned int _nHeight):
    CMemPoolEntry(_nFee, _nTime, _dPriority, _nHeight),
    cert(_cert) 
{
    nCertificateSize = ::GetSerializeSize(cert, SER_NETWORK, PROTOCOL_VERSION);
    nModSize = cert.CalculateModifiedSize(nCertificateSize);
    nUsageSize = RecursiveDynamicUsage(cert);
}

double CCertificateMemPoolEntry::GetPriority(unsigned int currentHeight) const
{
#if 1
    // certificates have max priority
    return dPriority;
#else
    CAmount nValueIn = cert.GetValueOfChange()+nFee;
    double deltaPriority = ((double)(currentHeight-nHeight)*nValueIn)/nModSize;
    double dResult = dPriority + deltaPriority;
    return dResult;
#endif
}

const std::map<int64_t, uint256>::const_reverse_iterator CSidechainMemPoolEntry::GetTopQualityCert() const
{
    return mBackwardCertificates.crbegin();
}

void CSidechainMemPoolEntry::EraseCert(const uint256& hash)
{
    for(auto it = mBackwardCertificates.begin(); it != mBackwardCertificates.end(); )
    {
        if(it->second == hash)
        {
            LogPrint("mempool", "%s():%d - removing cert [%s] from mBackwardCertificates\n",
                __func__, __LINE__, hash.ToString());
            it = mBackwardCertificates.erase(it);
        }
        else
            ++it;
    }
}

const std::map<int64_t, uint256>::const_iterator CSidechainMemPoolEntry::GetCert(const uint256& hash) const
{
    // Find certificate with given hash in mapSidechains
    return std::find_if(mBackwardCertificates.begin( ), mBackwardCertificates.end(),
        [&hash](const std::map<int64_t, uint256>::value_type& item) { return hash == item.second; });
}

bool CSidechainMemPoolEntry::HasCert(const uint256& hash) const
{
    return GetCert(hash) != mBackwardCertificates.end();
}

CTxMemPool::CTxMemPool(const CFeeRate& _minRelayFee) :
    nTransactionsUpdated(0), nCertificatesUpdated(0), cachedInnerUsage(0)
{
    // Sanity checks off by default for performance, because otherwise
    // accepting transactions becomes O(N^2) where N is the number
    // of transactions in the pool
    fSanityCheck = false;

    minerPolicyEstimator = new CBlockPolicyEstimator(_minRelayFee);
}

CTxMemPool::~CTxMemPool()
{
    delete minerPolicyEstimator;
}

void CTxMemPool::pruneSpent(const uint256 &hashTx, CCoins &coins)
{
    LOCK(cs);

    std::map<COutPoint, CInPoint>::iterator it = mapNextTx.lower_bound(COutPoint(hashTx, 0));

    // iterate over all COutPoints in mapNextTx whose hash equals the provided hashTx
    while (it != mapNextTx.end() && it->first.hash == hashTx) {
        coins.Spend(it->first.n); // and remove those outputs from coins
        it++;
    }
}

unsigned int CTxMemPool::GetTransactionsUpdated() const
{
    LOCK(cs);
    return nTransactionsUpdated;
}

void CTxMemPool::AddTransactionsUpdated(unsigned int n)
{
    LOCK(cs);
    nTransactionsUpdated += n;
}


bool CTxMemPool::addUnchecked(const uint256& hash, const CTxMemPoolEntry &entry, bool fCurrentEstimate,
                              const std::map<uint256, libzendoomc::ScFieldElement>& scIdToCertDataHash)
{
    // Add to memory pool without checking anything.
    // Used by main.cpp AcceptToMemoryPool(), which DOES do
    // all the appropriate checks.
    LOCK(cs);
    mapTx[hash] = entry;
    const CTransaction& tx = mapTx[hash].GetTx();

    mapRecentlyAddedTxBase[tx.GetHash()] = std::shared_ptr<CTransactionBase>(new CTransaction(tx));
    nRecentlyAddedSequence += 1;

    for (unsigned int i = 0; i < tx.GetVin().size(); i++)
        mapNextTx[tx.GetVin()[i].prevout] = CInPoint(&tx, i);

    for(const JSDescription &joinsplit: tx.GetVjoinsplit()) {
        for(const uint256 &nf: joinsplit.nullifiers) {
            mapNullifiers[nf] = &tx;
        }
    }

    for(const CTxCeasedSidechainWithdrawalInput& csw: tx.GetVcswCcIn()) {
        if (mapSidechains.count(csw.scId) == 0)
            LogPrint("mempool", "%s():%d - adding tx [%s] in mapSidechain [%s], cswNullifiers\n",
                     __func__, __LINE__, hash.ToString(), csw.scId.ToString());
        mapSidechains[csw.scId].cswNullifiers[csw.nullifier] = tx.GetHash();
        mapSidechains[csw.scId].cswTotalAmount += csw.nValue;
    }

    for(const auto& sc: tx.GetVscCcOut()) {
        LogPrint("mempool", "%s():%d - adding tx [%s] in mapSidechain [%s], scCreationTxHash\n", __func__, __LINE__, hash.ToString(), sc.GetScId().ToString());
        mapSidechains[sc.GetScId()].scCreationTxHash = hash;
    }

    for(const auto& fwd: tx.GetVftCcOut()) {
        if (mapSidechains.count(fwd.scId) == 0)
            LogPrint("mempool", "%s():%d - adding [%s] in mapSidechain [%s], fwdTxHashes\n", __func__, __LINE__, hash.ToString(), fwd.scId.ToString());
        mapSidechains[fwd.scId].fwdTxHashes.insert(hash);
    }

    for(const auto& btr: tx.GetVBwtRequestOut()) {
        if (mapSidechains.count(btr.scId) == 0)
            LogPrint("mempool", "%s():%d - adding [%s] in mapSidechain [%s], mcBtrsTxHashes\n", __func__, __LINE__, hash.ToString(), btr.scId.ToString());
        mapSidechains[btr.scId].mcBtrsTxHashes.insert(hash);
        if (mapSidechains[btr.scId].mcBtrsCertDataHash.IsNull())
            mapSidechains[btr.scId].mcBtrsCertDataHash = scIdToCertDataHash.at(btr.scId);
    }

    nTransactionsUpdated++;
    totalTxSize += entry.GetTxSize();
    cachedInnerUsage += entry.DynamicMemoryUsage();
    minerPolicyEstimator->processTransaction(entry, fCurrentEstimate);

    return true;
}

bool CTxMemPool::addUnchecked(const uint256& hash, const CCertificateMemPoolEntry &entry, bool fCurrentEstimate)
{
    LOCK(cs);
    mapCertificate[hash] = entry;
    const CScCertificate& cert = mapCertificate[hash].GetCertificate();

    mapRecentlyAddedTxBase[cert.GetHash()] = std::shared_ptr<CTransactionBase>(new CScCertificate(cert));
    nRecentlyAddedSequence += 1;

    for (unsigned int i = 0; i < cert.GetVin().size(); i++)
        mapNextTx[cert.GetVin()[i].prevout] = CInPoint(&cert, i);

    LogPrint("mempool", "%s():%d - adding cert [%s] q=%d in mapSidechain\n", __func__, __LINE__,
        cert.GetHash().ToString(), cert.quality);

    if (mapSidechains.count(cert.GetScId())!= 0)
        assert(mapSidechains.at(cert.GetScId()).mBackwardCertificates.count(cert.quality) == 0);
    mapSidechains[cert.GetScId()].mBackwardCertificates[cert.quality] = hash;
           
    nCertificatesUpdated++;
    totalCertificateSize += entry.GetCertificateSize();
    cachedInnerUsage += entry.DynamicMemoryUsage();
    // TODO cert: for the time being skip the part on policy estimator, certificates currently have maximum priority
    // minerPolicyEstimator->processTransaction(entry, fCurrentEstimate);
    LogPrint("mempool", "%s():%d - cert [%s] added in mempool\n", __func__, __LINE__, hash.ToString() );
    return true;
}

std::vector<uint256> CTxMemPool::mempoolDirectDependenciesFrom(const CTransactionBase& root) const
{
    AssertLockHeld(cs);
    std::vector<uint256> res;

    //collect all inputs in mempool (zero-spent ones)...
    for(const auto& input : root.GetVin()) {
        if ((mapTx.count(input.prevout.hash) != 0) || (mapCertificate.count(input.prevout.hash) != 0))
            res.push_back(input.prevout.hash);
    }

    //... and scCreations of all possible fwt/btr
    if (!root.IsCertificate() )
    {
        const CTransaction* tx = dynamic_cast<const CTransaction*>(&root);
        if (tx == nullptr) {
            LogPrintf("%s():%d - could not make a tx from obj[%s]\n", __func__, __LINE__, root.GetHash().ToString());
            assert(false);
        }

        for(const auto& fwt: tx->GetVftCcOut()) {
            if (mapSidechains.count(fwt.scId) && !mapSidechains.at(fwt.scId).scCreationTxHash.IsNull())
                res.push_back(mapSidechains.at(fwt.scId).scCreationTxHash);
        }

        for(const auto& btr: tx->GetVBwtRequestOut()) {
            if (mapSidechains.count(btr.scId) && !mapSidechains.at(btr.scId).scCreationTxHash.IsNull())
                res.push_back(mapSidechains.at(btr.scId).scCreationTxHash);
        }
    }

    return res;
}

std::vector<uint256> CTxMemPool::mempoolDependenciesFrom(const CTransactionBase& originTx) const
{
    // it's Breath-First-Search on txes/certs Direct Acyclic Graph, having originTx as root.

    AssertLockHeld(cs);
    std::vector<uint256> res = mempoolDirectDependenciesFrom(originTx);
    std::deque<uint256> toVisit{res.begin(), res.end()};
    res.clear();

    while(!toVisit.empty())
    {
        const CTransactionBase* pCurrentNode = nullptr;
        if (mapTx.count(toVisit.back()))
        {
            pCurrentNode = &mapTx.at(toVisit.back()).GetTx();
        } else if (mapCertificate.count(toVisit.back())) {
            pCurrentNode = &mapCertificate.at(toVisit.back()).GetCertificate();
        } else
            assert(pCurrentNode);

        toVisit.pop_back();
        if (std::find(res.begin(), res.end(), pCurrentNode->GetHash()) == res.end())
            res.push_back(pCurrentNode->GetHash());

        std::vector<uint256> directAncestors = mempoolDirectDependenciesFrom(*pCurrentNode);
        for(const uint256& ancestor : directAncestors) {
            if ( (std::find(toVisit.begin(), toVisit.end(), ancestor) == toVisit.end()) &&
                 (std::find(res.begin(), res.end(), ancestor) == res.end()))
                toVisit.push_front(ancestor);
        }
    }

    return res;
}

std::vector<uint256> CTxMemPool::mempoolDirectDependenciesOf(const CTransactionBase& root) const
{
    AssertLockHeld(cs);
    std::vector<uint256> res;

    //Direct dependencies of root are txes/certs directly spending root outputs...
    for (unsigned int i = 0; i < root.GetVout().size(); i++)
    {
        std::map<COutPoint, CInPoint>::const_iterator it = mapNextTx.find(COutPoint(root.GetHash(), i));
        if (it == mapNextTx.end())
            continue;

        res.push_back(it->second.ptx->GetHash());
    }

    // ... and, should root be a scCreationTx, also all fwds and btrs in mempool directed to sc created by root
    if (!root.IsCertificate() )
    {
        const CTransaction* tx = dynamic_cast<const CTransaction*>(&root);
        if (tx == nullptr)
        {
            // should never happen
            LogPrintf("%s():%d - could not make a tx from obj[%s]\n", __func__, __LINE__, root.GetHash().ToString());
            assert(false);
        }

        for(const auto& sc: tx->GetVscCcOut())
        {
            if (mapSidechains.count(sc.GetScId()) == 0)
                continue;
            for(const auto& fwdTxHash : mapSidechains.at(sc.GetScId()).fwdTxHashes)
                res.push_back(fwdTxHash);
            for(const auto& mcBtrTxHash : mapSidechains.at(sc.GetScId()).mcBtrsTxHashes)
                res.push_back(mcBtrTxHash);
        }
    }
    return res;
}

std::vector<uint256> CTxMemPool::mempoolDependenciesOf(const CTransactionBase& origTx) const
{
    // it's Depth-First-Search on txes/certs Direct Acyclic Graph, having originTx as root.

    AssertLockHeld(cs);
    std::vector<uint256> res = mempoolDirectDependenciesOf(origTx);
    std::deque<uint256> toVisit{res.begin(), res.end()};
    res.clear();

    while(!toVisit.empty())
    {
        const CTransactionBase * pCurrentRoot = nullptr;
        if (mapTx.count(toVisit.front()))
        {
            pCurrentRoot = &mapTx.at(toVisit.front()).GetTx();
        } else if (mapCertificate.count(toVisit.front())) {
            pCurrentRoot = &mapCertificate.at(toVisit.front()).GetCertificate();
        } else
            assert(pCurrentRoot);

        toVisit.pop_front();
        if (std::find(res.begin(), res.end(), pCurrentRoot->GetHash()) == res.end())
            res.push_back(pCurrentRoot->GetHash());

        std::vector<uint256> directDescendants = mempoolDirectDependenciesOf(*pCurrentRoot);
        for(const uint256& dep : directDescendants)
            if ((std::find(toVisit.begin(), toVisit.end(),dep) == toVisit.end()) &&
                (std::find(res.begin(), res.end(),dep) == res.end()))
                toVisit.push_front(dep);
    }

    return res;
}

void CTxMemPool::remove(const CTransactionBase& origTx, std::list<CTransaction>& removedTxs, std::list<CScCertificate>& removedCerts, bool fRecursive)
{
    // Remove transaction from memory pool
    LOCK(cs);
    std::vector<uint256> objToRemove{};

    if (fRecursive)
        objToRemove = mempoolDependenciesOf(origTx);

    objToRemove.insert(objToRemove.begin(), origTx.GetHash());

    for(const uint256& hash : objToRemove)
    {
        if (mapTx.count(hash))
        {
            const CTransaction& tx = mapTx[hash].GetTx();
            mapRecentlyAddedTxBase.erase(hash);

            for(const CTxIn& txin: tx.GetVin())
                mapNextTx.erase(txin.prevout);
            for(const JSDescription& joinsplit: tx.GetVjoinsplit()) {
                for(const uint256& nf: joinsplit.nullifiers) {
                    mapNullifiers.erase(nf);
                }
            }

<<<<<<< HEAD
            for(const CTxCeasedSidechainWithdrawalInput& csw: tx.GetVcswCcIn()) {
                mapSidechains.at(csw.scId).cswNullifiers.erase(csw.nullifier);
                mapSidechains.at(csw.scId).cswTotalAmount -= csw.nValue;

                if (mapSidechains.at(csw.scId).IsNull())
                {
                    LogPrint("mempool", "%s():%d - erasing [%s] from mapSidechain\n", __func__, __LINE__, csw.scId.ToString() );
                    mapSidechains.erase(csw.scId);
=======
            for(const auto& btr: tx.GetVBwtRequestOut()) {
                if (mapSidechains.count(btr.scId)) { //Guard against double-delete on multiple btrs toward the same sc in same tx
                    mapSidechains.at(btr.scId).mcBtrsTxHashes.erase(tx.GetHash());
                    if (mapSidechains.at(btr.scId).mcBtrsTxHashes.empty())
                        mapSidechains.at(btr.scId).mcBtrsCertDataHash.SetNull();

                    if (mapSidechains.at(btr.scId).IsNull())
                    {
                        LogPrint("mempool", "%s():%d - erasing btr from mapSidechain [%s]\n", __func__, __LINE__, btr.scId.ToString() );
                        mapSidechains.erase(btr.scId);
                    }
>>>>>>> 44dbe2b2
                }
            }

            for(const auto& fwd: tx.GetVftCcOut()) {
                if (mapSidechains.count(fwd.scId)) { //Guard against double-delete on multiple fwds toward the same sc in same tx
                    mapSidechains.at(fwd.scId).fwdTxHashes.erase(tx.GetHash());

                    if (mapSidechains.at(fwd.GetScId()).IsNull())
                    {
                        LogPrint("mempool", "%s():%d - erasing fwt from mapSidechain [%s]\n", __func__, __LINE__, fwd.scId.ToString() );
                        mapSidechains.erase(fwd.scId);
                    }
                }
            }

            for(const auto& sc: tx.GetVscCcOut()) {
                assert(mapSidechains.count(sc.GetScId()) != 0);
                mapSidechains.at(sc.GetScId()).scCreationTxHash.SetNull();

                if (mapSidechains.at(sc.GetScId()).IsNull())
                {
                    LogPrint("mempool", "%s():%d - erasing scCreation from mapSidechain [%s]\n", __func__, __LINE__, sc.GetScId().ToString() );
                    mapSidechains.erase(sc.GetScId());
                }
            }

            removedTxs.push_back(tx);
            totalTxSize -= mapTx[hash].GetTxSize();
            cachedInnerUsage -= mapTx[hash].DynamicMemoryUsage();

            LogPrint("mempool", "%s():%d - removing tx [%s] from mempool\n", __func__, __LINE__, hash.ToString() );
            mapTx.erase(hash);

            nTransactionsUpdated++;
            minerPolicyEstimator->removeTx(hash);
        } else if (mapCertificate.count(hash))
        {
            const CScCertificate& cert = mapCertificate[hash].GetCertificate();
            mapRecentlyAddedTxBase.erase(hash);

            for(const CTxIn& txin: cert.GetVin())
                mapNextTx.erase(txin.prevout);

            // remove certificate hash from list
            LogPrint("mempool", "%s():%d - removing cert [%s] from mapSidechain[%s]\n",
                __func__, __LINE__, hash.ToString(), cert.GetScId().ToString());
            mapSidechains.at(cert.GetScId()).EraseCert(hash);

            if (mapSidechains.at(cert.GetScId()).IsNull())
            {
                assert(mapSidechains.at(cert.GetScId()).mBackwardCertificates.empty());
                LogPrint("mempool", "%s():%d - erasing scid [%s] from mapSidechain\n", __func__, __LINE__, cert.GetScId().ToString() );
                mapSidechains.erase(cert.GetScId());
            }

            removedCerts.push_back(cert);
            totalCertificateSize -= mapCertificate[hash].GetCertificateSize();
            cachedInnerUsage -= mapCertificate[hash].DynamicMemoryUsage();
            LogPrint("mempool", "%s():%d - removing cert [%s] from mempool\n", __func__, __LINE__, hash.ToString() );
            mapCertificate.erase(hash);
            nCertificatesUpdated++;
        }
    }
}

<<<<<<< HEAD
inline bool CTxMemPool::checkTxImmatureExpenditures(const CTransaction& tx, const CCoinsViewCache * const pcoins, unsigned int nMemPoolHeight)
=======
inline bool CTxMemPool::checkTxImmatureExpenditures(const CTransaction& tx, const CCoinsViewCache * const pcoins)
>>>>>>> 44dbe2b2
{
    for(const CTxIn& txin: tx.GetVin())
    {
        // if input is the output of a tx in mempool, skip it
        std::map<uint256, CTxMemPoolEntry>::const_iterator it2 = mapTx.find(txin.prevout.hash);
        if (it2 != mapTx.end())
            continue;
 
        // if input is the out of a cert in mempool, it must be the case when the output is the change,
        // and can happen for instance after a chain reorg.
        // This tx must be removed because unconfirmed certificate change can not be spent
        std::map<uint256, CCertificateMemPoolEntry>::const_iterator it3 = mapCertificate.find(txin.prevout.hash);
        if (it3 != mapCertificate.end()) {
            // check this is the cert change
            assert(!it3->second.GetCertificate().IsBackwardTransfer(txin.prevout.n));

            LogPrint("mempool", "%s():%d - adding tx[%s] to list for removing since spends output %d of cert[%s] in mempool\n",
                __func__, __LINE__, tx.GetHash().ToString(), txin.prevout.n, txin.prevout.hash.ToString());

            return false;
        }
 
        // the tx input has not been found in the mempool, therefore must be in blockchain
        const CCoins *coins = pcoins->AccessCoins(txin.prevout.hash);
        if (fSanityCheck) assert(coins);
 
        if (!coins) {
            LogPrint("mempool", "%s():%d - adding tx [%s] to list for removing since can not access coins of [%s]\n",
                __func__, __LINE__, tx.GetHash().ToString(), txin.prevout.hash.ToString());
            return false;
        }
 
        if (coins->IsCoinBase() || coins->IsFromCert() )
        {
            if (!coins->isOutputMature(txin.prevout.n, pcoins->GetHeight()+1) )
            {
                LogPrintf("%s():%d - Error: tx [%s] attempts to spend immature output [%d] of tx [%s]\n",
                        __func__, __LINE__, tx.GetHash().ToString(), txin.prevout.n, txin.prevout.hash.ToString());
                LogPrintf("%s():%d - Error: Immature coin info: coin creation height [%d], output maturity height [%d], spend height [%d]\n",
                        __func__, __LINE__, coins->nHeight, coins->nBwtMaturityHeight, pcoins->GetHeight()+1);
                if (coins->IsCoinBase()) {
                    LogPrint("mempool", "%s():%d - adding tx [%s] to list for removing since it spends immature coinbase [%s]\n",
                        __func__, __LINE__, tx.GetHash().ToString(), txin.prevout.hash.ToString());
                } else {
                    LogPrint("mempool", "%s():%d - adding tx [%s] to list for removing since it spends immature cert output %d of [%s]\n",
                        __func__, __LINE__, tx.GetHash().ToString(), txin.prevout.n, txin.prevout.hash.ToString());
                }
                return false;
            }
        }       
    }
    return true;
}

<<<<<<< HEAD
inline bool CTxMemPool::checkCertImmatureExpenditures(const CScCertificate& cert, const CCoinsViewCache * const pcoins, unsigned int nMemPoolHeight)
=======
inline bool CTxMemPool::checkCertImmatureExpenditures(const CScCertificate& cert, const CCoinsViewCache * const pcoins)
>>>>>>> 44dbe2b2
{
    for(const CTxIn& txin: cert.GetVin())
    {
        // if input is the output of a tx in mempool, skip it
        std::map<uint256, CTxMemPoolEntry>::const_iterator it2 = mapTx.find(txin.prevout.hash);
        if (it2 != mapTx.end())
            continue;
 
        // if input is the output of a cert in mempool, it must be the case when the output is the change, and it is legal.
        // This can happen for instance after a chain reorg.
        std::map<uint256, CCertificateMemPoolEntry>::const_iterator it3 = mapCertificate.find(txin.prevout.hash);
        if (it3 != mapCertificate.end()) {
            // check this is the cert change
            assert(!it3->second.GetCertificate().IsBackwardTransfer(txin.prevout.n));
            continue;
        }
 
        // the cert input has not been found in the mempool, therefore must be in blockchain
        const CCoins *coins = pcoins->AccessCoins(txin.prevout.hash);
        if (fSanityCheck) assert(coins);
 
        if (!coins) {
            LogPrint("mempool", "%s():%d - adding cert[%s] to list for removing since can not access coins of [%s]\n",
                __func__, __LINE__, cert.GetHash().ToString(), txin.prevout.hash.ToString());
            return false;
        }
 
        if (coins->IsCoinBase() || coins->IsFromCert() )
        {
            if (!coins->isOutputMature(txin.prevout.n, pcoins->GetHeight()+1) )
            {
                LogPrintf("%s():%d - Error: cert[%s] attempts to spend immature output [%d] of [%s]\n",
                        __func__, __LINE__, cert.GetHash().ToString(), txin.prevout.n, txin.prevout.hash.ToString());
                LogPrintf("%s():%d - Error: Immature coin info: coin creation height [%d], output maturity height [%d], spend height [%d]\n",
                        __func__, __LINE__, coins->nHeight, coins->nBwtMaturityHeight, pcoins->GetHeight()+1);
                if (coins->IsCoinBase()) {
                    LogPrint("mempool", "%s():%d - adding cert [%s] to list for removing since it spends immature coinbase [%s]\n",
                        __func__, __LINE__, cert.GetHash().ToString(), txin.prevout.hash.ToString());
                } else {
                    LogPrint("mempool", "%s():%d - adding cert [%s] to list for removing since it spends immature cert output %d of [%s]\n",
                        __func__, __LINE__, cert.GetHash().ToString(), txin.prevout.n, txin.prevout.hash.ToString());
                }
                return false;
            }
        }       
    }
    return true;
}

<<<<<<< HEAD
void CTxMemPool::removeStaleCertificates(const CCoinsViewCache * const pCoinsView, const uint256& disconnectedBlockHash, unsigned int nMemPoolHeight,
                                         std::list<CScCertificate>& outdatedCerts)
{
    LOCK(cs);

=======
void CTxMemPool::removeStaleCertificates(const CCoinsViewCache * const pCoinsView,
                                         std::list<CScCertificate>& outdatedCerts)
{
    LOCK(cs);
>>>>>>> 44dbe2b2
    std::set<uint256> certsToRemove;

    // Remove certificates referring to this block as end epoch
    for (std::map<uint256, CCertificateMemPoolEntry>::const_iterator itCert = mapCertificate.begin(); itCert != mapCertificate.end(); itCert++)
    {
        const CScCertificate& cert = itCert->second.GetCertificate();
<<<<<<< HEAD
        if (!checkCertImmatureExpenditures(cert, pCoinsView, nMemPoolHeight))
=======
        if (!checkCertImmatureExpenditures(cert, pCoinsView))
>>>>>>> 44dbe2b2
        {
            certsToRemove.insert(cert.GetHash());
            continue;
        }

<<<<<<< HEAD
        if (cert.endEpochBlockHash == disconnectedBlockHash)
        {
            LogPrint("mempool", "%s():%d - adding cert [%s] to list for removing (endEpochBlockHash %s)\n",
                __func__, __LINE__, cert.GetHash().ToString(), disconnectedBlockHash.ToString());
=======
        if (!pCoinsView->CheckCertTiming(cert.GetScId(), cert.epochNumber))
        {
>>>>>>> 44dbe2b2
            certsToRemove.insert(cert.GetHash());
            continue;
        }
    }

    std::list<CTransaction> dummyTxs;
    for(const auto& hash: certsToRemove)
    {
        // there can be dependancy also between certs, so check that a cert is still in map during the loop
        if (mapCertificate.count(hash))
        {
            const CScCertificate& cert = mapCertificate.at(hash).GetCertificate();
            remove(cert, dummyTxs, outdatedCerts, true);
        }
    }
    LogPrint("mempool", "%s():%d - removed %d certs and %d txes", __func__, __LINE__, outdatedCerts.size(), dummyTxs.size());
}


void CTxMemPool::removeWithAnchor(const uint256 &invalidRoot)
{
    // If a block is disconnected from the tip, and the root changed,
    // we must invalidate transactions from the mempool which spend
    // from that root -- almost as though they were spending coinbases
    // which are no longer valid to spend due to coinbase maturity.
    LOCK(cs);
    std::list<CTransaction> transactionsToRemove;

    for (std::map<uint256, CTxMemPoolEntry>::const_iterator it = mapTx.begin(); it != mapTx.end(); it++) {
        const CTransaction& tx = it->second.GetTx();
        BOOST_FOREACH(const JSDescription& joinsplit, tx.GetVjoinsplit()) {
            if (joinsplit.anchor == invalidRoot) {
                transactionsToRemove.push_back(tx);
                break;
            }
        }
    }

    BOOST_FOREACH(const CTransaction& tx, transactionsToRemove) {
        std::list<CTransaction> dummyTxs;
        std::list<CScCertificate> dummyCerts;
        remove(tx, dummyTxs, dummyCerts, true);
    }
}

void CTxMemPool::removeOutOfScBalanceCsw(const CCoinsViewCache * const pCoinsView, std::list<CTransaction> &removedTxs, std::list<CScCertificate> &removedCerts)
{
    // Remove CSWs that try to withdraw more coins than belongs to the sidechain.
    // Note: if there is a CSW values conflict (may occur only if CSW circuit is broken or malicious) -> remove all CSWs for given sidechain.
    std::set<uint256> txesToRemove;
    for (std::map<uint256, CSidechainMemPoolEntry>::const_iterator sIt = mapSidechains.begin(); sIt != mapSidechains.end(); sIt++)
    {
        const CSidechainMemPoolEntry &sidechainEntry = sIt->second;
        if (sidechainEntry.cswTotalAmount == 0) //how about < 0?
            continue;//no csw that could reduce sc balance

        CSidechain sidechain;
        assert(pCoinsView->GetSidechain(sIt->first, sidechain));
        if (sidechainEntry.cswTotalAmount <= sidechain.balance)
            continue; //enough Sc balance to accomodate for all unconfirmed csw

        for (auto nIt = sidechainEntry.cswNullifiers.begin(); nIt != sidechainEntry.cswNullifiers.end(); nIt++)
        {
            const uint256 &txHash = nIt->second;
            const CTransaction &tx = mapTx[txHash].GetTx();
            txesToRemove.insert(tx.GetHash());
        }
    }

    for(const auto& hash: txesToRemove)
    {
        // there can be dependancy also between txes, so check that a tx is still in map during the loop
        if (mapTx.count(hash))
        {
            const CTransaction& tx = mapTx.at(hash).GetTx();
            remove(tx, removedTxs, removedCerts, true);
        }
    }
}

void CTxMemPool::removeConflicts(const CTransaction &tx, std::list<CTransaction>& removedTxs, std::list<CScCertificate>& removedCerts)
{
    LOCK(cs);

    for(const CTxIn &txin: tx.GetVin())
    {
        std::map<COutPoint, CInPoint>::iterator it = mapNextTx.find(txin.prevout);
        if (it == mapNextTx.end())
            continue;

        const CTransactionBase &txConflict = *it->second.ptx;
        if (txConflict != tx)
            remove(txConflict, removedTxs, removedCerts, true);
    }

    for(const JSDescription &joinsplit: tx.GetVjoinsplit())
    {
        for(const uint256 &nf: joinsplit.nullifiers)
        {
            std::map<uint256, const CTransaction*>::iterator it = mapNullifiers.find(nf);
            if (it == mapNullifiers.end())
                continue;

            const CTransactionBase &txConflict = *it->second;
            if (txConflict != tx)
                remove(txConflict, removedTxs, removedCerts, true);

        }
    }
}

<<<<<<< HEAD
    for(const CTxCeasedSidechainWithdrawalInput& csw: tx.GetVcswCcIn())
    {
        if (mapSidechains.count(csw.scId) == 0)
            continue;

        const auto& cswNullifierTx = mapSidechains.at(csw.scId).cswNullifiers.find(csw.nullifier);
        if(cswNullifierTx == mapSidechains.at(csw.scId).cswNullifiers.end())
            continue;

        const uint256& txHash = cswNullifierTx->second;
        const auto& it = mapTx.find(txHash);
        // If CSW nullifier was present in cswNullifers, the containing tx must be present in the mempool.
        assert(it != mapTx.end());

        const CTransaction &txConflict = it->second.GetTx();
        if (txConflict != tx)
            remove(txConflict, removedTxs, removedCerts, true);
    }

    removeOutOfScBalanceCsw(pcoinsTip, removedTxs, removedCerts);
}

void CTxMemPool::removeStaleTransactions(const CCoinsViewCache * const pCoinsView, unsigned int nMemPoolHeight,
=======
void CTxMemPool::removeStaleTransactions(const CCoinsViewCache * const pCoinsView,
>>>>>>> 44dbe2b2
                                         std::list<CTransaction>& outdatedTxs, std::list<CScCertificate>& outdatedCerts)
{
    LOCK(cs);
    std::set<uint256> txesToRemove;

<<<<<<< HEAD
    // Sidechain may become CEASED, so remove related FTs
=======
>>>>>>> 44dbe2b2
    for (std::map<uint256, CTxMemPoolEntry>::const_iterator it = mapTx.begin(); it != mapTx.end(); it++)
    {
        const CTransaction& tx = it->second.GetTx();

<<<<<<< HEAD
        if (!checkTxImmatureExpenditures(tx, pCoinsView, nMemPoolHeight))
=======
        if (!checkTxImmatureExpenditures(tx, pCoinsView))
>>>>>>> 44dbe2b2
        {
            txesToRemove.insert(tx.GetHash());
            continue;
        }

        for(const CTxForwardTransferOut& ft: tx.GetVftCcOut())
        {
<<<<<<< HEAD
            if(pCoinsView->GetSidechainState(ft.scId) != CSidechain::State::ALIVE && !hasSidechainCreationTx(ft.scId))
            {
                txesToRemove.insert(tx.GetHash());
                continue;
=======
            // pCoinsView does not encompass mempool.
            // Hence we need to checks explicitly for unconfirmed scCreations
            if (hasSidechainCreationTx(ft.scId))
                continue;

            if (!pCoinsView->CheckScTxTiming(ft.scId))
            {
                txesToRemove.insert(tx.GetHash());
            }
        }

        for(const CBwtRequestOut& mbtr: tx.GetVBwtRequestOut())
        {
            // pCoinsView does not encompass mempool.
            // Hence we need to checks explicitly for unconfirmed scCreations
            if (hasSidechainCreationTx(mbtr.scId))
                continue;

            if (!pCoinsView->CheckScTxTiming(mbtr.scId))
            {
                txesToRemove.insert(tx.GetHash());
>>>>>>> 44dbe2b2
            }
        }

        for(const CTxCeasedSidechainWithdrawalInput& csw: tx.GetVcswCcIn())
        {
            if(pCoinsView->GetSidechainState(csw.scId) != CSidechain::State::CEASED)
            {
                txesToRemove.insert(tx.GetHash());
                continue;
            }
        }
    }

    for(const auto& hash: txesToRemove)
    {
        // there can be dependancy also between txes, so check that a tx is still in map during the loop
        if (mapTx.count(hash))
        {
            const CTransaction& tx = mapTx.at(hash).GetTx();
            remove(tx, outdatedTxs, outdatedCerts, true);
        }
    }

    // mbtr will be removed if they target outdated CertDataHash
    for (auto it = mapSidechains.begin(); it != mapSidechains.end(); it++)
    {
        if (pCoinsView->GetActiveCertDataHash(it->first) != it->second.mcBtrsCertDataHash)
        {
            txesToRemove.insert(it->second.mcBtrsTxHashes.begin(), it->second.mcBtrsTxHashes.end());
        }
    }

    for(const auto& hash: txesToRemove)
    {
        // there can be dependancy also between txes, so check that a tx is still in map during the loop
        if (mapTx.count(hash))
        {
            const CTransaction& tx = mapTx.at(hash).GetTx();
            remove(tx, outdatedTxs, outdatedCerts, true);
        }
    }
    LogPrint("mempool", "%s():%d - removed %d certs and %d txes", __func__, __LINE__, outdatedCerts.size(), outdatedTxs.size());
}

/**
 * Called when a block is connected. Removes from mempool and updates the miner fee estimator.
 */
void CTxMemPool::removeForBlock(const std::vector<CTransaction>& vtx, unsigned int nBlockHeight,
                                std::list<CTransaction>& conflictingTxs, std::list<CScCertificate>& conflictingCerts, bool fCurrentEstimate)
{
    LOCK(cs);
    std::vector<CTxMemPoolEntry> entries;
    for(const CTransaction& tx: vtx)
    {
        uint256 hash = tx.GetHash();
        if (mapTx.count(hash))
            entries.push_back(mapTx[hash]);
    }

    // dummy lists: dummyCerts must be empty, dummyTxs contains exactly the txes that were in the mempool
    // and now are in the block. The caller is not interested in them because they will be synced with the block
    for(const CTransaction& tx: vtx)
    {
        std::list<CTransaction> dummyTxs;
        std::list<CScCertificate> dummyCerts;
        remove(tx, dummyTxs, dummyCerts, /*fRecursive*/false);
        removeConflicts(tx, conflictingTxs, conflictingCerts);
        ClearPrioritisation(tx.GetHash());
    }
    // After the txs in the new block have been removed from the mempool, update policy estimates
    minerPolicyEstimator->processBlock(nBlockHeight, entries, fCurrentEstimate);
}

void CTxMemPool::removeConflicts(const CScCertificate &cert, std::list<CTransaction>& removedTxs, std::list<CScCertificate>& removedCerts) {
    LOCK(cs);
    for(const CTxIn &txin: cert.GetVin()) {
        std::map<COutPoint, CInPoint>::iterator it = mapNextTx.find(txin.prevout);
        if (it != mapNextTx.end()) {
            const CTransactionBase &txConflict = *it->second.ptx;
            if (txConflict.GetHash() != cert.GetHash())
            {
                LogPrint("mempool", "%s():%d - removing [%s] conflicting with cert [%s]\n",
                    __func__, __LINE__, txConflict.GetHash().ToString(), cert.GetHash().ToString());
                remove(txConflict, removedTxs, removedCerts, true);
            }
        }
    }

    const uint256& scId = cert.GetScId();
    if (mapSidechains.count(scId) == 0)
        return;

    // cert has been confirmed in a block, therefore any other cert in mempool for this scid
    // with equal or lower quality is deemed conflicting and must be removed
    std::set<uint256> lowerQualCerts;
    for (auto entry :  mapSidechains.at(cert.GetScId()).mBackwardCertificates)
    {
        const uint256& memPoolCertHash = entry.second;
        const CScCertificate& memPoolCert = mapCertificate.at(memPoolCertHash).GetCertificate();

        if (memPoolCert.epochNumber == cert.epochNumber && memPoolCert.quality <= cert.quality)
        {
            LogPrint("mempool", "%s():%d - mempool cert[%s] q=%d conflicting with cert[%s] q=%d\n",
                __func__, __LINE__, memPoolCertHash.ToString(), memPoolCert.quality, cert.GetHash().ToString(), cert.quality);
            lowerQualCerts.insert(memPoolCert.GetHash());
        }
    }

    for(const auto& hash: lowerQualCerts)
    {
        // there can be dependancy also between certs, so check that a cert is still in map during the loop
        if (mapCertificate.count(hash))
        {
            const CScCertificate& cert = mapCertificate.at(hash).GetCertificate();
            remove(cert, removedTxs, removedCerts, true);
        }
    }
}

void CTxMemPool::removeForBlock(const std::vector<CScCertificate>& vcert, unsigned int nBlockHeight,
                                std::list<CTransaction>& removedTxs, std::list<CScCertificate>& removedCerts)
{
    LOCK(cs);

    // dummy lists: dummyTxs must be empty, dummyCerts contains exactly the certs that were in the mempool
    // and now are in the block. The caller is not interested in them because they will be synced with the block
    std::list<CTransaction> dummyTxs;
    std::list<CScCertificate> dummyCerts;
    for (const auto& cert : vcert)
    {
        remove(cert, dummyTxs, dummyCerts, /*fRecursive*/false);
        removeConflicts(cert, removedTxs, removedCerts);
        ClearPrioritisation(cert.GetHash());
    }
}

void CTxMemPool::clear()
{
    LOCK(cs);
    mapTx.clear();
    mapCertificate.clear();
    mapDeltas.clear();
    mapNextTx.clear();
    mapSidechains.clear();
    totalTxSize = 0;
    totalCertificateSize = 0;
    cachedInnerUsage = 0;
    ++nTransactionsUpdated;
}

void CTxMemPool::check(const CCoinsViewCache *pcoins) const
{
    if (!fSanityCheck)
        return;

    LogPrint("mempool", "Checking mempool with %u transactions, %u certificates, %u sidechains, and %u inputs\n",
        (unsigned int)mapTx.size(), (unsigned int)mapCertificate.size(), (unsigned int)mapSidechains.size(), (unsigned int)mapNextTx.size());

    uint64_t checkTotal = 0;
    uint64_t innerUsage = 0;

    CCoinsViewCache mempoolDuplicateTx(const_cast<CCoinsViewCache*>(pcoins));

    LOCK(cs);

    std::list<const CTxMemPoolEntry*> waitingOnDependantsTx;

    std::map<uint256, CAmount> cswsTotalBalances;
    for (std::map<uint256, CTxMemPoolEntry>::const_iterator it = mapTx.begin(); it != mapTx.end(); it++) {
        unsigned int i = 0;
        checkTotal += it->second.GetTxSize();
        innerUsage += it->second.DynamicMemoryUsage();
        const CTransaction& tx = it->second.GetTx();

        bool fDependsWait = false;
        BOOST_FOREACH(const CTxIn &txin, tx.GetVin()) {
            // Check that every mempool transaction's inputs refer to available coins, or other mempool tx's.
            std::map<uint256, CTxMemPoolEntry>::const_iterator it2 = mapTx.find(txin.prevout.hash);
            if (it2 != mapTx.end()) {
                const CTransaction& tx2 = it2->second.GetTx();
                assert(tx2.GetVout().size() > txin.prevout.n && !tx2.GetVout()[txin.prevout.n].IsNull());
                fDependsWait = true;
            } else {
                // maybe our input is a certificate?
                std::map<uint256, CCertificateMemPoolEntry>::const_iterator itCert = mapCertificate.find(txin.prevout.hash);
                if (itCert != mapCertificate.end()) {
                    const CTransactionBase& cert = itCert->second.GetCertificate();
                    LogPrintf("%s():%d - ERROR input is the output of cert[%s]\n", __func__, __LINE__, cert.GetHash().ToString());
                    assert(false);
                }
                else
                {
                    const CCoins* coins = pcoins->AccessCoins(txin.prevout.hash);
                    assert(coins && coins->IsAvailable(txin.prevout.n));
                }
            }
            // Check whether its inputs are marked in mapNextTx.
            std::map<COutPoint, CInPoint>::const_iterator it3 = mapNextTx.find(txin.prevout);
            assert(it3 != mapNextTx.end());
            assert(it3->second.ptx == &tx);
            assert(it3->second.n == i);
            i++;
        }

        for(const auto& scCreation : tx.GetVscCcOut()) {
            //sc creation must be duly recorded in mapSidechain
            assert(mapSidechains.count(scCreation.GetScId()) != 0);
            assert(mapSidechains.at(scCreation.GetScId()).scCreationTxHash == tx.GetHash());

            //since sc creation is in mempool, there must not be in blockchain another sc re-declaring it
            assert(!pcoins->HaveSidechain(scCreation.GetScId()));

            //there cannot be no certificates for unconfirmed sidechains
            assert(mapSidechains.at(scCreation.GetScId()).mBackwardCertificates.empty());

            //there cannot be no csw nullifiers for unconfirmed sidechains
            assert(mapSidechains.at(scCreation.GetScId()).cswNullifiers.empty());
            assert(mapSidechains.at(scCreation.GetScId()).cswTotalAmount == 0);
        }

        for(const auto& fwd: tx.GetVftCcOut()) {
            //fwd must be duly recorded in mapSidechain
            assert(mapSidechains.count(fwd.scId) != 0);
            const auto& fwdPos = mapSidechains.at(fwd.scId).fwdTxHashes.find(tx.GetHash());
            assert(fwdPos != mapSidechains.at(fwd.scId).fwdTxHashes.end());

            //there must be no dangling fwds, i.e. sc creation is either in mempool or in blockchain (and not ceased)
            if (!mapSidechains.at(fwd.scId).scCreationTxHash.IsNull())
                assert(mapTx.count(mapSidechains.at(fwd.scId).scCreationTxHash));
            else
                assert(pcoins->GetSidechainState(fwd.scId) == CSidechain::State::ALIVE);
        }

        std::map<uint256, CAmount> cswBalances;
        for(const CTxCeasedSidechainWithdrawalInput& csw: tx.GetVcswCcIn()) {
            //CSW must be duly recorded in mapSidechain
            assert(mapSidechains.count(csw.scId) != 0);
            const auto& cswNullifierPos = mapSidechains.at(csw.scId).cswNullifiers.find(csw.nullifier);
            assert(cswNullifierPos != mapSidechains.at(csw.scId).cswNullifiers.end());

            //there must be no dangling CSWs, i.e. sidechain is ceased
            assert(pcoins->GetSidechainState(csw.scId) == CSidechain::State::CEASED);

            // add a new balance entry in the map or increment it if already there
            cswBalances[csw.scId] += csw.nValue;
        }

        // Check that CSW balances don't exceed the SC balance
        for (auto const& balanceInfo: cswBalances)
        {
            CSidechain scInfo;
            pcoins->GetSidechain(balanceInfo.first, scInfo);
            assert(balanceInfo.second <= scInfo.balance);
            // Update global CSW balances counter
            cswsTotalBalances[balanceInfo.first] += balanceInfo.second;
        }

        for(const auto& btr: tx.GetVBwtRequestOut()) {
            //btrs must be duly recorded in mapSidechain
            assert(mapSidechains.count(btr.scId) != 0);
            const auto& btrPos = mapSidechains.at(btr.scId).mcBtrsTxHashes.find(tx.GetHash());
            assert(btrPos != mapSidechains.at(btr.scId).mcBtrsTxHashes.end());

            //there must be no dangling btrs, i.e. sc creation is either in mempool or in blockchain
            if (!mapSidechains.at(btr.scId).scCreationTxHash.IsNull())
                assert(mapTx.count(mapSidechains.at(btr.scId).scCreationTxHash));
            else
                assert(pcoins->HaveSidechain(btr.scId));
        }

        boost::unordered_map<uint256, ZCIncrementalMerkleTree, CCoinsKeyHasher> intermediates;

        BOOST_FOREACH(const JSDescription &joinsplit, tx.GetVjoinsplit()) {
            BOOST_FOREACH(const uint256 &nf, joinsplit.nullifiers) {
                assert(!pcoins->GetNullifier(nf));
            }

            ZCIncrementalMerkleTree tree;
            auto it = intermediates.find(joinsplit.anchor);
            if (it != intermediates.end()) {
                tree = it->second;
            } else {
                assert(pcoins->GetAnchorAt(joinsplit.anchor, tree));
            }

            BOOST_FOREACH(const uint256& commitment, joinsplit.commitments)
            {
                tree.append(commitment);
            }

            intermediates.insert(std::make_pair(tree.root(), tree));
        }
        if (fDependsWait)
        {
            waitingOnDependantsTx.push_back(&it->second);
        }
        else {
            CValidationState state;
            assert(::ContextualCheckTxInputs(tx, state, mempoolDuplicateTx, false, chainActive, 0, false, Params().GetConsensus(), NULL));
            CTxUndo dummyUndo;
            UpdateCoins(tx, mempoolDuplicateTx, dummyUndo, 1000000);
        }
    }

    // Check that total CSWs balances are consistent to the mempool values
    for (auto const& totalBalanceInfo: cswsTotalBalances)
    {
        assert(totalBalanceInfo.second == mapSidechains.at(totalBalanceInfo.first).cswTotalAmount);
    }

    unsigned int stepsSinceLastRemoveTx = 0;
    while (!waitingOnDependantsTx.empty()) {
        const CTxMemPoolEntry* entry = waitingOnDependantsTx.front();
        waitingOnDependantsTx.pop_front();
        CValidationState state;
        if (!mempoolDuplicateTx.HaveInputs(entry->GetTx())) {
            waitingOnDependantsTx.push_back(entry);
            stepsSinceLastRemoveTx++;
            assert(stepsSinceLastRemoveTx < waitingOnDependantsTx.size());
        } else {
            assert(::ContextualCheckTxInputs(entry->GetTx(), state, mempoolDuplicateTx, false, chainActive, 0, false, Params().GetConsensus(), NULL));
            CTxUndo dummyUndo;
            UpdateCoins(entry->GetTx(), mempoolDuplicateTx, dummyUndo, 1000000);
            stepsSinceLastRemoveTx = 0;
        }
    }

    CCoinsViewCache mempoolDuplicateCert(&mempoolDuplicateTx);
    std::list<const CCertificateMemPoolEntry*> waitingOnDependantsCert;

    for (auto it = mapCertificate.begin(); it != mapCertificate.end(); it++)
    {
        unsigned int i = 0;
        const auto& cert = it->second.GetCertificate();

        //certificate must be duly recorded in mapSidechain
        assert(mapSidechains.count(cert.GetScId()) != 0);
        assert(mapSidechains.at(cert.GetScId()).HasCert(cert.GetHash()) );

        bool fDependsWait = false;
        BOOST_FOREACH(const CTxIn &txin, cert.GetVin()) {
            // Check that every mempool certificate's inputs refer to available coins (tx have been processed above), or other mempool certs's.
            std::map<uint256, CCertificateMemPoolEntry>::const_iterator itCert = mapCertificate.find(txin.prevout.hash);
            if (itCert != mapCertificate.end()) {
                // certificates can only spend change outputs of another certificate in mempool, while backward transfers must mature first
                const CTransactionBase& inputCert = itCert->second.GetCertificate();
                if (inputCert.IsBackwardTransfer(txin.prevout.n))
                {
                    LogPrintf("%s():%d - ERROR input is the output of cert[%s]\n", __func__, __LINE__, inputCert.GetHash().ToString());
                    assert(false);
                }
                assert(inputCert.GetVout().size() > txin.prevout.n && !inputCert.GetVout()[txin.prevout.n].IsNull());
                fDependsWait = true;
            }
            else
            {
                const CCoins* coins = mempoolDuplicateTx.AccessCoins(txin.prevout.hash);
                assert(coins && coins->IsAvailable(txin.prevout.n));
            }
            // Check whether its inputs are marked in mapNextTx.
            std::map<COutPoint, CInPoint>::const_iterator it3 = mapNextTx.find(txin.prevout);
            assert(it3 != mapNextTx.end());
            assert(it3->second.ptx == &cert);
            assert(it3->second.n == i);
            i++;
        }

        checkTotal += it->second.GetCertificateSize();
        innerUsage += it->second.DynamicMemoryUsage();

        if (fDependsWait)
        {
            waitingOnDependantsCert.push_back(&it->second);
        }
        else {
            CValidationState state;
            assert(::ContextualCheckCertInputs(cert, state, mempoolDuplicateCert, false, chainActive, 0, false, Params().GetConsensus(), NULL));
            CTxUndo dummyUndo;
            bool isTopQualityCert = mempool.mapSidechains.at(cert.GetScId()).GetTopQualityCert()->second == cert.GetHash();
            UpdateCoins(cert, mempoolDuplicateCert, dummyUndo, 1000000, isTopQualityCert);
        }
    }

    unsigned int stepsSinceLastRemoveCert = 0;
    while (!waitingOnDependantsCert.empty()) {
        const CCertificateMemPoolEntry* entry = waitingOnDependantsCert.front();
        waitingOnDependantsCert.pop_front();
        CValidationState state;
        if (!mempoolDuplicateCert.HaveInputs(entry->GetCertificate())) {
            waitingOnDependantsCert.push_back(entry);
            stepsSinceLastRemoveCert++;
            assert(stepsSinceLastRemoveCert < waitingOnDependantsCert.size());
        } else {
            const CScCertificate& cert = entry->GetCertificate();
            assert(::ContextualCheckCertInputs(cert, state, mempoolDuplicateCert, false, chainActive, 0, false, Params().GetConsensus(), NULL));
            CTxUndo dummyUndo;
            bool isTopQualityCert = mempool.mapSidechains.at(cert.GetScId()).GetTopQualityCert()->second == cert.GetHash();
            UpdateCoins(entry->GetCertificate(), mempoolDuplicateCert, dummyUndo, 1000000, isTopQualityCert);
            stepsSinceLastRemoveCert = 0;
        }
    }
    for (std::map<COutPoint, CInPoint>::const_iterator it = mapNextTx.begin(); it != mapNextTx.end(); it++) {
        uint256 hash = it->second.ptx->GetHash();
        std::map<uint256, CTxMemPoolEntry>::const_iterator it2 = mapTx.find(hash);
        std::map<uint256, CCertificateMemPoolEntry>::const_iterator it3 = mapCertificate.find(hash);
        if (it2 != mapTx.end())
        {
            const CTransaction& tx = it2->second.GetTx();
            assert(&tx == it->second.ptx);
            assert(tx.GetVin().size() > it->second.n);
            assert(it->first == it->second.ptx->GetVin()[it->second.n].prevout);
        }
        else
        if (it3 != mapCertificate.end())
        {
            const CScCertificate& cert = it3->second.GetCertificate();
            assert(&cert == it->second.ptx);
            assert(cert.GetVin().size() > it->second.n);
            assert(it->first == it->second.ptx->GetVin()[it->second.n].prevout);
        }
        else
        {
            assert(false);
        }
    }

    for (std::map<uint256, const CTransaction*>::const_iterator it = mapNullifiers.begin(); it != mapNullifiers.end(); it++) {
        uint256 hash = it->second->GetHash();
        std::map<uint256, CTxMemPoolEntry>::const_iterator it2 = mapTx.find(hash);
        const CTransaction& tx = it2->second.GetTx();
        assert(it2 != mapTx.end());
        assert(&tx == it->second);
    }

    assert((totalTxSize+totalCertificateSize) == checkTotal);
    assert(innerUsage == cachedInnerUsage);
}

bool CTxMemPool::checkIncomingTxConflicts(const CTransaction& incomingTx) const
{
    LOCK(cs);

    const uint256& hash = incomingTx.GetHash();
    if (mapTx.count(hash) != 0) {
        LogPrint("mempool", "Dropping txid %s : already in mempool\n", hash.ToString());
        return false;
    }

    for (const CTxIn & vin : incomingTx.GetVin()) {
        if (mapNextTx.count(vin.prevout)) {
            // Disable replacement feature for now
            LogPrint("mempool", "%s():%d - Dropping txid %s : it double spends input of tx[%s] that is in mempool\n",
                __func__, __LINE__, hash.ToString(), vin.prevout.hash.ToString());
            return false;
        }
        if (mapCertificate.count(vin.prevout.hash)) {
            LogPrint("mempool", "%s():%d - Dropping tx[%s]: it would spend the output %d of cert[%s] that is in mempool\n",
                __func__, __LINE__, hash.ToString(), vin.prevout.n, vin.prevout.hash.ToString());
            return false;
        }
    }

    // If this tx creates a sc, no other tx must be doing the same in the mempool
    for(const CTxScCreationOut& sc: incomingTx.GetVscCcOut()) {
        if (hasSidechainCreationTx(sc.GetScId())) {
            LogPrint("sc", "%s():%d - Dropping txid [%s]: it tries to redeclare another sc in mempool\n",
                    __func__, __LINE__, hash.ToString());
            return false;
        }
    }

    for(const JSDescription &joinsplit: incomingTx.GetVjoinsplit()) {
        for(const uint256 &nf: joinsplit.nullifiers) {
            if (mapNullifiers.count(nf))
                return false;
        }
    }

<<<<<<< HEAD
    // Check if this tx does CSW with the nullifier already present in the mempool
    for(const CTxCeasedSidechainWithdrawalInput& csw: incomingTx.GetVcswCcIn())
    {
        if (HaveCswNullifier(csw.scId, csw.nullifier)) {
            LogPrint("sc", "%s():%d - Dropping txid [%s]: it tries to redeclare another CSW input nullifier in mempool\n",
                    __func__, __LINE__, hash.ToString());
            return false;
        }
    }

=======
>>>>>>> 44dbe2b2
    return true;
}

bool CTxMemPool::checkIncomingCertConflicts(const CScCertificate& incomingCert) const
{
    LOCK(cs);

    const uint256& certHash = incomingCert.GetHash();
    if (mapCertificate.count(certHash) != 0) {
        return error("Dropping cert %s : already in mempool\n", certHash.ToString());
    }

    for (const CTxIn & vin : incomingCert.GetVin())
    {
        if (mapNextTx.count(vin.prevout))
        {
            return error("%s():%d - Dropping cert %s : it double spends input of [%s] that is in mempool\n",
                __func__, __LINE__, certHash.ToString(), vin.prevout.hash.ToString());
        }

        if (mapCertificate.count(vin.prevout.hash))
        {
            const CScCertificate & inputCert = mapCertificate.at(vin.prevout.hash).GetCertificate();
            // certificates can only spend change outputs of another certificate in mempool, while backward transfers must mature first
            if (inputCert.IsBackwardTransfer(vin.prevout.n))
            {
                return error("%s():%d - Dropping cert[%s]: it would spend the backward transfer output %d of cert[%s] that is in mempool\n",
                    __func__, __LINE__, certHash.ToString(), vin.prevout.n, vin.prevout.hash.ToString());
            }
        }
    }

    // No lower quality certs should spend (directly or indirectly) outputs of higher or equal quality certs
    std::vector<uint256> txesHashesSpentByCert = mempoolDependenciesFrom(incomingCert);
    for(const uint256& dep: txesHashesSpentByCert)
    {
        if (mapCertificate.count(dep)==0)
            continue; //tx won't conflict with cert on quality

        const CScCertificate& certDep = mapCertificate.at(dep).GetCertificate();
        if (certDep.GetScId() != incomingCert.GetScId())
            continue; //no certs conflicts with certs of other sidechains
        if (certDep.quality >= incomingCert.quality)
        {
            return error("%s():%d - cert %s depends on worse-quality ancestorCert %s\n", __func__, __LINE__,
                    incomingCert.GetHash().ToString(), certDep.GetHash().ToString());
        }
    }

    return true;
}

void CTxMemPool::queryHashes(std::vector<uint256>& vtxid)
{
    vtxid.clear();

    LOCK(cs);
    vtxid.reserve(mapTx.size() + mapCertificate.size());
    for (std::map<uint256, CTxMemPoolEntry>::iterator mi = mapTx.begin(); mi != mapTx.end(); ++mi)
        vtxid.push_back((*mi).first);
    for (std::map<uint256, CCertificateMemPoolEntry>::iterator mi = mapCertificate.begin(); mi != mapCertificate.end(); ++mi)
        vtxid.push_back((*mi).first);
}

bool CTxMemPool::lookup(const uint256& hash, CTransaction& result) const
{
    LOCK(cs);
    std::map<uint256, CTxMemPoolEntry>::const_iterator i = mapTx.find(hash);
    if (i == mapTx.end()) return false;
    result = i->second.GetTx();
    return true;
}

bool CTxMemPool::lookup(const uint256& hash, CScCertificate& result) const
{
    LOCK(cs);
    std::map<uint256, CCertificateMemPoolEntry>::const_iterator i = mapCertificate.find(hash);
    if (i == mapCertificate.end()) return false;
    result = i->second.GetCertificate();
    return true;
}

CFeeRate CTxMemPool::estimateFee(int nBlocks) const
{
    LOCK(cs);
    return minerPolicyEstimator->estimateFee(nBlocks);
}
double CTxMemPool::estimatePriority(int nBlocks) const
{
    LOCK(cs);
    return minerPolicyEstimator->estimatePriority(nBlocks);
}

bool
CTxMemPool::WriteFeeEstimates(CAutoFile& fileout) const
{
    try {
        LOCK(cs);
        fileout << 109900; // version required to read: 0.10.99 or later
        fileout << CLIENT_VERSION; // version that wrote the file
        minerPolicyEstimator->Write(fileout);
    }
    catch (const std::exception&) {
        LogPrintf("CTxMemPool::WriteFeeEstimates(): unable to write policy estimator data (non-fatal)\n");
        return false;
    }
    return true;
}

bool
CTxMemPool::ReadFeeEstimates(CAutoFile& filein)
{
    try {
        int nVersionRequired, nVersionThatWrote;
        filein >> nVersionRequired >> nVersionThatWrote;
        if (nVersionRequired > CLIENT_VERSION)
            return error("CTxMemPool::ReadFeeEstimates(): up-version (%d) fee estimate file", nVersionRequired);

        LOCK(cs);
        minerPolicyEstimator->Read(filein);
    }
    catch (const std::exception&) {
        LogPrintf("CTxMemPool::ReadFeeEstimates(): unable to read policy estimator data (non-fatal)\n");
        return false;
    }
    return true;
}

void CTxMemPool::PrioritiseTransaction(const uint256& hash, const std::string& strHash, double dPriorityDelta, const CAmount& nFeeDelta)
{
    {
        LOCK(cs);
        std::pair<double, CAmount> &deltas = mapDeltas[hash];
        deltas.first += dPriorityDelta;
        deltas.second += nFeeDelta;
    }
    LogPrintf("PrioritiseTransaction: %s priority += %f, fee += %d\n", strHash, dPriorityDelta, FormatMoney(nFeeDelta));
}

void CTxMemPool::ApplyDeltas(const uint256& hash, double &dPriorityDelta, CAmount &nFeeDelta)
{
    LOCK(cs);
    std::map<uint256, std::pair<double, CAmount> >::iterator pos = mapDeltas.find(hash);
    if (pos == mapDeltas.end())
        return;
    const std::pair<double, CAmount> &deltas = pos->second;
    dPriorityDelta += deltas.first;
    nFeeDelta += deltas.second;
}

void CTxMemPool::ClearPrioritisation(const uint256& hash)
{
    LOCK(cs);
    mapDeltas.erase(hash);
}

bool CTxMemPool::HasNoInputsOf(const CTransaction &tx) const
{
    for (unsigned int i = 0; i < tx.GetVin().size(); i++)
        if (exists(tx.GetVin()[i].prevout.hash))
            return false;
    return true;

}

void CTxMemPool::NotifyRecentlyAdded()
{
    uint64_t recentlyAddedSequence;
    std::vector<std::shared_ptr<CTransactionBase> > vTxBase;
    {
        LOCK(cs);
        recentlyAddedSequence = nRecentlyAddedSequence;
        for (const auto& kv : mapRecentlyAddedTxBase) {
            vTxBase.push_back(kv.second);
        }
        mapRecentlyAddedTxBase.clear();
    }

    // A race condition can occur here between these SyncWithWallets calls, and
    // the ones triggered by block logic (in ConnectTip and DisconnectTip). It
    // is harmless because calling SyncWithWallets(_, NULL) does not alter the
    // wallet transaction's block information.
    for (auto txBase : vTxBase) {
        try {
            if (txBase->IsCertificate())
            {
                LogPrint("mempool", "%s():%d - sync with wallet cert[%s]\n", __func__, __LINE__, txBase->GetHash().ToString());
                SyncWithWallets( dynamic_cast<const CScCertificate&>(*txBase), nullptr);
            }
            else
            {
                LogPrint("mempool", "%s():%d - sync with wallet tx[%s]\n", __func__, __LINE__, txBase->GetHash().ToString());
                SyncWithWallets( dynamic_cast<const CTransaction&>(*txBase), nullptr);
            }
        } catch (const boost::thread_interrupted&) {
            LogPrintf("%s():%d - thread interrupted exception\n", __func__, __LINE__);
            throw;
        } catch (const std::exception& e) {
            // this also catches bad_cast
            PrintExceptionContinue(&e, "CTxMemPool::NotifyRecentlyAdded()");
        } catch (...) {
            PrintExceptionContinue(NULL, "CTxMemPool::NotifyRecentlyAdded()");
        }
    }

    // Update the notified sequence number. We only need this in regtest mode,
    // and should not lock on cs after calling SyncWithWallets otherwise.
    if (Params().NetworkIDString() == "regtest") {
        LOCK(cs);
        nNotifiedSequence = recentlyAddedSequence;
    }
}

bool CTxMemPool::IsFullyNotified() {
    assert(Params().NetworkIDString() == "regtest");
    LOCK(cs);
    return nRecentlyAddedSequence == nNotifiedSequence;
}

CCoinsViewMemPool::CCoinsViewMemPool(CCoinsView *baseIn, CTxMemPool &mempoolIn) : CCoinsViewBacked(baseIn), mempool(mempoolIn) { }

bool CCoinsViewMemPool::GetNullifier(const uint256 &nf) const {
    if (mempool.mapNullifiers.count(nf))
        return true;

    return base->GetNullifier(nf);
}

bool CCoinsViewMemPool::GetCoins(const uint256 &txid, CCoins &coins) const {
    // If an entry in the mempool exists, always return that one, as it's guaranteed to never
    // conflict with the underlying cache, and it cannot have pruned entries (as it contains full)
    // transactions. First checking the underlying cache risks returning a pruned entry instead.
    CTransaction tx;
    if (mempool.lookup(txid, tx)) {
        LogPrint("mempool", "%s():%d - making coins for tx [%s]\n", __func__, __LINE__, txid.ToString() );
        coins = CCoins(tx, MEMPOOL_HEIGHT);
        return true;
    }

    CScCertificate cert;
    if (mempool.lookup(txid, cert)) {
        LogPrint("mempool", "%s():%d - making coins for cert [%s]\n", __func__, __LINE__, txid.ToString() );
        bool isTopQuality = mempool.mapSidechains.at(cert.GetScId()).GetTopQualityCert()->second == cert.GetHash();
        coins = CCoins(cert, MEMPOOL_HEIGHT, MEMPOOL_HEIGHT, isTopQuality);
        return true;
    }
    return (base->GetCoins(txid, coins) && !coins.IsPruned());
}

bool CCoinsViewMemPool::HaveCoins(const uint256 &txid) const {
    return mempool.exists(txid) || base->HaveCoins(txid);
}

bool CCoinsViewMemPool::GetSidechain(const uint256& scId, CSidechain& info) const {
    if (mempool.hasSidechainCreationTx(scId))
    {
        //build sidechain from txs in mempool
        const uint256& scCreationHash = mempool.mapSidechains.at(scId).scCreationTxHash;
        const CTransaction & scCreationTx = mempool.mapTx.at(scCreationHash).GetTx();
        for (const auto& scCreation : scCreationTx.GetVscCcOut())
        {
            if (scId == scCreation.GetScId())
            {
                //info.creationBlockHash doesn't exist here!
                info.creationBlockHeight = -1; //default null value for creationBlockHeight
                info.creationTxHash = scCreationHash;
                info.creationData.withdrawalEpochLength = scCreation.withdrawalEpochLength;
                info.creationData.customData = scCreation.customData;
                info.creationData.constant = scCreation.constant;
                info.creationData.wCertVk = scCreation.wCertVk;
<<<<<<< HEAD
                info.creationData.wCeasedVk = scCreation.wCeasedVk;
                info.currentState = (uint8_t)CSidechain::State::UNCONFIRMED;
=======
                info.creationData.wMbtrVk = scCreation.wMbtrVk;
>>>>>>> 44dbe2b2
                break;
            }
        }
    } else if (!base->GetSidechain(scId, info))
        return false;

    // Consider mempool Tx CSW amount for sidechain balance
    if(mempool.mapSidechains.count(scId) > 0 && mempool.mapSidechains.at(scId).cswTotalAmount > 0)
        info.balance -= mempool.mapSidechains.at(scId).cswTotalAmount;

    return true;
}

void CCoinsViewMemPool::GetScIds(std::set<uint256>& scIds) const {
    base->GetScIds(scIds);
    for (const auto& entry : mempool.mapSidechains)
    {
        if (!entry.second.scCreationTxHash.IsNull())
            scIds.insert(entry.first);
    }
}

bool CCoinsViewMemPool::HaveSidechain(const uint256& scId) const {
    return mempool.hasSidechainCreationTx(scId) || base->HaveSidechain(scId);
}

bool CCoinsViewMemPool::HaveCswNullifier(const uint256& scId, const libzendoomc::ScFieldElement &nullifier) const
{
	return mempool.HaveCswNullifier(scId, nullifier) || base->HaveCswNullifier(scId, nullifier);
}

size_t CTxMemPool::DynamicMemoryUsage() const {
    LOCK(cs);
    return
        ( memusage::DynamicUsage(mapTx) +
          memusage::DynamicUsage(mapNextTx) +
          memusage::DynamicUsage(mapDeltas) +
          memusage::DynamicUsage(mapCertificate) +
          memusage::DynamicUsage(mapSidechains) +
          cachedInnerUsage);
}

std::pair<uint256, CAmount> CTxMemPool::FindCertWithQuality(const uint256& scId, int64_t certQuality)
{
    LOCK(cs);
    std::pair<uint256, CAmount> res = std::make_pair(uint256(),CAmount(-1));

    if (mapSidechains.count(scId) == 0)
        return res;

    for(const auto& mempoolCertEntry : mapSidechains.at(scId).mBackwardCertificates)
    {
        const CScCertificate& mempoolCert = mapCertificate.at(mempoolCertEntry.second).GetCertificate();
        if (mempoolCert.quality == certQuality) {
            res.first  = mempoolCert.GetHash();
            res.second = mapCertificate.at(mempoolCertEntry.second).GetFee();
            break;
        }
    }

    return res;
}

bool CTxMemPool::RemoveCertAndSync(const uint256& certToRmHash)
{
    LOCK(cs);

    if(mapCertificate.count(certToRmHash) == 0)
        return true; //nothing to remove

    CScCertificate certToRm = mapCertificate.at(certToRmHash).GetCertificate();
    std::list<CTransaction> conflictingTxs;
    std::list<CScCertificate> conflictingCerts;
    remove(certToRm, conflictingTxs, conflictingCerts, true);

    // Tell wallet about transactions and certificates that went from mempool to conflicted:
    for(const auto &t: conflictingTxs) {
        LogPrint("mempool", "%s():%d - syncing tx %s\n", __func__, __LINE__, t.GetHash().ToString());
        SyncWithWallets(t, nullptr);
    }
    for(const auto &c: conflictingCerts) {
        LogPrint("mempool", "%s():%d - syncing cert %s\n", __func__, __LINE__, c.GetHash().ToString());
        SyncWithWallets(c, nullptr);
    }

    return true;
}<|MERGE_RESOLUTION|>--- conflicted
+++ resolved
@@ -409,7 +409,6 @@
                 }
             }
 
-<<<<<<< HEAD
             for(const CTxCeasedSidechainWithdrawalInput& csw: tx.GetVcswCcIn()) {
                 mapSidechains.at(csw.scId).cswNullifiers.erase(csw.nullifier);
                 mapSidechains.at(csw.scId).cswTotalAmount -= csw.nValue;
@@ -418,21 +417,22 @@
                 {
                     LogPrint("mempool", "%s():%d - erasing [%s] from mapSidechain\n", __func__, __LINE__, csw.scId.ToString() );
                     mapSidechains.erase(csw.scId);
-=======
-            for(const auto& btr: tx.GetVBwtRequestOut()) {
-                if (mapSidechains.count(btr.scId)) { //Guard against double-delete on multiple btrs toward the same sc in same tx
-                    mapSidechains.at(btr.scId).mcBtrsTxHashes.erase(tx.GetHash());
-                    if (mapSidechains.at(btr.scId).mcBtrsTxHashes.empty())
-                        mapSidechains.at(btr.scId).mcBtrsCertDataHash.SetNull();
-
-                    if (mapSidechains.at(btr.scId).IsNull())
-                    {
-                        LogPrint("mempool", "%s():%d - erasing btr from mapSidechain [%s]\n", __func__, __LINE__, btr.scId.ToString() );
-                        mapSidechains.erase(btr.scId);
-                    }
->>>>>>> 44dbe2b2
                 }
             }
+
+			for(const auto& btr: tx.GetVBwtRequestOut()) {
+				if (mapSidechains.count(btr.scId)) { //Guard against double-delete on multiple btrs toward the same sc in same tx
+					mapSidechains.at(btr.scId).mcBtrsTxHashes.erase(tx.GetHash());
+					if (mapSidechains.at(btr.scId).mcBtrsTxHashes.empty())
+						mapSidechains.at(btr.scId).mcBtrsCertDataHash.SetNull();
+
+					if (mapSidechains.at(btr.scId).IsNull())
+					{
+						LogPrint("mempool", "%s():%d - erasing btr from mapSidechain [%s]\n", __func__, __LINE__, btr.scId.ToString() );
+						mapSidechains.erase(btr.scId);
+					}
+				}
+			}
 
             for(const auto& fwd: tx.GetVftCcOut()) {
                 if (mapSidechains.count(fwd.scId)) { //Guard against double-delete on multiple fwds toward the same sc in same tx
@@ -496,11 +496,7 @@
     }
 }
 
-<<<<<<< HEAD
-inline bool CTxMemPool::checkTxImmatureExpenditures(const CTransaction& tx, const CCoinsViewCache * const pcoins, unsigned int nMemPoolHeight)
-=======
 inline bool CTxMemPool::checkTxImmatureExpenditures(const CTransaction& tx, const CCoinsViewCache * const pcoins)
->>>>>>> 44dbe2b2
 {
     for(const CTxIn& txin: tx.GetVin())
     {
@@ -555,11 +551,7 @@
     return true;
 }
 
-<<<<<<< HEAD
-inline bool CTxMemPool::checkCertImmatureExpenditures(const CScCertificate& cert, const CCoinsViewCache * const pcoins, unsigned int nMemPoolHeight)
-=======
 inline bool CTxMemPool::checkCertImmatureExpenditures(const CScCertificate& cert, const CCoinsViewCache * const pcoins)
->>>>>>> 44dbe2b2
 {
     for(const CTxIn& txin: cert.GetVin())
     {
@@ -609,43 +601,25 @@
     return true;
 }
 
-<<<<<<< HEAD
-void CTxMemPool::removeStaleCertificates(const CCoinsViewCache * const pCoinsView, const uint256& disconnectedBlockHash, unsigned int nMemPoolHeight,
-                                         std::list<CScCertificate>& outdatedCerts)
-{
-    LOCK(cs);
-
-=======
 void CTxMemPool::removeStaleCertificates(const CCoinsViewCache * const pCoinsView,
                                          std::list<CScCertificate>& outdatedCerts)
 {
     LOCK(cs);
->>>>>>> 44dbe2b2
     std::set<uint256> certsToRemove;
 
     // Remove certificates referring to this block as end epoch
     for (std::map<uint256, CCertificateMemPoolEntry>::const_iterator itCert = mapCertificate.begin(); itCert != mapCertificate.end(); itCert++)
     {
         const CScCertificate& cert = itCert->second.GetCertificate();
-<<<<<<< HEAD
-        if (!checkCertImmatureExpenditures(cert, pCoinsView, nMemPoolHeight))
-=======
+
         if (!checkCertImmatureExpenditures(cert, pCoinsView))
->>>>>>> 44dbe2b2
         {
             certsToRemove.insert(cert.GetHash());
             continue;
         }
 
-<<<<<<< HEAD
-        if (cert.endEpochBlockHash == disconnectedBlockHash)
-        {
-            LogPrint("mempool", "%s():%d - adding cert [%s] to list for removing (endEpochBlockHash %s)\n",
-                __func__, __LINE__, cert.GetHash().ToString(), disconnectedBlockHash.ToString());
-=======
         if (!pCoinsView->CheckCertTiming(cert.GetScId(), cert.epochNumber))
         {
->>>>>>> 44dbe2b2
             certsToRemove.insert(cert.GetHash());
             continue;
         }
@@ -755,9 +729,7 @@
 
         }
     }
-}
-
-<<<<<<< HEAD
+
     for(const CTxCeasedSidechainWithdrawalInput& csw: tx.GetVcswCcIn())
     {
         if (mapSidechains.count(csw.scId) == 0)
@@ -780,28 +752,17 @@
     removeOutOfScBalanceCsw(pcoinsTip, removedTxs, removedCerts);
 }
 
-void CTxMemPool::removeStaleTransactions(const CCoinsViewCache * const pCoinsView, unsigned int nMemPoolHeight,
-=======
 void CTxMemPool::removeStaleTransactions(const CCoinsViewCache * const pCoinsView,
->>>>>>> 44dbe2b2
                                          std::list<CTransaction>& outdatedTxs, std::list<CScCertificate>& outdatedCerts)
 {
     LOCK(cs);
     std::set<uint256> txesToRemove;
 
-<<<<<<< HEAD
-    // Sidechain may become CEASED, so remove related FTs
-=======
->>>>>>> 44dbe2b2
     for (std::map<uint256, CTxMemPoolEntry>::const_iterator it = mapTx.begin(); it != mapTx.end(); it++)
     {
         const CTransaction& tx = it->second.GetTx();
 
-<<<<<<< HEAD
-        if (!checkTxImmatureExpenditures(tx, pCoinsView, nMemPoolHeight))
-=======
         if (!checkTxImmatureExpenditures(tx, pCoinsView))
->>>>>>> 44dbe2b2
         {
             txesToRemove.insert(tx.GetHash());
             continue;
@@ -809,12 +770,6 @@
 
         for(const CTxForwardTransferOut& ft: tx.GetVftCcOut())
         {
-<<<<<<< HEAD
-            if(pCoinsView->GetSidechainState(ft.scId) != CSidechain::State::ALIVE && !hasSidechainCreationTx(ft.scId))
-            {
-                txesToRemove.insert(tx.GetHash());
-                continue;
-=======
             // pCoinsView does not encompass mempool.
             // Hence we need to checks explicitly for unconfirmed scCreations
             if (hasSidechainCreationTx(ft.scId))
@@ -836,7 +791,6 @@
             if (!pCoinsView->CheckScTxTiming(mbtr.scId))
             {
                 txesToRemove.insert(tx.GetHash());
->>>>>>> 44dbe2b2
             }
         }
 
@@ -1315,7 +1269,6 @@
         }
     }
 
-<<<<<<< HEAD
     // Check if this tx does CSW with the nullifier already present in the mempool
     for(const CTxCeasedSidechainWithdrawalInput& csw: incomingTx.GetVcswCcIn())
     {
@@ -1326,8 +1279,6 @@
         }
     }
 
-=======
->>>>>>> 44dbe2b2
     return true;
 }
 
@@ -1598,12 +1549,8 @@
                 info.creationData.customData = scCreation.customData;
                 info.creationData.constant = scCreation.constant;
                 info.creationData.wCertVk = scCreation.wCertVk;
-<<<<<<< HEAD
+                info.creationData.wMbtrVk = scCreation.wMbtrVk;
                 info.creationData.wCeasedVk = scCreation.wCeasedVk;
-                info.currentState = (uint8_t)CSidechain::State::UNCONFIRMED;
-=======
-                info.creationData.wMbtrVk = scCreation.wMbtrVk;
->>>>>>> 44dbe2b2
                 break;
             }
         }
