--- conflicted
+++ resolved
@@ -417,7 +417,6 @@
                 }
             }
 
-<<<<<<< HEAD
             for(const auto& btr: tx.GetVBwtRequestOut()) {
                 if (mapSidechains.count(btr.scId)) { //Guard against double-delete on multiple btrs toward the same sc in same tx
                     mapSidechains.at(btr.scId).mcBtrSet.erase(tx.GetHash());
@@ -427,7 +426,9 @@
                         LogPrint("mempool", "%s():%d - erasing btr from mapSidechain [%s]\n", __func__, __LINE__, btr.scId.ToString() );
                         mapSidechains.erase(btr.scId);
                     }
-=======
+                }
+            }
+
             for(const CTxCeasedSidechainWithdrawalInput& csw: tx.GetVcswCcIn()) {
                 mapSidechains.at(csw.scId).cswNullifiers.erase(csw.nullifier);
                 mapSidechains.at(csw.scId).cswTotalAmount -= csw.nValue;
@@ -436,7 +437,6 @@
                 {
                     LogPrint("mempool", "%s():%d - erasing [%s] from mapSidechain\n", __func__, __LINE__, csw.scId.ToString() );
                     mapSidechains.erase(csw.scId);
->>>>>>> 9f69f9f8
                 }
             }
 
@@ -611,10 +611,6 @@
                                          std::list<CScCertificate>& outdatedCerts)
 {
     LOCK(cs);
-<<<<<<< HEAD
-=======
-
->>>>>>> 9f69f9f8
     std::set<uint256> certsToRemove;
 
     // Remove certificates referring to this block as end epoch
@@ -739,10 +735,7 @@
 
         }
     }
-}
-
-<<<<<<< HEAD
-=======
+
     for(const CTxCeasedSidechainWithdrawalInput& csw: tx.GetVcswCcIn())
     {
         if (mapSidechains.count(csw.scId) == 0)
@@ -765,17 +758,12 @@
     removeOutOfScBalanceCsw(pcoinsTip, removedTxs, removedCerts);
 }
 
->>>>>>> 9f69f9f8
 void CTxMemPool::removeStaleTransactions(const CCoinsViewCache * const pCoinsView, unsigned int nMemPoolHeight,
                                          std::list<CTransaction>& outdatedTxs, std::list<CScCertificate>& outdatedCerts)
 {
     LOCK(cs);
     std::set<uint256> txesToRemove;
 
-<<<<<<< HEAD
-=======
-    // Sidechain may become CEASED, so remove related FTs
->>>>>>> 9f69f9f8
     for (std::map<uint256, CTxMemPoolEntry>::const_iterator it = mapTx.begin(); it != mapTx.end(); it++)
     {
         const CTransaction& tx = it->second.GetTx();
@@ -785,38 +773,6 @@
             txesToRemove.insert(tx.GetHash());
             continue;
         }
-<<<<<<< HEAD
-    }
-
-    // mbtr will be removed if sidechain is beyond safeguard
-    for (auto it = mapSidechains.begin(); it != mapSidechains.end(); it++)
-    {
-        if (it->second.mcBtrSet.empty())
-            continue;
-
-        CSidechain sidechain;
-        if (!pCoinsView->GetSidechain(it->first, sidechain))
-        {
-        	assert(hasSidechainCreationTx(it->first));
-        	continue;  //scCreation in mempool, nothing to do
-        }
-
-        int currentHeight = pCoinsView->GetHeight();
-        int currentEpochSafeguard = sidechain.StartHeightForEpoch(sidechain.EpochFor(currentHeight)) +
-                sidechain.SafeguardMargin();
-
-        if (currentHeight >= currentEpochSafeguard)
-            txesToRemove.insert(it->second.mcBtrSet.begin(), it->second.mcBtrSet.end());
-    }
-
-    for(const auto& hash: txesToRemove)
-    {
-        // there can be dependancy also between txes, so check that a tx is still in map during the loop
-        if (mapTx.count(hash))
-        {
-            const CTransaction& tx = mapTx.at(hash).GetTx();
-            remove(tx, outdatedTxs, outdatedCerts, true);
-=======
 
         for(const CTxForwardTransferOut& ft: tx.GetVftCcOut())
         {
@@ -825,7 +781,6 @@
                 txesToRemove.insert(tx.GetHash());
                 continue;
             }
->>>>>>> 9f69f9f8
         }
 
         for(const CTxCeasedSidechainWithdrawalInput& csw: tx.GetVcswCcIn())
@@ -836,6 +791,27 @@
                 continue;
             }
         }
+    }
+
+    // mbtr will be removed if sidechain is beyond safeguard
+    for (auto it = mapSidechains.begin(); it != mapSidechains.end(); it++)
+    {
+        if (it->second.mcBtrSet.empty())
+            continue;
+
+        CSidechain sidechain;
+        if (!pCoinsView->GetSidechain(it->first, sidechain))
+        {
+        	assert(hasSidechainCreationTx(it->first));
+        	continue;  //scCreation in mempool, nothing to do
+        }
+
+        int currentHeight = pCoinsView->GetHeight();
+        int currentEpochSafeguard = sidechain.StartHeightForEpoch(sidechain.EpochFor(currentHeight)) +
+                sidechain.SafeguardMargin();
+
+        if (currentHeight >= currentEpochSafeguard)
+            txesToRemove.insert(it->second.mcBtrSet.begin(), it->second.mcBtrSet.end());
     }
 
     for(const auto& hash: txesToRemove)
@@ -921,7 +897,6 @@
             const CScCertificate& cert = mapCertificate.at(hash).GetCertificate();
             remove(cert, removedTxs, removedCerts, true);
         }
-<<<<<<< HEAD
     }
 
     // Remove all btrs for scIds mentioned by the certificate.
@@ -931,8 +906,6 @@
         auto entryToRm = mapSidechains.at(scId).mcBtrSet.begin();
         const CTransaction& outdatedBtr = mapTx.at(*entryToRm).GetTx();
         remove(outdatedBtr, removedTxs, removedCerts, true);
-=======
->>>>>>> 9f69f9f8
     }
 }
 
@@ -1067,9 +1040,9 @@
         // Check that CSW balances don't exceed the SC balance
         for (auto const& balanceInfo: cswBalances)
         {
-            CSidechain scInfo;
-            pcoins->GetSidechain(balanceInfo.first, scInfo);
-            assert(balanceInfo.second <= scInfo.balance);
+            CSidechain sidechain;
+            pcoins->GetSidechain(balanceInfo.first, sidechain);
+            assert(balanceInfo.second <= sidechain.balance);
             // Update global CSW balances counter
             cswsTotalBalances[balanceInfo.first] += balanceInfo.second;
         }
@@ -1575,12 +1548,9 @@
                 info.creationData.customData = scCreation.customData;
                 info.creationData.constant = scCreation.constant;
                 info.creationData.wCertVk = scCreation.wCertVk;
-<<<<<<< HEAD
                 info.creationData.wMbtrVk = scCreation.wMbtrVk;
-=======
                 info.creationData.wCeasedVk = scCreation.wCeasedVk;
                 info.currentState = (uint8_t)CSidechain::State::UNCONFIRMED;
->>>>>>> 9f69f9f8
                 break;
             }
         }
