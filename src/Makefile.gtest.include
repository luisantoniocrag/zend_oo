--- conflicted
+++ resolved
@@ -11,13 +11,11 @@
 	gtest/test_checktransaction.cpp \
 	gtest/json_test_vectors.cpp \
 	gtest/json_test_vectors.h \
-<<<<<<< HEAD
 	gtest/libzendoo_test_files.h \
 	gtest/test_foundersreward.cpp \
-=======
->>>>>>> 8c8e7c28
-        gtest/test_forkmanager.cpp \
-        gtest/test_checkblockdelay.cpp
+ 	gtest/test_forkmanager.cpp \
+  	gtest/test_checkblockdelay.cpp
+
 # These tests are order-dependent, because they
 # depend on global state (see #1539)
 if ENABLE_WALLET
@@ -49,16 +47,11 @@
 	gtest/test_circuit.cpp \
 	gtest/test_proofs.cpp \
 	gtest/test_paymentdisclosure.cpp \
-<<<<<<< HEAD
-	gtest/test_checkblock.cpp       \
 	gtest/test_relayforks.cpp	\
 	gtest/test_sidechain.cpp	\
 	gtest/test_sidechain_to_mempool.cpp \
 	gtest/test_sidechain_events.cpp \
 	gtest/test_libzendoo.cpp
-=======
-	gtest/test_relayforks.cpp 
->>>>>>> 8c8e7c28
 
 if ENABLE_WALLET
 zen_gtest_SOURCES += \
