// Copyright (c) 2009-2010 Satoshi Nakamoto
// Copyright (c) 2009-2014 The Bitcoin Core developers
// Distributed under the MIT software license, see the accompanying
// file COPYING or http://www.opensource.org/licenses/mit-license.php.

#include "main.h"

#include "sodium.h"

#include "addrman.h"
#include "alert.h"
#include "arith_uint256.h"
#include "chainparams.h"
#include "checkpoints.h"
#include "checkqueue.h"
#include "consensus/validation.h"
#include "deprecation.h"
#include "init.h"
#include "merkleblock.h"
#include "metrics.h"
#include "net.h"
#include "pow.h"
#include "txdb.h"
#include "txmempool.h"
#include "ui_interface.h"
#include "undo.h"
#include "util.h"
#include "utilmoneystr.h"
#include "validationinterface.h"
#include "versionbits.h"
#include "wallet/asyncrpcoperation_sendmany.h"
#include "wallet/asyncrpcoperation_shieldcoinbase.h"

#include <sstream>

#include <boost/algorithm/string/replace.hpp>
#include <boost/filesystem.hpp>
#include <boost/filesystem/fstream.hpp>
#include <boost/math/distributions/poisson.hpp>
#include <boost/thread.hpp>
#include <boost/static_assert.hpp>

#include "zen/forkmanager.h"
#include "zen/delay.h"

#include "sc/sidechain.h"

using namespace zen;

using namespace std;


#if defined(NDEBUG)
# error "Zen cannot be compiled without assertions."
#endif

/**
 * Global state
 */

Sidechain::ScMgr& scMgr = Sidechain::ScMgr::instance();

CCriticalSection cs_main;

ScTxMap mDbgScTransactions;

BlockSet sGlobalForkTips;
BlockTimeMap mGlobalForkTips;

BlockMap mapBlockIndex;
CChain chainActive;
CBlockIndex *pindexBestHeader = NULL;
int64_t nTimeBestReceived = 0;
CWaitableCriticalSection csBestBlock;
CConditionVariable cvBlockChange;
int nScriptCheckThreads = 0;
bool fExperimentalMode = false;
bool fImporting = false;
bool fReindex = false;
bool fTxIndex = false;
bool fHavePruned = false;
bool fPruneMode = false;
bool fIsBareMultisigStd = true;
bool fCheckBlockIndex = false;
bool fCheckpointsEnabled = true;
bool fCoinbaseEnforcedProtectionEnabled = true;
//true in case we still have not reached the highest known block from server startup
bool fIsStartupSyncing = true;
size_t nCoinCacheUsage = 5000 * 300;
uint64_t nPruneTarget = 0;
bool fAlerts = DEFAULT_ALERTS;

/** Fees smaller than this (in satoshi) are considered zero fee (for relaying and mining) */
CFeeRate minRelayTxFee = CFeeRate(DEFAULT_MIN_RELAY_TX_FEE);

CTxMemPool mempool(::minRelayTxFee);

struct COrphanTx {
    CTransaction tx;
    NodeId fromPeer;
};
map<uint256, COrphanTx> mapOrphanTransactions GUARDED_BY(cs_main);;
map<uint256, set<uint256> > mapOrphanTransactionsByPrev GUARDED_BY(cs_main);;
void EraseOrphansFor(NodeId peer) EXCLUSIVE_LOCKS_REQUIRED(cs_main);

/**
 * Returns true if there are nRequired or more blocks of minVersion or above
 * in the last Consensus::Params::nMajorityWindow blocks, starting at pstart and going backwards.
 */
static bool IsSuperMajority(int minVersion, const CBlockIndex* pstart, unsigned nRequired, const Consensus::Params& consensusParams);
static void CheckBlockIndex();
static void DbgAddToScTransactionMap(const CBlock& block);
static void DbgRemoveFromScTransactionMap(const CBlock& block);

/** Constant stuff for coinbase transactions we create: */
CScript COINBASE_FLAGS;

const string strMessageMagic = "Zcash Signed Message:\n";

// Internal stuff
namespace {

    struct CBlockIndexWorkComparator
    {
        bool operator()(CBlockIndex *pa, CBlockIndex *pb) const {
            // First sort by total delay in chain.
            if (pa->nChainDelay < pb->nChainDelay) return false;
            if (pa->nChainDelay > pb->nChainDelay) return true;

            // Then sort by most total work, ...
            if (pa->nChainWork > pb->nChainWork) return false;
            if (pa->nChainWork < pb->nChainWork) return true;

            // ... then by earliest time received, ...
            if (pa->nSequenceId < pb->nSequenceId) return false;
            if (pa->nSequenceId > pb->nSequenceId) return true;

            // Use pointer address as tie breaker (should only happen with blocks
            // loaded from disk, as those all have id 0).
            if (pa < pb) return false;
            if (pa > pb) return true;

            // Identical blocks.
            return false;
        }
    };

// [AS]
    struct CBlockIndexRealWorkComparator
    {
        bool operator()(CBlockIndex *pa, CBlockIndex *pb) const {

            // Then sort by most total work, ...
            if (pa->nChainWork > pb->nChainWork) return false;
            if (pa->nChainWork < pb->nChainWork) return true;

            // ... then by earliest time received, ...
            if (pa->nSequenceId < pb->nSequenceId) return false;
            if (pa->nSequenceId > pb->nSequenceId) return true;

            // Use pointer address as tie breaker (should only happen with blocks
            // loaded from disk, as those all have id 0).
            if (pa < pb) return false;
            if (pa > pb) return true;

            // Identical blocks.
            return false;
        }
    };

    CBlockIndex *pindexBestInvalid;

    /**
     * The set of all CBlockIndex entries with BLOCK_VALID_TRANSACTIONS (for itself and all ancestors) and
     * as good as our current tip or better. Entries may be failed, though, and pruning nodes may be
     * missing the data for the block.
     */
    set<CBlockIndex*, CBlockIndexWorkComparator> setBlockIndexCandidates;
    /** Number of nodes with fSyncStarted. */
    int nSyncStarted = 0;
    /** All pairs A->B, where A (or one if its ancestors) misses transactions, but B has transactions.
      * Pruned nodes may have entries where B is missing data.
      */
    multimap<CBlockIndex*, CBlockIndex*> mapBlocksUnlinked;

    CCriticalSection cs_LastBlockFile;
    std::vector<CBlockFileInfo> vinfoBlockFile;
    int nLastBlockFile = 0;
    /** Global flag to indicate we should check to see if there are
     *  block/undo files that should be deleted.  Set on startup
     *  or if we allocate more file space when we're in prune mode
     */
    bool fCheckForPruning = false;

    /**
     * Every received block is assigned a unique and increasing identifier, so we
     * know which one to give priority in case of a fork.
     */
    CCriticalSection cs_nBlockSequenceId;
    /** Blocks loaded from disk are assigned id 0, so start the counter at 1. */
    uint32_t nBlockSequenceId = 1;

    /**
     * Sources of received blocks, saved to be able to send them reject
     * messages or ban them when processing happens afterwards. Protected by
     * cs_main.
     */
    map<uint256, NodeId> mapBlockSource;

    /**
     * Filter for transactions that were recently rejected by
     * AcceptToMemoryPool. These are not rerequested until the chain tip
     * changes, at which point the entire filter is reset. Protected by
     * cs_main.
     *
     * Without this filter we'd be re-requesting txs from each of our peers,
     * increasing bandwidth consumption considerably. For instance, with 100
     * peers, half of which relay a tx we don't accept, that might be a 50x
     * bandwidth increase. A flooding attacker attempting to roll-over the
     * filter using minimum-sized, 60byte, transactions might manage to send
     * 1000/sec if we have fast peers, so we pick 120,000 to give our peers a
     * two minute window to send invs to us.
     *
     * Decreasing the false positive rate is fairly cheap, so we pick one in a
     * million to make it highly unlikely for users to have issues with this
     * filter.
     *
     * Memory used: 1.7MB
     */
    boost::scoped_ptr<CRollingBloomFilter> recentRejects;
    uint256 hashRecentRejectsChainTip;

    /** Blocks that are in flight, and that are in the queue to be downloaded. Protected by cs_main. */
    struct QueuedBlock {
        uint256 hash;
        CBlockIndex *pindex;  //! Optional.
        int64_t nTime;  //! Time of "getdata" request in microseconds.
        bool fValidatedHeaders;  //! Whether this block has validated headers at the time of request.
        int64_t nTimeDisconnect; //! The timeout for this block request (for disconnecting a slow peer)
    };
    map<uint256, pair<NodeId, list<QueuedBlock>::iterator> > mapBlocksInFlight;

    /** Number of blocks in flight with validated headers. */
    int nQueuedValidatedHeaders = 0;

    /** Number of preferable block download peers. */
    int nPreferredDownload = 0;

    /** Dirty block index entries. */
    set<CBlockIndex*> setDirtyBlockIndex;

    /** Dirty block file entries. */
    set<int> setDirtyFileInfo;
} // anon namespace

//////////////////////////////////////////////////////////////////////////////
//
// Registration of network node signals.
//

namespace {

struct CBlockReject {
    unsigned char chRejectCode;
    string strRejectReason;
    uint256 hashBlock;
};

/**
 * Maintain validation-specific state about nodes, protected by cs_main, instead
 * by CNode's own locks. This simplifies asynchronous operation, where
 * processing of incoming data is done after the ProcessMessage call returns,
 * and we're no longer holding the node's locks.
 */
struct CNodeState {
    //! The peer's address
    CService address;
    //! Whether we have a fully established connection.
    bool fCurrentlyConnected;
    //! Accumulated misbehaviour score for this peer.
    int nMisbehavior;
    //! Whether this peer should be disconnected and banned (unless whitelisted).
    bool fShouldBan;
    //! String name of this peer (debugging/logging purposes).
    std::string name;
    //! List of asynchronously-determined block rejections to notify this peer about.
    std::vector<CBlockReject> rejects;
    //! The best known block we know this peer has announced.
    CBlockIndex *pindexBestKnownBlock;
    //! The hash of the last unknown block this peer has announced.
    uint256 hashLastUnknownBlock;
    //! The last full block we both have.
    CBlockIndex *pindexLastCommonBlock;
    //! Whether we've started headers synchronization with this peer.
    bool fSyncStarted;
    //! Since when we're stalling block download progress (in microseconds), or 0.
    int64_t nStallingSince;
    list<QueuedBlock> vBlocksInFlight;
    int nBlocksInFlight;
    int nBlocksInFlightValidHeaders;
    //! Whether we consider this a preferred download peer.
    bool fPreferredDownload;

    CNodeState() {
        fCurrentlyConnected = false;
        nMisbehavior = 0;
        fShouldBan = false;
        pindexBestKnownBlock = NULL;
        hashLastUnknownBlock.SetNull();
        pindexLastCommonBlock = NULL;
        fSyncStarted = false;
        nStallingSince = 0;
        nBlocksInFlight = 0;
        nBlocksInFlightValidHeaders = 0;
        fPreferredDownload = false;
    }
};

/** Map maintaining per-node state. Requires cs_main. */
map<NodeId, CNodeState> mapNodeState;

// Requires cs_main.
CNodeState *State(NodeId pnode) {
    map<NodeId, CNodeState>::iterator it = mapNodeState.find(pnode);
    if (it == mapNodeState.end())
        return NULL;
    return &it->second;
}

bool IsStartupSyncing() {
	LOCK(cs_main);
	return fIsStartupSyncing;
}


int GetHeight()
{
    LOCK(cs_main);
    return chainActive.Height();
}

void UpdatePreferredDownload(CNode* node, CNodeState* state)
{
    nPreferredDownload -= state->fPreferredDownload;

    // Whether this node should be marked as a preferred download node.
    state->fPreferredDownload = (!node->fInbound || node->fWhitelisted) && !node->fOneShot && !node->fClient;

    nPreferredDownload += state->fPreferredDownload;
}

// Returns time at which to timeout block request (nTime in microseconds)
int64_t GetBlockTimeout(int64_t nTime, int nValidatedQueuedBefore, const Consensus::Params &consensusParams)
{
    return nTime + 500000 * consensusParams.nPowTargetSpacing * (4 + nValidatedQueuedBefore);
}

void InitializeNode(NodeId nodeid, const CNode *pnode) {
    LOCK(cs_main);
    CNodeState &state = mapNodeState.insert(std::make_pair(nodeid, CNodeState())).first->second;
    state.name = pnode->addrName;
    state.address = pnode->addr;
}

void FinalizeNode(NodeId nodeid) {
    LOCK(cs_main);
    CNodeState *state = State(nodeid);

    if (state->fSyncStarted)
        nSyncStarted--;

    if (state->nMisbehavior == 0 && state->fCurrentlyConnected) {
        AddressCurrentlyConnected(state->address);
    }

    BOOST_FOREACH(const QueuedBlock& entry, state->vBlocksInFlight)
        mapBlocksInFlight.erase(entry.hash);
    EraseOrphansFor(nodeid);
    nPreferredDownload -= state->fPreferredDownload;

    mapNodeState.erase(nodeid);
}

// Requires cs_main.
// Returns a bool indicating whether we requested this block.
bool MarkBlockAsReceived(const uint256& hash) {
    map<uint256, pair<NodeId, list<QueuedBlock>::iterator> >::iterator itInFlight = mapBlocksInFlight.find(hash);
    if (itInFlight != mapBlocksInFlight.end()) {
        CNodeState *state = State(itInFlight->second.first);
        nQueuedValidatedHeaders -= itInFlight->second.second->fValidatedHeaders;
        state->nBlocksInFlightValidHeaders -= itInFlight->second.second->fValidatedHeaders;
        state->vBlocksInFlight.erase(itInFlight->second.second);
        state->nBlocksInFlight--;
        state->nStallingSince = 0;
        mapBlocksInFlight.erase(itInFlight);
        return true;
    }
    return false;
}

// Requires cs_main.
void MarkBlockAsInFlight(NodeId nodeid, const uint256& hash, const Consensus::Params& consensusParams, CBlockIndex *pindex = NULL) {
    CNodeState *state = State(nodeid);
    assert(state != NULL);

    // Make sure it's not listed somewhere already.
    MarkBlockAsReceived(hash);

    int64_t nNow = GetTimeMicros();
    QueuedBlock newentry = {hash, pindex, nNow, pindex != NULL, GetBlockTimeout(nNow, nQueuedValidatedHeaders, consensusParams)};
    nQueuedValidatedHeaders += newentry.fValidatedHeaders;
    list<QueuedBlock>::iterator it = state->vBlocksInFlight.insert(state->vBlocksInFlight.end(), newentry);
    state->nBlocksInFlight++;
    state->nBlocksInFlightValidHeaders += newentry.fValidatedHeaders;
    mapBlocksInFlight[hash] = std::make_pair(nodeid, it);
}

/** Check whether the last unknown block a peer advertized is not yet known. */
void ProcessBlockAvailability(NodeId nodeid) {
    CNodeState *state = State(nodeid);
    assert(state != NULL);

    if (!state->hashLastUnknownBlock.IsNull()) {
        BlockMap::iterator itOld = mapBlockIndex.find(state->hashLastUnknownBlock);
        if (itOld != mapBlockIndex.end() && itOld->second->nChainWork > 0) {
            if (state->pindexBestKnownBlock == NULL || itOld->second->nChainWork >= state->pindexBestKnownBlock->nChainWork)
                state->pindexBestKnownBlock = itOld->second;
            state->hashLastUnknownBlock.SetNull();
        }
    }
}

/** Update tracking information about which blocks a peer is assumed to have. */
void UpdateBlockAvailability(NodeId nodeid, const uint256 &hash) {
    CNodeState *state = State(nodeid);
    assert(state != NULL);

    ProcessBlockAvailability(nodeid);

    BlockMap::iterator it = mapBlockIndex.find(hash);
    if (it != mapBlockIndex.end() && it->second->nChainWork > 0) {
        // An actually better block was announced.
        if (state->pindexBestKnownBlock == NULL || it->second->nChainWork >= state->pindexBestKnownBlock->nChainWork)
            state->pindexBestKnownBlock = it->second;
    } else {
        // An unknown block was announced; just assume that the latest one is the best one.
        state->hashLastUnknownBlock = hash;
    }
}

/** Find the last common ancestor two blocks have.
 *  Both pa and pb must be non-NULL. */
CBlockIndex* LastCommonAncestor(CBlockIndex* pa, CBlockIndex* pb) {
    if (pa->nHeight > pb->nHeight) {
        pa = pa->GetAncestor(pb->nHeight);
    } else if (pb->nHeight > pa->nHeight) {
        pb = pb->GetAncestor(pa->nHeight);
    }

    while (pa != pb && pa && pb) {
        pa = pa->pprev;
        pb = pb->pprev;
    }

    // Eventually all chain branches meet at the genesis block.
    assert(pa == pb);
    return pa;
}

/** Update pindexLastCommonBlock and add not-in-flight missing successors to vBlocks, until it has
 *  at most count entries. */
void FindNextBlocksToDownload(NodeId nodeid, unsigned int count, std::vector<CBlockIndex*>& vBlocks, NodeId& nodeStaller) {
    if (count == 0)
    {
        LogPrint("forks", "%s():%d - peer has too many blocks in fligth\n", __func__, __LINE__);
        return;
    }

    vBlocks.reserve(vBlocks.size() + count);
    CNodeState *state = State(nodeid);
    assert(state != NULL);

    // Make sure pindexBestKnownBlock is up to date, we'll need it.
    ProcessBlockAvailability(nodeid);

    if (state->pindexBestKnownBlock == NULL || state->pindexBestKnownBlock->nChainWork < chainActive.Tip()->nChainWork) {
        // This peer has nothing interesting.
        return;
    }

    if (state->pindexLastCommonBlock == NULL) {
        // Bootstrap quickly by guessing a parent of our best tip is the forking point.
        // Guessing wrong in either direction is not a problem.
        state->pindexLastCommonBlock = chainActive[std::min(state->pindexBestKnownBlock->nHeight, chainActive.Height())];
    }

    // If the peer reorganized, our previous pindexLastCommonBlock may not be an ancestor
    // of its current tip anymore. Go back enough to fix that.
    state->pindexLastCommonBlock = LastCommonAncestor(state->pindexLastCommonBlock, state->pindexBestKnownBlock);
    if (state->pindexLastCommonBlock == state->pindexBestKnownBlock)
        return;

    std::vector<CBlockIndex*> vToFetch;
    CBlockIndex *pindexWalk = state->pindexLastCommonBlock;
    // Never fetch further than the best block we know the peer has, or more than BLOCK_DOWNLOAD_WINDOW + 1 beyond the last
    // linked block we have in common with this peer. The +1 is so we can detect stalling, namely if we would be able to
    // download that next block if the window were 1 larger.
    int nWindowEnd = state->pindexLastCommonBlock->nHeight + BLOCK_DOWNLOAD_WINDOW;
    int nMaxHeight = std::min<int>(state->pindexBestKnownBlock->nHeight, nWindowEnd + 1);
    NodeId waitingfor = -1;
    while (pindexWalk->nHeight < nMaxHeight) {
        // Read up to 128 (or more, if more blocks than that are needed) successors of pindexWalk (towards
        // pindexBestKnownBlock) into vToFetch. We fetch 128, because CBlockIndex::GetAncestor may be as expensive
        // as iterating over ~100 CBlockIndex* entries anyway.
        int nToFetch = std::min(nMaxHeight - pindexWalk->nHeight, std::max<int>(count - vBlocks.size(), 128));
        vToFetch.resize(nToFetch);
        pindexWalk = state->pindexBestKnownBlock->GetAncestor(pindexWalk->nHeight + nToFetch);
        vToFetch[nToFetch - 1] = pindexWalk;
        for (unsigned int i = nToFetch - 1; i > 0; i--) {
            vToFetch[i - 1] = vToFetch[i]->pprev;
        }

        // Iterate over those blocks in vToFetch (in forward direction), adding the ones that
        // are not yet downloaded and not in flight to vBlocks. In the mean time, update
        // pindexLastCommonBlock as long as all ancestors are already downloaded, or if it's
        // already part of our chain (and therefore don't need it even if pruned).
        BOOST_FOREACH(CBlockIndex* pindex, vToFetch) {
            if (!pindex->IsValid(BLOCK_VALID_TREE)) {
                // We consider the chain that this peer is on invalid.
                return;
            }
            if (pindex->nStatus & BLOCK_HAVE_DATA || chainActive.Contains(pindex)) {
                if (pindex->nChainTx)
                    state->pindexLastCommonBlock = pindex;
            } else if (mapBlocksInFlight.count(pindex->GetBlockHash()) == 0) {
                // The block is not already downloaded, and not yet in flight.
                if (pindex->nHeight > nWindowEnd) {
                    // We reached the end of the window.
                    if (vBlocks.size() == 0 && waitingfor != nodeid) {
                        // We aren't able to fetch anything, but we would be if the download window was one larger.
                        nodeStaller = waitingfor;
                    }
                    LogPrint("forks", "%s():%d - could not fetch [%s]\n", __func__, __LINE__, pindex->GetBlockHash().ToString() );
                    return;
                }
                vBlocks.push_back(pindex);
                if (vBlocks.size() == count) {
                    return;
                }
            } else if (waitingfor == -1) {
                // This is the first already-in-flight block.
                waitingfor = mapBlocksInFlight[pindex->GetBlockHash()].first;
            }
        }
    }
}

} // anon namespace

bool GetNodeStateStats(NodeId nodeid, CNodeStateStats &stats) {
    LOCK(cs_main);
    CNodeState *state = State(nodeid);
    if (state == NULL)
        return false;
    stats.nMisbehavior = state->nMisbehavior;
    stats.nSyncHeight = state->pindexBestKnownBlock ? state->pindexBestKnownBlock->nHeight : -1;
    stats.nCommonHeight = state->pindexLastCommonBlock ? state->pindexLastCommonBlock->nHeight : -1;
    BOOST_FOREACH(const QueuedBlock& queue, state->vBlocksInFlight) {
        if (queue.pindex)
            stats.vHeightInFlight.push_back(queue.pindex->nHeight);
    }
    return true;
}

void RegisterNodeSignals(CNodeSignals& nodeSignals)
{
    nodeSignals.GetHeight.connect(&GetHeight);
    nodeSignals.ProcessMessages.connect(&ProcessMessages);
    nodeSignals.SendMessages.connect(&SendMessages);
    nodeSignals.InitializeNode.connect(&InitializeNode);
    nodeSignals.FinalizeNode.connect(&FinalizeNode);
}

void UnregisterNodeSignals(CNodeSignals& nodeSignals)
{
    nodeSignals.GetHeight.disconnect(&GetHeight);
    nodeSignals.ProcessMessages.disconnect(&ProcessMessages);
    nodeSignals.SendMessages.disconnect(&SendMessages);
    nodeSignals.InitializeNode.disconnect(&InitializeNode);
    nodeSignals.FinalizeNode.disconnect(&FinalizeNode);
}

CBlockIndex* FindForkInGlobalIndex(const CChain& chain, const CBlockLocator& locator)
{
    // Find the first block the caller has in the main chain
    BOOST_FOREACH(const uint256& hash, locator.vHave) {
        BlockMap::iterator mi = mapBlockIndex.find(hash);
        if (mi != mapBlockIndex.end())
        {
            CBlockIndex* pindex = (*mi).second;
            if (chain.Contains(pindex))
                return pindex;
        }
    }
    return chain.Genesis();
}

CCoinsViewCache *pcoinsTip = NULL;
CBlockTreeDB *pblocktree = NULL;

//////////////////////////////////////////////////////////////////////////////
//
// mapOrphanTransactions
//

bool AddOrphanTx(const CTransaction& tx, NodeId peer) EXCLUSIVE_LOCKS_REQUIRED(cs_main)
{
    uint256 hash = tx.GetHash();
    if (mapOrphanTransactions.count(hash))
        return false;

    // Ignore big transactions, to avoid a
    // send-big-orphans memory exhaustion attack. If a peer has a legitimate
    // large transaction with a missing parent then we assume
    // it will rebroadcast it later, after the parent transaction(s)
    // have been mined or received.
    // 10,000 orphans, each of which is at most 5,000 bytes big is
    // at most 500 megabytes of orphans:
    unsigned int sz = tx.GetSerializeSize(SER_NETWORK, tx.nVersion);
    if (sz > 5000)
    {
        LogPrint("mempool", "ignoring large orphan tx (size: %u, hash: %s)\n", sz, hash.ToString());
        return false;
    }

    mapOrphanTransactions[hash].tx = tx;
    mapOrphanTransactions[hash].fromPeer = peer;
    BOOST_FOREACH(const CTxIn& txin, tx.vin)
        mapOrphanTransactionsByPrev[txin.prevout.hash].insert(hash);

    LogPrint("mempool", "stored orphan tx %s (mapsz %u prevsz %u)\n", hash.ToString(),
             mapOrphanTransactions.size(), mapOrphanTransactionsByPrev.size());
    return true;
}

void static EraseOrphanTx(uint256 hash) EXCLUSIVE_LOCKS_REQUIRED(cs_main)
{
    map<uint256, COrphanTx>::iterator it = mapOrphanTransactions.find(hash);
    if (it == mapOrphanTransactions.end())
        return;
    BOOST_FOREACH(const CTxIn& txin, it->second.tx.vin)
    {
        map<uint256, set<uint256> >::iterator itPrev = mapOrphanTransactionsByPrev.find(txin.prevout.hash);
        if (itPrev == mapOrphanTransactionsByPrev.end())
            continue;
        itPrev->second.erase(hash);
        if (itPrev->second.empty())
            mapOrphanTransactionsByPrev.erase(itPrev);
    }
    mapOrphanTransactions.erase(it);
}

void EraseOrphansFor(NodeId peer)
{
    int nErased = 0;
    map<uint256, COrphanTx>::iterator iter = mapOrphanTransactions.begin();
    while (iter != mapOrphanTransactions.end())
    {
        map<uint256, COrphanTx>::iterator maybeErase = iter++; // increment to avoid iterator becoming invalid
        if (maybeErase->second.fromPeer == peer)
        {
            EraseOrphanTx(maybeErase->second.tx.GetHash());
            ++nErased;
        }
    }
    if (nErased > 0) LogPrint("mempool", "Erased %d orphan tx from peer %d\n", nErased, peer);
}


unsigned int LimitOrphanTxSize(unsigned int nMaxOrphans) EXCLUSIVE_LOCKS_REQUIRED(cs_main)
{
    unsigned int nEvicted = 0;
    while (mapOrphanTransactions.size() > nMaxOrphans)
    {
        // Evict a random orphan:
        uint256 randomhash = GetRandHash();
        map<uint256, COrphanTx>::iterator it = mapOrphanTransactions.lower_bound(randomhash);
        if (it == mapOrphanTransactions.end())
            it = mapOrphanTransactions.begin();
        EraseOrphanTx(it->first);
        ++nEvicted;
    }
    return nEvicted;
}


bool IsStandardTx(const CTransaction& tx, string& reason, const int nHeight)
{

	const int shieldedTxVersion = ForkManager::getInstance().getShieldedTxVersion(nHeight);
	bool isGROTHActive = (shieldedTxVersion == GROTH_TX_VERSION);
	if(!isGROTHActive) {
		if (tx.nVersion > CTransaction::MAX_OLD_VERSION || tx.nVersion < CTransaction::MIN_OLD_VERSION) {
			reason = "version";
			return false;
		}
	} else {
		if (tx.nVersion != TRANSPARENT_TX_VERSION && tx.nVersion != GROTH_TX_VERSION) {
			reason = "version";
			return false;
		}
	}


    BOOST_FOREACH(const CTxIn& txin, tx.vin)
    {
        // Biggest 'standard' txin is a 15-of-15 P2SH multisig with compressed
        // keys. (remember the 520 byte limit on redeemScript size) That works
        // out to a (15*(33+1))+3=513 byte redeemScript, 513+1+15*(73+1)+3=1627
        // bytes of scriptSig, which we round off to 1650 bytes for some minor
        // future-proofing. That's also enough to spend a 20-of-20
        // CHECKMULTISIG scriptPubKey, though such a scriptPubKey is not
        // considered standard)
        if (txin.scriptSig.size() > 1650) {
            reason = "scriptsig-size";
            return false;
        }
        if (!txin.scriptSig.IsPushOnly()) {
            reason = "scriptsig-not-pushonly";
            return false;
        }
    }

    unsigned int nDataOut = 0;
    txnouttype whichType;
    BOOST_FOREACH(const CTxOut& txout, tx.vout) {

        CheckBlockResult checkBlockResult;
        if (!::IsStandard(txout.scriptPubKey, whichType, checkBlockResult)) {
            reason = "scriptpubkey";
            return false;
        }

        if (checkBlockResult.referencedHeight > 0)
        {
            if ( (nHeight - checkBlockResult.referencedHeight) < getCheckBlockAtHeightMinAge())
            {
                LogPrintf("%s():%d - referenced block h[%d], chain.h[%d], minAge[%d]\n",
                    __func__, __LINE__, checkBlockResult.referencedHeight, nHeight, getCheckBlockAtHeightMinAge() );
            reason = "scriptpubkey checkblockatheight: referenced block too recent";
            return false;
        }
        }

        // provide temporary replay protection for two minerconf windows during chainsplit
        if ((!tx.IsCoinBase()) && (!ForkManager::getInstance().isTransactionTypeAllowedAtHeight(chainActive.Height(), whichType))) {
            reason = "op-checkblockatheight-needed";
            return false;
        }

        if (whichType == TX_NULL_DATA || whichType == TX_NULL_DATA_REPLAY)
            nDataOut++;
        else if ((whichType == TX_MULTISIG) && (!fIsBareMultisigStd)) {
            reason = "bare-multisig";
            return false;
        } else if (txout.IsDust(::minRelayTxFee)) {
            if (Params().NetworkIDString() == "regtest")
            {
                // do not reject this tx in regtest, there are py tests intentionally using zero values
                // and expecting this to be processable
                LogPrintf("%s():%d - txout is dust, ignoring it because we are in regtest\n",
                    __func__, __LINE__);
            }
            else
            {
                reason = "dust";
                return false;
            }
        }
    }

    // only one OP_RETURN txout is permitted
    if (nDataOut > 1) {
        reason = "multi-op-return";
        return false;
    }

    return true;
}

bool IsFinalTx(const CTransaction &tx, int nBlockHeight, int64_t nBlockTime)
{
    if (tx.nLockTime == 0)
        return true;
    if ((int64_t)tx.nLockTime < ((int64_t)tx.nLockTime < LOCKTIME_THRESHOLD ? (int64_t)nBlockHeight : nBlockTime))
        return true;
    BOOST_FOREACH(const CTxIn& txin, tx.vin)
        if (!txin.IsFinal())
            return false;
    return true;
}

bool CheckFinalTx(const CTransaction &tx, int flags)
{
    AssertLockHeld(cs_main);

    // By convention a negative value for flags indicates that the
    // current network-enforced consensus rules should be used. In
    // a future soft-fork scenario that would mean checking which
    // rules would be enforced for the next block and setting the
    // appropriate flags. At the present time no soft-forks are
    // scheduled, so no flags are set.
    flags = std::max(flags, 0);

    // CheckFinalTx() uses chainActive.Height()+1 to evaluate
    // nLockTime because when IsFinalTx() is called within
    // CBlock::AcceptBlock(), the height of the block *being*
    // evaluated is what is used. Thus if we want to know if a
    // transaction can be part of the *next* block, we need to call
    // IsFinalTx() with one more than chainActive.Height().
    const int nBlockHeight = chainActive.Height() + 1;

    // Timestamps on the other hand don't get any special treatment,
    // because we can't know what timestamp the next block will have,
    // and there aren't timestamp applications where it matters.
    // However this changes once median past time-locks are enforced:
    const int64_t nBlockTime = (flags & LOCKTIME_MEDIAN_TIME_PAST)
                             ? chainActive.Tip()->GetMedianTimePast()
                             : GetAdjustedTime();

    return IsFinalTx(tx, nBlockHeight, nBlockTime);
}

/**
 * Check transaction inputs to mitigate two
 * potential denial-of-service attacks:
 *
 * 1. scriptSigs with extra data stuffed into them,
 *    not consumed by scriptPubKey (or P2SH script)
 * 2. P2SH scripts with a crazy number of expensive
 *    CHECKSIG/CHECKMULTISIG operations
 */
bool AreInputsStandard(const CTransaction& tx, const CCoinsViewCache& mapInputs)
{
    if (tx.IsCoinBase())
        return true; // Coinbases don't use vin normally

    for (unsigned int i = 0; i < tx.vin.size(); i++)
    {
        const CTxOut& prev = mapInputs.GetOutputFor(tx.vin[i]);

        vector<vector<unsigned char> > vSolutions;
        txnouttype whichType;
        // get the scriptPubKey corresponding to this input:
        const CScript& prevScript = prev.scriptPubKey;
        if (!Solver(prevScript, whichType, vSolutions))
            return false;
        int nArgsExpected = ScriptSigArgsExpected(whichType, vSolutions);
        if (nArgsExpected < 0)
            return false;

        // Transactions with extra stuff in their scriptSigs are
        // non-standard. Note that this EvalScript() call will
        // be quick, because if there are any operations
        // beside "push data" in the scriptSig
        // IsStandardTx() will have already returned false
        // and this method isn't called.
        vector<vector<unsigned char> > stack;
        if (!EvalScript(stack, tx.vin[i].scriptSig, SCRIPT_VERIFY_NONE, BaseSignatureChecker()))
            return false;

        if (whichType == TX_SCRIPTHASH || whichType == TX_SCRIPTHASH_REPLAY)
        {
            if (stack.empty())
                return false;
            CScript subscript(stack.back().begin(), stack.back().end());
            vector<vector<unsigned char> > vSolutions2;
            txnouttype whichType2;
            if (Solver(subscript, whichType2, vSolutions2))
            {
                int tmpExpected = ScriptSigArgsExpected(whichType2, vSolutions2);
                if (tmpExpected < 0)
                    return false;
                nArgsExpected += tmpExpected;
            }
            else
            {
                // Any other Script with less than 15 sigops OK:
                unsigned int sigops = subscript.GetSigOpCount(true);
                // ... extra data left on the stack after execution is OK, too:
                return (sigops <= MAX_P2SH_SIGOPS);
            }
        }

        if (stack.size() != (unsigned int)nArgsExpected)
            return false;
    }

    return true;
}

unsigned int GetLegacySigOpCount(const CTransaction& tx)
{
    unsigned int nSigOps = 0;
    BOOST_FOREACH(const CTxIn& txin, tx.vin)
    {
        nSigOps += txin.scriptSig.GetSigOpCount(false);
    }
    BOOST_FOREACH(const CTxOut& txout, tx.vout)
    {
        nSigOps += txout.scriptPubKey.GetSigOpCount(false);
    }
    return nSigOps;
}

unsigned int GetP2SHSigOpCount(const CTransaction& tx, const CCoinsViewCache& inputs)
{
    if (tx.IsCoinBase())
        return 0;

    unsigned int nSigOps = 0;
    for (unsigned int i = 0; i < tx.vin.size(); i++)
    {
        const CTxOut &prevout = inputs.GetOutputFor(tx.vin[i]);
        if (prevout.scriptPubKey.IsPayToScriptHash())
            nSigOps += prevout.scriptPubKey.GetSigOpCount(tx.vin[i].scriptSig);
    }
    return nSigOps;
}

/**
 * Check a transaction contextually against a set of consensus rules valid at a given block height.
 *
 * Notes:
 * 1. AcceptToMemoryPool calls CheckTransaction and this function.
 * 2. ProcessNewBlock calls AcceptBlock, which calls CheckBlock (which calls CheckTransaction)
 *    and ContextualCheckBlock (which calls this function).
 * 3. The isInitBlockDownload argument is only to assist with testing.
 */
bool ContextualCheckTransaction(
        const CTransaction& tx,
        CValidationState &state,
        const int nHeight,
        const int dosLevel,
        bool (*isInitBlockDownload)())
{

	//Valid txs are:
	// at any height
	// at height < groth_fork v>=1 txs with PHGR proofs
	// at height >= groth_fork v=-3 shielded with GROTH proofs and v=1 transparent with joinsplit empty

    if (!scMgr.checkSidechainCreationFunds(tx, nHeight) )
    {
        LogPrint("sc", "%s():%d - Invalid tx[%s] : community fund missing or wrong\n",
            __func__, __LINE__, tx.GetHash().ToString() );
        return state.DoS(100, error("%s: community fund missing or not valid at block h %d",
            __func__, nHeight), REJECT_INVALID, "sidechain-creation-wrong-community-fund");
    }


	const int shieldedTxVersion = ForkManager::getInstance().getShieldedTxVersion(nHeight);
	bool isGROTHActive = (shieldedTxVersion == GROTH_TX_VERSION);

	if(isGROTHActive) {
		//verify if transaction is transparent or the actual shielded version
		if(tx.nVersion == TRANSPARENT_TX_VERSION || tx.nVersion == SC_TX_VERSION) {
			//enforce empty joinsplit for transparent txs
			if(!tx.vjoinsplit.empty()) {
				return state.DoS(dosLevel, error("ContextualCheckTransaction(): transparent tx but vjoinsplit not empty"),
									 REJECT_INVALID, "bad-txns-transparent-jsnotempty");
			}
			return true;
		}
		if(tx.nVersion != GROTH_TX_VERSION) {
			LogPrintf("ContextualCheckTransaction: rejecting non GROTH (%d) transaction because GROTH is already active at block height %d\n", tx.nVersion, nHeight);
			return state.DoS(dosLevel,
	                         error("ContextualCheckTransaction(): groth is already active"),
	                         REJECT_INVALID, "bad-tx-shielded-version-too-low");
		}
		return true;

	} else {
		if(tx.nVersion < TRANSPARENT_TX_VERSION && tx.nVersion != SC_TX_VERSION) {
			LogPrintf("ContextualCheckTransaction: rejecting non PHGR (%d) transaction because PHGR is still active at block height %d\n", tx.nVersion, nHeight);
			return state.DoS(0,
	                         error("ContextualCheckTransaction(): phgr is still active"),
	                         REJECT_INVALID, "bad-tx-shielded-version-too-low");
		}
		return true;
	}


    return true;
}


bool CheckTransaction(const CTransaction& tx, CValidationState &state,
                      libzcash::ProofVerifier& verifier)
{
    // Don't count coinbase transactions because mining skews the count
    if (!tx.IsCoinBase()) {
        transactionsValidated.increment();
    }
    if (!CheckTransactionWithoutProofVerification(tx, state)) {
        return false;
    }

    // Ensure that zk-SNARKs verify
    BOOST_FOREACH(const JSDescription &joinsplit, tx.vjoinsplit) {
        if (!joinsplit.Verify(*pzcashParams, verifier, tx.joinSplitPubKey)) {
            return state.DoS(100, error("CheckTransaction(): joinsplit does not verify"),
                                REJECT_INVALID, "bad-txns-joinsplit-verification-failed");
        }
    }

    // Check for vout's without OP_CHECKBLOCKATHEIGHT opcode
    BOOST_FOREACH(const CTxOut& txout, tx.vout)
    {
        txnouttype whichType;
        ::IsStandard(txout.scriptPubKey, whichType);

        // provide temporary replay protection for two minerconf windows during chainsplit
        if ((!tx.IsCoinBase()) && (!ForkManager::getInstance().isTransactionTypeAllowedAtHeight(chainActive.Height(),whichType))) {
            return state.DoS(0, error("%s: %s: %s is not activated at this block height %d. Transaction rejected. Tx id: %s", __FILE__, __func__, ::GetTxnOutputType(whichType), chainActive.Height(), tx.GetHash().ToString()),
                             REJECT_CHECKBLOCKATHEIGHT_NOT_FOUND, "op-checkblockatheight-needed");
        }
    }

   if (!scMgr.checkTransaction(tx, state) )
    {
        return state.DoS(10,
            error("CheckTransaction: transaction tries to create scid already created"),
            REJECT_INVALID, "sidechain-creation");
    }

    return true;
}

bool CheckTransactionWithoutProofVerification(const CTransaction& tx, CValidationState &state)
{
    // Basic checks that don't depend on any context
    // Check transaction version
    if (tx.nVersion < MIN_OLD_TX_VERSION && tx.nVersion != GROTH_TX_VERSION && tx.nVersion != SC_TX_VERSION) {
        return state.DoS(100, error("CheckTransaction(): version too low"),
                         REJECT_INVALID, "bad-txns-version-too-low");
    }


    // Transactions can contain empty `vin` and `vout` so long as
    // `vjoinsplit` is non-empty.
    if (tx.vin.empty() && tx.vjoinsplit.empty())
        return state.DoS(10, error("CheckTransaction(): vin empty"),
                         REJECT_INVALID, "bad-txns-vin-empty");

    // also allow the case when crosschain outputs are not empty. In that case there might be no vout at all
    // when utxo reminder is only dust, which is added to fee leaving no change for the sender
    if (tx.vout.empty() && tx.vjoinsplit.empty() && tx.vsc_ccout.empty() && tx.vcl_ccout.empty() && tx.vft_ccout.empty())
        return state.DoS(10, error("CheckTransaction(): vout empty"),
                         REJECT_INVALID, "bad-txns-vout-empty");

    // Size limits
    BOOST_STATIC_ASSERT(MAX_BLOCK_SIZE > MAX_TX_SIZE); // sanity
    if (::GetSerializeSize(tx, SER_NETWORK, PROTOCOL_VERSION) > MAX_TX_SIZE)
        return state.DoS(100, error("CheckTransaction(): size limits failed"),
                         REJECT_INVALID, "bad-txns-oversize");

    // Check for negative or overflow output values
    CAmount nValueOut = 0;
    BOOST_FOREACH(const CTxOut& txout, tx.vout)
    {
        if (txout.nValue < 0)
            return state.DoS(100, error("CheckTransaction(): txout.nValue negative"),
                             REJECT_INVALID, "bad-txns-vout-negative");
        if (txout.nValue > MAX_MONEY)
            return state.DoS(100, error("CheckTransaction(): txout.nValue too high"),
                             REJECT_INVALID, "bad-txns-vout-toolarge");
        nValueOut += txout.nValue;
        if (!MoneyRange(nValueOut))
            return state.DoS(100, error("CheckTransaction(): txout total out of range"),
                             REJECT_INVALID, "bad-txns-txouttotal-toolarge");
    }

    // Ensure that joinsplit values are well-formed
    BOOST_FOREACH(const JSDescription& joinsplit, tx.vjoinsplit)
    {
        if (joinsplit.vpub_old < 0) {
            return state.DoS(100, error("CheckTransaction(): joinsplit.vpub_old negative"),
                             REJECT_INVALID, "bad-txns-vpub_old-negative");
        }

        if (joinsplit.vpub_new < 0) {
            return state.DoS(100, error("CheckTransaction(): joinsplit.vpub_new negative"),
                             REJECT_INVALID, "bad-txns-vpub_new-negative");
        }

        if (joinsplit.vpub_old > MAX_MONEY) {
            return state.DoS(100, error("CheckTransaction(): joinsplit.vpub_old too high"),
                             REJECT_INVALID, "bad-txns-vpub_old-toolarge");
        }

        if (joinsplit.vpub_new > MAX_MONEY) {
            return state.DoS(100, error("CheckTransaction(): joinsplit.vpub_new too high"),
                             REJECT_INVALID, "bad-txns-vpub_new-toolarge");
        }

        if (joinsplit.vpub_new != 0 && joinsplit.vpub_old != 0) {
            return state.DoS(100, error("CheckTransaction(): joinsplit.vpub_new and joinsplit.vpub_old both nonzero"),
                             REJECT_INVALID, "bad-txns-vpubs-both-nonzero");
        }

        nValueOut += joinsplit.vpub_old;
        if (!MoneyRange(nValueOut)) {
            return state.DoS(100, error("CheckTransaction(): txout total out of range"),
                             REJECT_INVALID, "bad-txns-txouttotal-toolarge");
        }
    }

    // Ensure input values do not exceed MAX_MONEY
    // We have not resolved the txin values at this stage,
    // but we do know what the joinsplits claim to add
    // to the value pool.
    {
        CAmount nValueIn = 0;
        for (std::vector<JSDescription>::const_iterator it(tx.vjoinsplit.begin()); it != tx.vjoinsplit.end(); ++it)
        {
            nValueIn += it->vpub_new;

            if (!MoneyRange(it->vpub_new) || !MoneyRange(nValueIn)) {
                return state.DoS(100, error("CheckTransaction(): txin total out of range"),
                                 REJECT_INVALID, "bad-txns-txintotal-toolarge");
            }
        }
    }


    // Check for duplicate inputs
    set<COutPoint> vInOutPoints;
    BOOST_FOREACH(const CTxIn& txin, tx.vin)
    {
        if (vInOutPoints.count(txin.prevout))
            return state.DoS(100, error("CheckTransaction(): duplicate inputs"),
                             REJECT_INVALID, "bad-txns-inputs-duplicate");
        vInOutPoints.insert(txin.prevout);
    }

    // Check for duplicate joinsplit nullifiers in this transaction
    set<uint256> vJoinSplitNullifiers;
    BOOST_FOREACH(const JSDescription& joinsplit, tx.vjoinsplit)
    {
        BOOST_FOREACH(const uint256& nf, joinsplit.nullifiers)
        {
            if (vJoinSplitNullifiers.count(nf))
                return state.DoS(100, error("CheckTransaction(): duplicate nullifiers"),
                             REJECT_INVALID, "bad-joinsplits-nullifiers-duplicate");

            vJoinSplitNullifiers.insert(nf);
        }
    }

    if (tx.IsCoinBase())
    {
        // There should be no joinsplits in a coinbase transaction
        if (tx.vjoinsplit.size() > 0)
            return state.DoS(100, error("CheckTransaction(): coinbase has joinsplits"),
                             REJECT_INVALID, "bad-cb-has-joinsplits");

        if (tx.vin[0].scriptSig.size() < 2 || tx.vin[0].scriptSig.size() > 100)
            return state.DoS(100, error("CheckTransaction(): coinbase script size"),
                             REJECT_INVALID, "bad-cb-length");
    }
    else
    {
        BOOST_FOREACH(const CTxIn& txin, tx.vin)
            if (txin.prevout.IsNull())
                return state.DoS(10, error("CheckTransaction(): prevout is null"),
                                 REJECT_INVALID, "bad-txns-prevout-null");

        if (tx.vjoinsplit.size() > 0) {
            // Empty output script.
            CScript scriptCode;
            uint256 dataToBeSigned;
            try {
                dataToBeSigned = SignatureHash(scriptCode, tx, NOT_AN_INPUT, SIGHASH_ALL);
            } catch (std::logic_error ex) {
                return state.DoS(100, error("CheckTransaction(): error computing signature hash"),
                                 REJECT_INVALID, "error-computing-signature-hash");
            }

            BOOST_STATIC_ASSERT(crypto_sign_PUBLICKEYBYTES == 32);

            // We rely on libsodium to check that the signature is canonical.
            // https://github.com/jedisct1/libsodium/commit/62911edb7ff2275cccd74bf1c8aefcc4d76924e0
            if (crypto_sign_verify_detached(&tx.joinSplitSig[0],
                                            dataToBeSigned.begin(), 32,
                                            tx.joinSplitPubKey.begin()
                                           ) != 0) {
                return state.DoS(100, error("CheckTransaction(): invalid joinsplit signature"),
                                 REJECT_INVALID, "bad-txns-invalid-joinsplit-signature");
            }
        }
    }

    return true;
}

CAmount GetMinRelayFee(const CTransaction& tx, unsigned int nBytes, bool fAllowFree)
{
    {
        LOCK(mempool.cs);
        uint256 hash = tx.GetHash();
        double dPriorityDelta = 0;
        CAmount nFeeDelta = 0;
        mempool.ApplyDeltas(hash, dPriorityDelta, nFeeDelta);
        if (dPriorityDelta > 0 || nFeeDelta > 0)
            return 0;
    }

    CAmount nMinFee = ::minRelayTxFee.GetFee(nBytes);

    if (fAllowFree)
    {
        // There is a free transaction area in blocks created by most miners,
        // * If we are relaying we allow transactions up to DEFAULT_BLOCK_PRIORITY_SIZE - 1000
        //   to be considered to fall into this category. We don't want to encourage sending
        //   multiple transactions instead of one big transaction to avoid fees.
        if (nBytes < (DEFAULT_BLOCK_PRIORITY_SIZE - 1000))
            nMinFee = 0;
    }

    if (!MoneyRange(nMinFee))
        nMinFee = MAX_MONEY;
    return nMinFee;
}


bool AcceptToMemoryPool(CTxMemPool& pool, CValidationState &state, const CTransaction &tx, bool fLimitFree,
                        bool* pfMissingInputs, bool fRejectAbsurdFee)
{
    AssertLockHeld(cs_main);
    if (pfMissingInputs)
        *pfMissingInputs = false;

    int nextBlockHeight = chainActive.Height() + 1; // OR chainActive.Tip()->nHeight
    // Node operator can choose to reject tx by number of transparent inputs
    static_assert(std::numeric_limits<size_t>::max() >= std::numeric_limits<int64_t>::max(), "size_t too small");
    size_t limit = (size_t) GetArg("-mempooltxinputlimit", 0);
    if (limit > 0) {
        size_t n = tx.vin.size();
        if (n > limit) {
            LogPrint("mempool", "Dropping txid %s : too many transparent inputs %zu > limit %zu\n", tx.GetHash().ToString(), n, limit );
            return false;
        }
    }


    auto verifier = libzcash::ProofVerifier::Strict();
    if (!CheckTransaction(tx, state, verifier))
        return error("AcceptToMemoryPool: CheckTransaction failed");


    // DoS level set to 10 to be more forgiving.
    // Check transaction contextually against the set of consensus rules which apply in the next block to be mined.
    if (!ContextualCheckTransaction(tx, state, nextBlockHeight, 10)) {
        return error("AcceptToMemoryPool: ContextualCheckTransaction failed");
    }

    // Silently drop pre-chainsplit transactions
    if (!ForkManager::getInstance().isAfterChainsplit(chainActive.Tip()->nHeight))
        return false;

    // Coinbase is only valid in a block, not as a loose transaction
    if (tx.IsCoinBase())
        return state.DoS(100, error("AcceptToMemoryPool: coinbase as individual tx"),
                         REJECT_INVALID, "coinbase");

    // Rather not work on nonstandard transactions (unless -testnet/-regtest)
    string reason;
    if (getRequireStandard() && !IsStandardTx(tx, reason, nextBlockHeight))
        return state.DoS(0,
                         error("AcceptToMemoryPool: nonstandard transaction: %s", reason),
                         REJECT_NONSTANDARD, reason);

    // Only accept nLockTime-using transactions that can be mined in the next
    // block; we don't want our mempool filled up with transactions that can't
    // be mined yet.
    if (!CheckFinalTx(tx, STANDARD_LOCKTIME_VERIFY_FLAGS))
        return state.DoS(0, false, REJECT_NONSTANDARD, "non-final");

    // is it already in the memory pool?
    uint256 hash = tx.GetHash();
    if (pool.exists(hash))
        return false;

    // Check for conflicts with in-memory transactions
    {
        LOCK(pool.cs); // protect pool.mapNextTx
        for (unsigned int i = 0; i < tx.vin.size(); i++)
        {
            COutPoint outpoint = tx.vin[i].prevout;
            if (pool.mapNextTx.count(outpoint))
            {
                // Disable replacement feature for now
                return false;
            }
        }
        BOOST_FOREACH(const JSDescription &joinsplit, tx.vjoinsplit) {
            BOOST_FOREACH(const uint256 &nf, joinsplit.nullifiers) {
                if (pool.mapNullifiers.count(nf))
                {
                    return false;
                }
            }
        }

        // beside the check performed in CheckTransaction above, ensure that if this tx creates
        // a sc, no other tx is doing the same in the mempool
        if (!scMgr.checkMemPool(pool, tx, state) )
        {
            return false;
        }
    }

    {
        CCoinsView dummy;
        CCoinsViewCache view(&dummy);

        CAmount nValueIn = 0;
        {
        LOCK(pool.cs);
        CCoinsViewMemPool viewMemPool(pcoinsTip, pool);
        view.SetBackend(viewMemPool);

        // do we already have it?
        if (view.HaveCoins(hash))
            return false;

        // do all inputs exist?
        // Note that this does not check for the presence of actual outputs (see the next check for that),
        // and only helps with filling in pfMissingInputs (to determine missing vs spent).
        BOOST_FOREACH(const CTxIn txin, tx.vin) {
            if (!view.HaveCoins(txin.prevout.hash)) {
                if (pfMissingInputs)
                    *pfMissingInputs = true;
                return false;
            }
        }

        // are the actual inputs available?
        if (!view.HaveInputs(tx))
        {
            LogPrintf("%s():%d - tx[%s]\n", __func__, __LINE__, tx.GetHash().ToString());
            return state.Invalid(error("AcceptToMemoryPool: inputs already spent"),
                                 REJECT_DUPLICATE, "bad-txns-inputs-spent");
        }

        // are the joinsplit's requirements met?
        if (!view.HaveJoinSplitRequirements(tx))
            return state.Invalid(error("AcceptToMemoryPool: joinsplit requirements not met"),
                                 REJECT_DUPLICATE, "bad-txns-joinsplit-requirements-not-met");

        // Bring the best block into scope
        view.GetBestBlock();

        nValueIn = view.GetValueIn(tx);

        // we have all inputs cached now, so switch back to dummy, so we don't need to keep lock on mempool
        view.SetBackend(dummy);
        }

        // Check for non-standard pay-to-script-hash in inputs
        if (getRequireStandard() && !AreInputsStandard(tx, view))
            return error("AcceptToMemoryPool: nonstandard transaction input");

        // Check that the transaction doesn't have an excessive number of
        // sigops, making it impossible to mine. Since the coinbase transaction
        // itself can contain sigops MAX_STANDARD_TX_SIGOPS is less than
        // MAX_BLOCK_SIGOPS; we still consider this an invalid rather than
        // merely non-standard transaction.
        unsigned int nSigOps = GetLegacySigOpCount(tx);
        nSigOps += GetP2SHSigOpCount(tx, view);
        if (nSigOps > MAX_STANDARD_TX_SIGOPS)
            return state.DoS(0,
                             error("AcceptToMemoryPool: too many sigops %s, %d > %d",
                                   hash.ToString(), nSigOps, MAX_STANDARD_TX_SIGOPS),
                             REJECT_NONSTANDARD, "bad-txns-too-many-sigops");

        CAmount nValueOut = tx.GetValueOut() + tx.GetValueCcOut();

        CAmount nFees = nValueIn-nValueOut;
        double dPriority = view.GetPriority(tx, chainActive.Height());

        CTxMemPoolEntry entry(tx, nFees, GetTime(), dPriority, chainActive.Height(), mempool.HasNoInputsOf(tx));
        unsigned int nSize = entry.GetTxSize();

        // Accept a tx if it contains joinsplits and has at least the default fee specified by z_sendmany.
        if (tx.vjoinsplit.size() > 0 && nFees >= ASYNC_RPC_OPERATION_DEFAULT_MINERS_FEE) {
            // In future we will we have more accurate and dynamic computation of fees for tx with joinsplits.
        } else {
            // Don't accept it if it can't get into a block
            CAmount txMinFee = GetMinRelayFee(tx, nSize, true);
            LogPrintf("nFees=%d, txMinFee=%d\n", nFees, txMinFee);
            if (fLimitFree && nFees < txMinFee)
                return state.DoS(0, error("AcceptToMemoryPool: not enough fees %s, %d < %d",
                                        hash.ToString(), nFees, txMinFee),
                                REJECT_INSUFFICIENTFEE, "insufficient fee");
        }

        // Require that free transactions have sufficient priority to be mined in the next block.
        if (GetBoolArg("-relaypriority", false) && nFees < ::minRelayTxFee.GetFee(nSize) && !AllowFree(view.GetPriority(tx, chainActive.Height() + 1))) {
            return state.DoS(0, false, REJECT_INSUFFICIENTFEE, "insufficient priority");
        }

        // Continuously rate-limit free (really, very-low-fee) transactions
        // This mitigates 'penny-flooding' -- sending thousands of free transactions just to
        // be annoying or make others' transactions take longer to confirm.
        if (fLimitFree && nFees < ::minRelayTxFee.GetFee(nSize))
        {
            static CCriticalSection csFreeLimiter;
            static double dFreeCount;
            static int64_t nLastTime;
            int64_t nNow = GetTime();

            LOCK(csFreeLimiter);

            // Use an exponentially decaying ~10-minute window:
            dFreeCount *= pow(1.0 - 1.0/600.0, (double)(nNow - nLastTime));
            nLastTime = nNow;
            // -limitfreerelay unit is thousand-bytes-per-minute
            // At default rate it would take over a month to fill 1GB
            if (dFreeCount >= GetArg("-limitfreerelay", 15)*10*1000)
                return state.DoS(0, error("AcceptToMemoryPool: free transaction rejected by rate limiter"),
                                 REJECT_INSUFFICIENTFEE, "rate limited free transaction");
            LogPrint("mempool", "Rate limit dFreeCount: %g => %g\n", dFreeCount, dFreeCount+nSize);
            dFreeCount += nSize;
        }

        if (fRejectAbsurdFee && nFees > ::minRelayTxFee.GetFee(nSize) * 10000)
            return error("AcceptToMemoryPool: absurdly high fees %s, %d > %d",
                         hash.ToString(),
                         nFees, ::minRelayTxFee.GetFee(nSize) * 10000);

        // Check against previous transactions
        // This is done last to help prevent CPU exhaustion denial-of-service attacks.
        if (!ContextualCheckInputs(tx, state, view, true, chainActive, STANDARD_CONTEXTUAL_SCRIPT_VERIFY_FLAGS, true, Params().GetConsensus()))
        {
            return error("AcceptToMemoryPool: ConnectInputs failed %s", hash.ToString());
        }

        // Check again against just the consensus-critical mandatory script
        // verification flags, in case of bugs in the standard flags that cause
        // transactions to pass as valid when they're actually invalid. For
        // instance the STRICTENC flag was incorrectly allowing certain
        // CHECKSIG NOT scripts to pass, even though they were invalid.
        //
        // There is a similar check in CreateNewBlock() to prevent creating
        // invalid blocks, however allowing such transactions into the mempool
        // can be exploited as a DoS attack.
        if (!ContextualCheckInputs(tx, state, view, true, chainActive, MANDATORY_SCRIPT_VERIFY_FLAGS, true, Params().GetConsensus()))
        {
            return error("AcceptToMemoryPool: BUG! PLEASE REPORT THIS! ConnectInputs failed against MANDATORY but not STANDARD flags %s", hash.ToString());
        }

        // Store transaction in memory
        pool.addUnchecked(hash, entry, !IsInitialBlockDownload());
    }

    SyncWithWallets(tx, NULL);

    return true;
}

/** Return transaction in tx, and if it was found inside a block, its hash is placed in hashBlock */
bool GetTransaction(const uint256 &hash, CTransaction &txOut, uint256 &hashBlock, bool fAllowSlow)
{
    CBlockIndex *pindexSlow = NULL;

    LOCK(cs_main);

    if (mempool.lookup(hash, txOut))
    {
        return true;
    }

    if (fTxIndex) {
        CDiskTxPos postx;
        if (pblocktree->ReadTxIndex(hash, postx)) {
            CAutoFile file(OpenBlockFile(postx, true), SER_DISK, CLIENT_VERSION);
            if (file.IsNull())
                return error("%s: OpenBlockFile failed", __func__);
            CBlockHeader header;
            try {
                file >> header;
                fseek(file.Get(), postx.nTxOffset, SEEK_CUR);
                file >> txOut;
            } catch (const std::exception& e) {
                return error("%s: Deserialize or I/O error - %s", __func__, e.what());
            }
            hashBlock = header.GetHash();
            if (txOut.GetHash() != hash)
                return error("%s: txid mismatch", __func__);
            return true;
        }
    }

    if (fAllowSlow) { // use coin database to locate block that contains transaction, and scan it
        int nHeight = -1;
        {
            CCoinsViewCache &view = *pcoinsTip;
            const CCoins* coins = view.AccessCoins(hash);
            if (coins)
                nHeight = coins->nHeight;
        }
        if (nHeight > 0)
            pindexSlow = chainActive[nHeight];
    }

    if (pindexSlow) {
        CBlock block;
//        cout << __LINE__ << "] Reading block from disk: h = " << pindexSlow->nHeight << endl;
        if (ReadBlockFromDisk(block, pindexSlow)) {
            BOOST_FOREACH(const CTransaction &tx, block.vtx) {
                if (tx.GetHash() == hash) {
                    txOut = tx;
                    hashBlock = pindexSlow->GetBlockHash();
                    return true;
                }
            }
        }
    }

    return false;
}






//////////////////////////////////////////////////////////////////////////////
//
// CBlock and CBlockIndex
//

bool WriteBlockToDisk(CBlock& block, CDiskBlockPos& pos, const CMessageHeader::MessageStartChars& messageStart)
{
    // Open history file to append
    CAutoFile fileout(OpenBlockFile(pos), SER_DISK, CLIENT_VERSION);
    if (fileout.IsNull())
        return error("WriteBlockToDisk: OpenBlockFile failed");

    // Write index header
    unsigned int nSize = fileout.GetSerializeSize(block);
    fileout << FLATDATA(messageStart) << nSize;

    // Write block
    long fileOutPos = ftell(fileout.Get());
    if (fileOutPos < 0)
        return error("WriteBlockToDisk: ftell failed");
    pos.nPos = (unsigned int)fileOutPos;
    fileout << block;

    return true;
}

bool ReadBlockFromDisk(CBlock& block, const CDiskBlockPos& pos)
{
    block.SetNull();

    // Open history file to read
    CAutoFile filein(OpenBlockFile(pos, true), SER_DISK, CLIENT_VERSION);
    if (filein.IsNull())
        return error("ReadBlockFromDisk: OpenBlockFile failed for %s", pos.ToString());

    // Read block
    try {
        filein >> block;
    }
    catch (const std::exception& e) {
        return error("%s: Deserialize or I/O error - %s at %s", __func__, e.what(), pos.ToString());
    }

    // Check the header
    if (!(CheckEquihashSolution(&block, Params()) &&
          CheckProofOfWork(block.GetHash(), block.nBits, Params().GetConsensus())))
        return error("ReadBlockFromDisk: Errors in block header at %s", pos.ToString());

    return true;
}

bool ReadBlockFromDisk(CBlock& block, const CBlockIndex* pindex)
{
    if (!ReadBlockFromDisk(block, pindex->GetBlockPos()))
        return false;
    if (block.GetHash() != pindex->GetBlockHash())
        return error("ReadBlockFromDisk(CBlock&, CBlockIndex*): GetHash() doesn't match index for %s at %s",
                pindex->ToString(), pindex->GetBlockPos().ToString());
    return true;
}

CAmount GetBlockSubsidy(int nHeight, const Consensus::Params& consensusParams)
{
    CAmount nSubsidy = 12.5 * COIN;
    if (nHeight == 0)
        return 0;

    // Mining slow start
    // The subsidy is ramped up linearly, skipping the middle payout of
    // MAX_SUBSIDY/2 to keep the monetary curve consistent with no slow start.
    if (nHeight < consensusParams.nSubsidySlowStartInterval / 2) {
        nSubsidy /= consensusParams.nSubsidySlowStartInterval;
        nSubsidy *= nHeight;
        return nSubsidy;
    } else if (nHeight < consensusParams.nSubsidySlowStartInterval) {
        nSubsidy /= consensusParams.nSubsidySlowStartInterval;
        nSubsidy *= (nHeight+1);
        return nSubsidy;
    }

    assert(nHeight > consensusParams.SubsidySlowStartShift());
    int halvings = (nHeight - consensusParams.SubsidySlowStartShift()) / consensusParams.nSubsidyHalvingInterval;
    // Force block reward to zero when right shift is undefined.
    if (halvings >= 64)
        return 0;

    // Subsidy is cut in half every 840,000 blocks which will occur approximately every 4 years.
    nSubsidy >>= halvings;
    return nSubsidy;
}

bool IsInitialBlockDownload()
{
    const CChainParams& chainParams = Params();
    LOCK(cs_main);
    // from commit: https://github.com/ZencashOfficial/zen/commit/0c479520d29cae571dc531e54aa01813daacd1e1
    if (!ForkManager::getInstance().isAfterChainsplit(chainActive.Height()))
        return false;
    if (fImporting || fReindex)
        return true;
    if (fCheckpointsEnabled && chainActive.Height() < Checkpoints::GetTotalBlocksEstimate(chainParams.Checkpoints()))
        return true;
    static bool lockIBDState = false;
    if (lockIBDState)
        return false;
    bool state = (chainActive.Height() < pindexBestHeader->nHeight - 24 * 6 ||
            pindexBestHeader->GetBlockTime() < GetTime() - chainParams.MaxTipAge());
    if (!state)
        lockIBDState = true;
    return state;
}

bool fLargeWorkForkFound = false;
bool fLargeWorkInvalidChainFound = false;
CBlockIndex *pindexBestForkTip = NULL, *pindexBestForkBase = NULL;

void CheckForkWarningConditions()
{
    AssertLockHeld(cs_main);
    // Before we get past initial download, we cannot reliably alert about forks
    // (we assume we don't get stuck on a fork before the last checkpoint)
    if (IsInitialBlockDownload())
        return;

    // If our best fork is no longer within 288 blocks (+/- 12 hours if no one mines it)
    // of our head, drop it
    if (pindexBestForkTip && chainActive.Height() - pindexBestForkTip->nHeight >= 288)
        pindexBestForkTip = NULL;

    if (pindexBestForkTip || (pindexBestInvalid && pindexBestInvalid->nChainWork > chainActive.Tip()->nChainWork + (GetBlockProof(*chainActive.Tip()) * 6)))
    {
        if (!fLargeWorkForkFound && pindexBestForkBase)
        {
            std::string warning = std::string("'Warning: Large-work fork detected, forking after block ") +
                pindexBestForkBase->phashBlock->ToString() + std::string("'");
            CAlert::Notify(warning, true);
        }
        if (pindexBestForkTip && pindexBestForkBase)
        {
            LogPrintf("%s: Warning: Large valid fork found\n  forking the chain at height %d (%s)\n  lasting to height %d (%s).\nChain state database corruption likely.\n", __func__,
                   pindexBestForkBase->nHeight, pindexBestForkBase->phashBlock->ToString(),
                   pindexBestForkTip->nHeight, pindexBestForkTip->phashBlock->ToString());
            fLargeWorkForkFound = true;
        }
        else
        {
            std::string warning = std::string("Warning: Found invalid chain at least ~6 blocks longer than our best chain.\nChain state database corruption likely.");
            LogPrintf("%s: %s\n", warning.c_str(), __func__);
            CAlert::Notify(warning, true);
            fLargeWorkInvalidChainFound = true;
        }
    }
    else
    {
        fLargeWorkForkFound = false;
        fLargeWorkInvalidChainFound = false;
    }
}

void CheckForkWarningConditionsOnNewFork(CBlockIndex* pindexNewForkTip)
{
    AssertLockHeld(cs_main);
    // If we are on a fork that is sufficiently large, set a warning flag
    CBlockIndex* pfork = pindexNewForkTip;
    CBlockIndex* plonger = chainActive.Tip();
    while (pfork && pfork != plonger)
    {
        while (plonger && plonger->nHeight > pfork->nHeight)
            plonger = plonger->pprev;
        if (pfork == plonger)
            break;
        pfork = pfork->pprev;
    }

    // We define a condition where we should warn the user about as a fork of at least 7 blocks
    // with a tip within 72 blocks (+/- 3 hours if no one mines it) of ours
    // We use 7 blocks rather arbitrarily as it represents just under 10% of sustained network
    // hash rate operating on the fork.
    // or a chain that is entirely longer than ours and invalid (note that this should be detected by both)
    // We define it this way because it allows us to only store the highest fork tip (+ base) which meets
    // the 7-block condition and from this always have the most-likely-to-cause-warning fork
    if (pfork && (!pindexBestForkTip || (pindexBestForkTip && pindexNewForkTip->nHeight > pindexBestForkTip->nHeight)) &&
            pindexNewForkTip->nChainWork - pfork->nChainWork > (GetBlockProof(*pfork) * 7) &&
            chainActive.Height() - pindexNewForkTip->nHeight < 72)
    {
        pindexBestForkTip = pindexNewForkTip;
        pindexBestForkBase = pfork;
    }

    CheckForkWarningConditions();
}

// Requires cs_main.
void Misbehaving(NodeId pnode, int howmuch)
{
    if (howmuch == 0)
        return;

    CNodeState *state = State(pnode);
    if (state == NULL)
        return;

    state->nMisbehavior += howmuch;
    int banscore = GetArg("-banscore", 100);
    if (state->nMisbehavior >= banscore && state->nMisbehavior - howmuch < banscore)
    {
        LogPrintf("%s: %s (%d -> %d) BAN THRESHOLD EXCEEDED\n", __func__, state->name, state->nMisbehavior-howmuch, state->nMisbehavior);
        state->fShouldBan = true;
    } else
        LogPrintf("%s: %s (%d -> %d)\n", __func__, state->name, state->nMisbehavior-howmuch, state->nMisbehavior);
}

void static InvalidChainFound(CBlockIndex* pindexNew)
{
    if (!pindexBestInvalid || pindexNew->nChainWork > pindexBestInvalid->nChainWork)
        pindexBestInvalid = pindexNew;

    LogPrintf("%s: invalid block=%s  height=%d  log2_work=%.8g  date=%s\n", __func__,
      pindexNew->GetBlockHash().ToString(), pindexNew->nHeight,
      log(pindexNew->nChainWork.getdouble())/log(2.0), DateTimeStrFormat("%Y-%m-%d %H:%M:%S",
      pindexNew->GetBlockTime()));
    CBlockIndex *tip = chainActive.Tip();
    assert (tip);
    LogPrintf("%s:  current best=%s  height=%d  log2_work=%.8g  date=%s\n", __func__,
      tip->GetBlockHash().ToString(), chainActive.Height(), log(tip->nChainWork.getdouble())/log(2.0),
      DateTimeStrFormat("%Y-%m-%d %H:%M:%S", tip->GetBlockTime()));
    CheckForkWarningConditions();
}

void static InvalidBlockFound(CBlockIndex *pindex, const CValidationState &state) {
    int nDoS = 0;
    if (state.IsInvalid(nDoS)) {
        std::map<uint256, NodeId>::iterator it = mapBlockSource.find(pindex->GetBlockHash());
        if (it != mapBlockSource.end() && State(it->second)) {
            CBlockReject reject = {state.GetRejectCode(), state.GetRejectReason().substr(0, MAX_REJECT_MESSAGE_LENGTH), pindex->GetBlockHash()};
            State(it->second)->rejects.push_back(reject);
            if (nDoS > 0)
                Misbehaving(it->second, nDoS);
        }
    }
    if (!state.CorruptionPossible()) {
        pindex->nStatus |= BLOCK_FAILED_VALID;
        setDirtyBlockIndex.insert(pindex);
        setBlockIndexCandidates.erase(pindex);
        InvalidChainFound(pindex);
    }
}

void UpdateCoins(const CTransaction& tx, CValidationState &state, CCoinsViewCache &inputs, CTxUndo &txundo, int nHeight)
{
    // mark inputs spent
    if (!tx.IsCoinBase()) {
        txundo.vprevout.reserve(tx.vin.size());
        BOOST_FOREACH(const CTxIn &txin, tx.vin) {
            CCoinsModifier coins = inputs.ModifyCoins(txin.prevout.hash);
            unsigned nPos = txin.prevout.n;

            if (nPos >= coins->vout.size() || coins->vout[nPos].IsNull())
                assert(false);
            // mark an outpoint spent, and construct undo information
            txundo.vprevout.push_back(CTxInUndo(coins->vout[nPos]));
            coins->Spend(nPos);
            if (coins->vout.size() == 0) {
                CTxInUndo& undo = txundo.vprevout.back();
                undo.nHeight = coins->nHeight;
                undo.fCoinBase = coins->fCoinBase;
                undo.nVersion = coins->nVersion;
            }
        }
    }

    // spend nullifiers
    BOOST_FOREACH(const JSDescription &joinsplit, tx.vjoinsplit) {
        BOOST_FOREACH(const uint256 &nf, joinsplit.nullifiers) {
            inputs.SetNullifier(nf, true);
        }
    }

    // add outputs
    inputs.ModifyCoins(tx.GetHash())->FromTx(tx, nHeight);
}

void UpdateCoins(const CTransaction& tx, CValidationState &state, CCoinsViewCache &inputs, int nHeight)
{
    CTxUndo txundo;
    UpdateCoins(tx, state, inputs, txundo, nHeight);
}

bool CScriptCheck::operator()() {
    const CScript &scriptSig = ptxTo->vin[nIn].scriptSig;
    if (!VerifyScript(scriptSig, scriptPubKey, nFlags, CachingTransactionSignatureChecker(ptxTo, nIn, chain, cacheStore), &error)) {
        return ::error("CScriptCheck(): %s:%d VerifySignature failed: %s", ptxTo->GetHash().ToString(), nIn, ScriptErrorString(error));
    }
    return true;
}

int GetSpendHeight(const CCoinsViewCache& inputs)
{
    LOCK(cs_main);
    CBlockIndex* pindexPrev = mapBlockIndex.find(inputs.GetBestBlock())->second;
    return pindexPrev->nHeight + 1;
}

bool IsCommunityFund(const CCoins *coins, int nIn)
{
    if(coins != NULL &&
       coins->IsCoinBase() &&
       ForkManager::getInstance().isAfterChainsplit(coins->nHeight) &&
       coins->vout.size() > nIn)
    {
        const Consensus::Params& consensusParams = Params().GetConsensus();
        CAmount reward = GetBlockSubsidy(coins->nHeight, consensusParams);

        for (Fork::CommunityFundType cfType=Fork::CommunityFundType::FOUNDATION; cfType < Fork::CommunityFundType::ENDTYPE; cfType = Fork::CommunityFundType(cfType + 1)) {
            if (ForkManager::getInstance().getCommunityFundReward(coins->nHeight, reward, cfType) > 0) {
                CScript communityScriptPubKey = Params().GetCommunityFundScriptAtHeight(coins->nHeight, cfType);
                if (coins->vout[nIn].scriptPubKey == communityScriptPubKey)
                    return true;
            }
        }
    }

    return false;
}

namespace Consensus {
bool CheckTxInputs(const CTransaction& tx, CValidationState& state, const CCoinsViewCache& inputs, int nSpendHeight, const Consensus::Params& consensusParams)
{
        // This doesn't trigger the DoS code on purpose; if it did, it would make it easier
        // for an attacker to attempt to split the network.
        if (!inputs.HaveInputs(tx))
            return state.Invalid(error("CheckInputs(): %s inputs unavailable", tx.GetHash().ToString()));

        // are the JoinSplit's requirements met?
        if (!inputs.HaveJoinSplitRequirements(tx))
            return state.Invalid(error("CheckInputs(): %s JoinSplit requirements not met", tx.GetHash().ToString()));

        CAmount nValueIn = 0;
        CAmount nFees = 0;
        for (unsigned int i = 0; i < tx.vin.size(); i++)
        {
            const COutPoint &prevout = tx.vin[i].prevout;
            const CCoins *coins = inputs.AccessCoins(prevout.hash);
            assert(coins);

            if (coins->IsCoinBase()) {
                // Ensure that coinbases are matured
                if (nSpendHeight - coins->nHeight < COINBASE_MATURITY) {
                    return state.Invalid(
                        error("CheckInputs(): tried to spend coinbase at depth %d", nSpendHeight - coins->nHeight),
                        REJECT_INVALID, "bad-txns-premature-spend-of-coinbase");
                }

                // Ensure that coinbases cannot be spent to transparent outputs
                // Disabled on regtest
                if (fCoinbaseEnforcedProtectionEnabled &&
                    consensusParams.fCoinbaseMustBeProtected &&
                    !tx.vout.empty()) {

                    // Since HARD_FORK_HEIGHT there is an exemption for community fund coinbase coins, so it is allowed
                    // to send them to the transparent addr.
                    bool fDisableProtectionForFR = ForkManager::getInstance().canSendCommunityFundsToTransparentAddress(nSpendHeight);
                    if (!fDisableProtectionForFR || !IsCommunityFund(coins, prevout.n)) {
                        return state.Invalid(
                                error("CheckInputs(): tried to spend coinbase with transparent outputs"),
                                REJECT_INVALID, "bad-txns-coinbase-spend-has-transparent-outputs");
                    }
                }
            }

            // Check for negative or overflow input values
            nValueIn += coins->vout[prevout.n].nValue;
            if (!MoneyRange(coins->vout[prevout.n].nValue) || !MoneyRange(nValueIn))
                return state.DoS(100, error("CheckInputs(): txin values out of range"),
                                 REJECT_INVALID, "bad-txns-inputvalues-outofrange");

        }

        nValueIn += tx.GetJoinSplitValueIn();
        if (!MoneyRange(nValueIn))
            return state.DoS(100, error("CheckInputs(): vpub_old values out of range"),
                             REJECT_INVALID, "bad-txns-inputvalues-outofrange");

        if (nValueIn < (tx.GetValueOut() + tx.GetValueCcOut() ) )
            return state.DoS(100, error("CheckInputs(): %s value in (%s) < value [out (%s) + ccout (%s) ]",
                                        tx.GetHash().ToString(),
                                        FormatMoney(nValueIn), FormatMoney(tx.GetValueOut()), FormatMoney(tx.GetValueCcOut()) ),
                             REJECT_INVALID, "bad-txns-in-belowout");

        // Tally transaction fees
        CAmount nTxFee = nValueIn - tx.GetValueOut() - tx.GetValueCcOut();
        if (nTxFee < 0)
            return state.DoS(100, error("CheckInputs(): %s nTxFee < 0", tx.GetHash().ToString()),
                             REJECT_INVALID, "bad-txns-fee-negative");
        nFees += nTxFee;
        if (!MoneyRange(nFees))
            return state.DoS(100, error("CheckInputs(): nFees out of range"),
                             REJECT_INVALID, "bad-txns-fee-outofrange");
    return true;
}
}// namespace Consensus

bool ContextualCheckInputs(const CTransaction& tx, CValidationState &state, const CCoinsViewCache &inputs, bool fScriptChecks, const CChain& chain, unsigned int flags, bool cacheStore, const Consensus::Params& consensusParams, std::vector<CScriptCheck> *pvChecks)
{
    if (!tx.IsCoinBase())
    {
        if (!Consensus::CheckTxInputs(tx, state, inputs, GetSpendHeight(inputs), consensusParams)) {
            return false;
        }

        if (pvChecks)
            pvChecks->reserve(tx.vin.size());

        // The first loop above does all the inexpensive checks.
        // Only if ALL inputs pass do we perform expensive ECDSA signature checks.
        // Helps prevent CPU exhaustion attacks.

        // Skip ECDSA signature verification when connecting blocks
        // before the last block chain checkpoint. This is safe because block merkle hashes are
        // still computed and checked, and any change will be caught at the next checkpoint.
        if (fScriptChecks) {
            for (unsigned int i = 0; i < tx.vin.size(); i++) {
                const COutPoint &prevout = tx.vin[i].prevout;
                const CCoins* coins = inputs.AccessCoins(prevout.hash);
                assert(coins);

                // Verify signature
                CScriptCheck check(*coins, tx, i, &chain, flags, cacheStore);
                if (pvChecks) {
                    pvChecks->push_back(CScriptCheck());
                    check.swap(pvChecks->back());
                } else if (!check()) {
                    if (check.GetScriptError() == SCRIPT_ERR_NOT_FINAL) {
                        return state.DoS(0, false, REJECT_NONSTANDARD, "non-final");
                    }
                    if (flags & STANDARD_CONTEXTUAL_NOT_MANDATORY_VERIFY_FLAGS) {
                        // Check whether the failure was caused by a
                        // non-mandatory script verification check, such as
                        // non-standard DER encodings or non-null dummy
                        // arguments; if so, don't trigger DoS protection to
                        // avoid splitting the network between upgraded and
                        // non-upgraded nodes.
                        CScriptCheck check(*coins, tx, i, &chain,
                                flags & ~STANDARD_CONTEXTUAL_NOT_MANDATORY_VERIFY_FLAGS, cacheStore);
                        if (check())
                            return state.Invalid(false, REJECT_NONSTANDARD, strprintf("non-mandatory-script-verify-flag (%s)", ScriptErrorString(check.GetScriptError())));
                    }
                    // Failures of other flags indicate a transaction that is
                    // invalid in new blocks, e.g. a invalid P2SH. We DoS ban
                    // such nodes as they are not following the protocol. That
                    // said during an upgrade careful thought should be taken
                    // as to the correct behavior - we may want to continue
                    // peering with non-upgraded nodes even after a soft-fork
                    // super-majority vote has passed.
                    return state.DoS(100,false, REJECT_INVALID, strprintf("mandatory-script-verify-flag-failed (%s)", ScriptErrorString(check.GetScriptError())));
                }
            }
        }
    }

    return true;
}

namespace {

bool UndoWriteToDisk(const CBlockUndo& blockundo, CDiskBlockPos& pos, const uint256& hashBlock, const CMessageHeader::MessageStartChars& messageStart)
{
    // Open history file to append
    CAutoFile fileout(OpenUndoFile(pos), SER_DISK, CLIENT_VERSION);
    if (fileout.IsNull())
        return error("%s: OpenUndoFile failed", __func__);

    // Write index header
    unsigned int nSize = fileout.GetSerializeSize(blockundo);
    fileout << FLATDATA(messageStart) << nSize;

    // Write undo data
    long fileOutPos = ftell(fileout.Get());
    if (fileOutPos < 0)
        return error("%s: ftell failed", __func__);
    pos.nPos = (unsigned int)fileOutPos;
    fileout << blockundo;

    // calculate & write checksum
    CHashWriter hasher(SER_GETHASH, PROTOCOL_VERSION);
    hasher << hashBlock;
    hasher << blockundo;
    fileout << hasher.GetHash();

    return true;
}

bool UndoReadFromDisk(CBlockUndo& blockundo, const CDiskBlockPos& pos, const uint256& hashBlock)
{
    // Open history file to read
    CAutoFile filein(OpenUndoFile(pos, true), SER_DISK, CLIENT_VERSION);
    if (filein.IsNull())
        return error("%s: OpenBlockFile failed", __func__);

    // Read block
    uint256 hashChecksum;
    try {
        filein >> blockundo;
        filein >> hashChecksum;
    }
    catch (const std::exception& e) {
        return error("%s: Deserialize or I/O error - %s", __func__, e.what());
    }

    // Verify checksum
    CHashWriter hasher(SER_GETHASH, PROTOCOL_VERSION);
    hasher << hashBlock;
    hasher << blockundo;
    if (hashChecksum != hasher.GetHash())
        return error("%s: Checksum mismatch", __func__);

    return true;
}

/** Abort with a message */
bool AbortNode(const std::string& strMessage, const std::string& userMessage="")
{
    strMiscWarning = strMessage;
    LogPrintf("*** %s\n", strMessage);
    uiInterface.ThreadSafeMessageBox(
        userMessage.empty() ? _("Error: A fatal internal error occurred, see debug.log for details") : userMessage,
        "", CClientUIInterface::MSG_ERROR);
    StartShutdown();
    return false;
}

bool AbortNode(CValidationState& state, const std::string& strMessage, const std::string& userMessage="")
{
    AbortNode(strMessage, userMessage);
    return state.Error(strMessage);
}

} // anon namespace

/**
 * Apply the undo operation of a CTxInUndo to the given chain state.
 * @param undo The undo object.
 * @param view The coins view to which to apply the changes.
 * @param out The out point that corresponds to the tx input.
 * @return True on success.
 */
static bool ApplyTxInUndo(const CTxInUndo& undo, CCoinsViewCache& view, const COutPoint& out)
{
    bool fClean = true;

    CCoinsModifier coins = view.ModifyCoins(out.hash);
    if (undo.nHeight != 0) {
        // undo data contains height: this is the last output of the prevout tx being spent
        if (!coins->IsPruned())
            fClean = fClean && error("%s: undo data overwriting existing transaction", __func__);
        coins->Clear();
        coins->fCoinBase = undo.fCoinBase;
        coins->nHeight = undo.nHeight;
        coins->nVersion = undo.nVersion;
    } else {
        if (coins->IsPruned())
            fClean = fClean && error("%s: undo data adding output to missing transaction", __func__);
    }
    if (coins->IsAvailable(out.n))
        fClean = fClean && error("%s: undo data overwriting existing output", __func__);
    if (coins->vout.size() < out.n+1)
        coins->vout.resize(out.n+1);
    coins->vout[out.n] = undo.txout;

    return fClean;
}

bool DisconnectBlock(CBlock& block, CValidationState& state, CBlockIndex* pindex, CCoinsViewCache& view, bool* pfClean)
{
    assert(pindex->GetBlockHash() == view.GetBestBlock());

    if (pfClean)
        *pfClean = false;

    bool fClean = true;

    CBlockUndo blockUndo;
    CDiskBlockPos pos = pindex->GetUndoPos();
    if (pos.IsNull())
        return error("DisconnectBlock(): no undo data available");
    if (!UndoReadFromDisk(blockUndo, pos, pindex->pprev->GetBlockHash()))
        return error("DisconnectBlock(): failure reading undo data");

    if (blockUndo.vtxundo.size() + 1 != block.vtx.size())
        return error("DisconnectBlock(): block and undo data inconsistent");

    // undo transactions in reverse order
    for (int i = block.vtx.size() - 1; i >= 0; i--) {
        const CTransaction &tx = block.vtx[i];
        uint256 hash = tx.GetHash();

        // Check that all outputs are available and match the outputs in the block itself
        // exactly.
        {
        CCoinsModifier outs = view.ModifyCoins(hash);
        outs->ClearUnspendable();

        CCoins outsBlock(tx, pindex->nHeight);
        // The CCoins serialization does not serialize negative numbers.
        // No network rules currently depend on the version here, so an inconsistency is harmless
        // but it must be corrected before txout nversion ever influences a network rule.
        if (outsBlock.nVersion < 0)
            outs->nVersion = outsBlock.nVersion;
        if (*outs != outsBlock)
            fClean = fClean && error("DisconnectBlock(): added transaction mismatch? database corrupted");

        // remove outputs
        outs->Clear();
        }

        // unspend nullifiers
        BOOST_FOREACH(const JSDescription &joinsplit, tx.vjoinsplit) {
            BOOST_FOREACH(const uint256 &nf, joinsplit.nullifiers) {
                view.SetNullifier(nf, false);
            }
        }

        // restore inputs
        if (i > 0) { // not coinbases
            const CTxUndo &txundo = blockUndo.vtxundo[i-1];
            if (txundo.vprevout.size() != tx.vin.size())
                return error("DisconnectBlock(): transaction and undo data inconsistent");
            for (unsigned int j = tx.vin.size(); j-- > 0;) {
                const COutPoint &out = tx.vin[j].prevout;
                const CTxInUndo &undo = txundo.vprevout[j];
                if (!ApplyTxInUndo(undo, view, out))
                    fClean = false;
            }
        }
    }

    // set the old best anchor back
    view.PopAnchor(blockUndo.old_tree_root);

    // move best block pointer to prevout block
    view.SetBestBlock(pindex->pprev->GetBlockHash());

    if (pfClean) {
        *pfClean = fClean;
        return true;
    }

    return fClean;
}

void static FlushBlockFile(bool fFinalize = false)
{
    LOCK(cs_LastBlockFile);

    CDiskBlockPos posOld(nLastBlockFile, 0);

    FILE *fileOld = OpenBlockFile(posOld);
    if (fileOld) {
        if (fFinalize)
            TruncateFile(fileOld, vinfoBlockFile[nLastBlockFile].nSize);
        FileCommit(fileOld);
        fclose(fileOld);
    }

    fileOld = OpenUndoFile(posOld);
    if (fileOld) {
        if (fFinalize)
            TruncateFile(fileOld, vinfoBlockFile[nLastBlockFile].nUndoSize);
        FileCommit(fileOld);
        fclose(fileOld);
    }
}

bool FindUndoPos(CValidationState &state, int nFile, CDiskBlockPos &pos, unsigned int nAddSize);

static CCheckQueue<CScriptCheck> scriptcheckqueue(128);

void ThreadScriptCheck() {
    RenameThread("horizen-scriptch");
    scriptcheckqueue.Thread();
}

//
// Called periodically asynchronously; alerts if it smells like
// we're being fed a bad chain (blocks being generated much
// too slowly or too quickly).
//
void PartitionCheck(bool (*initialDownloadCheck)(), CCriticalSection& cs, const CBlockIndex *const &bestHeader,
                    int64_t nPowTargetSpacing)
{
    if (bestHeader == NULL || initialDownloadCheck()) return;

    static int64_t lastAlertTime = 0;
    int64_t now = GetAdjustedTime();
    if (lastAlertTime > now-60*60*24) return; // Alert at most once per day

    const int SPAN_HOURS=4;
    const int SPAN_SECONDS=SPAN_HOURS*60*60;
    int BLOCKS_EXPECTED = SPAN_SECONDS / nPowTargetSpacing;

    boost::math::poisson_distribution<double> poisson(BLOCKS_EXPECTED);

    std::string strWarning;
    int64_t startTime = GetAdjustedTime()-SPAN_SECONDS;

    LOCK(cs);
    const CBlockIndex* i = bestHeader;
    int nBlocks = 0;
    while (i->GetBlockTime() >= startTime) {
        ++nBlocks;
        i = i->pprev;
        if (i == NULL) return; // Ran out of chain, we must not be fully sync'ed
    }

    // How likely is it to find that many by chance?
    double p = boost::math::pdf(poisson, nBlocks);

    LogPrint("partitioncheck", "%s : Found %d blocks in the last %d hours\n", __func__, nBlocks, SPAN_HOURS);
    LogPrint("partitioncheck", "%s : likelihood: %g\n", __func__, p);

    // Aim for one false-positive about every fifty years of normal running:
    const int FIFTY_YEARS = 50*365*24*60*60;
    double alertThreshold = 1.0 / (FIFTY_YEARS / SPAN_SECONDS);

    if (p <= alertThreshold && nBlocks < BLOCKS_EXPECTED)
    {
        // Many fewer blocks than expected: alert!
        strWarning = strprintf(_("WARNING: check your network connection, %d blocks received in the last %d hours (%d expected)"),
                               nBlocks, SPAN_HOURS, BLOCKS_EXPECTED);
    }
    else if (p <= alertThreshold && nBlocks > BLOCKS_EXPECTED)
    {
        // Many more blocks than expected: alert!
        strWarning = strprintf(_("WARNING: abnormally high number of blocks generated, %d blocks received in the last %d hours (%d expected)"),
                               nBlocks, SPAN_HOURS, BLOCKS_EXPECTED);
    }
    if (!strWarning.empty())
    {
        strMiscWarning = strWarning;
        CAlert::Notify(strWarning, true);
        lastAlertTime = now;
    }
}

// Protected by cs_main
VersionBitsCache versionbitscache;

int32_t ComputeBlockVersion(const CBlockIndex* pindexPrev, const Consensus::Params& params)
{
    LOCK(cs_main);
    int32_t nVersion = VERSIONBITS_TOP_BITS;

    for (int i = 0; i < (int)Consensus::MAX_VERSION_BITS_DEPLOYMENTS; i++) {
        ThresholdState state = VersionBitsState(pindexPrev, params, (Consensus::DeploymentPos)i, versionbitscache);
        if (state == THRESHOLD_LOCKED_IN || state == THRESHOLD_STARTED) {
            nVersion |= VersionBitsMask(params, (Consensus::DeploymentPos)i);
        }
    }

    return nVersion;
}

/**
 * Threshold condition checker that triggers when unknown versionbits are seen on the network.
 */
class WarningBitsConditionChecker : public AbstractThresholdConditionChecker
{
private:
    int bit;

public:
    WarningBitsConditionChecker(int bitIn) : bit(bitIn) {}

    int64_t BeginTime(const Consensus::Params& params) const { return 0; }
    int64_t EndTime(const Consensus::Params& params) const { return std::numeric_limits<int64_t>::max(); }
    int Period(const Consensus::Params& params) const { return params.nMinerConfirmationWindow; }
    int Threshold(const Consensus::Params& params) const { return params.nRuleChangeActivationThreshold; }

    bool Condition(const CBlockIndex* pindex, const Consensus::Params& params) const
    {
        return ((pindex->nVersion & VERSIONBITS_TOP_MASK) == VERSIONBITS_TOP_BITS) &&
               ((pindex->nVersion >> bit) & 1) != 0 &&
               ((ComputeBlockVersion(pindex->pprev, params) >> bit) & 1) == 0;
    }
};

// Protected by cs_main
static ThresholdConditionCache warningcache[VERSIONBITS_NUM_BITS];

static int64_t nTimeVerify = 0;
static int64_t nTimeConnect = 0;
static int64_t nTimeIndex = 0;
static int64_t nTimeCallbacks = 0;
static int64_t nTimeTotal = 0;

bool ConnectBlock(const CBlock& block, CValidationState& state, CBlockIndex* pindex, CCoinsViewCache& view, const CChain& chain, bool fJustCheck)
{
//    cout << __LINE__ << "] connecting block: h = " << pindex->nHeight << endl;
    const CChainParams& chainparams = Params();
    AssertLockHeld(cs_main);

    bool fExpensiveChecks = true;
    if (fCheckpointsEnabled) {
        CBlockIndex *pindexLastCheckpoint = Checkpoints::GetLastCheckpoint(chainparams.Checkpoints());
        if (pindexLastCheckpoint && pindexLastCheckpoint->GetAncestor(pindex->nHeight) == pindex) {
            // This block is an ancestor of a checkpoint: disable script checks
            fExpensiveChecks = false;
        }
    }

    auto verifier = libzcash::ProofVerifier::Strict();
    auto disabledVerifier = libzcash::ProofVerifier::Disabled();

    // Check it again to verify JoinSplit proofs, and in case a previous version let a bad block in
    if (!CheckBlock(block, state, fExpensiveChecks ? verifier : disabledVerifier, !fJustCheck, !fJustCheck))
        return false;

    // verify that the view's current state corresponds to the previous block
    uint256 hashPrevBlock = pindex->pprev == NULL ? uint256() : pindex->pprev->GetBlockHash();
    assert(hashPrevBlock == view.GetBestBlock());

    // Special case for the genesis block, skipping connection of its transactions
    // (its coinbase is unspendable)
    if (block.GetHash() == chainparams.GetConsensus().hashGenesisBlock) {
        if (!fJustCheck) {
            view.SetBestBlock(pindex->GetBlockHash());
            // Before the genesis block, there was an empty tree
            ZCIncrementalMerkleTree tree;
            pindex->hashAnchor = tree.root();
            // The genesis block contained no JoinSplits
            pindex->hashAnchorEnd = pindex->hashAnchor;
        }
        return true;
    }

    // Do not allow blocks that contain transactions which 'overwrite' older transactions,
    // unless those are already completely spent.
    BOOST_FOREACH(const CTransaction& tx, block.vtx) {
        const CCoins* coins = view.AccessCoins(tx.GetHash());
        if (coins && !coins->IsPruned())
            return state.DoS(100, error("ConnectBlock(): tried to overwrite transaction"),
                             REJECT_INVALID, "bad-txns-BIP30");
    }

    unsigned int flags = SCRIPT_VERIFY_P2SH | SCRIPT_VERIFY_CHECKLOCKTIMEVERIFY;

    // DERSIG (BIP66) is also always enforced, but does not have a flag.

    // Start enforcing CHECKBLOCKATHEIGHT for block.nVersion=4
    if (block.nVersion >= 4) {
        flags |= SCRIPT_VERIFY_CHECKBLOCKATHEIGHT;
    }

    CBlockUndo blockundo;

    CCheckQueueControl<CScriptCheck> control(fExpensiveChecks && nScriptCheckThreads ? &scriptcheckqueue : NULL);

    int64_t nTimeStart = GetTimeMicros();
    CAmount nFees = 0;
    int nInputs = 0;
    unsigned int nSigOps = 0;
    CDiskTxPos pos(pindex->GetBlockPos(), GetSizeOfCompactSize(block.vtx.size()));
    std::vector<std::pair<uint256, CDiskTxPos> > vPos;
    vPos.reserve(block.vtx.size());
    blockundo.vtxundo.reserve(block.vtx.size() - 1);

    // Construct the incremental merkle tree at the current
    // block position,
    auto old_tree_root = view.GetBestAnchor();
    // saving the top anchor in the block index as we go.
    if (!fJustCheck) {
        pindex->hashAnchor = old_tree_root;
    }
    ZCIncrementalMerkleTree tree;
    // This should never fail: we should always be able to get the root
    // that is on the tip of our chain
    assert(view.GetAnchorAt(old_tree_root, tree));

    {
        // Consistency check: the root of the tree we're given should
        // match what we asked for.
        assert(tree.root() == old_tree_root);
    }

    for (unsigned int i = 0; i < block.vtx.size(); i++)
    {
        const CTransaction &tx = block.vtx[i];

        nInputs += tx.vin.size();
        nSigOps += GetLegacySigOpCount(tx);
        if (nSigOps > MAX_BLOCK_SIGOPS)
            return state.DoS(100, error("ConnectBlock(): too many sigops"),
                             REJECT_INVALID, "bad-blk-sigops");

        if (!tx.IsCoinBase())
        {
            if (!view.HaveInputs(tx))
                return state.DoS(100, error("ConnectBlock(): inputs missing/spent"),
                                 REJECT_INVALID, "bad-txns-inputs-missingorspent");

            // are the JoinSplit's requirements met?
            if (!view.HaveJoinSplitRequirements(tx))
                return state.DoS(100, error("ConnectBlock(): JoinSplit requirements not met"),
                                 REJECT_INVALID, "bad-txns-joinsplit-requirements-not-met");

            // Add in sigops done by pay-to-script-hash inputs;
            // this is to prevent a "rogue miner" from creating
            // an incredibly-expensive-to-validate block.
            nSigOps += GetP2SHSigOpCount(tx, view);
            if (nSigOps > MAX_BLOCK_SIGOPS)
                return state.DoS(100, error("ConnectBlock(): too many sigops"),
                                 REJECT_INVALID, "bad-blk-sigops");

            nFees += view.GetValueIn(tx)-tx.GetValueOut()-tx.GetValueCcOut();

            std::vector<CScriptCheck> vChecks;
            if (!ContextualCheckInputs(tx, state, view, fExpensiveChecks, chain, flags, false, chainparams.GetConsensus(), nScriptCheckThreads ? &vChecks : NULL))
                return false;
            control.Add(vChecks);
        }

        CTxUndo undoDummy;
        if (i > 0) {
            blockundo.vtxundo.push_back(CTxUndo());
        }
        UpdateCoins(tx, state, view, i == 0 ? undoDummy : blockundo.vtxundo.back(), pindex->nHeight);

        BOOST_FOREACH(const JSDescription &joinsplit, tx.vjoinsplit) {
            BOOST_FOREACH(const uint256 &note_commitment, joinsplit.commitments) {
                // Insert the note commitments into our temporary tree.

                tree.append(note_commitment);
            }
        }

        vPos.push_back(std::make_pair(tx.GetHash(), pos));
        pos.nTxOffset += ::GetSerializeSize(tx, SER_DISK, CLIENT_VERSION);
    }

    view.PushAnchor(tree);
    if (!fJustCheck) {
        pindex->hashAnchorEnd = tree.root();
    }
    blockundo.old_tree_root = old_tree_root;

    int64_t nTime1 = GetTimeMicros(); nTimeConnect += nTime1 - nTimeStart;
    LogPrint("bench", "      - Connect %u transactions: %.2fms (%.3fms/tx, %.3fms/txin) [%.2fs]\n", (unsigned)block.vtx.size(), 0.001 * (nTime1 - nTimeStart), 0.001 * (nTime1 - nTimeStart) / block.vtx.size(), nInputs <= 1 ? 0 : 0.001 * (nTime1 - nTimeStart) / (nInputs-1), nTimeConnect * 0.000001);

    CAmount blockReward = nFees + GetBlockSubsidy(pindex->nHeight, chainparams.GetConsensus());
    if (block.vtx[0].GetValueOut() > blockReward)
        return state.DoS(100,
                         error("ConnectBlock(): coinbase pays too much (actual=%d vs limit=%d)",
                               block.vtx[0].GetValueOut(), blockReward),
                               REJECT_INVALID, "bad-cb-amount");

    if (!control.Wait())
        return state.DoS(100, false);
    int64_t nTime2 = GetTimeMicros(); nTimeVerify += nTime2 - nTimeStart;
    LogPrint("bench", "    - Verify %u txins: %.2fms (%.3fms/txin) [%.2fs]\n", nInputs - 1, 0.001 * (nTime2 - nTimeStart), nInputs <= 1 ? 0 : 0.001 * (nTime2 - nTimeStart) / (nInputs-1), nTimeVerify * 0.000001);

    if (fJustCheck)
        return true;

    // Write undo information to disk
    if (pindex->GetUndoPos().IsNull() || !pindex->IsValid(BLOCK_VALID_SCRIPTS))
    {
        if (pindex->GetUndoPos().IsNull()) {
            CDiskBlockPos pos;
            if (!FindUndoPos(state, pindex->nFile, pos, ::GetSerializeSize(blockundo, SER_DISK, CLIENT_VERSION) + 40))
                return error("ConnectBlock(): FindUndoPos failed");
            if (!UndoWriteToDisk(blockundo, pos, pindex->pprev->GetBlockHash(), chainparams.MessageStart()))
                return AbortNode(state, "Failed to write undo data");

            // update nUndoPos in block index
            pindex->nUndoPos = pos.nPos;
            pindex->nStatus |= BLOCK_HAVE_UNDO;
        }

        pindex->RaiseValidity(BLOCK_VALID_SCRIPTS);
        setDirtyBlockIndex.insert(pindex);
    }

    if (fTxIndex)
        if (!pblocktree->WriteTxIndex(vPos))
            return AbortNode(state, "Failed to write transaction index");

    // add this block to the view's block chain
    view.SetBestBlock(pindex->GetBlockHash());

    int64_t nTime3 = GetTimeMicros(); nTimeIndex += nTime3 - nTime2;
    LogPrint("bench", "    - Index writing: %.2fms [%.2fs]\n", 0.001 * (nTime3 - nTime2), nTimeIndex * 0.000001);

    // Watch for changes to the previous coinbase transaction.
    static uint256 hashPrevBestCoinBase;
    GetMainSignals().UpdatedTransaction(hashPrevBestCoinBase);
    hashPrevBestCoinBase = block.vtx[0].GetHash();

    int64_t nTime4 = GetTimeMicros(); nTimeCallbacks += nTime4 - nTime3;
    LogPrint("bench", "    - Callbacks: %.2fms [%.2fs]\n", 0.001 * (nTime4 - nTime3), nTimeCallbacks * 0.000001);

    return true;
}

enum FlushStateMode {
    FLUSH_STATE_NONE,
    FLUSH_STATE_IF_NEEDED,
    FLUSH_STATE_PERIODIC,
    FLUSH_STATE_ALWAYS
};

/**
 * Update the on-disk chain state.
 * The caches and indexes are flushed depending on the mode we're called with
 * if they're too large, if it's been a while since the last write,
 * or always and in all cases if we're in prune mode and are deleting files.
 */
bool static FlushStateToDisk(CValidationState &state, FlushStateMode mode) {
    LOCK2(cs_main, cs_LastBlockFile);
    static int64_t nLastWrite = 0;
    static int64_t nLastFlush = 0;
    static int64_t nLastSetChain = 0;
    std::set<int> setFilesToPrune;
    bool fFlushForPrune = false;
    try {
    if (fPruneMode && fCheckForPruning && !fReindex) {
        FindFilesToPrune(setFilesToPrune);
        fCheckForPruning = false;
        if (!setFilesToPrune.empty()) {
            fFlushForPrune = true;
            if (!fHavePruned) {
                pblocktree->WriteFlag("prunedblockfiles", true);
                fHavePruned = true;
            }
        }
    }
    int64_t nNow = GetTimeMicros();
    // Avoid writing/flushing immediately after startup.
    if (nLastWrite == 0) {
        nLastWrite = nNow;
    }
    if (nLastFlush == 0) {
        nLastFlush = nNow;
    }
    if (nLastSetChain == 0) {
        nLastSetChain = nNow;
    }
    size_t cacheSize = pcoinsTip->DynamicMemoryUsage();
    // The cache is large and close to the limit, but we have time now (not in the middle of a block processing).
    bool fCacheLarge = mode == FLUSH_STATE_PERIODIC && cacheSize * (10.0/9) > nCoinCacheUsage;
    // The cache is over the limit, we have to write now.
    bool fCacheCritical = mode == FLUSH_STATE_IF_NEEDED && cacheSize > nCoinCacheUsage;
    // It's been a while since we wrote the block index to disk. Do this frequently, so we don't need to redownload after a crash.
    bool fPeriodicWrite = mode == FLUSH_STATE_PERIODIC && nNow > nLastWrite + (int64_t)DATABASE_WRITE_INTERVAL * 1000000;
    // It's been very long since we flushed the cache. Do this infrequently, to optimize cache usage.
    bool fPeriodicFlush = mode == FLUSH_STATE_PERIODIC && nNow > nLastFlush + (int64_t)DATABASE_FLUSH_INTERVAL * 1000000;
    // Combine all conditions that result in a full cache flush.
    bool fDoFullFlush = (mode == FLUSH_STATE_ALWAYS) || fCacheLarge || fCacheCritical || fPeriodicFlush || fFlushForPrune;
    // Write blocks and block index to disk.
    if (fDoFullFlush || fPeriodicWrite) {
        // Depend on nMinDiskSpace to ensure we can write block index
        if (!CheckDiskSpace(0))
            return state.Error("out of disk space");
        // First make sure all block and undo data is flushed to disk.
        FlushBlockFile();
        // Then update all block file information (which may refer to block and undo files).
        {
            std::vector<std::pair<int, const CBlockFileInfo*> > vFiles;
            vFiles.reserve(setDirtyFileInfo.size());
            for (set<int>::iterator it = setDirtyFileInfo.begin(); it != setDirtyFileInfo.end(); ) {
                vFiles.push_back(make_pair(*it, &vinfoBlockFile[*it]));
                setDirtyFileInfo.erase(it++);
            }
            std::vector<const CBlockIndex*> vBlocks;
            vBlocks.reserve(setDirtyBlockIndex.size());
            for (set<CBlockIndex*>::iterator it = setDirtyBlockIndex.begin(); it != setDirtyBlockIndex.end(); ) {
                vBlocks.push_back(*it);
                setDirtyBlockIndex.erase(it++);
            }
            if (!pblocktree->WriteBatchSync(vFiles, nLastBlockFile, vBlocks)) {
                return AbortNode(state, "Files to write to block index database");
            }
        }
        // Finally remove any pruned files
        if (fFlushForPrune)
            UnlinkPrunedFiles(setFilesToPrune);
        nLastWrite = nNow;
    }
    // Flush best chain related state. This can only be done if the blocks / block index write was also done.
    if (fDoFullFlush) {
        // Typical CCoins structures on disk are around 128 bytes in size.
        // Pushing a new one to the database can cause it to be written
        // twice (once in the log, and once in the tables). This is already
        // an overestimation, as most will delete an existing entry or
        // overwrite one. Still, use a conservative safety factor of 2.
        if (!CheckDiskSpace(128 * 2 * 2 * pcoinsTip->GetCacheSize()))
            return state.Error("out of disk space");
        // Flush the chainstate (which may refer to block index entries).
        if (!pcoinsTip->Flush())
            return AbortNode(state, "Failed to write to coin database");
        nLastFlush = nNow;
    }
    if ((mode == FLUSH_STATE_ALWAYS || mode == FLUSH_STATE_PERIODIC) && nNow > nLastSetChain + (int64_t)DATABASE_WRITE_INTERVAL * 1000000) {
        // Update best block in wallet (so we can detect restored wallets).
        GetMainSignals().SetBestChain(chainActive.GetLocator());
        nLastSetChain = nNow;
    }
    } catch (const std::runtime_error& e) {
        return AbortNode(state, std::string("System error while flushing: ") + e.what());
    }
    return true;
}

void FlushStateToDisk() {
    CValidationState state;
    FlushStateToDisk(state, FLUSH_STATE_ALWAYS);
}

void PruneAndFlush() {
    CValidationState state;
    fCheckForPruning = true;
    FlushStateToDisk(state, FLUSH_STATE_NONE);
}

/** Update chainActive and related internal data structures. */
void static UpdateTip(CBlockIndex *pindexNew) {
    const CChainParams& chainParams = Params();
    chainActive.SetTip(pindexNew);

    // New best block
    nTimeBestReceived = GetTime();
    mempool.AddTransactionsUpdated(1);

    double syncProgress = Checkpoints::GuessVerificationProgress(chainParams.Checkpoints(), chainActive.Tip());
	if(fIsStartupSyncing && std::abs(1.0 - syncProgress) < 0.000001) {
    	LogPrintf("Fully synchronized at block height %d\n", chainActive.Height());
    	fIsStartupSyncing = false;
    }

    LogPrintf("%s: new best=%s  height=%d  log2_work=%.8g  tx=%lu  date=%s progress=%f  cache=%.1fMiB(%utx)\n", __func__,
      chainActive.Tip()->GetBlockHash().ToString(), chainActive.Height(), log(chainActive.Tip()->nChainWork.getdouble())/log(2.0), (unsigned long)chainActive.Tip()->nChainTx,
      DateTimeStrFormat("%Y-%m-%d %H:%M:%S", chainActive.Tip()->GetBlockTime()),
      syncProgress, pcoinsTip->DynamicMemoryUsage() * (1.0 / (1<<20)), pcoinsTip->GetCacheSize());

    cvBlockChange.notify_all();

    // Check the version of the last 100 blocks to see if we need to upgrade:
    static bool fWarned = false;
    if (!IsInitialBlockDownload())
    {
        int nUpgraded = 0;
        const CBlockIndex* pindex = chainActive.Tip();
        for (int bit = 0; bit < VERSIONBITS_NUM_BITS; bit++) {
            WarningBitsConditionChecker checker(bit);
            ThresholdState state = checker.GetStateFor(pindex, chainParams.GetConsensus(), warningcache[bit]);
            if (state == THRESHOLD_ACTIVE || state == THRESHOLD_LOCKED_IN) {
                if (state == THRESHOLD_ACTIVE) {
                    strMiscWarning = strprintf(_("Warning: unknown new rules activated (versionbit %i)"), bit);
                    if (!fWarned) {
                        CAlert::Notify(strMiscWarning, true);
                        fWarned = true;
                    }
                } else {
                    LogPrintf("%s: unknown new rules are about to activate (versionbit %i)\n", __func__, bit);
                }
            }
        }
        for (int i = 0; i < 100 && pindex != NULL; i++)
        {
            int32_t nExpectedVersion = ComputeBlockVersion(pindex->pprev, chainParams.GetConsensus());
            if (pindex->nVersion > VERSIONBITS_LAST_OLD_BLOCK_VERSION && (pindex->nVersion & ~nExpectedVersion) != 0)
                ++nUpgraded;
            pindex = pindex->pprev;
        }
        if (nUpgraded > 0)
            LogPrintf("%s: %d of last 100 blocks have unexpected version\n", __func__, nUpgraded);
        if (nUpgraded > 100/2)
        {
            // strMiscWarning is read by GetWarnings(), called by Qt and the JSON-RPC code to warn the user:
            strMiscWarning = _("Warning: Unknown block versions being mined! It's possible unknown rules are in effect");
            if (!fWarned) {
                CAlert::Notify(strMiscWarning, true);
                fWarned = true;
            }
        }
    }
}

/** Disconnect chainActive's tip. */
bool static DisconnectTip(CValidationState &state) {
    CBlockIndex *pindexDelete = chainActive.Tip();
    assert(pindexDelete);
    mempool.check(pcoinsTip);
    // Read block from disk.
    CBlock block;
    if (!ReadBlockFromDisk(block, pindexDelete))
        return AbortNode(state, "Failed to read block");
    // Apply the block atomically to the chain state.
    uint256 anchorBeforeDisconnect = pcoinsTip->GetBestAnchor();
    int64_t nStart = GetTimeMicros();
    {
        CCoinsViewCache view(pcoinsTip);
        if (!DisconnectBlock(block, state, pindexDelete, view))
            return error("DisconnectTip(): DisconnectBlock %s failed", pindexDelete->GetBlockHash().ToString());
        assert(view.Flush());
    }
    LogPrint("bench", "- Disconnect block: %.2fms\n", (GetTimeMicros() - nStart) * 0.001);
    uint256 anchorAfterDisconnect = pcoinsTip->GetBestAnchor();
    // Write the chain state to disk, if necessary.
    if (!FlushStateToDisk(state, FLUSH_STATE_IF_NEEDED))
        return false;

    DbgRemoveFromScTransactionMap(block);
    scMgr.onBlockDisconnected(block);

    // Resurrect mempool transactions from the disconnected block.
    BOOST_FOREACH(const CTransaction &tx, block.vtx) {
        // ignore validation errors in resurrected transactions
        list<CTransaction> removed;
        CValidationState stateDummy;
        if (tx.IsCoinBase() || !AcceptToMemoryPool(mempool, stateDummy, tx, false, NULL))
            mempool.remove(tx, removed, true);
    }
    if (anchorBeforeDisconnect != anchorAfterDisconnect) {
        // The anchor may not change between block disconnects,
        // in which case we don't want to evict from the mempool yet!
        mempool.removeWithAnchor(anchorBeforeDisconnect);
    }
    mempool.removeCoinbaseSpends(pcoinsTip, pindexDelete->nHeight);
    mempool.check(pcoinsTip);
    // Update chainActive and related variables.
    UpdateTip(pindexDelete->pprev);
    // Get the current commitment tree
    ZCIncrementalMerkleTree newTree;
    assert(pcoinsTip->GetAnchorAt(pcoinsTip->GetBestAnchor(), newTree));
    // Let wallets know transactions went from 1-confirmed to
    // 0-confirmed or conflicted:
    BOOST_FOREACH(const CTransaction &tx, block.vtx) {
        SyncWithWallets(tx, NULL);
    }
    // Update cached incremental witnesses
    GetMainSignals().ChainTip(pindexDelete, &block, newTree, false);
    return true;
}

static int64_t nTimeReadFromDisk = 0;
static int64_t nTimeConnectTotal = 0;
static int64_t nTimeFlush = 0;
static int64_t nTimeChainState = 0;
static int64_t nTimePostConnect = 0;

/**
 * Connect a new block to chainActive. pblock is either NULL or a pointer to a CBlock
 * corresponding to pindexNew, to bypass loading it again from disk.
 */
bool static ConnectTip(CValidationState &state, CBlockIndex *pindexNew, CBlock *pblock) {
    assert(pindexNew->pprev == chainActive.Tip());
    mempool.check(pcoinsTip);
    // Read block from disk.
    int64_t nTime1 = GetTimeMicros();
    CBlock block;
    if (!pblock) {
//        cout << __LINE__ << "] Reading block from disk: h = " << pindexNew->nHeight << endl;
        if (!ReadBlockFromDisk(block, pindexNew))
            return AbortNode(state, "Failed to read block");
        pblock = &block;
    }
    // Get the current commitment tree
    ZCIncrementalMerkleTree oldTree;
    assert(pcoinsTip->GetAnchorAt(pcoinsTip->GetBestAnchor(), oldTree));
    // Apply the block atomically to the chain state.
    int64_t nTime2 = GetTimeMicros(); nTimeReadFromDisk += nTime2 - nTime1;
    int64_t nTime3;
    LogPrint("bench", "  - Load block from disk: %.2fms [%.2fs]\n", (nTime2 - nTime1) * 0.001, nTimeReadFromDisk * 0.000001);
    {
        CCoinsViewCache view(pcoinsTip);
        bool rv = ConnectBlock(*pblock, state, pindexNew, view, chainActive);
        GetMainSignals().BlockChecked(*pblock, state);
        if (!rv) {
            if (state.IsInvalid())
                InvalidBlockFound(pindexNew, state);
            return error("ConnectTip(): ConnectBlock %s failed", pindexNew->GetBlockHash().ToString());
        }
        mapBlockSource.erase(pindexNew->GetBlockHash());
        nTime3 = GetTimeMicros(); nTimeConnectTotal += nTime3 - nTime2;
        LogPrint("bench", "  - Connect total: %.2fms [%.2fs]\n", (nTime3 - nTime2) * 0.001, nTimeConnectTotal * 0.000001);
        assert(view.Flush());
    }
    int64_t nTime4 = GetTimeMicros(); nTimeFlush += nTime4 - nTime3;
    LogPrint("bench", "  - Flush: %.2fms [%.2fs]\n", (nTime4 - nTime3) * 0.001, nTimeFlush * 0.000001);
    // Write the chain state to disk, if necessary.
    if (!FlushStateToDisk(state, FLUSH_STATE_IF_NEEDED))
        return false;
    int64_t nTime5 = GetTimeMicros(); nTimeChainState += nTime5 - nTime4;
    LogPrint("bench", "  - Writing chainstate: %.2fms [%.2fs]\n", (nTime5 - nTime4) * 0.001, nTimeChainState * 0.000001);
    // Remove conflicting transactions from the mempool.
    list<CTransaction> txConflicted;
    mempool.removeForBlock(pblock->vtx, pindexNew->nHeight, txConflicted, !IsInitialBlockDownload());
    mempool.check(pcoinsTip);
    // Update chainActive & related variables.
    UpdateTip(pindexNew);
    // Tell wallet about transactions that went from mempool
    // to conflicted:
    BOOST_FOREACH(const CTransaction &tx, txConflicted) {
        SyncWithWallets(tx, NULL);
    }
    // ... and about transactions that got confirmed:
    BOOST_FOREACH(const CTransaction &tx, pblock->vtx) {
        SyncWithWallets(tx, pblock);
    }
    // Update cached incremental witnesses
    GetMainSignals().ChainTip(pindexNew, pblock, oldTree, true);

    EnforceNodeDeprecation(pindexNew->nHeight);

    // as a last thing, update sidechain data if any
    DbgAddToScTransactionMap(*pblock);
    scMgr.onBlockConnected(*pblock, pindexNew->nHeight);

    int64_t nTime6 = GetTimeMicros(); nTimePostConnect += nTime6 - nTime5; nTimeTotal += nTime6 - nTime1;
    LogPrint("bench", "  - Connect postprocess: %.2fms [%.2fs]\n", (nTime6 - nTime5) * 0.001, nTimePostConnect * 0.000001);
    LogPrint("bench", "- Connect block: %.2fms [%.2fs]\n", (nTime6 - nTime1) * 0.001, nTimeTotal * 0.000001);
    return true;
}

/**
 * Return the tip of the chain with the most work in it, that isn't
 * known to be invalid (it's however far from certain to be valid).
 */
static CBlockIndex* FindMostWorkChain() {
    do {
        CBlockIndex *pindexNew = NULL;

        // Find the best candidate header.
        {
            std::set<CBlockIndex*, CBlockIndexWorkComparator>::reverse_iterator it = setBlockIndexCandidates.rbegin();
            if (it == setBlockIndexCandidates.rend())
                return NULL;
            pindexNew = *it;
        }

        // Check whether all blocks on the path between the currently active chain and the candidate are valid.
        // Just going until the active chain is an optimization, as we know all blocks in it are valid already.
        CBlockIndex *pindexTest = pindexNew;
        bool fInvalidAncestor = false;
        while (pindexTest && !chainActive.Contains(pindexTest)) {
            assert(pindexTest->nChainTx || pindexTest->nHeight == 0);

            // Pruned nodes may have entries in setBlockIndexCandidates for
            // which block files have been deleted.  Remove those as candidates
            // for the most work chain if we come across them; we can't switch
            // to a chain unless we have all the non-active-chain parent blocks.
            bool fFailedChain = pindexTest->nStatus & BLOCK_FAILED_MASK;
            bool fMissingData = !(pindexTest->nStatus & BLOCK_HAVE_DATA);
            if (fFailedChain || fMissingData) {
                // Candidate chain is not usable (either invalid or missing data)
                if (fFailedChain && (pindexBestInvalid == NULL || pindexNew->nChainWork > pindexBestInvalid->nChainWork))
                    pindexBestInvalid = pindexNew;
                CBlockIndex *pindexFailed = pindexNew;
                // Remove the entire chain from the set.
                while (pindexTest != pindexFailed) {
                    if (fFailedChain) {
                        LogPrint("forks", "%s():%d - marking FAILED candidate idx [%s]\n", __func__, __LINE__,
                            pindexFailed->GetBlockHash().ToString());
                        pindexFailed->nStatus |= BLOCK_FAILED_CHILD;
                    } else if (fMissingData) {
                        // If we're missing data, then add back to mapBlocksUnlinked,
                        // so that if the block arrives in the future we can try adding
                        // to setBlockIndexCandidates again.
                        mapBlocksUnlinked.insert(std::make_pair(pindexFailed->pprev, pindexFailed));
                    }
                    setBlockIndexCandidates.erase(pindexFailed);
                    pindexFailed = pindexFailed->pprev;
                }
                setBlockIndexCandidates.erase(pindexTest);
                fInvalidAncestor = true;
                break;
            }
            pindexTest = pindexTest->pprev;
        }
        if (!fInvalidAncestor)
            return pindexNew;
    } while(true);
}

/** Delete all entries in setBlockIndexCandidates that are worse than the current tip. */
static void PruneBlockIndexCandidates() {
    // Note that we can't delete the current block itself, as we may need to return to it later in case a
    // reorganization to a better block fails.
    std::set<CBlockIndex*, CBlockIndexWorkComparator>::iterator it = setBlockIndexCandidates.begin();
    while (it != setBlockIndexCandidates.end() && setBlockIndexCandidates.value_comp()(*it, chainActive.Tip())) {
        setBlockIndexCandidates.erase(it++);
    }
    // Either the current tip or a successor of it we're working towards is left in setBlockIndexCandidates.
    assert(!setBlockIndexCandidates.empty());
}

/**
 * Try to make some progress towards making pindexMostWork the active block.
 * pblock is either NULL or a pointer to a CBlock corresponding to pindexMostWork.
 */
static bool ActivateBestChainStep(CValidationState &state, CBlockIndex *pindexMostWork, CBlock *pblock) {
    AssertLockHeld(cs_main);
    bool fInvalidFound = false;
    const CBlockIndex *pindexOldTip = chainActive.Tip();
    const CBlockIndex *pindexFork = chainActive.FindFork(pindexMostWork);

    // Disconnect active blocks which are no longer in the best chain.
    while (chainActive.Tip() && chainActive.Tip() != pindexFork) {
        if (!DisconnectTip(state))
            return false;
    }

    // Build list of new blocks to connect.
    std::vector<CBlockIndex*> vpindexToConnect;
    bool fContinue = true;
    int nHeight = pindexFork ? pindexFork->nHeight : -1;
    while (fContinue && nHeight != pindexMostWork->nHeight) {
    // Don't iterate the entire list of potential improvements toward the best tip, as we likely only need
    // a few blocks along the way.
    int nTargetHeight = std::min(nHeight + 32, pindexMostWork->nHeight);
    vpindexToConnect.clear();
    vpindexToConnect.reserve(nTargetHeight - nHeight);
    CBlockIndex *pindexIter = pindexMostWork->GetAncestor(nTargetHeight);
    while (pindexIter && pindexIter->nHeight != nHeight) {
        vpindexToConnect.push_back(pindexIter);
        pindexIter = pindexIter->pprev;
    }
    nHeight = nTargetHeight;

    // Connect new blocks.
    BOOST_REVERSE_FOREACH(CBlockIndex *pindexConnect, vpindexToConnect) {
        if (!ConnectTip(state, pindexConnect, pindexConnect == pindexMostWork ? pblock : NULL)) {
            if (state.IsInvalid()) {
                // The block violates a consensus rule.
                if (!state.CorruptionPossible())
                    InvalidChainFound(vpindexToConnect.back());
                state = CValidationState();
                fInvalidFound = true;
                fContinue = false;
                break;
            } else {
                // A system error occurred (disk space, database error, ...).
                return false;
            }
        } else {
            PruneBlockIndexCandidates();
            if (!pindexOldTip || chainActive.Tip()->nChainWork > pindexOldTip->nChainWork) {
                // We're in a better position than we were. Return temporarily to release the lock.
                fContinue = false;
                break;
            }
        }
    }
    }

    // Callbacks/notifications for a new best chain.
    if (fInvalidFound)
        CheckForkWarningConditionsOnNewFork(vpindexToConnect.back());
    else
        CheckForkWarningConditions();

    return true;
}

/**
 * Make the best chain active, in multiple steps. The result is either failure
 * or an activated best chain. pblock is either NULL or a pointer to a block
 * that is already loaded (to avoid loading it again from disk).
 */
bool ActivateBestChain(CValidationState &state, CBlock *pblock) {
    CBlockIndex *pindexNewTip = NULL;
    CBlockIndex *pindexMostWork = NULL;
    const CChainParams& chainParams = Params();
    do {
        boost::this_thread::interruption_point();

        bool fInitialDownload;
        {
            LOCK(cs_main);
            pindexMostWork = FindMostWorkChain();

            // Whether we have anything to do at all.
            if (pindexMostWork == NULL || pindexMostWork == chainActive.Tip())
                return true;

            if (!ActivateBestChainStep(state, pindexMostWork, pblock && pblock->GetHash() == pindexMostWork->GetBlockHash() ? pblock : NULL))
                return false;

            pindexNewTip = chainActive.Tip();
            fInitialDownload = IsInitialBlockDownload();
        }
        // When we reach this point, we switched to a new tip (stored in pindexNewTip).

        // Notifications/callbacks that can run without cs_main
        if (!fInitialDownload) {
            uint256 hashNewTip = pindexNewTip->GetBlockHash();
            // Relay inventory, but don't relay old inventory during initial block download.
            int nBlockEstimate = 0;
            if (fCheckpointsEnabled)
                nBlockEstimate = Checkpoints::GetTotalBlocksEstimate(chainParams.Checkpoints());
            // Don't relay blocks if pruning -- could cause a peer to try to download, resulting
            // in a stalled download if the block file is pruned before the request.
            if (nLocalServices & NODE_NETWORK) {
                LOCK(cs_vNodes);
                BOOST_FOREACH(CNode* pnode, vNodes)
                {
                    if (chainActive.Height() > (pnode->nStartingHeight != -1 ? pnode->nStartingHeight - 2000 : nBlockEstimate))
                    {
                        pnode->PushInventory(CInv(MSG_BLOCK, hashNewTip));
                    }
                    else
                    {
                        LogPrint("forks", "%s():%d - Node [%s] (peer=%d) NOT pushing inv [%s] - hM[%d], hS[%d], nB[%d]\n",
                            __func__, __LINE__, pnode->addrName, pnode->GetId(), hashNewTip.ToString(),
                            chainActive.Height(), pnode->nStartingHeight, nBlockEstimate);
                    }
                }
            }
            else
            {
                LogPrint("forks", "%s():%d - NOT pushing inv [%s]\n", __func__, __LINE__,
                    hashNewTip.ToString());
            }

            // Notify external listeners about the new tip.
            GetMainSignals().UpdatedBlockTip(pindexNewTip);
            uiInterface.NotifyBlockTip(hashNewTip);
        }
        else
        {
            LogPrint("forks", "%s():%d - InitialDownload in progress: NOT pushing any inv\n", __func__, __LINE__);
        }

    } while(pindexMostWork != chainActive.Tip());
    CheckBlockIndex();

    // Write changes periodically to disk, after relay.
    if (!FlushStateToDisk(state, FLUSH_STATE_PERIODIC)) {
        return false;
    }

    return true;
}

bool InvalidateBlock(CValidationState& state, CBlockIndex *pindex) {
    AssertLockHeld(cs_main);

    // Mark the block itself as invalid.
    pindex->nStatus |= BLOCK_FAILED_VALID;
    setDirtyBlockIndex.insert(pindex);
    setBlockIndexCandidates.erase(pindex);

    while (chainActive.Contains(pindex)) {
        CBlockIndex *pindexWalk = chainActive.Tip();
        pindexWalk->nStatus |= BLOCK_FAILED_CHILD;
        setDirtyBlockIndex.insert(pindexWalk);
        setBlockIndexCandidates.erase(pindexWalk);
        // ActivateBestChain considers blocks already in chainActive
        // unconditionally valid already, so force disconnect away from it.
        if (!DisconnectTip(state)) {
            return false;
        }
    }

    // The resulting new best tip may not be in setBlockIndexCandidates anymore, so
    // add it again.
    BlockMap::iterator it = mapBlockIndex.begin();
    while (it != mapBlockIndex.end()) {
        if (it->second->IsValid(BLOCK_VALID_TRANSACTIONS) && it->second->nChainTx && !setBlockIndexCandidates.value_comp()(it->second, chainActive.Tip())) {
            setBlockIndexCandidates.insert(it->second);
        }
        it++;
    }

    InvalidChainFound(pindex);
    return true;
}

bool ReconsiderBlock(CValidationState& state, CBlockIndex *pindex) {
    AssertLockHeld(cs_main);

    int nHeight = pindex->nHeight;

    // Remove the invalidity flag from this block and all its descendants.
    BlockMap::iterator it = mapBlockIndex.begin();
    while (it != mapBlockIndex.end()) {
        if (!it->second->IsValid() && it->second->GetAncestor(nHeight) == pindex) {
            it->second->nStatus &= ~BLOCK_FAILED_MASK;
            setDirtyBlockIndex.insert(it->second);
            if (it->second->IsValid(BLOCK_VALID_TRANSACTIONS) && it->second->nChainTx && setBlockIndexCandidates.value_comp()(chainActive.Tip(), it->second)) {
                setBlockIndexCandidates.insert(it->second);
            }
            if (it->second == pindexBestInvalid) {
                // Reset invalid block marker if it was pointing to one of those.
                pindexBestInvalid = NULL;
            }
        }
        it++;
    }

    // Remove the invalidity flag from all ancestors too.
    while (pindex != NULL) {
        if (pindex->nStatus & BLOCK_FAILED_MASK) {
            pindex->nStatus &= ~BLOCK_FAILED_MASK;
            setDirtyBlockIndex.insert(pindex);
        }
        pindex = pindex->pprev;
    }
    return true;
}

bool addToGlobalForkTips(const CBlockIndex* pindex)
{
    if (!pindex)
        return false;

    unsigned int erased = 0;
    if (pindex->pprev)
    {
        // remove its parent if any
        erased = mGlobalForkTips.erase(pindex->pprev);
    }

    if (erased == 0)
    {
        LogPrint("forks", "%s():%d - adding first fork tip in global map: h(%d) [%s]\n",
            __func__, __LINE__, pindex->nHeight, pindex->GetBlockHash().ToString());
    }

    return mGlobalForkTips.insert(std::make_pair( pindex, (int)GetTime() )).second;
}

bool updateGlobalForkTips(const CBlockIndex* pindex, bool lookForwardTips)
{
    if (!pindex)
        return false;

    LogPrint("forks", "%s():%d - Entering: lookFwd[%d], h(%d) [%s]\n",
        __func__, __LINE__, lookForwardTips, pindex->nHeight, pindex->GetBlockHash().ToString());

    if (chainActive.Contains(pindex))
    {
        LogPrint("forks", "%s():%d - Exiting: header is on main chain h(%d) [%s]\n",
            __func__, __LINE__, pindex->nHeight, pindex->GetBlockHash().ToString());
        return false;
    }

    if (mGlobalForkTips.count(pindex) )
    {
        LogPrint("forks", "%s():%d - updating tip in global set: h(%d) [%s]\n",
            __func__, __LINE__, pindex->nHeight, pindex->GetBlockHash().ToString());
        mGlobalForkTips[pindex] = (int)GetTime();
        return true;
    }
    else
    {
        // check from tips downward if we connect to this index and in this case 
        // update the tip instead (for coping with very old tips not in the most recent set)
        if (lookForwardTips)
        {
            int h = pindex->nHeight;
            bool done = false;

            BOOST_FOREACH(auto mapPair, mGlobalForkTips)
            {
                const CBlockIndex* tipIndex = mapPair.first;
                if (!tipIndex)
                    continue;

                LogPrint("forks", "%s():%d - tip %s h(%d)\n",
                    __func__, __LINE__, tipIndex->GetBlockHash().ToString(), tipIndex->nHeight);

                if (tipIndex == chainActive.Tip() || tipIndex == pindexBestHeader )
                {
                    LogPrint("forks", "%s():%d - skipping main chain tip\n", __func__, __LINE__);
                    continue;
                }
 
                const CBlockIndex* dum = tipIndex;
                while ( dum != pindex && dum->nHeight >= h)
                {
                    dum = dum->pprev;
                }

                if (dum == pindex)
                {
                    LogPrint("forks", "%s():%d - updating tip access time in global set: h(%d) [%s]\n",
                        __func__, __LINE__, tipIndex->nHeight, tipIndex->GetBlockHash().ToString());
                    mGlobalForkTips[tipIndex] = (int)GetTime();
                    done |= true;
                }
                else
                {
                    // we must neglect this branch since not linked to the pindex
                    LogPrint("forks", "%s():%d - stopped at %s h(%d)\n",
                        __func__, __LINE__, dum->GetBlockHash().ToString(), dum->nHeight);
                }
            }

            LogPrint("forks", "%s():%d - exiting done[%d]\n", __func__, __LINE__, done);
            return done;
        }

        // nothing to do, this is not a tip at all
        LogPrint("forks", "%s():%d - not a tip: h(%d) [%s]\n",
            __func__, __LINE__, pindex->nHeight, pindex->GetBlockHash().ToString());
        return false;
    }
}

int getMostRecentGlobalForkTips(std::vector<uint256>& output)
{
    using map_pair = pair<const CBlockIndex*, int>;

    std::vector<map_pair> vTemp(begin(mGlobalForkTips), end(mGlobalForkTips));

    sort(begin(vTemp), end(vTemp), [](const map_pair& a, const map_pair& b) { return a.second < b.second; });

    int count = MAX_NUM_GLOBAL_FORKS;
    BOOST_REVERSE_FOREACH(auto const &p, vTemp)
    {
        output.push_back(p.first->GetBlockHash() );
        if (--count <= 0)
            break;
    }

    return output.size();
}

CBlockIndex* AddToBlockIndex(const CBlockHeader& block)
{
    // Check for duplicate
    uint256 hash = block.GetHash();
    BlockMap::iterator it = mapBlockIndex.find(hash);
    if (it != mapBlockIndex.end())
        return it->second;

    // Construct new block index object
    CBlockIndex* pindexNew = new CBlockIndex(block);
    assert(pindexNew);
    // We assign the sequence id to blocks only when the full data is available,
    // to avoid miners withholding blocks but broadcasting headers, to get a
    // competitive advantage.
    pindexNew->nSequenceId = 0;
    BlockMap::iterator mi = mapBlockIndex.insert(make_pair(hash, pindexNew)).first;
    pindexNew->phashBlock = &((*mi).first);
    BlockMap::iterator miPrev = mapBlockIndex.find(block.hashPrevBlock);
    if (miPrev != mapBlockIndex.end())
    {
        pindexNew->pprev = (*miPrev).second;
        pindexNew->nHeight = pindexNew->pprev->nHeight + 1;
        pindexNew->BuildSkip();
    }
    pindexNew->nChainWork = (pindexNew->pprev ? pindexNew->pprev->nChainWork : 0) + GetBlockProof(*pindexNew);
    if (pindexNew->pprev){
        pindexNew->nChainDelay = pindexNew->pprev->nChainDelay + GetBlockDelay(*pindexNew,*(pindexNew->pprev), chainActive.Height(), fIsStartupSyncing);
    } else {
        pindexNew->nChainDelay = 0 ;
    }
    if(pindexNew->nChainDelay != 0) {
    	LogPrintf("%s: Block belong to a chain under punishment Delay VAL: %i BLOCKHEIGHT: %d\n",__func__, pindexNew->nChainDelay,pindexNew->nHeight);
    }
    pindexNew->RaiseValidity(BLOCK_VALID_TREE);
    if (pindexBestHeader == NULL || (pindexBestHeader->nChainWork < pindexNew->nChainWork && pindexNew->nChainDelay==0))
        pindexBestHeader = pindexNew;

    setDirtyBlockIndex.insert(pindexNew);

    addToGlobalForkTips(pindexNew);

    return pindexNew;
}

/** Mark a block as having its data received and checked (up to BLOCK_VALID_TRANSACTIONS). */
bool ReceivedBlockTransactions(const CBlock &block, CValidationState& state, CBlockIndex *pindexNew, const CDiskBlockPos& pos, BlockSet* sForkTips)
{
    pindexNew->nTx = block.vtx.size();
    pindexNew->nChainTx = 0;
    CAmount sproutValue = 0;
    for (auto tx : block.vtx) {
        for (auto js : tx.vjoinsplit) {
            sproutValue += js.vpub_old;
            sproutValue -= js.vpub_new;
        }
    }
    pindexNew->nSproutValue = sproutValue;
    pindexNew->nChainSproutValue = boost::none;
    pindexNew->nFile = pos.nFile;
    pindexNew->nDataPos = pos.nPos;
    pindexNew->nUndoPos = 0;
    pindexNew->nStatus |= BLOCK_HAVE_DATA;
    pindexNew->RaiseValidity(BLOCK_VALID_TRANSACTIONS);
    setDirtyBlockIndex.insert(pindexNew);

    if (pindexNew->pprev == NULL || pindexNew->pprev->nChainTx) {
        // If pindexNew is the genesis block or all parents are BLOCK_VALID_TRANSACTIONS.
        deque<CBlockIndex*> queue;
        queue.push_back(pindexNew);

        // Recursively process any descendant blocks that now may be eligible to be connected.
        while (!queue.empty()) {
            CBlockIndex *pindex = queue.front();
            queue.pop_front();
            pindex->nChainTx = (pindex->pprev ? pindex->pprev->nChainTx : 0) + pindex->nTx;
            if (pindex->pprev) {
                if (pindex->pprev->nChainSproutValue && pindex->nSproutValue) {
                    pindex->nChainSproutValue = *pindex->pprev->nChainSproutValue + *pindex->nSproutValue;
                } else {
                    pindex->nChainSproutValue = boost::none;
                }
            } else {
                pindex->nChainSproutValue = pindex->nSproutValue;
            }
            {
                LOCK(cs_nBlockSequenceId);
                pindex->nSequenceId = nBlockSequenceId++;
            }
            if (chainActive.Tip() == NULL || !setBlockIndexCandidates.value_comp()(pindex, chainActive.Tip())) {
                setBlockIndexCandidates.insert(pindex);
            }
            // we must not take 'delay' into account, otherwise when we do the relay of a block we might miss a higher tip
            // on a fork because we will look into this container
            if (chainActive.Tip() == NULL || !CBlockIndexRealWorkComparator()(pindex, chainActive.Tip()))
            {
                if (sForkTips)
                {
                    int num = sForkTips->erase(pindex->pprev);
                    LogPrint("forks", "%s():%d - Adding idx to sForkTips: h(%d) [%s], nChainTx=%d, delay=%d, prev[%d]\n",
                        __func__, __LINE__, pindex->nHeight, pindex->GetBlockHash().ToString(),
                        pindex->nChainTx, pindex->nChainDelay, num);
                    sForkTips->insert(pindex);
                }
            }

            std::pair<std::multimap<CBlockIndex*, CBlockIndex*>::iterator, std::multimap<CBlockIndex*, CBlockIndex*>::iterator> range = mapBlocksUnlinked.equal_range(pindex);
            while (range.first != range.second) {
                std::multimap<CBlockIndex*, CBlockIndex*>::iterator it = range.first;
                queue.push_back(it->second);
                range.first++;
                mapBlocksUnlinked.erase(it);
            }
        }
    } else {
        if (pindexNew->pprev && pindexNew->pprev->IsValid(BLOCK_VALID_TREE)) {
            mapBlocksUnlinked.insert(std::make_pair(pindexNew->pprev, pindexNew));
        }
    }

    return true;
}

bool FindBlockPos(CValidationState &state, CDiskBlockPos &pos, unsigned int nAddSize, unsigned int nHeight, uint64_t nTime, bool fKnown = false)
{
    LOCK(cs_LastBlockFile);

    unsigned int nFile = fKnown ? pos.nFile : nLastBlockFile;
    if (vinfoBlockFile.size() <= nFile) {
        vinfoBlockFile.resize(nFile + 1);
    }

    if (!fKnown) {
        while (vinfoBlockFile[nFile].nSize + nAddSize >= MAX_BLOCKFILE_SIZE) {
            nFile++;
            if (vinfoBlockFile.size() <= nFile) {
                vinfoBlockFile.resize(nFile + 1);
            }
        }
        pos.nFile = nFile;
        pos.nPos = vinfoBlockFile[nFile].nSize;
    }

    if (nFile != nLastBlockFile) {
        if (!fKnown) {
            LogPrintf("Leaving block file %i: %s\n", nFile, vinfoBlockFile[nFile].ToString());
        }
        FlushBlockFile(!fKnown);
        nLastBlockFile = nFile;
    }

    vinfoBlockFile[nFile].AddBlock(nHeight, nTime);
    if (fKnown)
        vinfoBlockFile[nFile].nSize = std::max(pos.nPos + nAddSize, vinfoBlockFile[nFile].nSize);
    else
        vinfoBlockFile[nFile].nSize += nAddSize;

    if (!fKnown) {
        unsigned int nOldChunks = (pos.nPos + BLOCKFILE_CHUNK_SIZE - 1) / BLOCKFILE_CHUNK_SIZE;
        unsigned int nNewChunks = (vinfoBlockFile[nFile].nSize + BLOCKFILE_CHUNK_SIZE - 1) / BLOCKFILE_CHUNK_SIZE;
        if (nNewChunks > nOldChunks) {
            if (fPruneMode)
                fCheckForPruning = true;
            if (CheckDiskSpace(nNewChunks * BLOCKFILE_CHUNK_SIZE - pos.nPos)) {
                FILE *file = OpenBlockFile(pos);
                if (file) {
                    LogPrintf("Pre-allocating up to position 0x%x in blk%05u.dat\n", nNewChunks * BLOCKFILE_CHUNK_SIZE, pos.nFile);
                    AllocateFileRange(file, pos.nPos, nNewChunks * BLOCKFILE_CHUNK_SIZE - pos.nPos);
                    fclose(file);
                }
            }
            else
                return state.Error("out of disk space");
        }
    }

    setDirtyFileInfo.insert(nFile);
    return true;
}

bool FindUndoPos(CValidationState &state, int nFile, CDiskBlockPos &pos, unsigned int nAddSize)
{
    pos.nFile = nFile;

    LOCK(cs_LastBlockFile);

    unsigned int nNewSize;
    pos.nPos = vinfoBlockFile[nFile].nUndoSize;
    nNewSize = vinfoBlockFile[nFile].nUndoSize += nAddSize;
    setDirtyFileInfo.insert(nFile);

    unsigned int nOldChunks = (pos.nPos + UNDOFILE_CHUNK_SIZE - 1) / UNDOFILE_CHUNK_SIZE;
    unsigned int nNewChunks = (nNewSize + UNDOFILE_CHUNK_SIZE - 1) / UNDOFILE_CHUNK_SIZE;
    if (nNewChunks > nOldChunks) {
        if (fPruneMode)
            fCheckForPruning = true;
        if (CheckDiskSpace(nNewChunks * UNDOFILE_CHUNK_SIZE - pos.nPos)) {
            FILE *file = OpenUndoFile(pos);
            if (file) {
                LogPrintf("Pre-allocating up to position 0x%x in rev%05u.dat\n", nNewChunks * UNDOFILE_CHUNK_SIZE, pos.nFile);
                AllocateFileRange(file, pos.nPos, nNewChunks * UNDOFILE_CHUNK_SIZE - pos.nPos);
                fclose(file);
            }
        }
        else
            return state.Error("out of disk space");
    }

    return true;
}

bool CheckBlockHeader(const CBlockHeader& block, CValidationState& state, bool fCheckPOW)
{
    // Check block version
    if (block.nVersion < MIN_BLOCK_VERSION)
        return state.DoS(100, error("CheckBlockHeader(): block version too low"),
                         REJECT_INVALID, "version-too-low");

    // Check Equihash solution is valid
    if (fCheckPOW && !CheckEquihashSolution(&block, Params()))
        return state.DoS(100, error("CheckBlockHeader(): Equihash solution invalid"),
                         REJECT_INVALID, "invalid-solution");

    // Check proof of work matches claimed amount
    if (fCheckPOW && !CheckProofOfWork(block.GetHash(), block.nBits, Params().GetConsensus()))
        return state.DoS(50, error("CheckBlockHeader(): proof of work failed"),
                         REJECT_INVALID, "high-hash");

    // Check timestamp
    if (block.GetBlockTime() > GetAdjustedTime() + 2 * 60 * 60)
        return state.Invalid(error("CheckBlockHeader(): block timestamp too far in the future"),
                             REJECT_INVALID, "time-too-new");

    return true;
}

bool CheckBlock(const CBlock& block, CValidationState& state,
                libzcash::ProofVerifier& verifier,
                bool fCheckPOW, bool fCheckMerkleRoot)
{
    // These are checks that are independent of context.

    // Check that the header is valid (particularly PoW).  This is mostly
    // redundant with the call in AcceptBlockHeader.
    if (!CheckBlockHeader(block, state, fCheckPOW))
        return false;

    // Check the merkle root.
    if (fCheckMerkleRoot) {
        bool mutated;
        uint256 hashMerkleRoot2 = block.BuildMerkleTree(&mutated);
        if (block.hashMerkleRoot != hashMerkleRoot2)
            return state.DoS(100, error("CheckBlock(): hashMerkleRoot mismatch"),
                             REJECT_INVALID, "bad-txnmrklroot", true);

        // Check for merkle tree malleability (CVE-2012-2459): repeating sequences
        // of transactions in a block without affecting the merkle root of a block,
        // while still invalidating it.
        if (mutated)
            return state.DoS(100, error("CheckBlock(): duplicate transaction"),
                             REJECT_INVALID, "bad-txns-duplicate", true);
    }

    // All potential-corruption validation must be done before we do any
    // transaction validation, as otherwise we may mark the header as invalid
    // because we receive the wrong transactions for it.

    // Size limits
    if (block.vtx.empty() || block.vtx.size() > MAX_BLOCK_SIZE || ::GetSerializeSize(block, SER_NETWORK, PROTOCOL_VERSION) > MAX_BLOCK_SIZE)
        return state.DoS(100, error("CheckBlock(): size limits failed"),
                         REJECT_INVALID, "bad-blk-length");

    // First transaction must be coinbase, the rest must not be
    if (block.vtx.empty() || !block.vtx[0].IsCoinBase())
        return state.DoS(100, error("CheckBlock(): first tx is not coinbase"),
                         REJECT_INVALID, "bad-cb-missing");
    for (unsigned int i = 1; i < block.vtx.size(); i++)
        if (block.vtx[i].IsCoinBase())
            return state.DoS(100, error("CheckBlock(): more than one coinbase"),
                             REJECT_INVALID, "bad-cb-multiple");

    // Check transactions
    BOOST_FOREACH(const CTransaction& tx, block.vtx)
        if (!CheckTransaction(tx, state, verifier))
            return error("CheckBlock(): CheckTransaction failed");

    unsigned int nSigOps = 0;
    BOOST_FOREACH(const CTransaction& tx, block.vtx)
    {
        nSigOps += GetLegacySigOpCount(tx);
    }
    if (nSigOps > MAX_BLOCK_SIGOPS)
        return state.DoS(100, error("CheckBlock(): out-of-bounds SigOpCount"),
                         REJECT_INVALID, "bad-blk-sigops", true);

    return true;
}

bool ContextualCheckBlockHeader(const CBlockHeader& block, CValidationState& state, CBlockIndex * const pindexPrev)
{
    const CChainParams& chainParams = Params();
    const Consensus::Params& consensusParams = chainParams.GetConsensus();
    uint256 hash = block.GetHash();
    if (hash == consensusParams.hashGenesisBlock)
        return true;

    assert(pindexPrev);

    int nHeight = pindexPrev->nHeight+1;

    // Check proof of work
    if (block.nBits != GetNextWorkRequired(pindexPrev, &block, consensusParams))
        return state.DoS(100, error("%s: incorrect proof of work", __func__),
                         REJECT_INVALID, "bad-diffbits");

    // Check timestamp against prev
    if (block.GetBlockTime() <= pindexPrev->GetMedianTimePast())
        return state.Invalid(error("%s: block's timestamp is too early", __func__),
                             REJECT_INVALID, "time-too-old");

    if (fCheckpointsEnabled)
    {
        // Don't accept any forks from the main chain prior to last checkpoint
        CBlockIndex* pcheckpoint = Checkpoints::GetLastCheckpoint(chainParams.Checkpoints());
        if (pcheckpoint && nHeight < pcheckpoint->nHeight)
            return state.DoS(100, error("%s: forked chain older than last checkpoint (height %d)", __func__, nHeight));
    }

    // Reject block.nVersion < 4 blocks
    if (block.nVersion < 4)
        return state.Invalid(error("%s : rejected nVersion<4 block", __func__),
                             REJECT_OBSOLETE, "bad-version");

    return true;
}

bool ContextualCheckBlock(const CBlock& block, CValidationState& state, CBlockIndex * const pindexPrev)
{
    const int nHeight = pindexPrev == NULL ? 0 : pindexPrev->nHeight + 1;
    const Consensus::Params& consensusParams = Params().GetConsensus();

    // Check that all transactions are finalized
    BOOST_FOREACH(const CTransaction& tx, block.vtx) {

        // Check transaction contextually against consensus rules at block height
        if (!ContextualCheckTransaction(tx, state, nHeight, 100)) {
            return false; // Failure reason has been set in validation state object
        }

        int nLockTimeFlags = 0;
        int64_t nLockTimeCutoff = (nLockTimeFlags & LOCKTIME_MEDIAN_TIME_PAST)
                                ? pindexPrev->GetMedianTimePast()
                                : block.GetBlockTime();
        if (!IsFinalTx(tx, nHeight, nLockTimeCutoff)) {
            return state.DoS(10, error("%s: contains a non-final transaction", __func__), REJECT_INVALID, "bad-txns-nonfinal");
        }
    }

    // Enforce BIP 34 rule that the coinbase starts with serialized block height.
    // In Zcash this has been enforced since launch, except that the genesis
    // block didn't include the height in the coinbase (see Zcash protocol spec
    // section '6.8 Bitcoin Improvement Proposals').
    if (nHeight > 0)
    {
        CScript expect = CScript() << nHeight;
        if (block.vtx[0].vin[0].scriptSig.size() < expect.size() ||
            !std::equal(expect.begin(), expect.end(), block.vtx[0].vin[0].scriptSig.begin())) {
            return state.DoS(100, error("%s: block height mismatch in coinbase", __func__), REJECT_INVALID, "bad-cb-height");
        }
    }

    // Reject the post-chainsplit block until a specific time is reached
    if (ForkManager::getInstance().isAfterChainsplit(nHeight) && !ForkManager::getInstance().isAfterChainsplit(nHeight-1)  && block.GetBlockTime() < ForkManager::getInstance().getMinimumTime(nHeight))
    {
        return state.DoS(10, error("%s: post-chainsplit block received prior to scheduled time", __func__), REJECT_INVALID, "bad-cs-time");
    }

    CAmount reward = GetBlockSubsidy(nHeight, consensusParams);
    // Coinbase transaction must include an output sending x.x% of
    // the block reward to a community fund script

    for (Fork::CommunityFundType cfType=Fork::CommunityFundType::FOUNDATION; cfType < Fork::CommunityFundType::ENDTYPE; cfType = Fork::CommunityFundType(cfType + 1)) {
        CAmount communityReward = ForkManager::getInstance().getCommunityFundReward(nHeight, reward, cfType);
        if (communityReward > 0) {
            bool found = false;

            BOOST_FOREACH(const CTxOut& output, block.vtx[0].vout) {
                if (output.scriptPubKey == Params().GetCommunityFundScriptAtHeight(nHeight, cfType)) {
                    if (output.nValue == communityReward) {
                        found = true;
                        break;
                    }
                }
            }

            if (!found) {
                return state.DoS(100, error("%s: community fund missing block %d", __func__, nHeight), REJECT_INVALID, "cb-no-community-fund");
            }
        }
    }

    return true;
}

bool AcceptBlockHeader(const CBlockHeader& block, CValidationState& state, CBlockIndex** ppindex, bool lookForwardTips)
{
    dump_global_tips(10);

    const CChainParams& chainparams = Params();
    AssertLockHeld(cs_main);
    // Check for duplicate
    uint256 hash = block.GetHash();
    BlockMap::iterator miSelf = mapBlockIndex.find(hash);
    CBlockIndex *pindex = NULL;
    if (miSelf != mapBlockIndex.end()) {
        // Block header is already known.
        pindex = miSelf->second;
        
        // update it because if it is a tip, its timestamp is most probably changed
        updateGlobalForkTips(pindex, lookForwardTips);

        if (ppindex)
            *ppindex = pindex;
        if (pindex->nStatus & BLOCK_FAILED_MASK)
            return state.Invalid(error("%s: block is marked invalid", __func__), 0, "duplicate");
        return true;
    }

    if (!CheckBlockHeader(block, state))
        return false;

    // Get prev block index
    CBlockIndex* pindexPrev = NULL;
    if (hash != chainparams.GetConsensus().hashGenesisBlock) {
        BlockMap::iterator mi = mapBlockIndex.find(block.hashPrevBlock);
        if (mi == mapBlockIndex.end())
        {
            LogPrint("forks", "%s():%d - prev block not found: [%s]\n",
                __func__, __LINE__, block.hashPrevBlock.ToString());
            return state.DoS(10, error("%s: prev block not found", __func__), 0, "bad-prevblk");
        }
        pindexPrev = (*mi).second;
        if (pindexPrev->nStatus & BLOCK_FAILED_MASK)
            return state.DoS(100, error("%s: prev block invalid", __func__), REJECT_INVALID, "bad-prevblk");
    }

    if (!ContextualCheckBlockHeader(block, state, pindexPrev))
        return false;

    if (pindex == NULL)
        pindex = AddToBlockIndex(block);

    if (ppindex)
        *ppindex = pindex;

    return true;
}

bool AcceptBlock(CBlock& block, CValidationState& state, CBlockIndex** ppindex, bool fRequested, CDiskBlockPos* dbp, BlockSet* sForkTips)
{
    const CChainParams& chainparams = Params();
    AssertLockHeld(cs_main);

    CBlockIndex *&pindex = *ppindex;

    if (!AcceptBlockHeader(block, state, &pindex))
        return false;

    // Try to process all requested blocks that we don't have, but only
    // process an unrequested block if it's new and has enough work to
    // advance our tip, and isn't too many blocks ahead.
    bool fAlreadyHave = pindex->nStatus & BLOCK_HAVE_DATA;
    bool fHasMoreWork = (chainActive.Tip() ? pindex->nChainWork > chainActive.Tip()->nChainWork : true);
    // Blocks that are too out-of-order needlessly limit the effectiveness of
    // pruning, because pruning will not delete block files that contain any
    // blocks which are too close in height to the tip.  Apply this test
    // regardless of whether pruning is enabled; it should generally be safe to
    // not process unrequested blocks.
    bool fTooFarAhead = (pindex->nHeight > int(chainActive.Height() + MIN_BLOCKS_TO_KEEP));

    // TODO: deal better with return value and error conditions for duplicate
    // and unrequested blocks.
    if (fAlreadyHave) return true;
    if (!fRequested) {  // If we didn't ask for it:
        if (pindex->nTx != 0) return true;  // This is a previously-processed block that was pruned
        if (!fHasMoreWork) return true;     // Don't process less-work chains
        if (fTooFarAhead) return true;      // Block height is too high
    }

    // See method docstring for why this is always disabled
    auto verifier = libzcash::ProofVerifier::Disabled();
    if ((!CheckBlock(block, state, verifier)) || !ContextualCheckBlock(block, state, pindex->pprev)) {
        if (state.IsInvalid() && !state.CorruptionPossible()) {
            pindex->nStatus |= BLOCK_FAILED_VALID;
            setDirtyBlockIndex.insert(pindex);
        }
        return false;
    }

    int nHeight = pindex->nHeight;

    // Write block to history file
    try {
        unsigned int nBlockSize = ::GetSerializeSize(block, SER_DISK, CLIENT_VERSION);
        CDiskBlockPos blockPos;
        if (dbp != NULL)
            blockPos = *dbp;
        if (!FindBlockPos(state, blockPos, nBlockSize+8, nHeight, block.GetBlockTime(), dbp != NULL))
            return error("AcceptBlock(): FindBlockPos failed");
        if (dbp == NULL)
            if (!WriteBlockToDisk(block, blockPos, chainparams.MessageStart()))
                AbortNode(state, "Failed to write block");
        if (!ReceivedBlockTransactions(block, state, pindex, blockPos, sForkTips))
            return error("AcceptBlock(): ReceivedBlockTransactions failed");
    } catch (const std::runtime_error& e) {
        return AbortNode(state, std::string("System error: ") + e.what());
    }

    if (fCheckForPruning)
        FlushStateToDisk(state, FLUSH_STATE_NONE); // we just allocated more disk space for block files

    return true;
}

static bool IsSuperMajority(int minVersion, const CBlockIndex* pstart, unsigned nRequired, const Consensus::Params& consensusParams)
{
    unsigned int nFound = 0;
    for (int i = 0; i < consensusParams.nMajorityWindow && nFound < nRequired && pstart != NULL; i++)
    {
        if (pstart->nVersion >= minVersion)
            ++nFound;
        pstart = pstart->pprev;
    }
    return (nFound >= nRequired);
}

bool ProcessNewBlock(CValidationState &state, CNode* pfrom, CBlock* pblock, bool fForceProcessing, CDiskBlockPos *dbp)
{
    // Preliminary checks
    auto verifier = libzcash::ProofVerifier::Disabled();
    bool checked = CheckBlock(*pblock, state, verifier);

    BlockSet sForkTips;

    {
        LOCK(cs_main);
        bool fRequested = MarkBlockAsReceived(pblock->GetHash());
        fRequested |= fForceProcessing;
        if (!checked) {
            return error("%s: CheckBlock FAILED", __func__);
        }

        // Store to disk
        CBlockIndex *pindex = NULL;
        bool ret = AcceptBlock(*pblock, state, &pindex, fRequested, dbp, &sForkTips);
        if (pindex && pfrom) {
            mapBlockSource[pindex->GetBlockHash()] = pfrom->GetId();
        }
        CheckBlockIndex();
        if (!ret)
            return error("%s: AcceptBlock FAILED", __func__);
    }

    if (!ActivateBestChain(state, pblock))
        return error("%s: ActivateBestChain failed", __func__);

    if (!RelayAlternativeChain(state, pblock, &sForkTips))
        return error("%s: RelayAlternativeChain failed", __func__);

    return true;
}

bool TestBlockValidity(CValidationState &state, const CBlock& block, CBlockIndex * const pindexPrev, bool fCheckPOW, bool fCheckMerkleRoot)
{
    AssertLockHeld(cs_main);
    assert(pindexPrev == chainActive.Tip());

    CCoinsViewCache viewNew(pcoinsTip);
    CBlockIndex indexDummy(block);
    indexDummy.pprev = pindexPrev;
    indexDummy.nHeight = pindexPrev->nHeight + 1;
    // JoinSplit proofs are verified in ConnectBlock
    auto verifier = libzcash::ProofVerifier::Disabled();

    // NOTE: CheckBlockHeader is called by CheckBlock
    if (!ContextualCheckBlockHeader(block, state, pindexPrev))
        return false;
    if (!CheckBlock(block, state, verifier, fCheckPOW, fCheckMerkleRoot))
        return false;
    if (!ContextualCheckBlock(block, state, pindexPrev))
        return false;
    if (!ConnectBlock(block, state, &indexDummy, viewNew, chainActive, true))
        return false;
    assert(state.IsValid());

    return true;
}

/**
 * BLOCK PRUNING CODE
 */

/* Calculate the amount of disk space the block & undo files currently use */
uint64_t CalculateCurrentUsage()
{
    uint64_t retval = 0;
    BOOST_FOREACH(const CBlockFileInfo &file, vinfoBlockFile) {
        retval += file.nSize + file.nUndoSize;
    }
    return retval;
}

/* Prune a block file (modify associated database entries)*/
void PruneOneBlockFile(const int fileNumber)
{
    for (BlockMap::iterator it = mapBlockIndex.begin(); it != mapBlockIndex.end(); ++it) {
        CBlockIndex* pindex = it->second;
        if (pindex->nFile == fileNumber) {
            pindex->nStatus &= ~BLOCK_HAVE_DATA;
            pindex->nStatus &= ~BLOCK_HAVE_UNDO;
            pindex->nFile = 0;
            pindex->nDataPos = 0;
            pindex->nUndoPos = 0;
            setDirtyBlockIndex.insert(pindex);

            // Prune from mapBlocksUnlinked -- any block we prune would have
            // to be downloaded again in order to consider its chain, at which
            // point it would be considered as a candidate for
            // mapBlocksUnlinked or setBlockIndexCandidates.
            std::pair<std::multimap<CBlockIndex*, CBlockIndex*>::iterator, std::multimap<CBlockIndex*, CBlockIndex*>::iterator> range = mapBlocksUnlinked.equal_range(pindex->pprev);
            while (range.first != range.second) {
                std::multimap<CBlockIndex *, CBlockIndex *>::iterator it = range.first;
                range.first++;
                if (it->second == pindex) {
                    mapBlocksUnlinked.erase(it);
                }
            }
        }
    }

    vinfoBlockFile[fileNumber].SetNull();
    setDirtyFileInfo.insert(fileNumber);
}


void UnlinkPrunedFiles(std::set<int>& setFilesToPrune)
{
    for (set<int>::iterator it = setFilesToPrune.begin(); it != setFilesToPrune.end(); ++it) {
        CDiskBlockPos pos(*it, 0);
        boost::filesystem::remove(GetBlockPosFilename(pos, "blk"));
        boost::filesystem::remove(GetBlockPosFilename(pos, "rev"));
        LogPrintf("Prune: %s deleted blk/rev (%05u)\n", __func__, *it);
    }
}

/* Calculate the block/rev files that should be deleted to remain under target*/
void FindFilesToPrune(std::set<int>& setFilesToPrune)
{
    LOCK2(cs_main, cs_LastBlockFile);
    if (chainActive.Tip() == NULL || nPruneTarget == 0) {
        return;
    }
    if (chainActive.Tip()->nHeight <= Params().PruneAfterHeight()) {
        return;
    }

    unsigned int nLastBlockWeCanPrune = chainActive.Tip()->nHeight - MIN_BLOCKS_TO_KEEP;
    uint64_t nCurrentUsage = CalculateCurrentUsage();
    // We don't check to prune until after we've allocated new space for files
    // So we should leave a buffer under our target to account for another allocation
    // before the next pruning.
    uint64_t nBuffer = BLOCKFILE_CHUNK_SIZE + UNDOFILE_CHUNK_SIZE;
    uint64_t nBytesToPrune;
    int count=0;

    if (nCurrentUsage + nBuffer >= nPruneTarget) {
        for (int fileNumber = 0; fileNumber < nLastBlockFile; fileNumber++) {
            nBytesToPrune = vinfoBlockFile[fileNumber].nSize + vinfoBlockFile[fileNumber].nUndoSize;

            if (vinfoBlockFile[fileNumber].nSize == 0)
                continue;

            if (nCurrentUsage + nBuffer < nPruneTarget)  // are we below our target?
                break;

            // don't prune files that could have a block within MIN_BLOCKS_TO_KEEP of the main chain's tip but keep scanning
            if (vinfoBlockFile[fileNumber].nHeightLast > nLastBlockWeCanPrune)
                continue;

            PruneOneBlockFile(fileNumber);
            // Queue up the files for removal
            setFilesToPrune.insert(fileNumber);
            nCurrentUsage -= nBytesToPrune;
            count++;
        }
    }

    LogPrint("prune", "Prune: target=%dMiB actual=%dMiB diff=%dMiB max_prune_height=%d removed %d blk/rev pairs\n",
           nPruneTarget/1024/1024, nCurrentUsage/1024/1024,
           ((int64_t)nPruneTarget - (int64_t)nCurrentUsage)/1024/1024,
           nLastBlockWeCanPrune, count);
}

bool CheckDiskSpace(uint64_t nAdditionalBytes)
{
    uint64_t nFreeBytesAvailable = boost::filesystem::space(GetDataDir()).available;

    // Check for nMinDiskSpace bytes (currently 50MB)
    if (nFreeBytesAvailable < nMinDiskSpace + nAdditionalBytes)
        return AbortNode("Disk space is low!", _("Error: Disk space is low!"));

    return true;
}

FILE* OpenDiskFile(const CDiskBlockPos &pos, const char *prefix, bool fReadOnly)
{
    if (pos.IsNull())
        return NULL;
    boost::filesystem::path path = GetBlockPosFilename(pos, prefix);
    boost::filesystem::create_directories(path.parent_path());
    FILE* file = fopen(path.string().c_str(), "rb+");
    if (!file && !fReadOnly)
        file = fopen(path.string().c_str(), "wb+");
    if (!file) {
        LogPrintf("Unable to open file %s\n", path.string());
        return NULL;
    }
    if (pos.nPos) {
        if (fseek(file, pos.nPos, SEEK_SET)) {
            LogPrintf("Unable to seek to position %u of %s\n", pos.nPos, path.string());
            fclose(file);
            return NULL;
        }
    }
    return file;
}

FILE* OpenBlockFile(const CDiskBlockPos &pos, bool fReadOnly) {
    return OpenDiskFile(pos, "blk", fReadOnly);
}

FILE* OpenUndoFile(const CDiskBlockPos &pos, bool fReadOnly) {
    return OpenDiskFile(pos, "rev", fReadOnly);
}

boost::filesystem::path GetBlockPosFilename(const CDiskBlockPos &pos, const char *prefix)
{
    return GetDataDir() / "blocks" / strprintf("%s%05u.dat", prefix, pos.nFile);
}

CBlockIndex * InsertBlockIndex(uint256 hash)
{
    if (hash.IsNull())
        return NULL;

    // Return existing
    BlockMap::iterator mi = mapBlockIndex.find(hash);
    if (mi != mapBlockIndex.end())
        return (*mi).second;

    // Create new
    CBlockIndex* pindexNew = new CBlockIndex();
    if (!pindexNew)
        throw runtime_error("LoadBlockIndex(): new CBlockIndex failed");
    mi = mapBlockIndex.insert(make_pair(hash, pindexNew)).first;
    pindexNew->phashBlock = &((*mi).first);

    return pindexNew;
}

bool static LoadBlockIndexDB()
{
    const CChainParams& chainparams = Params();
    if (!pblocktree->LoadBlockIndexGuts())
        return false;

    boost::this_thread::interruption_point();

    // Calculate nChainWork
    vector<pair<int, CBlockIndex*> > vSortedByHeight;
    vSortedByHeight.reserve(mapBlockIndex.size());
    BOOST_FOREACH(const PAIRTYPE(uint256, CBlockIndex*)& item, mapBlockIndex)
    {
        CBlockIndex* pindex = item.second;
        vSortedByHeight.push_back(make_pair(pindex->nHeight, pindex));
    }
    sort(vSortedByHeight.begin(), vSortedByHeight.end());
    BOOST_FOREACH(const PAIRTYPE(int, CBlockIndex*)& item, vSortedByHeight)
    {
        CBlockIndex* pindex = item.second;
        pindex->nChainWork = (pindex->pprev ? pindex->pprev->nChainWork : 0) + GetBlockProof(*pindex);
        pindex->nChainDelay = 0 ;
        // We can link the chain of blocks for which we've received transactions at some point.
        // Pruned nodes may have deleted the block.
        if (pindex->nTx > 0) {
            if (pindex->pprev) {
                if (pindex->pprev->nChainTx) {
                    pindex->nChainTx = pindex->pprev->nChainTx + pindex->nTx;
                    if (pindex->pprev->nChainSproutValue && pindex->nSproutValue) {
                        pindex->nChainSproutValue = *pindex->pprev->nChainSproutValue + *pindex->nSproutValue;
                    } else {
                        pindex->nChainSproutValue = boost::none;
                    }
                } else {
                    pindex->nChainTx = 0;
                    pindex->nChainSproutValue = boost::none;
                    mapBlocksUnlinked.insert(std::make_pair(pindex->pprev, pindex));
                }
            } else {
                pindex->nChainTx = pindex->nTx;
                pindex->nChainSproutValue = pindex->nSproutValue;
            }
        }
        if (pindex->IsValid(BLOCK_VALID_TRANSACTIONS) && (pindex->nChainTx || pindex->pprev == NULL))
            setBlockIndexCandidates.insert(pindex);
        if (pindex->nStatus & BLOCK_FAILED_MASK && (!pindexBestInvalid || pindex->nChainWork > pindexBestInvalid->nChainWork))
            pindexBestInvalid = pindex;
        if (pindex->pprev)
            pindex->BuildSkip();
        if (pindex->IsValid(BLOCK_VALID_TREE) && (pindexBestHeader == NULL || CBlockIndexWorkComparator()(pindexBestHeader, pindex)))
            pindexBestHeader = pindex;

        addToGlobalForkTips(pindex);
    }

    // Load block file info
    pblocktree->ReadLastBlockFile(nLastBlockFile);
    vinfoBlockFile.resize(nLastBlockFile + 1);
    LogPrintf("%s: last block file = %i\n", __func__, nLastBlockFile);
    for (int nFile = 0; nFile <= nLastBlockFile; nFile++) {
        pblocktree->ReadBlockFileInfo(nFile, vinfoBlockFile[nFile]);
    }
    LogPrintf("%s: last block file info: %s\n", __func__, vinfoBlockFile[nLastBlockFile].ToString());
    for (int nFile = nLastBlockFile + 1; true; nFile++) {
        CBlockFileInfo info;
        if (pblocktree->ReadBlockFileInfo(nFile, info)) {
            vinfoBlockFile.push_back(info);
        } else {
            break;
        }
    }

    // Check presence of blk files
    LogPrintf("Checking all blk files are present...\n");
    set<int> setBlkDataFiles;
    BOOST_FOREACH(const PAIRTYPE(uint256, CBlockIndex*)& item, mapBlockIndex)
    {
        CBlockIndex* pindex = item.second;
        if (pindex->nStatus & BLOCK_HAVE_DATA) {
            setBlkDataFiles.insert(pindex->nFile);
        }
    }
    for (std::set<int>::iterator it = setBlkDataFiles.begin(); it != setBlkDataFiles.end(); it++)
    {
        CDiskBlockPos pos(*it, 0);
        if (CAutoFile(OpenBlockFile(pos, true), SER_DISK, CLIENT_VERSION).IsNull()) {
            return false;
        }
    }

    // Check whether we have ever pruned block & undo files
    pblocktree->ReadFlag("prunedblockfiles", fHavePruned);
    if (fHavePruned)
        LogPrintf("LoadBlockIndexDB(): Block files have previously been pruned\n");

    // Check whether we need to continue reindexing
    bool fReindexing = false;
    pblocktree->ReadReindexing(fReindexing);
    fReindex |= fReindexing;

    // Check whether we have a transaction index
    pblocktree->ReadFlag("txindex", fTxIndex);
    LogPrintf("%s: transaction index %s\n", __func__, fTxIndex ? "enabled" : "disabled");

    // Fill in-memory data
    BOOST_FOREACH(const PAIRTYPE(uint256, CBlockIndex*)& item, mapBlockIndex)
    {
        CBlockIndex* pindex = item.second;
        // - This relationship will always be true even if pprev has multiple
        //   children, because hashAnchor is technically a property of pprev,
        //   not its children.
        // - This will miss chain tips; we handle the best tip below, and other
        //   tips will be handled by ConnectTip during a re-org.
        if (pindex->pprev) {
            pindex->pprev->hashAnchorEnd = pindex->hashAnchor;
        }
    }

    // Load pointer to end of best chain
    BlockMap::iterator it = mapBlockIndex.find(pcoinsTip->GetBestBlock());
    if (it == mapBlockIndex.end())
        return true;
    chainActive.SetTip(it->second);
    // Set hashAnchorEnd for the end of best chain
    it->second->hashAnchorEnd = pcoinsTip->GetBestAnchor();

    PruneBlockIndexCandidates();

    LogPrintf("%s: hashBestChain=%s height=%d date=%s progress=%f\n", __func__,
        chainActive.Tip()->GetBlockHash().ToString(), chainActive.Height(),
        DateTimeStrFormat("%Y-%m-%d %H:%M:%S", chainActive.Tip()->GetBlockTime()),
        Checkpoints::GuessVerificationProgress(chainparams.Checkpoints(), chainActive.Tip()));

    EnforceNodeDeprecation(chainActive.Height(), true);

    return true;
}

CVerifyDB::CVerifyDB()
{
    uiInterface.ShowProgress(_("Verifying blocks..."), 0);
}

CVerifyDB::~CVerifyDB()
{
    uiInterface.ShowProgress("", 100);
}

bool CVerifyDB::VerifyDB(CCoinsView *coinsview, int nCheckLevel, int nCheckDepth)
{
    LOCK(cs_main);
    if (chainActive.Tip() == NULL || chainActive.Tip()->pprev == NULL)
        return true;

    // Verify blocks in the best chain
    if (nCheckDepth <= 0)
        nCheckDepth = 1000000000; // suffices until the year 19000
    if (nCheckDepth > chainActive.Height())
        nCheckDepth = chainActive.Height();
    nCheckLevel = std::max(0, std::min(4, nCheckLevel));
    LogPrintf("Verifying last %i blocks at level %i\n", nCheckDepth, nCheckLevel);
    CCoinsViewCache coins(coinsview);
    CBlockIndex* pindexState = chainActive.Tip();
    CBlockIndex* pindexFailure = NULL;
    int nGoodTransactions = 0;
    CValidationState state;
    // No need to verify JoinSplits twice
    auto verifier = libzcash::ProofVerifier::Disabled();
    for (CBlockIndex* pindex = chainActive.Tip(); pindex && pindex->pprev; pindex = pindex->pprev)
    {
        boost::this_thread::interruption_point();
        uiInterface.ShowProgress(_("Verifying blocks..."), std::max(1, std::min(99, (int)(((double)(chainActive.Height() - pindex->nHeight)) / (double)nCheckDepth * (nCheckLevel >= 4 ? 50 : 100)))));
        if (pindex->nHeight < chainActive.Height()-nCheckDepth)
            break;
        CBlock block;
        // check level 0: read from disk
//        cout << __LINE__ << "] Reading block from disk: h = " << pindex->nHeight << endl;
        if (!ReadBlockFromDisk(block, pindex))
            return error("VerifyDB(): *** ReadBlockFromDisk failed at %d, hash=%s", pindex->nHeight, pindex->GetBlockHash().ToString());
        // check level 1: verify block validity
        if (nCheckLevel >= 1 && !CheckBlock(block, state, verifier))
            return error("VerifyDB(): *** found bad block at %d, hash=%s\n", pindex->nHeight, pindex->GetBlockHash().ToString());
        // check level 2: verify undo validity
        if (nCheckLevel >= 2 && pindex) {
            CBlockUndo undo;
            CDiskBlockPos pos = pindex->GetUndoPos();
            if (!pos.IsNull()) {
                if (!UndoReadFromDisk(undo, pos, pindex->pprev->GetBlockHash()))
                    return error("VerifyDB(): *** found bad undo data at %d, hash=%s\n", pindex->nHeight, pindex->GetBlockHash().ToString());
            }
        }
        // check level 3: check for inconsistencies during memory-only disconnect of tip blocks
        if (nCheckLevel >= 3 && pindex == pindexState && (coins.DynamicMemoryUsage() + pcoinsTip->DynamicMemoryUsage()) <= nCoinCacheUsage) {
            bool fClean = true;
            if (!DisconnectBlock(block, state, pindex, coins, &fClean))
                return error("VerifyDB(): *** irrecoverable inconsistency in block data at %d, hash=%s", pindex->nHeight, pindex->GetBlockHash().ToString());
            pindexState = pindex->pprev;
            if (!fClean) {
                nGoodTransactions = 0;
                pindexFailure = pindex;
            } else
                nGoodTransactions += block.vtx.size();
        }

        if (ShutdownRequested())
            return true;

    }

    if (pindexFailure)
        return error("VerifyDB(): *** coin database inconsistencies found (last %i blocks, %i good transactions before that)\n", chainActive.Height() - pindexFailure->nHeight + 1, nGoodTransactions);

    // check level 4: try reconnecting blocks
    if (nCheckLevel >= 4) {
        CBlockIndex *pindex = pindexState;
        CHistoricalChain chainHistorical(chainActive, pindex->nHeight - 1);
        while (pindex != chainActive.Tip()) {
            boost::this_thread::interruption_point();
            uiInterface.ShowProgress(_("Verifying blocks..."), std::max(1, std::min(99, 100 - (int)(((double)(chainActive.Height() - pindex->nHeight)) / (double)nCheckDepth * 50))));
            pindex = chainActive.Next(pindex);
            CBlock block;
//        cout << __LINE__ << "] Reading block from disk: h = " << pindex->nHeight << endl;
            if (!ReadBlockFromDisk(block, pindex))
                return error("VerifyDB(): *** ReadBlockFromDisk failed at %d, hash=%s", pindex->nHeight, pindex->GetBlockHash().ToString());
            chainHistorical.SetHeight(pindex->nHeight - 1);
            if (!ConnectBlock(block, state, pindex, coins, chainHistorical))
                return error("VerifyDB(): *** found unconnectable block at %d, hash=%s", pindex->nHeight, pindex->GetBlockHash().ToString());
        }
    }

    LogPrintf("No coin database inconsistencies in last %i blocks (%i transactions)\n", chainActive.Height() - pindexState->nHeight, nGoodTransactions);

    return true;
}

void UnloadBlockIndex()
{
    LOCK(cs_main);
    setBlockIndexCandidates.clear();
    chainActive.SetTip(NULL);
    pindexBestInvalid = NULL;
    pindexBestHeader = NULL;
    mempool.clear();
    mapOrphanTransactions.clear();
    mapOrphanTransactionsByPrev.clear();
    nSyncStarted = 0;
    mapBlocksUnlinked.clear();
    vinfoBlockFile.clear();
    nLastBlockFile = 0;
    nBlockSequenceId = 1;
    mapBlockSource.clear();
    mapBlocksInFlight.clear();
    nQueuedValidatedHeaders = 0;
    nPreferredDownload = 0;
    setDirtyBlockIndex.clear();
    setDirtyFileInfo.clear();
    mapNodeState.clear();
    recentRejects.reset(NULL);
    versionbitscache.Clear();
    for (int b = 0; b < VERSIONBITS_NUM_BITS; b++) {
        warningcache[b].clear();
    }

    BOOST_FOREACH(BlockMap::value_type& entry, mapBlockIndex) {
        delete entry.second;
    }
    mapBlockIndex.clear();
    fHavePruned = false;
}

bool LoadBlockIndex()
{
    // Load block index from databases
    if (!fReindex && !LoadBlockIndexDB())
        return false;
    return true;
}


bool InitBlockIndex() {
    const CChainParams& chainparams = Params();
    LOCK(cs_main);

    // Initialize global variables that cannot be constructed at startup.
    recentRejects.reset(new CRollingBloomFilter(120000, 0.000001));

    // Check whether we're already initialized
    if (chainActive.Genesis() != NULL)
        return true;

    // Use the provided setting for -txindex in the new database
    fTxIndex = GetBoolArg("-txindex", false);
    pblocktree->WriteFlag("txindex", fTxIndex);
    LogPrintf("Initializing databases...\n");

    // Only add the genesis block if not reindexing (in which case we reuse the one already on disk)
    if (!fReindex) {
        try {
            CBlock &block = const_cast<CBlock&>(Params().GenesisBlock());
            // Start new block file
            unsigned int nBlockSize = ::GetSerializeSize(block, SER_DISK, CLIENT_VERSION);
            CDiskBlockPos blockPos;
            CValidationState state;
            if (!FindBlockPos(state, blockPos, nBlockSize+8, 0, block.GetBlockTime()))
                return error("LoadBlockIndex(): FindBlockPos failed");
            if (!WriteBlockToDisk(block, blockPos, chainparams.MessageStart()))
                return error("LoadBlockIndex(): writing genesis block to disk failed");
            CBlockIndex *pindex = AddToBlockIndex(block);
            if (!ReceivedBlockTransactions(block, state, pindex, blockPos, NULL))
                return error("LoadBlockIndex(): genesis block not accepted");
            if (!ActivateBestChain(state, &block))
                return error("LoadBlockIndex(): genesis block cannot be activated");
            // Force a chainstate write so that when we VerifyDB in a moment, it doesn't check stale data
            return FlushStateToDisk(state, FLUSH_STATE_ALWAYS);
        } catch (const std::runtime_error& e) {
            return error("LoadBlockIndex(): failed to initialize block database: %s", e.what());
        }
    }

    return true;
}



bool LoadExternalBlockFile(FILE* fileIn, CDiskBlockPos *dbp)
{
    const CChainParams& chainparams = Params();
    // Map of disk positions for blocks with unknown parent (only used for reindex)
    static std::multimap<uint256, CDiskBlockPos> mapBlocksUnknownParent;
    int64_t nStart = GetTimeMillis();

    int nLoaded = 0;
    try {
        // This takes over fileIn and calls fclose() on it in the CBufferedFile destructor
        CBufferedFile blkdat(fileIn, 2*MAX_BLOCK_SIZE, MAX_BLOCK_SIZE+8, SER_DISK, CLIENT_VERSION);
        uint64_t nRewind = blkdat.GetPos();
        while (!blkdat.eof()) {
            boost::this_thread::interruption_point();

            blkdat.SetPos(nRewind);
            nRewind++; // start one byte further next time, in case of failure
            blkdat.SetLimit(); // remove former limit
            unsigned int nSize = 0;
            try {
                // locate a header
                unsigned char buf[MESSAGE_START_SIZE];
                blkdat.FindByte(Params().MessageStart()[0]);
                nRewind = blkdat.GetPos()+1;
                blkdat >> FLATDATA(buf);
                if (memcmp(buf, Params().MessageStart(), MESSAGE_START_SIZE))
                    continue;
                // read size
                blkdat >> nSize;
                if (nSize < 80 || nSize > MAX_BLOCK_SIZE)
                    continue;
            } catch (const std::exception&) {
                // no valid block header found; don't complain
                break;
            }
            try {
                // read block
                uint64_t nBlockPos = blkdat.GetPos();
                if (dbp)
                    dbp->nPos = nBlockPos;
                blkdat.SetLimit(nBlockPos + nSize);
                blkdat.SetPos(nBlockPos);
                CBlock block;
                blkdat >> block;
                nRewind = blkdat.GetPos();

                // detect out of order blocks, and store them for later
                uint256 hash = block.GetHash();
                if (hash != chainparams.GetConsensus().hashGenesisBlock && mapBlockIndex.find(block.hashPrevBlock) == mapBlockIndex.end()) {
                    LogPrint("reindex", "%s: Out of order block %s, parent %s not known\n", __func__, hash.ToString(),
                            block.hashPrevBlock.ToString());
                    if (dbp)
                        mapBlocksUnknownParent.insert(std::make_pair(block.hashPrevBlock, *dbp));
                    continue;
                }

                // process in case the block isn't known yet
                if (mapBlockIndex.count(hash) == 0 || (mapBlockIndex[hash]->nStatus & BLOCK_HAVE_DATA) == 0) {
                    CValidationState state;
                    if (ProcessNewBlock(state, NULL, &block, true, dbp))
                        nLoaded++;
                    if (state.IsError())
                        break;
                } else if (hash != chainparams.GetConsensus().hashGenesisBlock && mapBlockIndex[hash]->nHeight % 1000 == 0) {
                    LogPrintf("Block Import: already had block %s at height %d\n", hash.ToString(), mapBlockIndex[hash]->nHeight);
                }

                // Recursively process earlier encountered successors of this block
                deque<uint256> queue;
                queue.push_back(hash);
                while (!queue.empty()) {
                    uint256 head = queue.front();
                    queue.pop_front();
                    std::pair<std::multimap<uint256, CDiskBlockPos>::iterator, std::multimap<uint256, CDiskBlockPos>::iterator> range = mapBlocksUnknownParent.equal_range(head);
                    while (range.first != range.second) {
                        std::multimap<uint256, CDiskBlockPos>::iterator it = range.first;
//        cout << __LINE__ << "] Reading block from disk from pos" << endl;
                        if (ReadBlockFromDisk(block, it->second))
                        {
                            LogPrintf("%s: Processing out of order child %s of %s\n", __func__, block.GetHash().ToString(),
                                    head.ToString());
                            CValidationState dummy;
                            if (ProcessNewBlock(dummy, NULL, &block, true, &it->second))
                            {
                                nLoaded++;
                                queue.push_back(block.GetHash());
                            }
                        }
                        range.first++;
                        mapBlocksUnknownParent.erase(it);
                    }
                }
            } catch (const std::exception& e) {
                LogPrintf("%s: Deserialize or I/O error - %s\n", __func__, e.what());
            }
        }
    } catch (const std::runtime_error& e) {
        AbortNode(std::string("System error: ") + e.what());
    }
    if (nLoaded > 0)
        LogPrintf("Loaded %i blocks from external file in %dms\n", nLoaded, GetTimeMillis() - nStart);
    return nLoaded > 0;
}

void static CheckBlockIndex()
{
    const Consensus::Params& consensusParams = Params().GetConsensus();
    if (!fCheckBlockIndex) {
        return;
    }

    LOCK(cs_main);

    // During a reindex, we read the genesis block and call CheckBlockIndex before ActivateBestChain,
    // so we have the genesis block in mapBlockIndex but no active chain.  (A few of the tests when
    // iterating the block tree require that chainActive has been initialized.)
    if (chainActive.Height() < 0) {
        assert(mapBlockIndex.size() <= 1);
        return;
    }

    // Build forward-pointing map of the entire block tree.
    std::multimap<CBlockIndex*,CBlockIndex*> forward;
    for (BlockMap::iterator it = mapBlockIndex.begin(); it != mapBlockIndex.end(); ++it) {
        forward.insert(std::make_pair(it->second->pprev, it->second));
    }

    assert(forward.size() == mapBlockIndex.size());

    std::pair<std::multimap<CBlockIndex*,CBlockIndex*>::iterator,std::multimap<CBlockIndex*,CBlockIndex*>::iterator> rangeGenesis = forward.equal_range(NULL);
    CBlockIndex *pindex = rangeGenesis.first->second;
    rangeGenesis.first++;
    assert(rangeGenesis.first == rangeGenesis.second); // There is only one index entry with parent NULL.

    // Iterate over the entire block tree, using depth-first search.
    // Along the way, remember whether there are blocks on the path from genesis
    // block being explored which are the first to have certain properties.
    size_t nNodes = 0;
    int nHeight = 0;
    CBlockIndex* pindexFirstInvalid = NULL; // Oldest ancestor of pindex which is invalid.
    CBlockIndex* pindexFirstMissing = NULL; // Oldest ancestor of pindex which does not have BLOCK_HAVE_DATA.
    CBlockIndex* pindexFirstNeverProcessed = NULL; // Oldest ancestor of pindex for which nTx == 0.
    CBlockIndex* pindexFirstNotTreeValid = NULL; // Oldest ancestor of pindex which does not have BLOCK_VALID_TREE (regardless of being valid or not).
    CBlockIndex* pindexFirstNotTransactionsValid = NULL; // Oldest ancestor of pindex which does not have BLOCK_VALID_TRANSACTIONS (regardless of being valid or not).
    CBlockIndex* pindexFirstNotChainValid = NULL; // Oldest ancestor of pindex which does not have BLOCK_VALID_CHAIN (regardless of being valid or not).
    CBlockIndex* pindexFirstNotScriptsValid = NULL; // Oldest ancestor of pindex which does not have BLOCK_VALID_SCRIPTS (regardless of being valid or not).
    while (pindex != NULL) {
        nNodes++;
        if (pindexFirstInvalid == NULL && pindex->nStatus & BLOCK_FAILED_VALID) pindexFirstInvalid = pindex;
        if (pindexFirstMissing == NULL && !(pindex->nStatus & BLOCK_HAVE_DATA)) pindexFirstMissing = pindex;
        if (pindexFirstNeverProcessed == NULL && pindex->nTx == 0) pindexFirstNeverProcessed = pindex;
        if (pindex->pprev != NULL && pindexFirstNotTreeValid == NULL && (pindex->nStatus & BLOCK_VALID_MASK) < BLOCK_VALID_TREE) pindexFirstNotTreeValid = pindex;
        if (pindex->pprev != NULL && pindexFirstNotTransactionsValid == NULL && (pindex->nStatus & BLOCK_VALID_MASK) < BLOCK_VALID_TRANSACTIONS) pindexFirstNotTransactionsValid = pindex;
        if (pindex->pprev != NULL && pindexFirstNotChainValid == NULL && (pindex->nStatus & BLOCK_VALID_MASK) < BLOCK_VALID_CHAIN) pindexFirstNotChainValid = pindex;
        if (pindex->pprev != NULL && pindexFirstNotScriptsValid == NULL && (pindex->nStatus & BLOCK_VALID_MASK) < BLOCK_VALID_SCRIPTS) pindexFirstNotScriptsValid = pindex;

        // Begin: actual consistency checks.
        if (pindex->pprev == NULL) {
            // Genesis block checks.
            assert(pindex->GetBlockHash() == consensusParams.hashGenesisBlock); // Genesis block's hash must match.
            assert(pindex == chainActive.Genesis()); // The current active chain's genesis block must be this block.
        }
        if (pindex->nChainTx == 0) assert(pindex->nSequenceId == 0);  // nSequenceId can't be set for blocks that aren't linked
        // VALID_TRANSACTIONS is equivalent to nTx > 0 for all nodes (whether or not pruning has occurred).
        // HAVE_DATA is only equivalent to nTx > 0 (or VALID_TRANSACTIONS) if no pruning has occurred.
        if (!fHavePruned) {
            // If we've never pruned, then HAVE_DATA should be equivalent to nTx > 0
            assert(!(pindex->nStatus & BLOCK_HAVE_DATA) == (pindex->nTx == 0));
            assert(pindexFirstMissing == pindexFirstNeverProcessed);
        } else {
            // If we have pruned, then we can only say that HAVE_DATA implies nTx > 0
            if (pindex->nStatus & BLOCK_HAVE_DATA) assert(pindex->nTx > 0);
        }
        if (pindex->nStatus & BLOCK_HAVE_UNDO) assert(pindex->nStatus & BLOCK_HAVE_DATA);
        assert(((pindex->nStatus & BLOCK_VALID_MASK) >= BLOCK_VALID_TRANSACTIONS) == (pindex->nTx > 0)); // This is pruning-independent.
        // All parents having had data (at some point) is equivalent to all parents being VALID_TRANSACTIONS, which is equivalent to nChainTx being set.
        assert((pindexFirstNeverProcessed != NULL) == (pindex->nChainTx == 0)); // nChainTx != 0 is used to signal that all parent blocks have been processed (but may have been pruned).
        assert((pindexFirstNotTransactionsValid != NULL) == (pindex->nChainTx == 0));
        assert(pindex->nHeight == nHeight); // nHeight must be consistent.
        assert(pindex->pprev == NULL || pindex->nChainWork >= pindex->pprev->nChainWork); // For every block except the genesis block, the chainwork must be larger than the parent's.
        assert(nHeight < 2 || (pindex->pskip && (pindex->pskip->nHeight < nHeight))); // The pskip pointer must point back for all but the first 2 blocks.
        assert(pindexFirstNotTreeValid == NULL); // All mapBlockIndex entries must at least be TREE valid
        if ((pindex->nStatus & BLOCK_VALID_MASK) >= BLOCK_VALID_TREE) assert(pindexFirstNotTreeValid == NULL); // TREE valid implies all parents are TREE valid
        if ((pindex->nStatus & BLOCK_VALID_MASK) >= BLOCK_VALID_CHAIN) assert(pindexFirstNotChainValid == NULL); // CHAIN valid implies all parents are CHAIN valid
        if ((pindex->nStatus & BLOCK_VALID_MASK) >= BLOCK_VALID_SCRIPTS) assert(pindexFirstNotScriptsValid == NULL); // SCRIPTS valid implies all parents are SCRIPTS valid
        if (pindexFirstInvalid == NULL) {
            // Checks for not-invalid blocks.
            assert((pindex->nStatus & BLOCK_FAILED_MASK) == 0); // The failed mask cannot be set for blocks without invalid parents.
        }
        if (!CBlockIndexWorkComparator()(pindex, chainActive.Tip()) && pindexFirstNeverProcessed == NULL) {
            if (pindexFirstInvalid == NULL) {
                // If this block sorts at least as good as the current tip and
                // is valid and we have all data for its parents, it must be in
                // setBlockIndexCandidates.  chainActive.Tip() must also be there
                // even if some data has been pruned.
                if (pindexFirstMissing == NULL || pindex == chainActive.Tip()) {
                    // LogPrintf("net","ASSERT============>%x  but  %x", pindex->phashBlock, chainActive.Tip()->phashBlock);
                    assert(setBlockIndexCandidates.count(pindex));
                }
                // If some parent is missing, then it could be that this block was in
                // setBlockIndexCandidates but had to be removed because of the missing data.
                // In this case it must be in mapBlocksUnlinked -- see test below.
            }
        } else { // If this block sorts worse than the current tip or some ancestor's block has never been seen, it cannot be in setBlockIndexCandidates.
            assert(setBlockIndexCandidates.count(pindex) == 0);
        }
        // Check whether this block is in mapBlocksUnlinked.
        std::pair<std::multimap<CBlockIndex*,CBlockIndex*>::iterator,std::multimap<CBlockIndex*,CBlockIndex*>::iterator> rangeUnlinked = mapBlocksUnlinked.equal_range(pindex->pprev);
        bool foundInUnlinked = false;
        while (rangeUnlinked.first != rangeUnlinked.second) {
            assert(rangeUnlinked.first->first == pindex->pprev);
            if (rangeUnlinked.first->second == pindex) {
                foundInUnlinked = true;
                break;
            }
            rangeUnlinked.first++;
        }
        if (pindex->pprev && (pindex->nStatus & BLOCK_HAVE_DATA) && pindexFirstNeverProcessed != NULL && pindexFirstInvalid == NULL) {
            // If this block has block data available, some parent was never received, and has no invalid parents, it must be in mapBlocksUnlinked.
            assert(foundInUnlinked);
        }
        if (!(pindex->nStatus & BLOCK_HAVE_DATA)) assert(!foundInUnlinked); // Can't be in mapBlocksUnlinked if we don't HAVE_DATA
        if (pindexFirstMissing == NULL) assert(!foundInUnlinked); // We aren't missing data for any parent -- cannot be in mapBlocksUnlinked.
        if (pindex->pprev && (pindex->nStatus & BLOCK_HAVE_DATA) && pindexFirstNeverProcessed == NULL && pindexFirstMissing != NULL) {
            // We HAVE_DATA for this block, have received data for all parents at some point, but we're currently missing data for some parent.
            assert(fHavePruned); // We must have pruned.
            // This block may have entered mapBlocksUnlinked if:
            //  - it has a descendant that at some point had more work than the
            //    tip, and
            //  - we tried switching to that descendant but were missing
            //    data for some intermediate block between chainActive and the
            //    tip.
            // So if this block is itself better than chainActive.Tip() and it wasn't in
            // setBlockIndexCandidates, then it must be in mapBlocksUnlinked.
            if (!CBlockIndexWorkComparator()(pindex, chainActive.Tip()) && setBlockIndexCandidates.count(pindex) == 0) {
                if (pindexFirstInvalid == NULL) {
                    assert(foundInUnlinked);
                }
            }
        }
        // assert(pindex->GetBlockHash() == pindex->GetBlockHeader().GetHash()); // Perhaps too slow
        // End: actual consistency checks.

        // Try descending into the first subnode.
        std::pair<std::multimap<CBlockIndex*,CBlockIndex*>::iterator,std::multimap<CBlockIndex*,CBlockIndex*>::iterator> range = forward.equal_range(pindex);
        if (range.first != range.second) {
            // A subnode was found.
            pindex = range.first->second;
            nHeight++;
            continue;
        }
        // This is a leaf node.
        // Move upwards until we reach a node of which we have not yet visited the last child.
        while (pindex) {
            // We are going to either move to a parent or a sibling of pindex.
            // If pindex was the first with a certain property, unset the corresponding variable.
            if (pindex == pindexFirstInvalid) pindexFirstInvalid = NULL;
            if (pindex == pindexFirstMissing) pindexFirstMissing = NULL;
            if (pindex == pindexFirstNeverProcessed) pindexFirstNeverProcessed = NULL;
            if (pindex == pindexFirstNotTreeValid) pindexFirstNotTreeValid = NULL;
            if (pindex == pindexFirstNotTransactionsValid) pindexFirstNotTransactionsValid = NULL;
            if (pindex == pindexFirstNotChainValid) pindexFirstNotChainValid = NULL;
            if (pindex == pindexFirstNotScriptsValid) pindexFirstNotScriptsValid = NULL;
            // Find our parent.
            CBlockIndex* pindexPar = pindex->pprev;
            // Find which child we just visited.
            std::pair<std::multimap<CBlockIndex*,CBlockIndex*>::iterator,std::multimap<CBlockIndex*,CBlockIndex*>::iterator> rangePar = forward.equal_range(pindexPar);
            while (rangePar.first->second != pindex) {
                assert(rangePar.first != rangePar.second); // Our parent must have at least the node we're coming from as child.
                rangePar.first++;
            }
            // Proceed to the next one.
            rangePar.first++;
            if (rangePar.first != rangePar.second) {
                // Move to the sibling.
                pindex = rangePar.first->second;
                break;
            } else {
                // Move up further.
                pindex = pindexPar;
                nHeight--;
                continue;
            }
        }
    }

    // Check that we actually traversed the entire map.
    assert(nNodes == forward.size());
}

ThresholdState VersionBitsTipState(const Consensus::Params& params, Consensus::DeploymentPos pos)
{
    LOCK(cs_main);
    return VersionBitsState(chainActive.Tip(), params, pos, versionbitscache);
}

int VersionBitsTipStateSinceHeight(const Consensus::Params& params, Consensus::DeploymentPos pos)
{
    LOCK(cs_main);
    return VersionBitsStateSinceHeight(chainActive.Tip(), params, pos, versionbitscache);
}

//////////////////////////////////////////////////////////////////////////////
//
// CAlert
//

std::string GetWarnings(const std::string& strFor)
{
    int nPriority = 0;
    string strStatusBar;
    string strRPC;

    if (!CLIENT_VERSION_IS_RELEASE)
        strStatusBar = _("This is a pre-release test build - use at your own risk - do not use for mining or merchant applications");

    if (GetBoolArg("-testsafemode", false))
        strStatusBar = strRPC = "testsafemode enabled";

    // Misc warnings like out of disk space and clock is wrong
    if (strMiscWarning != "")
    {
        nPriority = 1000;
        strStatusBar = strMiscWarning;
    }

    if (fLargeWorkForkFound)
    {
        nPriority = 2000;
        strStatusBar = strRPC = _("Warning: The network does not appear to fully agree! Some miners appear to be experiencing issues.");
    }
    else if (fLargeWorkInvalidChainFound)
    {
        nPriority = 2000;
        strStatusBar = strRPC = _("Warning: We do not appear to fully agree with our peers! You may need to upgrade, or other nodes may need to upgrade.");
    }

    // Alerts
    {
        LOCK(cs_mapAlerts);
        BOOST_FOREACH(PAIRTYPE(const uint256, CAlert)& item, mapAlerts)
        {
            const CAlert& alert = item.second;
            if (alert.AppliesToMe() && alert.nPriority > nPriority)
            {
                nPriority = alert.nPriority;
                strStatusBar = alert.strStatusBar;
                if (alert.nPriority >= ALERT_PRIORITY_SAFE_MODE) {
                    strRPC = alert.strRPCError;
                }
            }
        }
    }

    if (strFor == "statusbar")
        return strStatusBar;
    else if (strFor == "rpc")
        return strRPC;
    assert(!"GetWarnings(): invalid parameter");
    return "error";
}








//////////////////////////////////////////////////////////////////////////////
//
// Messages
//


bool static AlreadyHave(const CInv& inv) EXCLUSIVE_LOCKS_REQUIRED(cs_main)
{
    switch (inv.type)
    {
    case MSG_TX:
        {
            assert(recentRejects);
            if (chainActive.Tip()->GetBlockHash() != hashRecentRejectsChainTip)
            {
                // If the chain tip has changed previously rejected transactions
                // might be now valid, e.g. due to a nLockTime'd tx becoming valid,
                // or a double-spend. Reset the rejects filter and give those
                // txs a second chance.
                hashRecentRejectsChainTip = chainActive.Tip()->GetBlockHash();
                recentRejects->reset();
            }

            return recentRejects->contains(inv.hash) ||
                   mempool.exists(inv.hash) ||
                   mapOrphanTransactions.count(inv.hash) ||
                   pcoinsTip->HaveCoins(inv.hash);
        }
    case MSG_BLOCK:
        return mapBlockIndex.count(inv.hash);
    }
    // Don't know what it is, just say we already got one
    return true;
}

void static ProcessGetData(CNode* pfrom)
{
    std::deque<CInv>::iterator it = pfrom->vRecvGetData.begin();

    vector<CInv> vNotFound;

    LOCK(cs_main);

    while (it != pfrom->vRecvGetData.end()) {
        // Don't bother if send buffer is too full to respond anyway
        if (pfrom->nSendSize >= SendBufferSize())
            break;

        const CInv &inv = *it;
        {
            boost::this_thread::interruption_point();
            it++;

            if (inv.type == MSG_BLOCK || inv.type == MSG_FILTERED_BLOCK)
            {
                bool send = false;
                BlockMap::iterator mi = mapBlockIndex.find(inv.hash);
                if (mi != mapBlockIndex.end())
                {
                    if (chainActive.Contains(mi->second)) {
                        send = true;
                    } else {
                        static const int nOneMonth = 30 * 24 * 60 * 60;
                        // To prevent fingerprinting attacks, only send blocks outside of the active
                        // chain if they are valid, and no more than a month older (both in time, and in
                        // best equivalent proof of work) than the best header chain we know about.

                        // this is set by ConnectBlock method, when a new tip is added to the main chain
                        bool b1 = mi->second->IsValid(BLOCK_VALID_SCRIPTS);
                        bool b2 = (pindexBestHeader != NULL);
                        bool b3 = (pindexBestHeader->GetBlockTime() - mi->second->GetBlockTime() < nOneMonth);
                        bool b4 = (GetBlockProofEquivalentTime(*pindexBestHeader, *mi->second, *pindexBestHeader, Params().GetConsensus()) < nOneMonth);

                        send = b1 && b2 && b3 && b4;
                        if (!send)
                        {
                            if (b2 && b3 && b4)
                            {
                                // BLOCK_VALID_SCRIPTS is set when connecting block on main chain, but we must
                                // propagate also when relevant blocks are on a fork. Consider that a further check
                                // on BLOCK_HAVE_DATA is performed below
                                LogPrint("forks", "%s():%d: request from peer=%i: status[0x%x]\n",
                                    __func__, __LINE__, pfrom->GetId(), mi->second->nStatus);
                                send = true;
                            }
                            else
                            {
                                LogPrint("forks", "%s():%d: ignoring request from peer=%i: %s status[0x%x]\n",
                                    __func__, __LINE__, pfrom->GetId(), inv.hash.ToString(), mi->second->nStatus);
                            }
                        }
                    }
                }
                // Pruned nodes may have deleted the block, so check whether
                // it's available before trying to send.
                if (send && (mi->second->nStatus & BLOCK_HAVE_DATA))
                {
                    // Send block from disk
                    CBlock block;
//        cout << __LINE__ << "] Reading block from disk: h = " << (*mi).second->nHeight << endl;
                    if (!ReadBlockFromDisk(block, (*mi).second))
                        assert(!"cannot load block from disk");
                    if (inv.type == MSG_BLOCK)
                    {
                        LogPrint("forks", "%s():%d - Pushing block [%s]\n", __func__, __LINE__, block.GetHash().ToString() );
                        pfrom->PushMessage("block", block);
                    }
                    else // MSG_FILTERED_BLOCK)
                    {
                        LOCK(pfrom->cs_filter);
                        if (pfrom->pfilter)
                        {
                            CMerkleBlock merkleBlock(block, *pfrom->pfilter);
                            pfrom->PushMessage("merkleblock", merkleBlock);
                            // CMerkleBlock just contains hashes, so also push any transactions in the block the client did not see
                            // This avoids hurting performance by pointlessly requiring a round-trip
                            // Note that there is currently no way for a node to request any single transactions we didn't send here -
                            // they must either disconnect and retry or request the full block.
                            // Thus, the protocol spec specified allows for us to provide duplicate txn here,
                            // however we MUST always provide at least what the remote peer needs
                            typedef std::pair<unsigned int, uint256> PairType;
                            BOOST_FOREACH(PairType& pair, merkleBlock.vMatchedTxn)
                                if (!pfrom->setInventoryKnown.count(CInv(MSG_TX, pair.second)))
                                    pfrom->PushMessage("tx", block.vtx[pair.first]);
                        }
                        // else
                            // no response
                    }

                    // Trigger the peer node to send a getblocks request for the next batch of inventory
                    if (inv.hash == pfrom->hashContinue)
                    {
                        // Bypass PushInventory, this must send even if redundant,
                        // and we want it right after the last block so they don't
                        // wait for other stuff first.
                        vector<CInv> vInv;
                        vInv.push_back(CInv(MSG_BLOCK, chainActive.Tip()->GetBlockHash()));
                        LogPrint("forks", "%s():%d - Pushing inv\n", __func__, __LINE__);
                        pfrom->PushMessage("inv", vInv);
                        pfrom->hashContinue.SetNull();
                    }
                }
                else
                {
                    if (send && !(mi->second->nStatus & BLOCK_HAVE_DATA) )
                    {
                        LogPrint("forks", "%s():%d - NOT Pushing incomplete block [%s]\n", __func__, __LINE__, inv.hash.ToString() );
                    }
                }
            }
            else if (inv.IsKnownType())
            {
                // Send stream from relay memory
                bool pushed = false;
                {
                    LOCK(cs_mapRelay);
                    map<CInv, CDataStream>::iterator mi = mapRelay.find(inv);
                    if (mi != mapRelay.end()) {
                        pfrom->PushMessage(inv.GetCommand(), (*mi).second);
                        pushed = true;
                    }
                }
                if (!pushed && inv.type == MSG_TX) {
                    CTransaction tx;
                    if (mempool.lookup(inv.hash, tx)) {
                        CDataStream ss(SER_NETWORK, PROTOCOL_VERSION);
                        ss.reserve(1000);
                        ss << tx;
                        pfrom->PushMessage("tx", ss);
                        pushed = true;
                    }
                }
                if (!pushed) {
                    vNotFound.push_back(inv);
                }
            }

            // Track requests for our stuff.
            GetMainSignals().Inventory(inv.hash);

            if (inv.type == MSG_BLOCK || inv.type == MSG_FILTERED_BLOCK)
                break;
        }
    }

    pfrom->vRecvGetData.erase(pfrom->vRecvGetData.begin(), it);

    if (!vNotFound.empty()) {
        // Let the peer know that we didn't find what it asked for, so it doesn't
        // have to wait around forever. Currently only SPV clients actually care
        // about this message: it's needed when they are recursively walking the
        // dependencies of relevant unconfirmed transactions. SPV clients want to
        // do that because they want to know about (and store and rebroadcast and
        // risk analyze) the dependencies of transactions relevant to them, without
        // having to download the entire memory pool.
        pfrom->PushMessage("notfound", vNotFound);
    }
}

bool static ProcessMessage(CNode* pfrom, string strCommand, CDataStream& vRecv, int64_t nTimeReceived)
{
    const CChainParams& chainparams = Params();
    LogPrint("net", "%s() - received: %s (%u bytes) peer=%d\n", __func__, SanitizeString(strCommand), vRecv.size(), pfrom->id);
    if (mapArgs.count("-dropmessagestest") && GetRand(atoi(mapArgs["-dropmessagestest"])) == 0)
    {
        LogPrintf("dropmessagestest DROPPING RECV MESSAGE\n");
        return true;
    }




    if (strCommand == "version")
    {
        // Each connection can only send one version message
        if (pfrom->nVersion != 0)
        {
            pfrom->PushMessage("reject", strCommand, REJECT_DUPLICATE, string("Duplicate version message"));
            Misbehaving(pfrom->GetId(), 1);
            return false;
        }

        int64_t nTime;
        CAddress addrMe;
        CAddress addrFrom;
        uint64_t nNonce = 1;
        vRecv >> pfrom->nVersion >> pfrom->nServices >> nTime >> addrMe;
        if (pfrom->nVersion < MIN_PEER_PROTO_VERSION)
        {
            // disconnect from peers older than this proto version
            LogPrintf("peer=%d using obsolete version %i; disconnecting\n", pfrom->id, pfrom->nVersion);
            pfrom->PushMessage("reject", strCommand, REJECT_OBSOLETE,
                               strprintf("Version must be %d or greater", MIN_PEER_PROTO_VERSION));
            pfrom->fDisconnect = true;
            return false;
        }

        if (pfrom->nVersion == 10300)
            pfrom->nVersion = 300;
        if (!vRecv.empty())
            vRecv >> addrFrom >> nNonce;
        if (!vRecv.empty()) {
            vRecv >> LIMITED_STRING(pfrom->strSubVer, 256);
            pfrom->cleanSubVer = SanitizeString(pfrom->strSubVer);
        }
        if (!vRecv.empty())
            vRecv >> pfrom->nStartingHeight;
        if (!vRecv.empty())
            vRecv >> pfrom->fRelayTxes; // set to true after we get the first filter* message
        else
            pfrom->fRelayTxes = true;

        // Disconnect if we connected to ourself
        if (nNonce == nLocalHostNonce && nNonce > 1)
        {
            LogPrintf("connected to self at %s, disconnecting\n", pfrom->addr.ToString());
            pfrom->fDisconnect = true;
            return true;
        }

        pfrom->addrLocal = addrMe;
        if (pfrom->fInbound && addrMe.IsRoutable())
        {
            SeenLocal(addrMe);
        }

        // Be shy and don't send version until we hear
        if (pfrom->fInbound)
            pfrom->PushVersion();

        pfrom->fClient = !(pfrom->nServices & NODE_NETWORK);

        // Potentially mark this peer as a preferred download peer.
        UpdatePreferredDownload(pfrom, State(pfrom->GetId()));

        // Change version
        pfrom->PushMessage("verack");
        pfrom->ssSend.SetVersion(min(pfrom->nVersion, PROTOCOL_VERSION));

        if (!pfrom->fInbound)
        {
            // Advertise our address
            if (fListen && !IsInitialBlockDownload())
            {
                CAddress addr = GetLocalAddress(&pfrom->addr);
                if (addr.IsRoutable())
                {
                    LogPrintf("ProcessMessages: advertizing address %s\n", addr.ToString());
                    pfrom->PushAddress(addr);
                } else if (IsPeerAddrLocalGood(pfrom)) {
                    addr.SetIP(pfrom->addrLocal);
                    LogPrintf("ProcessMessages: advertizing address %s\n", addr.ToString());
                    pfrom->PushAddress(addr);
                }
            }

            // Get recent addresses
            if (pfrom->fOneShot || pfrom->nVersion >= CADDR_TIME_VERSION || addrman.size() < 1000)
            {
                pfrom->PushMessage("getaddr");
                pfrom->fGetAddr = true;
            }
            addrman.Good(pfrom->addr);
        } else {
            if (((CNetAddr)pfrom->addr) == (CNetAddr)addrFrom)
            {
                addrman.Add(addrFrom, addrFrom);
                addrman.Good(addrFrom);
            }
        }

        // Relay alerts
        {
            LOCK(cs_mapAlerts);
            BOOST_FOREACH(PAIRTYPE(const uint256, CAlert)& item, mapAlerts)
                item.second.RelayTo(pfrom);
        }

        pfrom->fSuccessfullyConnected = true;

        string remoteAddr;
        if (fLogIPs)
            remoteAddr = ", peeraddr=" + pfrom->addr.ToString();

        LogPrintf("receive version message: %s: version %d, blocks=%d, us=%s, peer=%d%s\n",
                  pfrom->cleanSubVer, pfrom->nVersion,
                  pfrom->nStartingHeight, addrMe.ToString(), pfrom->id,
                  remoteAddr);

        int64_t nTimeOffset = nTime - GetTime();
        pfrom->nTimeOffset = nTimeOffset;
        AddTimeData(pfrom->addr, nTimeOffset);
    }


    else if (pfrom->nVersion == 0)
    {
        // Must have a version message before anything else
        Misbehaving(pfrom->GetId(), 1);
        return false;
    }


    else if (strCommand == "verack")
    {
        pfrom->SetRecvVersion(min(pfrom->nVersion, PROTOCOL_VERSION));

        // Mark this node as currently connected, so we update its timestamp later.
        if (pfrom->fNetworkNode) {
            LOCK(cs_main);
            State(pfrom->GetId())->fCurrentlyConnected = true;
        }
    }


    else if (strCommand == "addr")
    {
        vector<CAddress> vAddr;
        vRecv >> vAddr;

        // Don't want addr from older versions unless seeding
        if (pfrom->nVersion < CADDR_TIME_VERSION && addrman.size() > 1000)
            return true;
        if (vAddr.size() > 1000)
        {
            Misbehaving(pfrom->GetId(), 20);
            return error("message addr size() = %u", vAddr.size());
        }

        // Store the new addresses
        vector<CAddress> vAddrOk;
        int64_t nNow = GetAdjustedTime();
        int64_t nSince = nNow - 10 * 60;
        BOOST_FOREACH(CAddress& addr, vAddr)
        {
            boost::this_thread::interruption_point();

            if (addr.nTime <= 100000000 || addr.nTime > nNow + 10 * 60)
                addr.nTime = nNow - 5 * 24 * 60 * 60;
            pfrom->AddAddressKnown(addr);
            bool fReachable = IsReachable(addr);
            if (addr.nTime > nSince && !pfrom->fGetAddr && vAddr.size() <= 10 && addr.IsRoutable())
            {
                // Relay to a limited number of other nodes
                {
                    LOCK(cs_vNodes);
                    // Use deterministic randomness to send to the same nodes for 24 hours
                    // at a time so the addrKnowns of the chosen nodes prevent repeats
                    static uint256 hashSalt;
                    if (hashSalt.IsNull())
                        hashSalt = GetRandHash();
                    uint64_t hashAddr = addr.GetHash();
                    uint256 hashRand = ArithToUint256(UintToArith256(hashSalt) ^ (hashAddr<<32) ^ ((GetTime()+hashAddr)/(24*60*60)));
                    hashRand = Hash(BEGIN(hashRand), END(hashRand));
                    multimap<uint256, CNode*> mapMix;
                    BOOST_FOREACH(CNode* pnode, vNodes)
                    {
                        if (pnode->nVersion < CADDR_TIME_VERSION)
                            continue;
                        unsigned int nPointer;
                        memcpy(&nPointer, &pnode, sizeof(nPointer));
                        uint256 hashKey = ArithToUint256(UintToArith256(hashRand) ^ nPointer);
                        hashKey = Hash(BEGIN(hashKey), END(hashKey));
                        mapMix.insert(make_pair(hashKey, pnode));
                    }
                    int nRelayNodes = fReachable ? 2 : 1; // limited relaying of addresses outside our network(s)
                    for (multimap<uint256, CNode*>::iterator mi = mapMix.begin(); mi != mapMix.end() && nRelayNodes-- > 0; ++mi)
                        ((*mi).second)->PushAddress(addr);
                }
            }
            // Do not store addresses outside our network
            if (fReachable)
                vAddrOk.push_back(addr);
        }
        addrman.Add(vAddrOk, pfrom->addr, 2 * 60 * 60);
        if (vAddr.size() < 1000)
            pfrom->fGetAddr = false;
        if (pfrom->fOneShot)
            pfrom->fDisconnect = true;
    }


    else if (strCommand == "inv")
    {
        vector<CInv> vInv;
        vRecv >> vInv;
        if (vInv.size() > MAX_INV_SZ)
        {
            Misbehaving(pfrom->GetId(), 20);
            return error("message inv size() = %u", vInv.size());
        }

        LOCK(cs_main);

        std::vector<CInv> vToFetch;

        for (unsigned int nInv = 0; nInv < vInv.size(); nInv++)
        {
            const CInv &inv = vInv[nInv];

            boost::this_thread::interruption_point();
            pfrom->AddInventoryKnown(inv);

            bool fAlreadyHave = AlreadyHave(inv);
            LogPrint("net", "got inv: %s  %s peer=%d,%d/%d\n",
                inv.ToString(), fAlreadyHave ? "have" : "new", pfrom->id, (nInv+1), vInv.size());

            if (!fAlreadyHave && !fImporting && !fReindex && inv.type != MSG_BLOCK)
                pfrom->AskFor(inv);

            if (inv.type == MSG_BLOCK) {
                UpdateBlockAvailability(pfrom->GetId(), inv.hash);
                if (!fAlreadyHave && !fImporting && !fReindex && !mapBlocksInFlight.count(inv.hash)) {
                    // First request the headers preceding the announced block. In the normal fully-synced
                    // case where a new block is announced that succeeds the current tip (no reorganization),
                    // there are no such headers.
                    // Secondly, and only when we are close to being synced, we request the announced block directly,
                    // to avoid an extra round-trip. Note that we must *first* ask for the headers, so by the
                    // time the block arrives, the header chain leading up to it is already validated. Not
                    // doing this will result in the received block being rejected as an orphan in case it is
                    // not a direct successor.

                    // add fork tips to the locator, they will be used by peer in case we need updating a fork
                    CBlockLocator bl = chainActive.GetLocator(pindexBestHeader);

                    if (mGlobalForkTips.size() > 1)
                    {
                        std::vector<uint256> vOutput;
                        getMostRecentGlobalForkTips(vOutput);

                        BOOST_FOREACH(const uint256& hash, vOutput)
                        {
                            std::vector<uint256>::iterator b = bl.vHave.begin();
                            LogPrint("forks", "%s():%d - adding tip hash [%s]\n", __func__, __LINE__, hash.ToString());
                            bl.vHave.insert(b, hash);
                        }
                    }
                    pfrom->PushMessage("getheaders", bl, inv.hash);
                    CNodeState *nodestate = State(pfrom->GetId());
                    if (chainActive.Tip()->GetBlockTime() > GetAdjustedTime() - chainparams.GetConsensus().nPowTargetSpacing * 20 &&
                        nodestate->nBlocksInFlight < MAX_BLOCKS_IN_TRANSIT_PER_PEER) {
                        vToFetch.push_back(inv);
                        // Mark block as in flight already, even though the actual "getdata" message only goes out
                        // later (within the same cs_main lock, though).
                        MarkBlockAsInFlight(pfrom->GetId(), inv.hash, chainparams.GetConsensus());
                    }
                    LogPrint("net", "%s():%d - getheaders (%d) %s to peer=%d\n",
                        __func__, __LINE__, pindexBestHeader->nHeight, inv.hash.ToString(), pfrom->id);
                }
                else
                {
                    if (mapBlocksInFlight.count(inv.hash) )
                    {
                        LogPrint("forks", "%s():%d - inv[%s] is in flight, skipping\n", __func__, __LINE__,
                            inv.hash.ToString());
                    }
                }
            }

            // Track requests for our stuff
            GetMainSignals().Inventory(inv.hash);

            if (pfrom->nSendSize > (SendBufferSize() * 2)) {
                Misbehaving(pfrom->GetId(), 50);
                return error("send buffer size() = %u", pfrom->nSendSize);
            }
        }

        if (!vToFetch.empty())
        {
            LogPrint("forks", "%s():%d - Pushing getdata for %d entries:\n", __func__, __LINE__, vToFetch.size());
            pfrom->PushMessage("getdata", vToFetch);
        }
    }


    else if (strCommand == "getdata")
    {
        vector<CInv> vInv;
        vRecv >> vInv;
        if (vInv.size() > MAX_INV_SZ)
        {
            Misbehaving(pfrom->GetId(), 20);
            return error("message getdata size() = %u", vInv.size());
        }

        if (fDebug || (vInv.size() != 1))
            LogPrint("net", "received getdata (%u invsz) peer=%d\n", vInv.size(), pfrom->id);

        if ((fDebug && vInv.size() > 0) || (vInv.size() == 1))
        {
            BOOST_FOREACH(const CInv& ii, vInv) {
                LogPrint("net", "received getdata for: %s peer=%d\n", ii.ToString(), pfrom->id);
            }
        }

        pfrom->vRecvGetData.insert(pfrom->vRecvGetData.end(), vInv.begin(), vInv.end());
        ProcessGetData(pfrom);
    }


    else if (strCommand == "getblocks")
    {
        CBlockLocator locator;
        uint256 hashStop;
        vRecv >> locator >> hashStop;

        LOCK(cs_main);

        // Find the last block the caller has in the main chain
        CBlockIndex* pindex = FindForkInGlobalIndex(chainActive, locator);

        // Send the rest of the chain
        if (pindex)
            pindex = chainActive.Next(pindex);
        int nLimit = 500;
        LogPrint("net", "getblocks %d to %s limit %d from peer=%d\n", (pindex ? pindex->nHeight : -1), hashStop.IsNull() ? "end" : hashStop.ToString(), nLimit, pfrom->id);
        for (; pindex; pindex = chainActive.Next(pindex))
        {
            if (pindex->GetBlockHash() == hashStop)
            {
                LogPrint("net", "  getblocks stopping at %d %s\n", pindex->nHeight, pindex->GetBlockHash().ToString());
                break;
            }
            LogPrint("forks", "%s():%d - Node [%s] pushing inv\n", __func__, __LINE__, pfrom->addrName);
            pfrom->PushInventory(CInv(MSG_BLOCK, pindex->GetBlockHash()));
            if (--nLimit <= 0)
            {
                // When this block is requested, we'll send an inv that'll
                // trigger the peer to getblocks the next batch of inventory.
                LogPrint("net", "  getblocks stopping at limit %d %s\n", pindex->nHeight, pindex->GetBlockHash().ToString());
                pfrom->hashContinue = pindex->GetBlockHash();
                break;
            }
        }
    }


    else if (strCommand == "getheaders")
    {
        CBlockLocator locator;
        uint256 hashStop;
        vRecv >> locator >> hashStop;

        LOCK(cs_main);

        if (IsInitialBlockDownload())
            return true;

        CBlockIndex* pindexReference = NULL;
        bool onMain = getHeadersIsOnMain(locator, hashStop, &pindexReference);

        if (onMain)
        {
            CBlockIndex* pindex = NULL;
            if (locator.IsNull())
            {
                // If locator is null, return the hashStop block
                BlockMap::iterator mi = mapBlockIndex.find(hashStop);
                if (mi == mapBlockIndex.end())
                    return true;
                pindex = (*mi).second;
            }
            else
            {
                // Find the last block the caller has in the main chain
                pindex = FindForkInGlobalIndex(chainActive, locator);
                if (pindex)
                    pindex = chainActive.Next(pindex);
            }
 
            // we must use CBlocks, as CBlockHeaders won't include the 0x00 nTx count at the end
            vector<CBlock> vHeaders;
            int nLimit = MAX_HEADERS_RESULTS;
            LogPrint("net", "getheaders from h(%d) to %s from peer=%d\n", (pindex ? pindex->nHeight : -1), hashStop.ToString(), pfrom->id);
            for (; pindex; pindex = chainActive.Next(pindex))
            {
                vHeaders.push_back(pindex->GetBlockHeader());
                if (--nLimit <= 0 || pindex->GetBlockHash() == hashStop)
                    break;
            }
            LogPrint("forks", "%s():%d - Pushing %d headers to node[%s]\n", __func__, __LINE__, vHeaders.size(), pfrom->addrName);
            pfrom->PushMessage("headers", vHeaders);
        }
        else
        {
            if(!pindexReference)
            {
                // should never happen
                LogPrint("forks", "%s():%d - reference not found\n", __func__, __LINE__ );
                return true;
            }

            if (hashStop != uint256() )
            {
                BlockMap::iterator mi = mapBlockIndex.find(hashStop);
                if (mi == mapBlockIndex.end() ) 
                {
                    // should never happen
                    LogPrint("forks", "%s():%d - block [%s] not found\n", __func__, __LINE__, hashStop.ToString() );
                    return true;
                }
    
                LogPrint("forks", "%s():%d - peer is not using chain active! Starting from %s at h(%d)\n",
                    __func__, __LINE__, pindexReference->GetBlockHash().ToString(), pindexReference->nHeight );
 
                std::deque<CBlock> dHeadersAlternative;

                bool found = false;

                // the reference is the block which triggered the getheader request (the hashStop)
                while ( pindexReference )
                {
                    dHeadersAlternative.push_front(pindexReference->GetBlockHeader());
 
                    BOOST_FOREACH(const uint256& hash, locator.vHave)
                    {
                        if (hash == pindexReference->GetBlockHash() )
                        {
                            // we found the tip passed along in locator, we must stop here 
                            LogPrint("forks", "%s():%d - matched fork tip in locator [%s]\n",
                                __func__, __LINE__, hash.ToString() );
                            found = true;
                            break;
                        } 
                    }
 
                    if (found || pindexReference->pprev == chainActive.Genesis() )
                    {
                        break;
                    }
 
                    pindexReference = pindexReference->pprev;
                }

                vector<CBlock> vHeaders;
                int nLimit = MAX_HEADERS_RESULTS;
                // we are on a fork: fill the vector rewinding the deque so that we have the correct ordering
                LogPrint("forks", "%s():%d - Found %d headers to push to node[%s]:\n", __func__, __LINE__, dHeadersAlternative.size(), pfrom->addrName);
                BOOST_FOREACH(const CBlock& cb, dHeadersAlternative) {
                    LogPrint("forks", "%s():%d -- [%s]\n", __func__, __LINE__, cb.GetHash().ToString() );
                    vHeaders.push_back(cb);
                    if (--nLimit <= 0)
                        break;
                }
                LogPrint("forks", "%s():%d - Pushing %d headers to node[%s]\n", __func__, __LINE__, vHeaders.size(), pfrom->addrName);
                pfrom->PushMessage("headers", vHeaders);
            }
            else
            {
                LogPrint("forks", "%s():%d - hashStop block is null\n", __func__, __LINE__);

                // this is the case when we just sent 160 headers, reference is the header which the last getheader
                // request has reached: more must be sent starting from this one
                std::set<const CBlockIndex*> sProcessed;
                std::vector<CBlock> vHeadersMulti;
                int nLimit = MAX_HEADERS_RESULTS;

                int h = pindexReference->nHeight;

                LogPrint("forks", "%s():%d - Searching up to %s h(%d) from tips backwards\n",
                    __func__, __LINE__, pindexReference->GetBlockHash().ToString(), pindexReference->nHeight);

                // we must follow all forks backwards because we can not tell which is the concerned one
                // peer will discard headers already known if any
                BOOST_FOREACH(auto mapPair, mGlobalForkTips)
                {
                    const CBlockIndex* block = mapPair.first;
                    if (block == chainActive.Tip() || block == pindexBestHeader )
                    {
                        LogPrint("forks", "%s():%d - skipping tips\n", __func__, __LINE__);
                        continue;
                    }

                    std::deque<CBlock> dHeadersAlternativeMulti;

                    LogPrint("forks", "%s():%d - tips %s h(%d)\n",
                        __func__, __LINE__, block->GetBlockHash().ToString(), block->nHeight);

                    while (block && 
                           block != pindexReference &&
                           block->nHeight >= h)
                    {
                        if (!sProcessed.count(block) )
                        {
                            LogPrint("forks", "%s():%d - adding %s h(%d)\n",
                                __func__, __LINE__, block->GetBlockHash().ToString(), block->nHeight);
                            dHeadersAlternativeMulti.push_front(block->GetBlockHeader());
                            sProcessed.insert(block);
                        }
                        block = block->pprev;
                    }

                    if (block == pindexReference)
                    {
                        // we exited from the while loop with the right condition, therefore we must take this branch into account
                        LogPrint("forks", "%s():%d - found reference %s h(%d)\n",
                            __func__, __LINE__, block->GetBlockHash().ToString(), block->nHeight);

                        // we must process each deque in order to have a resulting vector with headers in the correct order
                        // for all possible forks
                        BOOST_FOREACH(const CBlock& cb, dHeadersAlternativeMulti)
                        {
                            if (--nLimit > 0)
                            {
                                LogPrint("forks", "%s():%d -- [%s]\n", __func__, __LINE__, cb.GetHash().ToString() );
                                vHeadersMulti.push_back(cb);
                            }
                        }
                    }
                    else
                    if (block->nHeight < h)
                    {
                        // we must neglect this branch since not linked to the reference
                        LogPrint("forks", "%s():%d - could not find reference, stopped at %s h(%d)\n",
                            __func__, __LINE__, block->GetBlockHash().ToString(), block->nHeight);
                    }
                    else
                    {
                        // should never happen
                        LogPrint("forks", "%s():%d - block ptr is null\n", __func__, __LINE__);
                    }
                }

                LogPrint("forks", "%s():%d - Pushing %d headers to node[%s]\n",
                    __func__, __LINE__, vHeadersMulti.size(), pfrom->addrName);
                pfrom->PushMessage("headers", vHeadersMulti);

            } // end of hashstop is null

        } // end of is on main

    } // end of command getheaders


    else if (strCommand == "tx")
    {
        vector<uint256> vWorkQueue;
        vector<uint256> vEraseQueue;
        CTransaction tx;
        vRecv >> tx;

        CInv inv(MSG_TX, tx.GetHash());
        pfrom->AddInventoryKnown(inv);

        LOCK(cs_main);

        bool fMissingInputs = false;
        CValidationState state;

        pfrom->setAskFor.erase(inv.hash);
        mapAlreadyAskedFor.erase(inv);

        if (!AlreadyHave(inv) && AcceptToMemoryPool(mempool, state, tx, true, &fMissingInputs))
        {
            mempool.check(pcoinsTip);
            RelayTransaction(tx);
            vWorkQueue.push_back(inv.hash);

            LogPrint("mempool", "AcceptToMemoryPool: peer=%d %s: accepted %s (poolsz %u)\n",
                pfrom->id, pfrom->cleanSubVer,
                tx.GetHash().ToString(),
                mempool.mapTx.size());

            // Recursively process any orphan transactions that depended on this one
            set<NodeId> setMisbehaving;
            for (unsigned int i = 0; i < vWorkQueue.size(); i++)
            {
                map<uint256, set<uint256> >::iterator itByPrev = mapOrphanTransactionsByPrev.find(vWorkQueue[i]);
                if (itByPrev == mapOrphanTransactionsByPrev.end())
                    continue;
                for (set<uint256>::iterator mi = itByPrev->second.begin();
                     mi != itByPrev->second.end();
                     ++mi)
                {
                    const uint256& orphanHash = *mi;
                    const CTransaction& orphanTx = mapOrphanTransactions[orphanHash].tx;
                    NodeId fromPeer = mapOrphanTransactions[orphanHash].fromPeer;
                    bool fMissingInputs2 = false;
                    // Use a dummy CValidationState so someone can't setup nodes to counter-DoS based on orphan
                    // resolution (that is, feeding people an invalid transaction based on LegitTxX in order to get
                    // anyone relaying LegitTxX banned)
                    CValidationState stateDummy;


                    if (setMisbehaving.count(fromPeer))
                        continue;
                    if (AcceptToMemoryPool(mempool, stateDummy, orphanTx, true, &fMissingInputs2))
                    {
                        LogPrint("mempool", "   accepted orphan tx %s\n", orphanHash.ToString());
                        RelayTransaction(orphanTx);
                        vWorkQueue.push_back(orphanHash);
                        vEraseQueue.push_back(orphanHash);
                    }
                    else if (!fMissingInputs2)
                    {
                        int nDos = 0;
                        if (stateDummy.IsInvalid(nDos) && nDos > 0)
                        {
                            // Punish peer that gave us an invalid orphan tx
                            Misbehaving(fromPeer, nDos);
                            setMisbehaving.insert(fromPeer);
                            LogPrint("mempool", "   invalid orphan tx %s\n", orphanHash.ToString());
                        }
                        // Has inputs but not accepted to mempool
                        // Probably non-standard or insufficient fee/priority
                        LogPrint("mempool", "   removed orphan tx %s\n", orphanHash.ToString());
                        vEraseQueue.push_back(orphanHash);
                        assert(recentRejects);
                        recentRejects->insert(orphanHash);
                    }
                    mempool.check(pcoinsTip);
                }
            }

            BOOST_FOREACH(uint256 hash, vEraseQueue)
                EraseOrphanTx(hash);
        }
        // TODO: currently, prohibit joinsplits from entering mapOrphans
        else if (fMissingInputs && tx.vjoinsplit.size() == 0)
        {
            AddOrphanTx(tx, pfrom->GetId());

            // DoS prevention: do not allow mapOrphanTransactions to grow unbounded
            unsigned int nMaxOrphanTx = (unsigned int)std::max((int64_t)0, GetArg("-maxorphantx", DEFAULT_MAX_ORPHAN_TRANSACTIONS));
            unsigned int nEvicted = LimitOrphanTxSize(nMaxOrphanTx);
            if (nEvicted > 0)
                LogPrint("mempool", "mapOrphan overflow, removed %u tx\n", nEvicted);
        } else {
            assert(recentRejects);
            recentRejects->insert(tx.GetHash());

            if (pfrom->fWhitelisted) {
                // Always relay transactions received from whitelisted peers, even
                // if they were already in the mempool or rejected from it due
                // to policy, allowing the node to function as a gateway for
                // nodes hidden behind it.
                //
                // Never relay transactions that we would assign a non-zero DoS
                // score for, as we expect peers to do the same with us in that
                // case.
                int nDoS = 0;
                if (!state.IsInvalid(nDoS) || nDoS == 0) {
                    LogPrintf("Force relaying tx %s from whitelisted peer=%d\n", tx.GetHash().ToString(), pfrom->id);
                    RelayTransaction(tx);
                } else {
                    LogPrintf("Not relaying invalid transaction %s from whitelisted peer=%d (%s (code %d))\n",
                        tx.GetHash().ToString(), pfrom->id, state.GetRejectReason(), state.GetRejectCode());
                }
            }
        }
        int nDoS = 0;
        if (state.IsInvalid(nDoS))
        {
            LogPrint("mempool", "%s from peer=%d %s was not accepted into the memory pool: %s\n", tx.GetHash().ToString(),
                pfrom->id, pfrom->cleanSubVer,
                state.GetRejectReason());
            pfrom->PushMessage("reject", strCommand, state.GetRejectCode(),
                               state.GetRejectReason().substr(0, MAX_REJECT_MESSAGE_LENGTH), inv.hash);
            if (nDoS > 0)
                Misbehaving(pfrom->GetId(), nDoS);
        }
    }


    else if (strCommand == "headers" && !fImporting && !fReindex) // Ignore headers received while importing
    {
        std::vector<CBlockHeader> headers;

        // Bypass the normal CBlock deserialization, as we don't want to risk deserializing 2000 full blocks.
        unsigned int nCount = ReadCompactSize(vRecv);
        if (nCount > MAX_HEADERS_RESULTS) {
            Misbehaving(pfrom->GetId(), 20);
            return error("headers message size = %u", nCount);
        }
        headers.resize(nCount);
        for (unsigned int n = 0; n < nCount; n++) {
            vRecv >> headers[n];
            ReadCompactSize(vRecv); // ignore tx count; assume it is 0.
        }

        LOCK(cs_main);

        if (nCount == 0) {
            // Nothing interesting. Stop asking this peers for more headers.
            return true;
        }

        CBlockIndex *pindexLast = NULL;
        int cnt = 0;
        BOOST_FOREACH(const CBlockHeader& header, headers) {
            CValidationState state;
            if (pindexLast != NULL && header.hashPrevBlock != pindexLast->GetBlockHash()) {
                Misbehaving(pfrom->GetId(), 20);
                LogPrint("forks", "%s():%d - non continuous sequence\n", __func__, __LINE__);
                return error("non-continuous headers sequence");
            }
            
            bool lookForwardTips = (++cnt == MAX_HEADERS_RESULTS);
             
            if (!AcceptBlockHeader(header, state, &pindexLast, lookForwardTips)) {
                int nDoS;
                if (state.IsInvalid(nDoS)) {
                    if (nDoS > 0)
                        Misbehaving(pfrom->GetId(), nDoS);
                    return error("invalid header received");
                }
            }
        }

        if (pindexLast)
            UpdateBlockAvailability(pfrom->GetId(), pindexLast->GetBlockHash());

        if (nCount == MAX_HEADERS_RESULTS && pindexLast) {
            // Headers message had its maximum size; the peer may have more headers.
            // TODO: optimize: if pindexLast is an ancestor of chainActive.Tip or pindexBestHeader, continue
            // from there instead.

            CBlockLocator bl = chainActive.GetLocator(pindexLast);
            std::vector<uint256>::iterator b = bl.vHave.begin();
            // get a copy and place on top beside it: peer will detect we are continuing after 160 blocks
            uint256 hash = uint256(*b);
            bl.vHave.insert(b, hash);
            LogPrint("forks", "%s():%d - added duplicate of hash %s to locator\n",
                __func__, __LINE__, hash.ToString() );

            LogPrint("net", "more getheaders (%d) to end to peer=%d (startheight:%d)\n", pindexLast->nHeight, pfrom->id, pfrom->nStartingHeight);
            pfrom->PushMessage("getheaders", bl, uint256());
        }

        CheckBlockIndex();
    }

    else if (strCommand == "block" && !fImporting && !fReindex) // Ignore blocks received while importing
    {
        CBlock block;
        vRecv >> block;

        CInv inv(MSG_BLOCK, block.GetHash());
        LogPrint("net", "%s():%d - received block %s peer=%d\n", __func__, __LINE__, inv.hash.ToString(), pfrom->id);

        pfrom->AddInventoryKnown(inv);

        CValidationState state;
        // Process all blocks from whitelisted peers, even if not requested,
        // unless we're still syncing with the network.
        // Such an unrequested block may still be processed, subject to the
        // conditions in AcceptBlock().
        bool forceProcessing = pfrom->fWhitelisted && !IsInitialBlockDownload();
        ProcessNewBlock(state, pfrom, &block, forceProcessing, NULL);
        int nDoS;
        if (state.IsInvalid(nDoS)) {
            LogPrint("forks", "%s():%d - Pushing reject, DoS[%d]\n", __func__, __LINE__, nDoS);
            pfrom->PushMessage("reject", strCommand, state.GetRejectCode(),
                               state.GetRejectReason().substr(0, MAX_REJECT_MESSAGE_LENGTH), inv.hash);
            if (nDoS > 0) {
                LOCK(cs_main);
                Misbehaving(pfrom->GetId(), nDoS);
            }
        }

    }


    // This asymmetric behavior for inbound and outbound connections was introduced
    // to prevent a fingerprinting attack: an attacker can send specific fake addresses
    // to users' AddrMan and later request them by sending getaddr messages.
    // Making nodes which are behind NAT and can only make outgoing connections ignore
    // the getaddr message mitigates the attack.
    else if ((strCommand == "getaddr") && (pfrom->fInbound))
    {
        // Only send one GetAddr response per connection to reduce resource waste
        //  and discourage addr stamping of INV announcements.
        if (pfrom->fSentAddr) {
            LogPrint("net", "Ignoring repeated \"getaddr\". peer=%d\n", pfrom->id);
            return true;
        }
        pfrom->fSentAddr = true;

        pfrom->vAddrToSend.clear();
        vector<CAddress> vAddr = addrman.GetAddr();
        BOOST_FOREACH(const CAddress &addr, vAddr)
            pfrom->PushAddress(addr);
    }


    else if (strCommand == "mempool")
    {
        LOCK2(cs_main, pfrom->cs_filter);

        std::vector<uint256> vtxid;
        mempool.queryHashes(vtxid);
        vector<CInv> vInv;
        BOOST_FOREACH(uint256& hash, vtxid) {
            CInv inv(MSG_TX, hash);
            CTransaction tx;
            bool fInMemPool = mempool.lookup(hash, tx);
            if (!fInMemPool) continue; // another thread removed since queryHashes, maybe...
            if ((pfrom->pfilter && pfrom->pfilter->IsRelevantAndUpdate(tx)) ||
               (!pfrom->pfilter))
                vInv.push_back(inv);
            if (vInv.size() == MAX_INV_SZ) {
                pfrom->PushMessage("inv", vInv);
                vInv.clear();
            }
        }
        if (vInv.size() > 0)
            pfrom->PushMessage("inv", vInv);
    }


    else if (strCommand == "ping")
    {
        if (pfrom->nVersion > BIP0031_VERSION)
        {
            uint64_t nonce = 0;
            vRecv >> nonce;
            // Echo the message back with the nonce. This allows for two useful features:
            //
            // 1) A remote node can quickly check if the connection is operational
            // 2) Remote nodes can measure the latency of the network thread. If this node
            //    is overloaded it won't respond to pings quickly and the remote node can
            //    avoid sending us more work, like chain download requests.
            //
            // The nonce stops the remote getting confused between different pings: without
            // it, if the remote node sends a ping once per second and this node takes 5
            // seconds to respond to each, the 5th ping the remote sends would appear to
            // return very quickly.
            pfrom->PushMessage("pong", nonce);
        }
    }


    else if (strCommand == "pong")
    {
        int64_t pingUsecEnd = nTimeReceived;
        uint64_t nonce = 0;
        size_t nAvail = vRecv.in_avail();
        bool bPingFinished = false;
        std::string sProblem;

        if (nAvail >= sizeof(nonce)) {
            vRecv >> nonce;

            // Only process pong message if there is an outstanding ping (old ping without nonce should never pong)
            if (pfrom->nPingNonceSent != 0) {
                if (nonce == pfrom->nPingNonceSent) {
                    // Matching pong received, this ping is no longer outstanding
                    bPingFinished = true;
                    int64_t pingUsecTime = pingUsecEnd - pfrom->nPingUsecStart;
                    if (pingUsecTime > 0) {
                        // Successful ping time measurement, replace previous
                        pfrom->nPingUsecTime = pingUsecTime;
                        pfrom->nMinPingUsecTime = std::min(pfrom->nMinPingUsecTime, pingUsecTime);
                    } else {
                        // This should never happen
                        sProblem = "Timing mishap";
                    }
                } else {
                    // Nonce mismatches are normal when pings are overlapping
                    sProblem = "Nonce mismatch";
                    if (nonce == 0) {
                        // This is most likely a bug in another implementation somewhere; cancel this ping
                        bPingFinished = true;
                        sProblem = "Nonce zero";
                    }
                }
            } else {
                sProblem = "Unsolicited pong without ping";
            }
        } else {
            // This is most likely a bug in another implementation somewhere; cancel this ping
            bPingFinished = true;
            sProblem = "Short payload";
        }

        if (!(sProblem.empty())) {
            LogPrint("net", "pong peer=%d %s: %s, %x expected, %x received, %u bytes\n",
                pfrom->id,
                pfrom->cleanSubVer,
                sProblem,
                pfrom->nPingNonceSent,
                nonce,
                nAvail);
        }
        if (bPingFinished) {
            pfrom->nPingNonceSent = 0;
        }
    }


    else if (fAlerts && strCommand == "alert")
    {
        CAlert alert;
        vRecv >> alert;

        uint256 alertHash = alert.GetHash();
        if (pfrom->setKnown.count(alertHash) == 0)
        {
            if (alert.ProcessAlert(Params().AlertKey()))
            {
                // Relay
                pfrom->setKnown.insert(alertHash);
                {
                    LOCK(cs_vNodes);
                    BOOST_FOREACH(CNode* pnode, vNodes)
                        alert.RelayTo(pnode);
                }
            }
            else {
                // Small DoS penalty so peers that send us lots of
                // duplicate/expired/invalid-signature/whatever alerts
                // eventually get banned.
                // This isn't a Misbehaving(100) (immediate ban) because the
                // peer might be an older or different implementation with
                // a different signature key, etc.
                Misbehaving(pfrom->GetId(), 10);
            }
        }
    }


    else if (strCommand == "filterload")
    {
        CBloomFilter filter;
        vRecv >> filter;

        if (!filter.IsWithinSizeConstraints())
            // There is no excuse for sending a too-large filter
            Misbehaving(pfrom->GetId(), 100);
        else
        {
            LOCK(pfrom->cs_filter);
            delete pfrom->pfilter;
            pfrom->pfilter = new CBloomFilter(filter);
            pfrom->pfilter->UpdateEmptyFull();
        }
        pfrom->fRelayTxes = true;
    }


    else if (strCommand == "filteradd")
    {
        vector<unsigned char> vData;
        vRecv >> vData;

        // Nodes must NEVER send a data item > 520 bytes (the max size for a script data object,
        // and thus, the maximum size any matched object can have) in a filteradd message
        if (vData.size() > MAX_SCRIPT_ELEMENT_SIZE)
        {
            Misbehaving(pfrom->GetId(), 100);
        } else {
            LOCK(pfrom->cs_filter);
            if (pfrom->pfilter)
                pfrom->pfilter->insert(vData);
            else
                Misbehaving(pfrom->GetId(), 100);
        }
    }


    else if (strCommand == "filterclear")
    {
        LOCK(pfrom->cs_filter);
        delete pfrom->pfilter;
        pfrom->pfilter = new CBloomFilter();
        pfrom->fRelayTxes = true;
    }


    else if (strCommand == "reject")
    {
        if (fDebug) {
            try {
                string strMsg; unsigned char ccode; string strReason;
                vRecv >> LIMITED_STRING(strMsg, CMessageHeader::COMMAND_SIZE) >> ccode >> LIMITED_STRING(strReason, MAX_REJECT_MESSAGE_LENGTH);

                ostringstream ss;
                ss << strMsg << " code " << itostr(ccode) << ": " << strReason;

                if (strMsg == "block" || strMsg == "tx")
                {
                    uint256 hash;
                    vRecv >> hash;
                    ss << ": hash " << hash.ToString();
                }
                LogPrint("net", "Reject %s\n", SanitizeString(ss.str()));
            } catch (const std::ios_base::failure&) {
                // Avoid feedback loops by preventing reject messages from triggering a new reject message.
                LogPrint("net", "Unparseable reject message received\n");
            }
        }
    }

    else if (strCommand == "notfound") {
        // We do not care about the NOTFOUND message, but logging an Unknown Command
        // message would be undesirable as we transmit it ourselves.
    }

    else {
        // Ignore unknown commands for extensibility
        LogPrint("net", "Unknown command \"%s\" from peer=%d\n", SanitizeString(strCommand), pfrom->id);
    }



    return true;
}

// requires LOCK(cs_vRecvMsg)
bool ProcessMessages(CNode* pfrom)
{
    //if (fDebug)
    //    LogPrintf("%s(%u messages)\n", __func__, pfrom->vRecvMsg.size());

    //
    // Message format
    //  (4) message start
    //  (12) command
    //  (4) size
    //  (4) checksum
    //  (x) data
    //
    bool fOk = true;

    if (!pfrom->vRecvGetData.empty())
        ProcessGetData(pfrom);

    // this maintains the order of responses
    if (!pfrom->vRecvGetData.empty()) return fOk;

    std::deque<CNetMessage>::iterator it = pfrom->vRecvMsg.begin();
    while (!pfrom->fDisconnect && it != pfrom->vRecvMsg.end()) {
        // Don't bother if send buffer is too full to respond anyway
        if (pfrom->nSendSize >= SendBufferSize())
            break;

        // get next message
        CNetMessage& msg = *it;

        //if (fDebug)
        //    LogPrintf("%s(message %u msgsz, %u bytes, complete:%s)\n", __func__,
        //            msg.hdr.nMessageSize, msg.vRecv.size(),
        //            msg.complete() ? "Y" : "N");

        // end, if an incomplete message is found
        if (!msg.complete())
            break;

        // at this point, any failure means we can delete the current message
        it++;

        // Scan for message start
        if (memcmp(msg.hdr.pchMessageStart, Params().MessageStart(), MESSAGE_START_SIZE) != 0) {
            LogPrintf("PROCESSMESSAGE: INVALID MESSAGESTART %s peer=%d\n", SanitizeString(msg.hdr.GetCommand()), pfrom->id);
            fOk = false;
            break;
        }

        // Read header
        CMessageHeader& hdr = msg.hdr;
        if (!hdr.IsValid(Params().MessageStart()))
        {
            LogPrintf("PROCESSMESSAGE: ERRORS IN HEADER %s peer=%d\n", SanitizeString(hdr.GetCommand()), pfrom->id);
            continue;
        }
        string strCommand = hdr.GetCommand();

        // Message size
        unsigned int nMessageSize = hdr.nMessageSize;

        // Checksum
        CDataStream& vRecv = msg.vRecv;
        uint256 hash = Hash(vRecv.begin(), vRecv.begin() + nMessageSize);
        unsigned int nChecksum = ReadLE32((unsigned char*)&hash);
        if (nChecksum != hdr.nChecksum)
        {
            LogPrintf("%s(%s, %u bytes): CHECKSUM ERROR nChecksum=%08x hdr.nChecksum=%08x\n", __func__,
               SanitizeString(strCommand), nMessageSize, nChecksum, hdr.nChecksum);
            continue;
        }

        // Process message
        bool fRet = false;
        try
        {
            fRet = ProcessMessage(pfrom, strCommand, vRecv, msg.nTime);
            boost::this_thread::interruption_point();
        }
        catch (const std::ios_base::failure& e)
        {
            pfrom->PushMessage("reject", strCommand, REJECT_MALFORMED, string("error parsing message"));
            if (strstr(e.what(), "end of data"))
            {
                // Allow exceptions from under-length message on vRecv
                LogPrintf("%s(%s, %u bytes): Exception '%s' caught, normally caused by a message being shorter than its stated length\n", __func__, SanitizeString(strCommand), nMessageSize, e.what());
            }
            else if (strstr(e.what(), "size too large"))
            {
                // Allow exceptions from over-long size
                LogPrintf("%s(%s, %u bytes): Exception '%s' caught\n", __func__, SanitizeString(strCommand), nMessageSize, e.what());
            }
            else
            {
                PrintExceptionContinue(&e, "ProcessMessages()");
            }
        }
        catch (const boost::thread_interrupted&) {
            throw;
        }
        catch (const std::exception& e) {
            PrintExceptionContinue(&e, "ProcessMessages()");
        } catch (...) {
            PrintExceptionContinue(NULL, "ProcessMessages()");
        }

        if (!fRet)
            LogPrintf("%s(%s, %u bytes) FAILED peer=%d\n", __func__, SanitizeString(strCommand), nMessageSize, pfrom->id);

        break;
    }

    // In case the connection got shut down, its receive buffer was wiped
    if (!pfrom->fDisconnect)
        pfrom->vRecvMsg.erase(pfrom->vRecvMsg.begin(), it);

    return fOk;
}


bool SendMessages(CNode* pto, bool fSendTrickle)
{
    const Consensus::Params& consensusParams = Params().GetConsensus();
    {
        // Don't send anything until we get its version message
        if (pto->nVersion == 0)
            return true;

        //
        // Message: ping
        //
        bool pingSend = false;
        if (pto->fPingQueued) {
            // RPC ping request by user
            pingSend = true;
        }
        if (pto->nPingNonceSent == 0 && pto->nPingUsecStart + PING_INTERVAL * 1000000 < GetTimeMicros()) {
            // Ping automatically sent as a latency probe & keepalive.
            pingSend = true;
        }
        if (pingSend) {
            uint64_t nonce = 0;
            while (nonce == 0) {
                GetRandBytes((unsigned char*)&nonce, sizeof(nonce));
            }
            pto->fPingQueued = false;
            pto->nPingUsecStart = GetTimeMicros();
            if (pto->nVersion > BIP0031_VERSION) {
                pto->nPingNonceSent = nonce;
                pto->PushMessage("ping", nonce);
            } else {
                // Peer is too old to support ping command with nonce, pong will never arrive.
                pto->nPingNonceSent = 0;
                pto->PushMessage("ping");
            }
        }

        TRY_LOCK(cs_main, lockMain); // Acquire cs_main for IsInitialBlockDownload() and CNodeState()
        if (!lockMain)
            return true;

        // Address refresh broadcast
        static int64_t nLastRebroadcast;
        if (!IsInitialBlockDownload() && (GetTime() - nLastRebroadcast > 24 * 60 * 60))
        {
            LOCK(cs_vNodes);
            BOOST_FOREACH(CNode* pnode, vNodes)
            {
                // Periodically clear addrKnown to allow refresh broadcasts
                if (nLastRebroadcast)
                    pnode->addrKnown.reset();

                // Rebroadcast our address
                AdvertizeLocal(pnode);
            }
            if (!vNodes.empty())
                nLastRebroadcast = GetTime();
        }

        //
        // Message: addr
        //
        if (fSendTrickle)
        {
            vector<CAddress> vAddr;
            vAddr.reserve(pto->vAddrToSend.size());
            BOOST_FOREACH(const CAddress& addr, pto->vAddrToSend)
            {
                if (!pto->addrKnown.contains(addr.GetKey()))
                {
                    pto->addrKnown.insert(addr.GetKey());
                    vAddr.push_back(addr);
                    // receiver rejects addr messages larger than 1000
                    if (vAddr.size() >= 1000)
                    {
                        pto->PushMessage("addr", vAddr);
                        vAddr.clear();
                    }
                }
            }
            pto->vAddrToSend.clear();
            if (!vAddr.empty())
                pto->PushMessage("addr", vAddr);
        }

        CNodeState &state = *State(pto->GetId());
        if (state.fShouldBan) {
            if (pto->fWhitelisted)
                LogPrintf("Warning: not punishing whitelisted peer %s!\n", pto->addr.ToString());
            else {
                pto->fDisconnect = true;
                if (pto->addr.IsLocal())
                    LogPrintf("Warning: not banning local peer %s!\n", pto->addr.ToString());
                else
                {
                    CNode::Ban(pto->addr);
                }
            }
            state.fShouldBan = false;
        }

        BOOST_FOREACH(const CBlockReject& reject, state.rejects)
            pto->PushMessage("reject", (string)"block", reject.chRejectCode, reject.strRejectReason, reject.hashBlock);
        state.rejects.clear();

        // Start block sync
        if (pindexBestHeader == NULL)
            pindexBestHeader = chainActive.Tip();
        bool fFetch = state.fPreferredDownload || (nPreferredDownload == 0 && !pto->fClient && !pto->fOneShot); // Download if this is a nice peer, or we have no nice peers and this one might do.
        if (!state.fSyncStarted && !pto->fClient && !fImporting && !fReindex) {
            // Only actively request headers from a single peer, unless we're close to today.
            time_t t = time(0);
            int height = chainActive.Tip()->nHeight;
            if (t < ForkManager::getInstance().getMinimumTime(height) && (!ForkManager::getInstance().isAfterChainsplit(height))) {
                fFetch = true;
                if ((nSyncStarted == 0 && fFetch) || pindexBestHeader->GetBlockTime() > GetAdjustedTime() - 14 * 24 * 60 * 60) {
                    state.fSyncStarted = true;
                    nSyncStarted++;
                    CBlockIndex *pindexStart = pindexBestHeader->pprev ? pindexBestHeader->pprev : pindexBestHeader;
                    LogPrint("net", "%s():%d - initial getheaders (%d) to peer=%d (startheight:%d)\n",
                        __func__, __LINE__, pindexStart->nHeight, pto->id, pto->nStartingHeight);
                    pto->PushMessage("getheaders", chainActive.GetLocator(pindexStart), uint256());
                }
            }
            else {
                if ((nSyncStarted == 0 && fFetch) || pindexBestHeader->GetBlockTime() > GetAdjustedTime() - 24 * 60 * 60) {
                    state.fSyncStarted = true;
                    nSyncStarted++;
                    CBlockIndex *pindexStart = pindexBestHeader->pprev ? pindexBestHeader->pprev : pindexBestHeader;
                    LogPrint("net", "%s():%d - initial getheaders (%d) to peer=%d (startheight:%d)\n",
                        __func__, __LINE__, pindexStart->nHeight, pto->id, pto->nStartingHeight);
                    pto->PushMessage("getheaders", chainActive.GetLocator(pindexStart), uint256());
                }
            }
        }

        // Resend wallet transactions that haven't gotten in a block yet
        // Except during reindex, importing and IBD, when old wallet
        // transactions become unconfirmed and spams other nodes.
        if (!fReindex && !fImporting && !IsInitialBlockDownload())
        {
            GetMainSignals().Broadcast(nTimeBestReceived);
        }

        //
        // Message: inventory
        //
        vector<CInv> vInv;
        vector<CInv> vInvWait;
        {
            LOCK(pto->cs_inventory);
            vInv.reserve(pto->vInventoryToSend.size());
            vInvWait.reserve(pto->vInventoryToSend.size());
            BOOST_FOREACH(const CInv& inv, pto->vInventoryToSend)
            {
                if (pto->setInventoryKnown.count(inv))
                    continue;

                // trickle out tx inv to protect privacy
                if (inv.type == MSG_TX && !fSendTrickle)
                {
                    // 1/4 of tx invs blast to all immediately
                    static uint256 hashSalt;
                    if (hashSalt.IsNull())
                        hashSalt = GetRandHash();
                    uint256 hashRand = ArithToUint256(UintToArith256(inv.hash) ^ UintToArith256(hashSalt));
                    hashRand = Hash(BEGIN(hashRand), END(hashRand));
                    bool fTrickleWait = ((UintToArith256(hashRand) & 3) != 0);

                    if (fTrickleWait)
                    {
                        vInvWait.push_back(inv);
                        continue;
                    }
                }

                // returns true if wasn't already contained in the set
                if (pto->setInventoryKnown.insert(inv).second)
                {
                    vInv.push_back(inv);
                    if (vInv.size() >= 1000)
                    {
                        LogPrint("forks", "%s():%d - Pushing inv\n", __func__, __LINE__);
                        pto->PushMessage("inv", vInv);
                        vInv.clear();
                    }
                }
            }
            pto->vInventoryToSend = vInvWait;
        }
        if (!vInv.empty())
        {
            LogPrint("forks", "%s():%d - Pushing inv\n", __func__, __LINE__);
            pto->PushMessage("inv", vInv);
        }

        // Detect whether we're stalling
        int64_t nNow = GetTimeMicros();
        if (!pto->fDisconnect && state.nStallingSince && state.nStallingSince < nNow - 1000000 * BLOCK_STALLING_TIMEOUT) {
            // Stalling only triggers when the block download window cannot move. During normal steady state,
            // the download window should be much larger than the to-be-downloaded set of blocks, so disconnection
            // should only happen during initial block download.
            LogPrintf("Peer=%d is stalling block download, disconnecting\n", pto->id);
            pto->fDisconnect = true;
        }
        // In case there is a block that has been in flight from this peer for (2 + 0.5 * N) times the block interval
        // (with N the number of validated blocks that were in flight at the time it was requested), disconnect due to
        // timeout. We compensate for in-flight blocks to prevent killing off peers due to our own downstream link
        // being saturated. We only count validated in-flight blocks so peers can't advertise non-existing block hashes
        // to unreasonably increase our timeout.
        // We also compare the block download timeout originally calculated against the time at which we'd disconnect
        // if we assumed the block were being requested now (ignoring blocks we've requested from this peer, since we're
        // only looking at this peer's oldest request).  This way a large queue in the past doesn't result in a
        // permanently large window for this block to be delivered (ie if the number of blocks in flight is decreasing
        // more quickly than once every 5 minutes, then we'll shorten the download window for this block).
        if (!pto->fDisconnect && state.vBlocksInFlight.size() > 0) {
            QueuedBlock &queuedBlock = state.vBlocksInFlight.front();
            int64_t nTimeoutIfRequestedNow = GetBlockTimeout(nNow, nQueuedValidatedHeaders - state.nBlocksInFlightValidHeaders, consensusParams);
            if (queuedBlock.nTimeDisconnect > nTimeoutIfRequestedNow) {
                LogPrint("net", "Reducing block download timeout for peer=%d block=%s, orig=%d new=%d\n", pto->id, queuedBlock.hash.ToString(), queuedBlock.nTimeDisconnect, nTimeoutIfRequestedNow);
                queuedBlock.nTimeDisconnect = nTimeoutIfRequestedNow;
            }
            if (queuedBlock.nTimeDisconnect < nNow) {
                LogPrintf("Timeout downloading block %s from peer=%d, disconnecting\n", queuedBlock.hash.ToString(), pto->id);
                pto->fDisconnect = true;
            }
        }

        //
        // Message: getdata (blocks)
        //
        vector<CInv> vGetData;
        if (!pto->fDisconnect && !pto->fClient && (fFetch || !IsInitialBlockDownload()) && state.nBlocksInFlight < MAX_BLOCKS_IN_TRANSIT_PER_PEER) {
            vector<CBlockIndex*> vToDownload;
            NodeId staller = -1;
            FindNextBlocksToDownload(pto->GetId(), MAX_BLOCKS_IN_TRANSIT_PER_PEER - state.nBlocksInFlight, vToDownload, staller);
            BOOST_FOREACH(CBlockIndex *pindex, vToDownload) {
                vGetData.push_back(CInv(MSG_BLOCK, pindex->GetBlockHash()));
                MarkBlockAsInFlight(pto->GetId(), pindex->GetBlockHash(), consensusParams, pindex);
                LogPrint("net", "%s():%d Requesting block %s (%d) peer=%d\n",
                    __func__, __LINE__, pindex->GetBlockHash().ToString(), pindex->nHeight, pto->id);
            }
            if (state.nBlocksInFlight == 0 && staller != -1) {
                if (State(staller)->nStallingSince == 0) {
                    State(staller)->nStallingSince = nNow;
                    LogPrint("net", "Stall started peer=%d\n", staller);
                }
            }
        }

        //
        // Message: getdata (non-blocks)
        //
        while (!pto->fDisconnect && !pto->mapAskFor.empty() && (*pto->mapAskFor.begin()).first <= nNow)
        {
            const CInv& inv = (*pto->mapAskFor.begin()).second;
            if (!AlreadyHave(inv))
            {
                if (fDebug)
                    LogPrint("net", "Requesting %s peer=%d\n", inv.ToString(), pto->id);
                vGetData.push_back(inv);
                if (vGetData.size() >= 1000)
                {
                    pto->PushMessage("getdata", vGetData);
                    vGetData.clear();
                }
            } else {
                //If we're not going to ask, don't expect a response.
                pto->setAskFor.erase(inv.hash);
            }
            pto->mapAskFor.erase(pto->mapAskFor.begin());
        }
        if (!vGetData.empty())
            pto->PushMessage("getdata", vGetData);

    }
    return true;
}

 std::string CBlockFileInfo::ToString() const {
     return strprintf("CBlockFileInfo(blocks=%u, size=%u, heights=%u...%u, time=%s...%s)", nBlocks, nSize, nHeightFirst, nHeightLast, DateTimeStrFormat("%Y-%m-%d", nTimeFirst), DateTimeStrFormat("%Y-%m-%d", nTimeLast));
 }



class CMainCleanup
{
public:
    CMainCleanup() {}
    ~CMainCleanup() {
        // block headers
        BlockMap::iterator it1 = mapBlockIndex.begin();
        for (; it1 != mapBlockIndex.end(); it1++)
            delete (*it1).second;
        mapBlockIndex.clear();

        // orphan transactions
        mapOrphanTransactions.clear();
        mapOrphanTransactionsByPrev.clear();
    }
} instance_of_cmaincleanup;

bool RelayAlternativeChain(CValidationState &state, CBlock *pblock, BlockSet* sForkTips)
{
    if (!pblock)
    {
        LogPrint("forks", "%s():%d - Null pblock!\n", __func__, __LINE__);
        return false;
    }

    const CChainParams& chainParams = Params();
    uint256 hashAlternativeTip = pblock->GetHash();
    //LogPrint("forks", "%s():%d - Entering with hash[%s]\n", __func__, __LINE__, hashAlternativeTip.ToString() );

    // 1. check this is the best chain tip, in this case exit
    if (chainActive.Tip()->GetBlockHash() == hashAlternativeTip)
    {
        //LogPrint("forks", "%s():%d - Exiting: already best tip\n", __func__, __LINE__);
        return true;
    }

    CBlockIndex* pindex = NULL;
    BlockMap::iterator mi = mapBlockIndex.find(hashAlternativeTip);
    if (mi != mapBlockIndex.end())
    {
        pindex = (*mi).second;
    }

    if (!pindex)
    {
        LogPrint("forks", "%s():%d - Null pblock index!\n", __func__, __LINE__);
        return false;
    }

    // 2. check this block is a fork from best chain, otherwise exit
    if (chainActive.Contains(pindex))
    {
        //LogPrint("forks", "%s():%d - Exiting: it belongs to main chain\n", __func__, __LINE__);
        return true;
    }

    // 3. check we have complete list of ancestors
    // --
    // This is due to the fact that blocks can easily be received in sparse order
    // By skipping this block we choose to delay its propagation in the loop
    // below where we look for the best height possible.
    // --
    // Consider that it can be a fork but also be a future best tip as soon as missing blocks are received
    // on the main chain
    if ( pindex->nChainTx <= 0 )
    {
        LogPrint("forks", "%s():%d - Exiting: nChainTx=0\n", __func__, __LINE__);
        return true;
    }

    // 4. Starting from this block, look for the best height that has a complete chain of ancestors
    // --
    // This is done for all of possible forks stem after starting block, potentially more than one height could be found.
    bool found = false;
    unsigned int count = 0;

    //dump_global_tips();

    LogPrint("forks", "%s():%d - sForkTips(%d) - h[%d] %s\n",
        __func__, __LINE__, sForkTips->size(), pindex->nHeight, pindex->GetBlockHash().ToString() );

    std::vector<CInv> vInv;
    
    BOOST_FOREACH(const CBlockIndex* block, *sForkTips)
    {
        vInv.push_back(CInv(MSG_BLOCK, block->GetBlockHash()) );
    }

    // 5. push inv list up to the alternative tips
    int nBlockEstimate = 0;
    if (fCheckpointsEnabled)
        nBlockEstimate = Checkpoints::GetTotalBlocksEstimate(chainParams.Checkpoints());
 
    int nodeHeight = -1;
    if (nLocalServices & NODE_NETWORK) {
        LOCK(cs_vNodes);
        BOOST_FOREACH(CNode* pnode, vNodes)
        {
            if (pnode->nStartingHeight != -1)
            {
                nodeHeight = (pnode->nStartingHeight - 2000);
            }
            else
            {
                nodeHeight = nBlockEstimate;
            }
            if (chainActive.Height() > nodeHeight)
            {
                {
                    BOOST_FOREACH(CInv& inv, vInv)
                    {
                        LogPrint("forks", "%s():%d - Pushing inv to Node [%s] (id=%d) hash[%s]\n",
                            __func__, __LINE__, pnode->addrName, pnode->GetId(), inv.hash.ToString() );
                        pnode->PushInventory(inv);
                    }
                }
            }
        }
    }
    return true;
}


//
// DEBUG Functions
//----------------------------------------------------------------------------
std::string dbg_blk_in_fligth()
{
    std::string ret = "";
    int sz = mapBlocksInFlight.size();
    ret += "Blocks in fligth:" + std::to_string(sz) + "\n";
    ret += "-----------------------\n";
    if (sz <= 0)
    {
        return ret;
    }

    map<uint256, pair<NodeId, list<QueuedBlock>::iterator> >::iterator it;
    for (it = mapBlocksInFlight.begin(); it != mapBlocksInFlight.end(); ++it)
    {
        uint256 hash = it->first;
        ret += hash.GetHex() + "\n";
    }
    return ret;
}

std::string dbg_blk_unlinked()
{
    std::string ret = "";
    int sz = mapBlocksUnlinked.size();
    ret += "Blocks unlinked:" + std::to_string(sz) + "\n";
    ret += "-----------------------\n";
    if (sz <= 0)
    {
        return ret;
    }

    std::multimap<CBlockIndex*, CBlockIndex*>::iterator it;
    for (it = mapBlocksUnlinked.begin(); it != mapBlocksUnlinked.end(); ++it)
    {
        CBlockIndex* index     = it->second;
        CBlockIndex* indexPrev = it->first;
        ret += indexPrev->GetBlockHash().ToString() + "\n";
        ret += "   +--->" + index->GetBlockHash().ToString() + "\n";
    }
    return ret;
}

std::string dbg_blk_candidates()
{
    std::string ret = "";
    int sz = setBlockIndexCandidates.size();
    ret += "Blocks candidate:" + std::to_string(sz) + "\n";
    ret += "-----------------------\n";
    if (sz <= 0)
    {
        return ret;
    }

    std::set<CBlockIndex*, CBlockIndexWorkComparator>::iterator it = setBlockIndexCandidates.begin();
    for (it = setBlockIndexCandidates.begin(); it != setBlockIndexCandidates.end(); ++it)
    {
        uint256 hash = (*it)->GetBlockHash();
        ret += hash.GetHex() + "\n";
    }
    return ret;
}

std::string dbg_blk_global_tips()
{
    std::string ret = "";
    int sz = mGlobalForkTips.size();
    ret += "Global tips: " + std::to_string(sz) + "\n";
    ret += "-----------------------\n";
    if (sz <= 0)
    {
        return ret;
    }

    BOOST_FOREACH(auto mapPair, mGlobalForkTips)
    {
        const CBlockIndex* pindex = mapPair.first;

        bool onFork = !chainActive.Contains(pindex);
        bool onForkPrev = false;
        if (onFork && pindex->pprev)
        {
            // chanches are that the header is temporarly not a tip but will be promoted soon when the full blocks comes 
            onForkPrev = !chainActive.Contains(pindex->pprev);
        }

        uint256 hash = pindex->GetBlockHash();
        int h = pindex->nHeight;
        ret += "h(" + std::to_string(h) + ") " + hash.GetHex() + " onFork";
        if (onFork)
        {
            if (onForkPrev)
            {
                ret += "[X]";
            }
            else
            {
                ret += "[?]";
            }
        }
        else
        {
            ret += "[-]";
        }
        ret += " time[" + std::to_string(mapPair.second) + "]\n";
    }

    std::vector<uint256> vOutput;
    getMostRecentGlobalForkTips(vOutput);

    ret += "Ordered: ---------------\n";
    BOOST_FOREACH(const uint256& hash, vOutput)
    {
        ret += "  [" + hash.GetHex() + "]\n";
    }
    return ret;
}

void dump_index(const CBlockIndex* pindex, int val)
{
    bool onFork = !chainActive.Contains(pindex);
    bool onForkPrev = false;
    if (onFork && pindex->pprev)
    {
        // chanches are that the header is temporarly not a tip but will be promoted soon when the full blocks comes 
        onForkPrev = !chainActive.Contains(pindex->pprev);
    }

    std::string offset = "";
    if (onFork)
    {
        // indent any forked block
        offset += "            ";
    }
    LogPrint("forks", "%s-------------------------------------------------\n", offset);
    LogPrint("forks", "%sh(%3d) %s\n", offset, pindex->nHeight, pindex->GetBlockHash().ToString() );
    LogPrint("forks", "%s   onFork[%s]\n", offset, onFork? (onForkPrev?"X":"?"):"-" );
    LogPrint("forks", "%s   nTime[%d]\n", offset, (int)pindex->nTime );
    LogPrint("forks", "%s   nSequenceId[%d]\n", offset, (int)pindex->nSequenceId );
    LogPrint("forks", "%s   delay=%3d,\n", offset, pindex->nChainDelay);
    LogPrint("forks", "%s   prev[%s]\n", offset, pindex->pprev? (pindex->pprev->GetBlockHash().ToString()):"N.A." );
    LogPrint("forks", "%s   chainWork=%.8g\n", offset, log(pindex->nChainWork.getdouble())/log(2.0) );
    LogPrint("forks", "%s   status=%04x VALID_HEADER[%d] HAVE_DATA[%d] HAVE_UNDO[%d]\n", offset,
        pindex->nStatus,
        !!(pindex->nStatus & BLOCK_VALID_HEADER),
        !!(pindex->nStatus & BLOCK_HAVE_DATA),
        !!(pindex->nStatus & BLOCK_HAVE_UNDO) );
    LogPrint("forks", "%s   nChainTx=%d\n", offset, pindex->nChainTx);
    if (val)
    {
        LogPrint("forks", "%s   recv_time=%d\n", offset, val);
    }
}


void dump_db()
{
    if (!LogAcceptCategory("forks") )
    {
        return;
    }

    std::set<const CBlockIndex*, CompareBlocksByHeight> setTips;
    BOOST_FOREACH(const PAIRTYPE(const uint256, CBlockIndex*)& item, mapBlockIndex)
        setTips.insert(item.second);

    BOOST_FOREACH(const PAIRTYPE(const uint256, CBlockIndex*)& item, mapBlockIndex)
    {
        const CBlockIndex* pprev = item.second->pprev;
        if (pprev)
            setTips.erase(pprev);
    }

    // Always report the currently active tip.
    setTips.insert(chainActive.Tip());

    BOOST_FOREACH(const CBlockIndex* block, setTips)
    {
        LogPrint("forks", "===========================\n" );
        const CBlockIndex* dum = block;

        bool onFork = !chainActive.Contains(dum);
        
        while (true)
        {
            if (dum)
            {
                dump_index(dum);
                if (dum->pprev)
                {
                    dum = dum->pprev;
                    if (onFork && chainActive.Contains(dum) )
                    {
                        // started on a fork, we reached the main
                        break;
                    }
                }
                else
                {
                    // genesis
                    break;
                }
            }
            else
            {
                assert(false);
            }
        }
    }
}

void dump_candidates()
{
    if (!LogAcceptCategory("forks") )
    {
        return;
    }

    LogPrint("forks", "===== CANDIDATES: %d =================\n", setBlockIndexCandidates.size());
    BOOST_FOREACH(const CBlockIndex* block, setBlockIndexCandidates)
    {
        const CBlockIndex* dum = block;
        
        dump_index(dum);
    }
}

void dump_global_tips(int limit)
{
    if (!LogAcceptCategory("forks") )
    {
        return;
    }

    int count = limit;

    LogPrint("forks", "===== GLOBAL TIPS: %d =================\n", mGlobalForkTips.size());
    BOOST_FOREACH(auto mapPair, mGlobalForkTips)
    {
        if ( (limit > 0) && (count-- <= 0) )
        {
            LogPrint("forks", "-- stopping after %d elements\n", limit);
            break;
        }
        const CBlockIndex* block = mapPair.first;
        
        dump_index(block, mapPair.second);
    }

    std::vector<uint256> vOutput;
    getMostRecentGlobalForkTips(vOutput);

    LogPrint("forks", "Ordered by time:\n");
    LogPrint("forks", "----------------------------------------------------------------\n");
    BOOST_FOREACH(const uint256& hash, vOutput)
    {
        LogPrint("forks", "  %s\n", hash.ToString() );
    }
}

void dump_dirty()
{
    if (!LogAcceptCategory("forks") )
    {
        return;
    }

    LogPrint("forks", "===== DIRTIES: %d =================\n", setDirtyBlockIndex.size());
    BOOST_FOREACH(const CBlockIndex* block, setDirtyBlockIndex)
    {
        const CBlockIndex* dum = block;
        
        dump_index(dum);
    }
}

bool getHeadersIsOnMain(const CBlockLocator& locator, const uint256& hashStop, CBlockIndex** pindexReference)
{ 
    LogPrint("forks", "%s():%d - Entering hashStop[%s]\n", __func__, __LINE__, hashStop.ToString() );
    if (locator.IsNull() )
    {
        LogPrint("forks", "%s():%d - locator is null, returning TRUE\n", __func__, __LINE__ );
        return true;
    }

    BOOST_FOREACH(const uint256& hash, locator.vHave) {
        LogPrint("forks", "%s():%d - locator has [%s]\n", __func__, __LINE__, hash.ToString() );
    }

    if (hashStop != uint256() )
    {
        BlockMap::iterator mi = mapBlockIndex.find(hashStop);
        if (mi != mapBlockIndex.end() ) 
        {
            *pindexReference = (*mi).second;
            bool onMain = (chainActive.Contains((*mi).second) );
            LogPrint("forks", "%s():%d - hashStop found, returning %s\n",
                __func__, __LINE__, onMain?"TRUE":"FALSE");
            return onMain;
        }
        else
        {
            // should never happen
            LogPrint("forks", "%s():%d - hashStop not found, returning TRUE\n", __func__, __LINE__);
            return true;
        }
    }
    else
    {
        // hashstop can be null:
        // 1. when a node is syncing after a network join or a node startup
        // 2. when a bunch of 160 headers has been sent and peer requests more

        if (locator.vHave.size() < 2)
        {
            // should never happen
            LogPrint("forks", "%s():%d - short locator, returning TRUE\n", __func__, __LINE__);
            return true;
        }

        const uint256& hash_0 = locator.vHave[0];
        const uint256& hash_1 = locator.vHave[1];

        if (hash_0 == hash_1)
        {
            // we are on case 2. above, check locator for telling if peer is on main or not
            LogPrint("forks", "%s():%d - found duplicate of hash %s in the locator\n",
                __func__, __LINE__, hash_0.ToString() );

            BlockMap::iterator mi = mapBlockIndex.find(hash_0);
            if (mi != mapBlockIndex.end() ) 
            {
                CBlockIndex* idx = (*mi).second;
 
                if (!chainActive.Contains(idx))
                {
                    // tip of locator not on main
                    *pindexReference = idx;
                    LogPrint("forks", "%s():%d - hash found, returning FALSE\n",
                        __func__, __LINE__);
                    return false;
                }
            }
            else
            {
                // should never happen
                LogPrint("forks", "%s():%d - hash not found, returning TRUE\n", __func__, __LINE__);
                return true;
            }
        }

        LogPrint("forks", "%s():%d - Exiting returning TRUE\n", __func__, __LINE__);
        return true;
    }

    // should never get here
    LogPrint("forks", "%s():%d - ##### Exiting returning FALSE\n", __func__, __LINE__);
    return false;
}
<<<<<<< HEAD
    

static int getInitCbhSafeDepth()
{
    if ( (Params().NetworkIDString() == "regtest") || (Params().NetworkIDString() == "testnet") )
    {
        int val = (int)(GetArg("-cbhsafedepth", Params().CbhSafeDepth() ));
        LogPrint("cbh", "%s():%d - %s: using val %d \n", __func__, __LINE__, Params().NetworkIDString(), val);
        return val;
    }
    return Params().CbhSafeDepth();
}

int getCheckBlockAtHeightSafeDepth()
{
    // gets constructed just one time
    static int retVal( getInitCbhSafeDepth() );
    return retVal;
}

static int getInitCbhMinAge()
{
    if ( (Params().NetworkIDString() == "regtest") || (Params().NetworkIDString() == "testnet") )
    {
        int val = (int)(GetArg("-cbhminage", Params().CbhMinimumAge() ));
        LogPrint("cbh", "%s():%d - %s: using val %d \n", __func__, __LINE__, Params().NetworkIDString(), val);
        return val;
    }
    return Params().CbhMinimumAge();
}

int getCheckBlockAtHeightMinAge()
{
    // gets constructed just one time
    static int retVal( getInitCbhMinAge() );
    return retVal;
}

static bool getInitRequireStandard()
{
    if ( (Params().NetworkIDString() == "regtest") || (Params().NetworkIDString() == "testnet") )
    {
        bool val = Params().RequireStandard();

        if ((bool)(GetBoolArg("-allownonstandardtx",  false ) ) )
        {
            // if this flag is set the user wants to allow non-standars tx, therefore we override default param and return false  
            val = false;
        }
        LogPrintf("%s():%d - %s: using val %d (%s)\n", __func__, __LINE__, Params().NetworkIDString(), (int)val, (val?"Y":"N"));
        return val;
    }
    return Params().RequireStandard();
}

bool getRequireStandard()
{
    // gets constructed just one time
    static int retVal( getInitRequireStandard() );
    return retVal;
=======

template <typename T>
static void helperDbgAddCcOut(const T& param, const uint256& txHash)
{
    string tag;
    int typeIdx;
    if (boost::is_same<T, std::vector<CTxScCreationCrosschainOut> >::value)
    {
        tag = "vsc";
        typeIdx = 0;
    }
    else
    if (boost::is_same<T, std::vector<CTxCertifierLockCrosschainOut> >::value)
    {
        tag = "vcl";
        typeIdx = 1;
    }
    else
    if (boost::is_same<T, std::vector<CTxForwardTransferCrosschainOut> >::value)
    {
        tag = "vft";
        typeIdx = 2;
    }
    else
    {
        // should never happen
        LogPrint("sc", "%s():%d - Unexpected typename in template\n", __func__, __LINE__);
        return;
    }

    int c = 0;
    BOOST_FOREACH(const auto& entry, param)
    {
        std::vector<mScCcOutputs>& vec = mDbgScTransactions[entry.scId];
        if (!vec.size())
        {
            mScCcOutputs m;
            auto& ccOuts = m[txHash];
            ccOuts[typeIdx].push_back(c);
 
            LogPrint("sc", "%s():%d - scId=%s, adding tx %s_ccout %d to a new m in new vec\n",
                __func__, __LINE__, entry.scId.ToString(), tag, c );
            vec.push_back(m);
        }
        else
        {
            BOOST_FOREACH(auto& m, vec)
            {
                auto mi = m.find(txHash);
                if (mi != m.end() )
                {
                    LogPrint("sc", "%s():%d - scId=%s, adding tx %s_ccout %d to an existing m in existing vec\n",
                        __func__, __LINE__, entry.scId.ToString(), tag, c );
                    (*mi).second[typeIdx].push_back(c);
                }
                else
                {
                    auto& ccOuts = m[txHash];
                    ccOuts[typeIdx].push_back(c);
 
                    LogPrint("sc", "%s():%d - scId=%s, adding tx %s_ccout %d to a new m in existing vec\n",
                        __func__, __LINE__, entry.scId.ToString(), tag, c );
                }
            }
        }
        c++;
    }
}

void DbgAddToScTransactionMap(const CBlock& block)
{
    BOOST_FOREACH(const CTransaction& tx, block.vtx)
    {
        if (tx.nVersion == SC_TX_VERSION)
        {
            uint256 txHash = tx.GetHash();
            LogPrint("sc", "%s():%d - tx=%s\n", __func__, __LINE__, txHash.ToString() );

            helperDbgAddCcOut(tx.vsc_ccout, txHash);
            helperDbgAddCcOut(tx.vcl_ccout, txHash);
            helperDbgAddCcOut(tx.vft_ccout, txHash);
        }
    }
}
    
void DbgRemoveFromScTransactionMap(const CBlock& block)
{
    BOOST_FOREACH(const CTransaction& tx, block.vtx)
    {
        if (tx.nVersion == SC_TX_VERSION)
        {
            uint256 txHash = tx.GetHash();
            LogPrint("sc", "%s():%d - tx=%s\n", __func__, __LINE__, txHash.ToString() );
            int c = 0;

            BOOST_FOREACH(auto& scPair, mDbgScTransactions)
            {
                BOOST_FOREACH(auto& map, scPair.second)
                {
                    auto mi = map.find(txHash);
                    if (mi != map.end() )
                    {
                        LogPrint("sc", "%s():%d - erasing from sc=%s\n", __func__, __LINE__, scPair.first.ToString() );
                        map.erase(txHash);
                    }
                }
            }

            // we choose not to remove empty sc entries in map if any
        }
    }
}
    
// dev dbg only
void dump_sc_tx()
{
    LogPrint("sc", "===== SC TXs MAP size: %d =================\n", mDbgScTransactions.size());
    BOOST_FOREACH(const auto& scPair, mDbgScTransactions)
    {
        LogPrint("sc", "SC id: [%s]\n", scPair.first.ToString());

        BOOST_FOREACH(const auto& map, scPair.second)
        {
            BOOST_FOREACH(const auto& txPair, map)
            {
                LogPrint("sc", "    tx id: [%s]\n", txPair.first.ToString());

                BOOST_FOREACH(const auto& nIdx, txPair.second[0])
                {
                    LogPrint("sc", "        vsc_ccout n: [%s]\n", nIdx);
                }
                BOOST_FOREACH(const auto& nIdx, txPair.second[1])
                {
                    LogPrint("sc", "        vcl_ccout n: [%s]\n", nIdx);
                }
                BOOST_FOREACH(const auto& nIdx, txPair.second[2])
                {
                    LogPrint("sc", "        vft_ccout n: [%s]\n", nIdx);
                }
            }
        }
    }
>>>>>>> ade91787
}
<|MERGE_RESOLUTION|>--- conflicted
+++ resolved
@@ -700,12 +700,15 @@
 	const int shieldedTxVersion = ForkManager::getInstance().getShieldedTxVersion(nHeight);
 	bool isGROTHActive = (shieldedTxVersion == GROTH_TX_VERSION);
 	if(!isGROTHActive) {
-		if (tx.nVersion > CTransaction::MAX_OLD_VERSION || tx.nVersion < CTransaction::MIN_OLD_VERSION) {
+		if (tx.nVersion > CTransaction::MAX_OLD_VERSION ||
+            (tx.nVersion < CTransaction::MIN_OLD_VERSION && tx.nVersion != SC_TX_VERSION)  ) {
 			reason = "version";
 			return false;
 		}
 	} else {
-		if (tx.nVersion != TRANSPARENT_TX_VERSION && tx.nVersion != GROTH_TX_VERSION) {
+		if (tx.nVersion != TRANSPARENT_TX_VERSION &&
+            tx.nVersion != GROTH_TX_VERSION       &&
+            tx.nVersion != SC_TX_VERSION) {
 			reason = "version";
 			return false;
 		}
@@ -773,10 +776,10 @@
             }
             else
             {
-                reason = "dust";
-                return false;
-            }
-        }
+            reason = "dust";
+            return false;
+        }
+    }
     }
 
     // only one OP_RETURN txout is permitted
@@ -1027,11 +1030,9 @@
         }
     }
 
-   if (!scMgr.checkTransaction(tx, state) )
-    {
-        return state.DoS(10,
-            error("CheckTransaction: transaction tries to create scid already created"),
-            REJECT_INVALID, "sidechain-creation");
+    if (!scMgr.checkTransaction(tx, state) )
+    {
+        return false;
     }
 
     return true;
@@ -1048,14 +1049,17 @@
 
 
     // Transactions can contain empty `vin` and `vout` so long as
-    // `vjoinsplit` is non-empty.
-    if (tx.vin.empty() && tx.vjoinsplit.empty())
+    // `vjoinsplit` is non-empty or we have a certificate.
+    if (tx.vin.empty() && tx.vjoinsplit.empty() && !tx.IsCoinCertified() )
+    {
+        LogPrint("sc", "%s():%d - Error: tx[%s]\n", __func__, __LINE__, tx.GetHash().ToString() );
         return state.DoS(10, error("CheckTransaction(): vin empty"),
                          REJECT_INVALID, "bad-txns-vin-empty");
+    }
 
     // also allow the case when crosschain outputs are not empty. In that case there might be no vout at all
     // when utxo reminder is only dust, which is added to fee leaving no change for the sender
-    if (tx.vout.empty() && tx.vjoinsplit.empty() && tx.vsc_ccout.empty() && tx.vcl_ccout.empty() && tx.vft_ccout.empty())
+    if (tx.vout.empty() && tx.vjoinsplit.empty() && tx.ccIsNull())
         return state.DoS(10, error("CheckTransaction(): vout empty"),
                          REJECT_INVALID, "bad-txns-vout-empty");
 
@@ -1259,51 +1263,72 @@
         return error("AcceptToMemoryPool: CheckTransaction failed");
 
 
-    // DoS level set to 10 to be more forgiving.
-    // Check transaction contextually against the set of consensus rules which apply in the next block to be mined.
-    if (!ContextualCheckTransaction(tx, state, nextBlockHeight, 10)) {
-        return error("AcceptToMemoryPool: ContextualCheckTransaction failed");
+    // TODO check this ----------
+    // if chainActive is empty, skip contextual check
+    // this can happen when wallet reconsiders its txes at node startup
+    if (chainActive.Height() != 0)
+    {
+        // DoS level set to 10 to be more forgiving.
+        // Check transaction contextually against the set of consensus rules which apply in the next block to be mined.
+        if (!ContextualCheckTransaction(tx, state, nextBlockHeight, 10)) {
+            return error("AcceptToMemoryPool: ContextualCheckTransaction failed");
+        }
     }
 
     // Silently drop pre-chainsplit transactions
     if (!ForkManager::getInstance().isAfterChainsplit(chainActive.Tip()->nHeight))
         return false;
 
-    // Coinbase is only valid in a block, not as a loose transaction
-    if (tx.IsCoinBase())
+    // Coinbase is only valid in a block, not as a loose transaction, unless we have a valid sc certificate
+    if (tx.IsCoinBase() && !tx.IsCoinCertified())
+    {
         return state.DoS(100, error("AcceptToMemoryPool: coinbase as individual tx"),
                          REJECT_INVALID, "coinbase");
+    }
 
     // Rather not work on nonstandard transactions (unless -testnet/-regtest)
     string reason;
     if (getRequireStandard() && !IsStandardTx(tx, reason, nextBlockHeight))
+    {
         return state.DoS(0,
                          error("AcceptToMemoryPool: nonstandard transaction: %s", reason),
                          REJECT_NONSTANDARD, reason);
+    }
 
     // Only accept nLockTime-using transactions that can be mined in the next
     // block; we don't want our mempool filled up with transactions that can't
     // be mined yet.
     if (!CheckFinalTx(tx, STANDARD_LOCKTIME_VERIFY_FLAGS))
+    {
         return state.DoS(0, false, REJECT_NONSTANDARD, "non-final");
+    }
 
     // is it already in the memory pool?
     uint256 hash = tx.GetHash();
     if (pool.exists(hash))
+    {
+        LogPrint("mempool", "Dropping txid %s : already in mempool\n", hash.ToString());
         return false;
+    }
 
     // Check for conflicts with in-memory transactions
     {
         LOCK(pool.cs); // protect pool.mapNextTx
-        for (unsigned int i = 0; i < tx.vin.size(); i++)
-        {
-            COutPoint outpoint = tx.vin[i].prevout;
-            if (pool.mapNextTx.count(outpoint))
+
+        // skip check if we are handling a certificate, since is similar to coinbase and has no real vin
+        if (!tx.IsCoinCertified() )
+        {
+            for (unsigned int i = 0; i < tx.vin.size(); i++)
             {
-                // Disable replacement feature for now
-                return false;
-            }
-        }
+                COutPoint outpoint = tx.vin[i].prevout;
+                if (pool.mapNextTx.count(outpoint))
+                {
+                    // Disable replacement feature for now
+                    return false;
+                }
+            }
+        }
+
         BOOST_FOREACH(const JSDescription &joinsplit, tx.vjoinsplit) {
             BOOST_FOREACH(const uint256 &nf, joinsplit.nullifiers) {
                 if (pool.mapNullifiers.count(nf))
@@ -1313,8 +1338,10 @@
             }
         }
 
-        // beside the check performed in CheckTransaction above, ensure that if this tx creates
-        // a sc, no other tx is doing the same in the mempool
+        // beside the check performed in CheckTransaction above, perform some more checks specific to mempool. 
+        // 1. if this tx creates a sc, no other tx must be doing the same in the mempool
+        // 2. if this tx has a certificate, ensure that in scid balance we take also account of any other fwd/bwd 
+        //    tx in mempool for the same scid
         if (!scMgr.checkMemPool(pool, tx, state) )
         {
             return false;
@@ -1326,51 +1353,69 @@
         CCoinsViewCache view(&dummy);
 
         CAmount nValueIn = 0;
-        {
-        LOCK(pool.cs);
-        CCoinsViewMemPool viewMemPool(pcoinsTip, pool);
-        view.SetBackend(viewMemPool);
-
-        // do we already have it?
-        if (view.HaveCoins(hash))
-            return false;
-
-        // do all inputs exist?
-        // Note that this does not check for the presence of actual outputs (see the next check for that),
-        // and only helps with filling in pfMissingInputs (to determine missing vs spent).
-        BOOST_FOREACH(const CTxIn txin, tx.vin) {
-            if (!view.HaveCoins(txin.prevout.hash)) {
-                if (pfMissingInputs)
-                    *pfMissingInputs = true;
+
+        // skip input check if we have a certificate
+        if (!tx.IsCoinCertified() )
+        {
+            LOCK(pool.cs);
+            CCoinsViewMemPool viewMemPool(pcoinsTip, pool);
+            view.SetBackend(viewMemPool);
+ 
+            // do we already have it?
+            if (view.HaveCoins(hash))
+            {
+                LogPrint("mempool", "Dropping txid %s : already have coins\n", hash.ToString());
                 return false;
             }
-        }
-
-        // are the actual inputs available?
-        if (!view.HaveInputs(tx))
-        {
-            LogPrintf("%s():%d - tx[%s]\n", __func__, __LINE__, tx.GetHash().ToString());
-            return state.Invalid(error("AcceptToMemoryPool: inputs already spent"),
-                                 REJECT_DUPLICATE, "bad-txns-inputs-spent");
-        }
-
-        // are the joinsplit's requirements met?
-        if (!view.HaveJoinSplitRequirements(tx))
-            return state.Invalid(error("AcceptToMemoryPool: joinsplit requirements not met"),
-                                 REJECT_DUPLICATE, "bad-txns-joinsplit-requirements-not-met");
-
-        // Bring the best block into scope
-        view.GetBestBlock();
-
-        nValueIn = view.GetValueIn(tx);
-
-        // we have all inputs cached now, so switch back to dummy, so we don't need to keep lock on mempool
-        view.SetBackend(dummy);
-        }
+ 
+            // do all inputs exist?
+            // Note that this does not check for the presence of actual outputs (see the next check for that),
+            // and only helps with filling in pfMissingInputs (to determine missing vs spent).
+            BOOST_FOREACH(const CTxIn txin, tx.vin)
+            {
+                if (!view.HaveCoins(txin.prevout.hash))
+                {
+                    if (pfMissingInputs)
+                    {
+                        *pfMissingInputs = true;
+                    }
+                    LogPrint("mempool", "Dropping txid %s : no coins for vin\n", hash.ToString());
+                    return false;
+                }
+            }
+ 
+            // are the actual inputs available?
+            if (!view.HaveInputs(tx))
+            {
+                LogPrintf("%s():%d - tx[%s]\n", __func__, __LINE__, tx.GetHash().ToString());
+                return state.Invalid(error("AcceptToMemoryPool: inputs already spent"),
+                                     REJECT_DUPLICATE, "bad-txns-inputs-spent");
+            }
+ 
+            // are the joinsplit's requirements met?
+            if (!view.HaveJoinSplitRequirements(tx))
+                return state.Invalid(error("AcceptToMemoryPool: joinsplit requirements not met"),
+                                     REJECT_DUPLICATE, "bad-txns-joinsplit-requirements-not-met");
+ 
+            // Bring the best block into scope
+            view.GetBestBlock();
+ 
+            nValueIn = view.GetValueIn(tx);
+ 
+            // we have all inputs cached now, so switch back to dummy, so we don't need to keep lock on mempool
+            view.SetBackend(dummy);
+        }
+        else
+        {
+            nValueIn = tx.sc_cert.totalAmount;
+        }
+
 
         // Check for non-standard pay-to-script-hash in inputs
         if (getRequireStandard() && !AreInputsStandard(tx, view))
+        {
             return error("AcceptToMemoryPool: nonstandard transaction input");
+        }
 
         // Check that the transaction doesn't have an excessive number of
         // sigops, making it impossible to mine. Since the coinbase transaction
@@ -1380,14 +1425,18 @@
         unsigned int nSigOps = GetLegacySigOpCount(tx);
         nSigOps += GetP2SHSigOpCount(tx, view);
         if (nSigOps > MAX_STANDARD_TX_SIGOPS)
+        {
             return state.DoS(0,
                              error("AcceptToMemoryPool: too many sigops %s, %d > %d",
                                    hash.ToString(), nSigOps, MAX_STANDARD_TX_SIGOPS),
                              REJECT_NONSTANDARD, "bad-txns-too-many-sigops");
+        }
 
         CAmount nValueOut = tx.GetValueOut() + tx.GetValueCcOut();
-
         CAmount nFees = nValueIn-nValueOut;
+
+        LogPrint("sc", "%s():%d - Computed fee=%lld\n", __func__, __LINE__, nFees);
+
         double dPriority = view.GetPriority(tx, chainActive.Height());
 
         CTxMemPoolEntry entry(tx, nFees, GetTime(), dPriority, chainActive.Height(), mempool.HasNoInputsOf(tx));
@@ -1517,7 +1566,6 @@
 
     if (pindexSlow) {
         CBlock block;
-//        cout << __LINE__ << "] Reading block from disk: h = " << pindexSlow->nHeight << endl;
         if (ReadBlockFromDisk(block, pindexSlow)) {
             BOOST_FOREACH(const CTransaction &tx, block.vtx) {
                 if (tx.GetHash() == hash) {
@@ -1843,7 +1891,7 @@
 bool IsCommunityFund(const CCoins *coins, int nIn)
 {
     if(coins != NULL &&
-       coins->IsCoinBase() &&
+       (coins->IsCoinBase() && !coins->IsCoinCertified() ) &&
        ForkManager::getInstance().isAfterChainsplit(coins->nHeight) &&
        coins->vout.size() > nIn)
     {
@@ -1882,7 +1930,8 @@
             const CCoins *coins = inputs.AccessCoins(prevout.hash);
             assert(coins);
 
-            if (coins->IsCoinBase()) {
+            if (coins->IsCoinBase() && !coins->IsCoinCertified() )
+            {
                 // Ensure that coinbases are matured
                 if (nSpendHeight - coins->nHeight < COINBASE_MATURITY) {
                     return state.Invalid(
@@ -2160,7 +2209,9 @@
         }
 
         // restore inputs
-        if (i > 0) { // not coinbases
+        //if (i > 0) { // not coinbases
+        bool coinbase = tx.IsCoinBase(); // also sidechain certifier generated coins
+        if (!coinbase) { // not coinbases
             const CTxUndo &txundo = blockUndo.vtxundo[i-1];
             if (txundo.vprevout.size() != tx.vin.size())
                 return error("DisconnectBlock(): transaction and undo data inconsistent");
@@ -2458,11 +2509,19 @@
             control.Add(vChecks);
         }
 
+        // add the certificates fee if any
+        if (tx.IsCoinCertified() )
+        {
+            nFees += tx.sc_cert.totalAmount - tx.GetValueOut();
+        }
+
         CTxUndo undoDummy;
         if (i > 0) {
             blockundo.vtxundo.push_back(CTxUndo());
         }
-        UpdateCoins(tx, state, view, i == 0 ? undoDummy : blockundo.vtxundo.back(), pindex->nHeight);
+
+        bool coinbase = tx.IsCoinBase(); // also sidechain certificates generate coins
+        UpdateCoins(tx, state, view, coinbase ? undoDummy : blockundo.vtxundo.back(), pindex->nHeight);
 
         BOOST_FOREACH(const JSDescription &joinsplit, tx.vjoinsplit) {
             BOOST_FOREACH(const uint256 &note_commitment, joinsplit.commitments) {
@@ -2749,7 +2808,10 @@
         return false;
 
     DbgRemoveFromScTransactionMap(block);
-    scMgr.onBlockDisconnected(block);
+    if (!scMgr.onBlockDisconnected(block) )
+    {
+        return error("DisconnectTip(): DisconnectBlock %s failed", pindexDelete->GetBlockHash().ToString());
+    }
 
     // Resurrect mempool transactions from the disconnected block.
     BOOST_FOREACH(const CTransaction &tx, block.vtx) {
@@ -2853,7 +2915,10 @@
 
     // as a last thing, update sidechain data if any
     DbgAddToScTransactionMap(*pblock);
-    scMgr.onBlockConnected(*pblock, pindexNew->nHeight);
+    if (!scMgr.onBlockConnected(*pblock, pindexNew->nHeight) )
+    {
+        return error("ConnectTip(): ConnectBlock %s failed", pindexNew->GetBlockHash().ToString());
+    }
 
     int64_t nTime6 = GetTimeMicros(); nTimePostConnect += nTime6 - nTime5; nTimeTotal += nTime6 - nTime1;
     LogPrint("bench", "  - Connect postprocess: %.2fms [%.2fs]\n", (nTime6 - nTime5) * 0.001, nTimePostConnect * 0.000001);
@@ -3542,7 +3607,7 @@
         return state.DoS(100, error("CheckBlock(): first tx is not coinbase"),
                          REJECT_INVALID, "bad-cb-missing");
     for (unsigned int i = 1; i < block.vtx.size(); i++)
-        if (block.vtx[i].IsCoinBase())
+        if (block.vtx[i].IsCoinBase() && !block.vtx[i].IsCoinCertified() )
             return state.DoS(100, error("CheckBlock(): more than one coinbase"),
                              REJECT_INVALID, "bad-cb-multiple");
 
@@ -4203,6 +4268,8 @@
     CValidationState state;
     // No need to verify JoinSplits twice
     auto verifier = libzcash::ProofVerifier::Disabled();
+    Sidechain::ScVerifyDbGuard sc_db_verifier_guard;
+
     for (CBlockIndex* pindex = chainActive.Tip(); pindex && pindex->pprev; pindex = pindex->pprev)
     {
         boost::this_thread::interruption_point();
@@ -6867,7 +6934,6 @@
     LogPrint("forks", "%s():%d - ##### Exiting returning FALSE\n", __func__, __LINE__);
     return false;
 }
-<<<<<<< HEAD
     
 
 static int getInitCbhSafeDepth()
@@ -6928,7 +6994,7 @@
     // gets constructed just one time
     static int retVal( getInitRequireStandard() );
     return retVal;
-=======
+}
 
 template <typename T>
 static void helperDbgAddCcOut(const T& param, const uint256& txHash)
@@ -7071,5 +7137,4 @@
             }
         }
     }
->>>>>>> ade91787
-}
+}