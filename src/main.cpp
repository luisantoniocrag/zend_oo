// Copyright (c) 2009-2010 Satoshi Nakamoto
// Copyright (c) 2009-2014 The Bitcoin Core developers
// Distributed under the MIT software license, see the accompanying
// file COPYING or http://www.opensource.org/licenses/mit-license.php.

#include "main.h"

#include "sodium.h"

#include "addrman.h"
#include "alert.h"
#include "arith_uint256.h"
#include "chainparams.h"
#include "checkpoints.h"
#include "checkqueue.h"
#include "consensus/validation.h"
#include "deprecation.h"
#include "init.h"
#include "merkleblock.h"
#include "metrics.h"
#include "net.h"
#include "pow.h"
#include "txdb.h"
#include "txmempool.h"
#include "ui_interface.h"
#include "undo.h"
#include "util.h"
#include "utilmoneystr.h"
#include "validationinterface.h"
#include "wallet/asyncrpcoperation_sendmany.h"
#include "wallet/asyncrpcoperation_shieldcoinbase.h"

#include <sstream>

#include <boost/algorithm/string/replace.hpp>
#include <boost/filesystem.hpp>
#include <boost/filesystem/fstream.hpp>
#include <boost/math/distributions/poisson.hpp>
#include <boost/thread.hpp>
#include <boost/static_assert.hpp>

#include "zen/forkmanager.h"
#include "zen/delay.h"

#include "sc/sidechain.h"

using namespace zen;

using namespace std;

#if defined(NDEBUG)
# error "Zen cannot be compiled without assertions."
#endif

/**
 * Global state
 */

CCriticalSection cs_main;

BlockSet sGlobalForkTips;
BlockTimeMap mGlobalForkTips;

BlockMap mapBlockIndex;
CChain chainActive;
CBlockIndex *pindexBestHeader = NULL;
int64_t nTimeBestReceived = 0;
CWaitableCriticalSection csBestBlock;
CConditionVariable cvBlockChange;
int nScriptCheckThreads = 0;
bool fExperimentalMode = false;
bool fImporting = false;
bool fReindex = false;
bool fTxIndex = false;
bool fHavePruned = false;
bool fPruneMode = false;
bool fIsBareMultisigStd = true;
bool fCheckBlockIndex = false;
bool fCheckpointsEnabled = true;
bool fCoinbaseEnforcedProtectionEnabled = true;
//true in case we still have not reached the highest known block from server startup
bool fIsStartupSyncing = true;
size_t nCoinCacheUsage = 5000 * 300;
uint64_t nPruneTarget = 0;
bool fAlerts = DEFAULT_ALERTS;

/** Fees smaller than this (in satoshi) are considered zero fee (for relaying and mining) */
CFeeRate minRelayTxFee = CFeeRate(DEFAULT_MIN_RELAY_TX_FEE);

CTxMemPool mempool(::minRelayTxFee);

map<uint256, COrphanTx> mapOrphanTransactions GUARDED_BY(cs_main);;
map<uint256, set<uint256> > mapOrphanTransactionsByPrev GUARDED_BY(cs_main);;

void EraseOrphansFor(NodeId peer) EXCLUSIVE_LOCKS_REQUIRED(cs_main);

static void CheckBlockIndex();

/** Constant stuff for coinbase transactions we create: */
CScript COINBASE_FLAGS;

const string strMessageMagic = "Zcash Signed Message:\n";

// Internal stuff
namespace {

    struct CBlockIndexWorkComparator
    {
        bool operator()(CBlockIndex *pa, CBlockIndex *pb) const {
            // First sort by total delay in chain.
            if (pa->nChainDelay < pb->nChainDelay) return false;
            if (pa->nChainDelay > pb->nChainDelay) return true;

            // Then sort by most total work, ...
            if (pa->nChainWork > pb->nChainWork) return false;
            if (pa->nChainWork < pb->nChainWork) return true;

            // ... then by earliest time received, ...
            if (pa->nSequenceId < pb->nSequenceId) return false;
            if (pa->nSequenceId > pb->nSequenceId) return true;

            // Use pointer address as tie breaker (should only happen with blocks
            // loaded from disk, as those all have id 0).
            if (pa < pb) return false;
            if (pa > pb) return true;

            // Identical blocks.
            return false;
        }
    };

    struct CBlockIndexRealWorkComparator
    {
        bool operator()(CBlockIndex *pa, CBlockIndex *pb) const {

            // Then sort by most total work, ...
            if (pa->nChainWork > pb->nChainWork) return false;
            if (pa->nChainWork < pb->nChainWork) return true;

            // ... then by earliest time received, ...
            if (pa->nSequenceId < pb->nSequenceId) return false;
            if (pa->nSequenceId > pb->nSequenceId) return true;

            // Use pointer address as tie breaker (should only happen with blocks
            // loaded from disk, as those all have id 0).
            if (pa < pb) return false;
            if (pa > pb) return true;

            // Identical blocks.
            return false;
        }
    };

    CBlockIndex *pindexBestInvalid;

    /**
     * The set of all CBlockIndex entries with BLOCK_VALID_TRANSACTIONS (for itself and all ancestors) and
     * as good as our current tip or better. Entries may be failed, though, and pruning nodes may be
     * missing the data for the block.
     */
    set<CBlockIndex*, CBlockIndexWorkComparator> setBlockIndexCandidates;
    /** Number of nodes with fSyncStarted. */
    int nSyncStarted = 0;
    /** All pairs A->B, where A (or one if its ancestors) misses transactions, but B has transactions.
      * Pruned nodes may have entries where B is missing data.
      */
    multimap<CBlockIndex*, CBlockIndex*> mapBlocksUnlinked;

    CCriticalSection cs_LastBlockFile;
    std::vector<CBlockFileInfo> vinfoBlockFile;
    int nLastBlockFile = 0;
    /** Global flag to indicate we should check to see if there are
     *  block/undo files that should be deleted.  Set on startup
     *  or if we allocate more file space when we're in prune mode
     */
    bool fCheckForPruning = false;

    /**
     * Every received block is assigned a unique and increasing identifier, so we
     * know which one to give priority in case of a fork.
     */
    CCriticalSection cs_nBlockSequenceId;
    /** Blocks loaded from disk are assigned id 0, so start the counter at 1. */
    uint32_t nBlockSequenceId = 1;

    /**
     * Sources of received blocks, saved to be able to send them reject
     * messages or ban them when processing happens afterwards. Protected by
     * cs_main.
     */
    map<uint256, NodeId> mapBlockSource;

    /**
     * Filter for transactions that were recently rejected by
     * AcceptToMemoryPool. These are not rerequested until the chain tip
     * changes, at which point the entire filter is reset. Protected by
     * cs_main.
     *
     * Without this filter we'd be re-requesting txs from each of our peers,
     * increasing bandwidth consumption considerably. For instance, with 100
     * peers, half of which relay a tx we don't accept, that might be a 50x
     * bandwidth increase. A flooding attacker attempting to roll-over the
     * filter using minimum-sized, 60byte, transactions might manage to send
     * 1000/sec if we have fast peers, so we pick 120,000 to give our peers a
     * two minute window to send invs to us.
     *
     * Decreasing the false positive rate is fairly cheap, so we pick one in a
     * million to make it highly unlikely for users to have issues with this
     * filter.
     *
     * Memory used: 1.7MB
     */
    boost::scoped_ptr<CRollingBloomFilter> recentRejects;
    uint256 hashRecentRejectsChainTip;

    /** Blocks that are in flight, and that are in the queue to be downloaded. Protected by cs_main. */
    struct QueuedBlock {
        uint256 hash;
        CBlockIndex *pindex;  //! Optional.
        int64_t nTime;  //! Time of "getdata" request in microseconds.
        bool fValidatedHeaders;  //! Whether this block has validated headers at the time of request.
        int64_t nTimeDisconnect; //! The timeout for this block request (for disconnecting a slow peer)
    };
    map<uint256, pair<NodeId, list<QueuedBlock>::iterator> > mapBlocksInFlight;

    /** Number of blocks in flight with validated headers. */
    int nQueuedValidatedHeaders = 0;

    /** Number of preferable block download peers. */
    int nPreferredDownload = 0;

    /** Dirty block index entries. */
    set<CBlockIndex*> setDirtyBlockIndex;

    /** Dirty block file entries. */
    set<int> setDirtyFileInfo;
} // anon namespace

//////////////////////////////////////////////////////////////////////////////
//
// Registration of network node signals.
//

namespace {

struct CBlockReject {
    unsigned char chRejectCode;
    string strRejectReason;
    uint256 hashBlock;
};

/**
 * Maintain validation-specific state about nodes, protected by cs_main, instead
 * by CNode's own locks. This simplifies asynchronous operation, where
 * processing of incoming data is done after the ProcessMessage call returns,
 * and we're no longer holding the node's locks.
 */
struct CNodeState {
    //! The peer's address
    CService address;
    //! Whether we have a fully established connection.
    bool fCurrentlyConnected;
    //! Accumulated misbehaviour score for this peer.
    int nMisbehavior;
    //! Whether this peer should be disconnected and banned (unless whitelisted).
    bool fShouldBan;
    //! String name of this peer (debugging/logging purposes).
    std::string name;
    //! List of asynchronously-determined block rejections to notify this peer about.
    std::vector<CBlockReject> rejects;
    //! The best known block we know this peer has announced.
    CBlockIndex *pindexBestKnownBlock;
    //! The hash of the last unknown block this peer has announced.
    uint256 hashLastUnknownBlock;
    //! The last full block we both have.
    CBlockIndex *pindexLastCommonBlock;
    //! Whether we've started headers synchronization with this peer.
    bool fSyncStarted;
    //! Since when we're stalling block download progress (in microseconds), or 0.
    int64_t nStallingSince;
    list<QueuedBlock> vBlocksInFlight;
    int nBlocksInFlight;
    int nBlocksInFlightValidHeaders;
    //! Whether we consider this a preferred download peer.
    bool fPreferredDownload;

    CNodeState() {
        fCurrentlyConnected = false;
        nMisbehavior = 0;
        fShouldBan = false;
        pindexBestKnownBlock = NULL;
        hashLastUnknownBlock.SetNull();
        pindexLastCommonBlock = NULL;
        fSyncStarted = false;
        nStallingSince = 0;
        nBlocksInFlight = 0;
        nBlocksInFlightValidHeaders = 0;
        fPreferredDownload = false;
    }
};

/** Map maintaining per-node state. Requires cs_main. */
map<NodeId, CNodeState> mapNodeState;

// Requires cs_main.
CNodeState *State(NodeId pnode) {
    map<NodeId, CNodeState>::iterator it = mapNodeState.find(pnode);
    if (it == mapNodeState.end())
        return NULL;
    return &it->second;
}

int GetHeight()
{
    LOCK(cs_main);
    return chainActive.Height();
}

void UpdatePreferredDownload(CNode* node, CNodeState* state)
{
    nPreferredDownload -= state->fPreferredDownload;

    // Whether this node should be marked as a preferred download node.
    state->fPreferredDownload = (!node->fInbound || node->fWhitelisted) && !node->fOneShot && !node->fClient;

    nPreferredDownload += state->fPreferredDownload;
}

// Returns time at which to timeout block request (nTime in microseconds)
int64_t GetBlockTimeout(int64_t nTime, int nValidatedQueuedBefore, const Consensus::Params &consensusParams)
{
    return nTime + 500000 * consensusParams.nPowTargetSpacing * (4 + nValidatedQueuedBefore);
}

void InitializeNode(NodeId nodeid, const CNode *pnode) {
    LOCK(cs_main);
    CNodeState &state = mapNodeState.insert(std::make_pair(nodeid, CNodeState())).first->second;
    state.name = pnode->addrName;
    state.address = pnode->addr;
}

void FinalizeNode(NodeId nodeid) {
    LOCK(cs_main);
    CNodeState *state = State(nodeid);

    if (state->fSyncStarted)
        nSyncStarted--;

    if (state->nMisbehavior == 0 && state->fCurrentlyConnected) {
        AddressCurrentlyConnected(state->address);
    }

    BOOST_FOREACH(const QueuedBlock& entry, state->vBlocksInFlight)
        mapBlocksInFlight.erase(entry.hash);
    EraseOrphansFor(nodeid);
    nPreferredDownload -= state->fPreferredDownload;

    mapNodeState.erase(nodeid);
}

// Requires cs_main.
// Returns a bool indicating whether we requested this block.
bool MarkBlockAsReceived(const uint256& hash) {
    map<uint256, pair<NodeId, list<QueuedBlock>::iterator> >::iterator itInFlight = mapBlocksInFlight.find(hash);
    if (itInFlight != mapBlocksInFlight.end()) {
        CNodeState *state = State(itInFlight->second.first);
        nQueuedValidatedHeaders -= itInFlight->second.second->fValidatedHeaders;
        state->nBlocksInFlightValidHeaders -= itInFlight->second.second->fValidatedHeaders;
        state->vBlocksInFlight.erase(itInFlight->second.second);
        state->nBlocksInFlight--;
        state->nStallingSince = 0;
        mapBlocksInFlight.erase(itInFlight);
        return true;
    }
    return false;
}

// Requires cs_main.
void MarkBlockAsInFlight(NodeId nodeid, const uint256& hash, const Consensus::Params& consensusParams, CBlockIndex *pindex = NULL) {
    CNodeState *state = State(nodeid);
    assert(state != NULL);

    // Make sure it's not listed somewhere already.
    MarkBlockAsReceived(hash);

    int64_t nNow = GetTimeMicros();
    QueuedBlock newentry = {hash, pindex, nNow, pindex != NULL, GetBlockTimeout(nNow, nQueuedValidatedHeaders, consensusParams)};
    nQueuedValidatedHeaders += newentry.fValidatedHeaders;
    list<QueuedBlock>::iterator it = state->vBlocksInFlight.insert(state->vBlocksInFlight.end(), newentry);
    state->nBlocksInFlight++;
    state->nBlocksInFlightValidHeaders += newentry.fValidatedHeaders;
    mapBlocksInFlight[hash] = std::make_pair(nodeid, it);
}

/** Check whether the last unknown block a peer advertized is not yet known. */
void ProcessBlockAvailability(NodeId nodeid) {
    CNodeState *state = State(nodeid);
    assert(state != NULL);

    if (!state->hashLastUnknownBlock.IsNull()) {
        BlockMap::iterator itOld = mapBlockIndex.find(state->hashLastUnknownBlock);
        if (itOld != mapBlockIndex.end() && itOld->second->nChainWork > 0) {
            if (state->pindexBestKnownBlock == NULL || itOld->second->nChainWork >= state->pindexBestKnownBlock->nChainWork)
                state->pindexBestKnownBlock = itOld->second;
            state->hashLastUnknownBlock.SetNull();
        }
    }
}

/** Update tracking information about which blocks a peer is assumed to have. */
void UpdateBlockAvailability(NodeId nodeid, const uint256 &hash) {
    CNodeState *state = State(nodeid);
    assert(state != NULL);

    ProcessBlockAvailability(nodeid);

    BlockMap::iterator it = mapBlockIndex.find(hash);
    if (it != mapBlockIndex.end() && it->second->nChainWork > 0) {
        // An actually better block was announced.
        if (state->pindexBestKnownBlock == NULL || it->second->nChainWork >= state->pindexBestKnownBlock->nChainWork)
            state->pindexBestKnownBlock = it->second;
    } else {
        // An unknown block was announced; just assume that the latest one is the best one.
        state->hashLastUnknownBlock = hash;
    }
}

/** Find the last common ancestor two blocks have.
 *  Both pa and pb must be non-NULL. */
CBlockIndex* LastCommonAncestor(CBlockIndex* pa, CBlockIndex* pb) {
    if (pa->nHeight > pb->nHeight) {
        pa = pa->GetAncestor(pb->nHeight);
    } else if (pb->nHeight > pa->nHeight) {
        pb = pb->GetAncestor(pa->nHeight);
    }

    while (pa != pb && pa && pb) {
        pa = pa->pprev;
        pb = pb->pprev;
    }

    // Eventually all chain branches meet at the genesis block.
    assert(pa == pb);
    return pa;
}

/** Update pindexLastCommonBlock and add not-in-flight missing successors to vBlocks, until it has
 *  at most count entries. */
void FindNextBlocksToDownload(NodeId nodeid, unsigned int count, std::vector<CBlockIndex*>& vBlocks, NodeId& nodeStaller) {
    if (count == 0)
    {
        LogPrint("forks", "%s():%d - peer has too many blocks in fligth\n", __func__, __LINE__);
        return;
    }

    vBlocks.reserve(vBlocks.size() + count);
    CNodeState *state = State(nodeid);
    assert(state != NULL);

    // Make sure pindexBestKnownBlock is up to date, we'll need it.
    ProcessBlockAvailability(nodeid);

    if (state->pindexBestKnownBlock == NULL || state->pindexBestKnownBlock->nChainWork < chainActive.Tip()->nChainWork) {
        // This peer has nothing interesting.
        return;
    }

    if (state->pindexLastCommonBlock == NULL) {
        // Bootstrap quickly by guessing a parent of our best tip is the forking point.
        // Guessing wrong in either direction is not a problem.
        state->pindexLastCommonBlock = chainActive[std::min(state->pindexBestKnownBlock->nHeight, chainActive.Height())];
    }

    // If the peer reorganized, our previous pindexLastCommonBlock may not be an ancestor
    // of its current tip anymore. Go back enough to fix that.
    state->pindexLastCommonBlock = LastCommonAncestor(state->pindexLastCommonBlock, state->pindexBestKnownBlock);
    if (state->pindexLastCommonBlock == state->pindexBestKnownBlock)
        return;

    std::vector<CBlockIndex*> vToFetch;
    CBlockIndex *pindexWalk = state->pindexLastCommonBlock;
    // Never fetch further than the best block we know the peer has, or more than BLOCK_DOWNLOAD_WINDOW + 1 beyond the last
    // linked block we have in common with this peer. The +1 is so we can detect stalling, namely if we would be able to
    // download that next block if the window were 1 larger.
    int nWindowEnd = state->pindexLastCommonBlock->nHeight + BLOCK_DOWNLOAD_WINDOW;
    int nMaxHeight = std::min<int>(state->pindexBestKnownBlock->nHeight, nWindowEnd + 1);
    NodeId waitingfor = -1;
    while (pindexWalk->nHeight < nMaxHeight) {
        // Read up to 128 (or more, if more blocks than that are needed) successors of pindexWalk (towards
        // pindexBestKnownBlock) into vToFetch. We fetch 128, because CBlockIndex::GetAncestor may be as expensive
        // as iterating over ~100 CBlockIndex* entries anyway.
        int nToFetch = std::min(nMaxHeight - pindexWalk->nHeight, std::max<int>(count - vBlocks.size(), 128));
        vToFetch.resize(nToFetch);
        pindexWalk = state->pindexBestKnownBlock->GetAncestor(pindexWalk->nHeight + nToFetch);
        vToFetch[nToFetch - 1] = pindexWalk;
        for (unsigned int i = nToFetch - 1; i > 0; i--) {
            vToFetch[i - 1] = vToFetch[i]->pprev;
        }

        // Iterate over those blocks in vToFetch (in forward direction), adding the ones that
        // are not yet downloaded and not in flight to vBlocks. In the meantime, update
        // pindexLastCommonBlock as long as all ancestors are already downloaded, or if it's
        // already part of our chain (and therefore don't need it even if pruned).
        BOOST_FOREACH(CBlockIndex* pindex, vToFetch) {
            if (!pindex->IsValid(BLOCK_VALID_TREE)) {
                // We consider the chain that this peer is on invalid.
                return;
            }
            if (pindex->nStatus & BLOCK_HAVE_DATA || chainActive.Contains(pindex)) {
                if (pindex->nChainTx)
                    state->pindexLastCommonBlock = pindex;
            } else if (mapBlocksInFlight.count(pindex->GetBlockHash()) == 0) {
                // The block is not already downloaded, and not yet in flight.
                if (pindex->nHeight > nWindowEnd) {
                    // We reached the end of the window.
                    if (vBlocks.size() == 0 && waitingfor != nodeid) {
                        // We aren't able to fetch anything, but we would be if the download window was one larger.
                        nodeStaller = waitingfor;
                    }
                    LogPrint("forks", "%s():%d - could not fetch [%s]\n", __func__, __LINE__, pindex->GetBlockHash().ToString() );
                    return;
                }
                vBlocks.push_back(pindex);
                if (vBlocks.size() == count) {
                    return;
                }
            } else if (waitingfor == -1) {
                // This is the first already-in-flight block.
                waitingfor = mapBlocksInFlight[pindex->GetBlockHash()].first;
            }
        }
    }
}

} // anon namespace

bool GetNodeStateStats(NodeId nodeid, CNodeStateStats &stats) {
    LOCK(cs_main);
    CNodeState *state = State(nodeid);
    if (state == NULL)
        return false;
    stats.nMisbehavior = state->nMisbehavior;
    stats.nSyncHeight = state->pindexBestKnownBlock ? state->pindexBestKnownBlock->nHeight : -1;
    stats.nCommonHeight = state->pindexLastCommonBlock ? state->pindexLastCommonBlock->nHeight : -1;
    BOOST_FOREACH(const QueuedBlock& queue, state->vBlocksInFlight) {
        if (queue.pindex)
            stats.vHeightInFlight.push_back(queue.pindex->nHeight);
    }
    return true;
}

void RegisterNodeSignals(CNodeSignals& nodeSignals)
{
    nodeSignals.GetHeight.connect(&GetHeight);
    nodeSignals.ProcessMessages.connect(&ProcessMessages);
    nodeSignals.SendMessages.connect(&SendMessages);
    nodeSignals.InitializeNode.connect(&InitializeNode);
    nodeSignals.FinalizeNode.connect(&FinalizeNode);
}

void UnregisterNodeSignals(CNodeSignals& nodeSignals)
{
    nodeSignals.GetHeight.disconnect(&GetHeight);
    nodeSignals.ProcessMessages.disconnect(&ProcessMessages);
    nodeSignals.SendMessages.disconnect(&SendMessages);
    nodeSignals.InitializeNode.disconnect(&InitializeNode);
    nodeSignals.FinalizeNode.disconnect(&FinalizeNode);
}

CBlockIndex* FindForkInGlobalIndex(const CChain& chain, const CBlockLocator& locator)
{
    // Find the first block the caller has in the main chain
    BOOST_FOREACH(const uint256& hash, locator.vHave) {
        BlockMap::iterator mi = mapBlockIndex.find(hash);
        if (mi != mapBlockIndex.end())
        {
            CBlockIndex* pindex = (*mi).second;
            if (chain.Contains(pindex))
                return pindex;
        }
    }
    return chain.Genesis();
}

CCoinsViewCache *pcoinsTip = NULL;
CBlockTreeDB *pblocktree = NULL;

//////////////////////////////////////////////////////////////////////////////
//
// mapOrphanTransactions
//

bool AddOrphanTx(const CTransactionBase& txObj, NodeId peer) EXCLUSIVE_LOCKS_REQUIRED(cs_main)
{
    uint256 hash = txObj.GetHash();
    if (mapOrphanTransactions.count(hash))
        return false;

    // Ignore big transactions, to avoid a
    // send-big-orphans memory exhaustion attack. If a peer has a legitimate
    // large transaction with a missing parent then we assume
    // it will rebroadcast it later, after the parent transaction(s)
    // have been mined or received.
    // 10,000 orphans, each of which is at most 5,000 bytes big is
    // at most 500 megabytes of orphans:
    unsigned int sz = txObj.GetSerializeSize(SER_NETWORK, PROTOCOL_VERSION);
    if (sz > 5000)
    {
        LogPrint("mempool", "ignoring large orphan tx (size: %u, hash: %s)\n", sz, hash.ToString());
        return false;
    }

    mapOrphanTransactions[hash].tx = txObj.MakeShared();
    mapOrphanTransactions[hash].fromPeer = peer;
    BOOST_FOREACH(const CTxIn& txin, txObj.GetVin())
        mapOrphanTransactionsByPrev[txin.prevout.hash].insert(hash);

    LogPrint("mempool", "stored orphan tx %s (mapsz %u prevsz %u)\n", hash.ToString(),
             mapOrphanTransactions.size(), mapOrphanTransactionsByPrev.size());
    return true;
}

void static EraseOrphanTx(uint256 hash) EXCLUSIVE_LOCKS_REQUIRED(cs_main)
{
    map<uint256, COrphanTx>::iterator it = mapOrphanTransactions.find(hash);
    if (it == mapOrphanTransactions.end())
        return;
    BOOST_FOREACH(const CTxIn& txin, it->second.tx->GetVin())
    {
        map<uint256, set<uint256> >::iterator itPrev = mapOrphanTransactionsByPrev.find(txin.prevout.hash);
        if (itPrev == mapOrphanTransactionsByPrev.end())
            continue;
        itPrev->second.erase(hash);
        if (itPrev->second.empty())
            mapOrphanTransactionsByPrev.erase(itPrev);
    }
    mapOrphanTransactions.erase(it);
}

void EraseOrphansFor(NodeId peer)
{
    int nErased = 0;
    map<uint256, COrphanTx>::iterator iter = mapOrphanTransactions.begin();
    while (iter != mapOrphanTransactions.end())
    {
        map<uint256, COrphanTx>::iterator maybeErase = iter++; // increment to avoid iterator becoming invalid
        if (maybeErase->second.fromPeer == peer)
        {
            EraseOrphanTx(maybeErase->second.tx->GetHash());
            ++nErased;
        }
    }
    if (nErased > 0) LogPrint("mempool", "Erased %d orphan tx from peer %d\n", nErased, peer);
}


unsigned int LimitOrphanTxSize(unsigned int nMaxOrphans) EXCLUSIVE_LOCKS_REQUIRED(cs_main)
{
    unsigned int nEvicted = 0;
    while (mapOrphanTransactions.size() > nMaxOrphans)
    {
        // Evict a random orphan:
        uint256 randomhash = GetRandHash();
        map<uint256, COrphanTx>::iterator it = mapOrphanTransactions.lower_bound(randomhash);
        if (it == mapOrphanTransactions.end())
            it = mapOrphanTransactions.begin();
        EraseOrphanTx(it->first);
        ++nEvicted;
    }
    return nEvicted;
}


bool IsStandardTx(const CTransactionBase& txBase, string& reason, const int nHeight)
{
    if (!txBase.IsVersionStandard(nHeight))
    {
        reason = "version";
        return false;
    }


    BOOST_FOREACH(const CTxIn& txin, txBase.GetVin())
    {
        // Biggest 'standard' txin is a 15-of-15 P2SH multisig with compressed
        // keys. (remember the 520 byte limit on redeemScript size) That works
        // out to a (15*(33+1))+3=513 byte redeemScript, 513+1+15*(73+1)+3=1627
        // bytes of scriptSig, which we round off to 1650 bytes for some minor
        // future-proofing. That's also enough to spend a 20-of-20
        // CHECKMULTISIG scriptPubKey, though such a scriptPubKey is not
        // considered standard)
        if (txin.scriptSig.size() > 1650) {
            reason = "scriptsig-size";
            return false;
        }
        if (!txin.scriptSig.IsPushOnly()) {
            reason = "scriptsig-not-pushonly";
            return false;
        }
    }

    unsigned int nDataOut = 0;
    txnouttype whichType;
    for(int pos = 0; pos < txBase.GetVout().size(); ++pos) {
        const CTxOut & txout = txBase.GetVout()[pos];
        CheckBlockResult checkBlockResult;
        if (!::IsStandard(txout.scriptPubKey, whichType, checkBlockResult)) {
            reason = "scriptpubkey";
            return false;
        }

        if (checkBlockResult.referencedHeight > 0)
        {
            if ( (nHeight - checkBlockResult.referencedHeight) < getCheckBlockAtHeightMinAge())
            {
                LogPrintf("%s():%d - referenced block h[%d], chain.h[%d], minAge[%d]\n",
                    __func__, __LINE__, checkBlockResult.referencedHeight, nHeight, getCheckBlockAtHeightMinAge() );
            reason = "scriptpubkey checkblockatheight: referenced block too recent";
            return false;
        }
        }

        // provide temporary replay protection for two minerconf windows during chainsplit
        if ((!txBase.IsCoinBase() && !txBase.IsBackwardTransfer(pos)) &&
            (!ForkManager::getInstance().isTransactionTypeAllowedAtHeight(chainActive.Height(), whichType))) {
            reason = "op-checkblockatheight-needed";
            return false;
        }

        if (whichType == TX_NULL_DATA || whichType == TX_NULL_DATA_REPLAY)
            nDataOut++;
        else if ((whichType == TX_MULTISIG) && (!fIsBareMultisigStd)) {
            reason = "bare-multisig";
            return false;
        } else if (txout.IsDust(::minRelayTxFee)) {
            if (Params().NetworkIDString() == "regtest")
            {
                // do not reject this tx in regtest, there are py tests intentionally using zero values
                // and expecting this to be processable
                LogPrintf("%s():%d - txout is dust, ignoring it because we are in regtest\n",
                    __func__, __LINE__);
            }
            else
            {
            reason = "dust";
            return false;
        }
    }
    }

    // only one OP_RETURN txout is permitted
    if (nDataOut > 1) {
        reason = "multi-op-return";
        return false;
    }

    return true;
}

bool IsFinalTx(const CTransactionBase &tx, int nBlockHeight, int64_t nBlockTime)
{
    /* A specified locktime indicates that the transaction is only valid at the given blockheight or later.*/
    if (tx.GetLockTime() == 0)
        return true;
    if ((int64_t)tx.GetLockTime() < ((int64_t)tx.GetLockTime() < LOCKTIME_THRESHOLD ? (int64_t)nBlockHeight : nBlockTime))
        return true;
    BOOST_FOREACH(const CTxIn& txin, tx.GetVin())
    /* According to BIP 68, setting nSequence value to 0xFFFFFFFF for every input in the transaction disables nLocktime.
       So, whatever may be the value of nLocktime above, it will have no effect on the transaction as far as nSequence
       value is 0xFFFFFFFF.*/
        if (!txin.IsFinal())
            return false;
    return true;
}

bool CheckFinalTx(const CTransactionBase &tx, int flags)
{
    AssertLockHeld(cs_main);

    // By convention a negative value for flags indicates that the
    // current network-enforced consensus rules should be used. In
    // a future soft-fork scenario that would mean checking which
    // rules would be enforced for the next block and setting the
    // appropriate flags. At the present time no soft-forks are
    // scheduled, so no flags are set.
    flags = std::max(flags, 0);

    // CheckFinalTx() uses chainActive.Height()+1 to evaluate
    // nLockTime because when IsFinalTx() is called within
    // CBlock::AcceptBlock(), the height of the block *being*
    // evaluated is what is used. Thus if we want to know if a
    // transaction can be part of the *next* block, we need to call
    // IsFinalTx() with one more than chainActive.Height().
    const int nBlockHeight = chainActive.Height() + 1;

    // Timestamps on the other hand don't get any special treatment,
    // because we can't know what timestamp the next block will have,
    // and there aren't timestamp applications where it matters.
    // However this changes once median past time-locks are enforced:
    const int64_t nBlockTime = (flags & LOCKTIME_MEDIAN_TIME_PAST)
                             ? chainActive.Tip()->GetMedianTimePast()
                             : GetTime();

    return IsFinalTx(tx, nBlockHeight, nBlockTime);
}

/**
 * Check transaction inputs to mitigate two
 * potential denial-of-service attacks:
 *
 * 1. scriptSigs with extra data stuffed into them,
 *    not consumed by scriptPubKey (or P2SH script)
 * 2. P2SH scripts with a crazy number of expensive
 *    CHECKSIG/CHECKMULTISIG operations
 */
bool AreInputsStandard(const CTransactionBase& txBase, const CCoinsViewCache& mapInputs)
{
    if (txBase.IsCoinBase())
        return true; // Coinbases don't use vin normally

    for(const CTxIn& in : txBase.GetVin()) {
        const CTxOut& prev = mapInputs.GetOutputFor(in);

        vector<vector<unsigned char> > vSolutions;
        txnouttype whichType;
        // get the scriptPubKey corresponding to this input:
        const CScript& prevScript = prev.scriptPubKey;
        if (!Solver(prevScript, whichType, vSolutions))
            return false;
        int nArgsExpected = ScriptSigArgsExpected(whichType, vSolutions);
        if (nArgsExpected < 0)
            return false;

        // Transactions with extra stuff in their scriptSigs are
        // non-standard. Note that this EvalScript() call will
        // be quick, because if there are any operations
        // beside "push data" in the scriptSig
        // IsStandardTx() will have already returned false
        // and this method isn't called.
        vector<vector<unsigned char> > stack;
        if (!EvalScript(stack, in.scriptSig, SCRIPT_VERIFY_NONE, BaseSignatureChecker()))
            return false;

        if (whichType == TX_SCRIPTHASH || whichType == TX_SCRIPTHASH_REPLAY)
        {
            if (stack.empty())
                return false;
            CScript subscript(stack.back().begin(), stack.back().end());
            vector<vector<unsigned char> > vSolutions2;
            txnouttype whichType2;
            if (Solver(subscript, whichType2, vSolutions2))
            {
                int tmpExpected = ScriptSigArgsExpected(whichType2, vSolutions2);
                if (tmpExpected < 0)
                    return false;
                nArgsExpected += tmpExpected;
            }
            else
            {
                // Any other Script with less than 15 sigops OK:
                unsigned int sigops = subscript.GetSigOpCount(true);
                // ... extra data left on the stack after execution is OK, too:
                return (sigops <= MAX_P2SH_SIGOPS);
            }
        }

        if (stack.size() != (unsigned int)nArgsExpected)
            return false;
    }

    return true;
}

unsigned int GetLegacySigOpCount(const CTransactionBase& txBase)
{
    unsigned int nSigOps = 0;
    for(const CTxIn& txin: txBase.GetVin())
    {
        nSigOps += txin.scriptSig.GetSigOpCount(false);
    }
    for(const CTxOut& txout: txBase.GetVout())
    {
        nSigOps += txout.scriptPubKey.GetSigOpCount(false);
    }

    if(!txBase.IsCertificate())
    {
        const CTransaction& tx = dynamic_cast<const CTransaction&>(txBase);

        for(const CTxCeasedSidechainWithdrawalInput& csw: tx.GetVcswCcIn())
        {
            nSigOps += csw.scriptPubKey().GetSigOpCount(false);
            nSigOps += csw.redeemScript.GetSigOpCount(false);
        }
    }

    return nSigOps;
}

unsigned int GetP2SHSigOpCount(const CTransactionBase& tx, const CCoinsViewCache& inputs)
{
    if (tx.IsCoinBase())
        return 0;

    unsigned int nSigOps = 0;
    for (unsigned int i = 0; i < tx.GetVin().size(); i++)
    {
        const CTxOut &prevout = inputs.GetOutputFor(tx.GetVin()[i]);
        if (prevout.scriptPubKey.IsPayToScriptHash())
            nSigOps += prevout.scriptPubKey.GetSigOpCount(tx.GetVin()[i].scriptSig);
    }
    return nSigOps;
}

bool CheckCertificate(const CScCertificate& cert, CValidationState& state)
{
    if (!cert.IsValidVersion(state))
        return false;

    if (!cert.CheckInputsOutputsNonEmpty(state))
        return false;

    if (!cert.CheckSerializedSize(state))
        return false;

    if (!cert.CheckAmounts(state))
        return false;

    if (!cert.CheckInputsDuplication(state))
        return false;

    if (!cert.CheckInputsInteraction(state))
        return false;
    
    if(!Sidechain::checkCertSemanticValidity(cert, state))
        return false;

    return true;
}

std::map<uint256,uint256> HighQualityCertData(const CBlock& blockToConnect, const CCoinsViewCache& view)
{
    // The function assumes that certs of given scId are ordered by increasing quality and
    // reference all the same epoch as CheckBlock() guarantees.
    // It returns key: highQualityCert hash -> value: hash of superseeded certificate to be voided (or null hash)

    std::set<uint256> visitedScIds;
    std::map<uint256,uint256> res;
    for(auto itCert = blockToConnect.vcert.rbegin(); itCert != blockToConnect.vcert.rend(); ++itCert)
    {
        if (visitedScIds.count(itCert->GetScId()) != 0)
            continue;

        CSidechain sidechain;
        if(!view.GetSidechain(itCert->GetScId(), sidechain))
            continue;

        if (itCert->epochNumber == sidechain.lastTopQualityCertReferencedEpoch)
            res[itCert->GetHash()] = sidechain.lastTopQualityCertHash;
        else
            res[itCert->GetHash()] = uint256();

        visitedScIds.insert(itCert->GetScId());
    }

    return res;
}

std::map<uint256,uint256> HighQualityCertData(const CBlock& blockToDisconnect, const CBlockUndo& blockUndo)
{
    // The function assumes that certs of given scId are ordered by increasing quality and
    // reference all the same epoch as CheckBlock() guarantees.
    // It returns key: highQualityCert hash -> value: hash of superseeded certificate to be restored (or null hash)

    std::set<uint256> visitedScIds;
    std::map<uint256,uint256> res;

    for (int certPos = blockToDisconnect.vcert.size() - 1; certPos >= 0; certPos--)
    {
        const CScCertificate& cert = blockToDisconnect.vcert.at(certPos);
        if (visitedScIds.count(cert.GetScId()) != 0)
            continue;

        if (cert.epochNumber == blockUndo.scUndoDatabyScId.at(cert.GetScId()).prevTopCommittedCertReferencedEpoch)
            res[cert.GetHash()] = blockUndo.scUndoDatabyScId.at(cert.GetScId()).prevTopCommittedCertHash;
        else
            res[cert.GetHash()] = uint256();

        visitedScIds.insert(cert.GetScId());
    }

    return res;
}

bool CheckCertificatesOrdering(const std::vector<CScCertificate>& certList, CValidationState& state)
{
    std::map<uint256, std::pair<int32_t,int64_t>> mBestCertDataByScId;

    for(const CScCertificate& cert: certList)
    {
        const uint256& scid = cert.GetScId();
        if (mBestCertDataByScId.count(scid))
        {
            if (mBestCertDataByScId.at(scid).first != cert.epochNumber)
            {
                LogPrint("cert", "%s():%d - cert %s / q=%d / epoch=%d has an invalid epoch in block for scid = %s\n",
                    __func__, __LINE__, cert.GetHash().ToString(), cert.quality, cert.epochNumber, scid.ToString());
                return state.DoS(100, error("%s: certificate for the same scid with different epochs",
                    __func__), REJECT_INVALID, "bad-cert-epoch");
            }
            if (mBestCertDataByScId.at(scid).second >= cert.quality)
            {
                LogPrint("cert", "%s():%d - cert %s / q=%d / epoch=%d has an incorrect order in block for scid = %s\n",
                    __func__, __LINE__, cert.GetHash().ToString(), cert.quality, cert.epochNumber, scid.ToString());
                return state.DoS(100, error("%s: certificate with quality not ordered in block",
                    __func__), REJECT_INVALID, "bad-cert-quality-in-block");
            }
        }
        LogPrint("cert", "%s():%d - setting cert %s / q=%d / epoch=%d as current best in block for scid = %s\n",
            __func__, __LINE__, cert.GetHash().ToString(), cert.quality, cert.epochNumber, scid.ToString());
        mBestCertDataByScId[scid] = std::make_pair(cert.epochNumber,cert.quality);
    }

    return true;
}

bool CheckTransaction(const CTransaction& tx, CValidationState &state,
                      libzcash::ProofVerifier& verifier)
{
    // Don't count coinbase transactions because mining skews the count
    if (!tx.IsCoinBase()) {
        transactionsValidated.increment();
    }
    if (!CheckTransactionWithoutProofVerification(tx, state)) {
        return false;
    }

    // Ensure that zk-SNARKs verify
    BOOST_FOREACH(const JSDescription &joinsplit, tx.GetVjoinsplit()) {
        if (!joinsplit.Verify(*pzcashParams, verifier, tx.joinSplitPubKey)) {
            return state.DoS(100, error("CheckTransaction(): joinsplit does not verify"),
                                REJECT_INVALID, "bad-txns-joinsplit-verification-failed");
        }
    }

    if (!Sidechain::checkTxSemanticValidity(tx, state))
        return false;

    return true;
}

bool CheckTransactionWithoutProofVerification(const CTransaction& tx, CValidationState &state)
{
    if (!tx.IsValidVersion(state))
        return false;

    if (!tx.CheckInputsOutputsNonEmpty(state))
        return false;

    if (!tx.CheckSerializedSize(state))
        return false;

    if (!tx.CheckAmounts(state))
        return false;

    if (!tx.CheckInputsDuplication(state))
        return false;

    if (!tx.CheckInputsInteraction(state))
        return false;

    if (!tx.IsCoinBase())
    {
        if (tx.GetVjoinsplit().size() > 0) {
            // Empty output script.
            CScript scriptCode;
            uint256 dataToBeSigned;
            try {
                dataToBeSigned = SignatureHash(scriptCode, tx, NOT_AN_INPUT, SIGHASH_ALL);
            } catch (std::logic_error& ex) {
                return state.DoS(100, error("CheckTransaction(): error computing signature hash"),
                                 REJECT_INVALID, "error-computing-signature-hash");
            }

            BOOST_STATIC_ASSERT(crypto_sign_PUBLICKEYBYTES == 32);

            // We rely on libsodium to check that the signature is canonical.
            // https://github.com/jedisct1/libsodium/commit/62911edb7ff2275cccd74bf1c8aefcc4d76924e0
            if (crypto_sign_verify_detached(&tx.joinSplitSig[0],
                                            dataToBeSigned.begin(), 32,
                                            tx.joinSplitPubKey.begin()
                                           ) != 0) {
                return state.DoS(100, error("CheckTransaction(): invalid joinsplit signature"),
                                 REJECT_INVALID, "bad-txns-invalid-joinsplit-signature");
            }
        }
    }

    return true;
}

CAmount GetMinRelayFee(const CTransactionBase& tx, unsigned int nBytes, bool fAllowFree)
{
    {
        LOCK(mempool.cs);
        uint256 hash = tx.GetHash();
        double dPriorityDelta = 0;
        CAmount nFeeDelta = 0;
        mempool.ApplyDeltas(hash, dPriorityDelta, nFeeDelta);
        if (dPriorityDelta > 0 || nFeeDelta > 0)
            return 0;
    }

    CAmount nMinFee = ::minRelayTxFee.GetFee(nBytes);

    if (fAllowFree)
    {
        // There is a free transaction area in blocks created by most miners,
        // * If we are relaying we allow transactions up to DEFAULT_BLOCK_PRIORITY_SIZE - 1000
        //   to be considered to fall into this category. We don't want to encourage sending
        //   multiple transactions instead of one big transaction to avoid fees.
        if (nBytes < (DEFAULT_BLOCK_PRIORITY_SIZE - 1000))
            nMinFee = 0;
    }

    if (!MoneyRange(nMinFee))
        nMinFee = MAX_MONEY;
    return nMinFee;
}

bool AcceptCertificateToMemoryPool(CTxMemPool& pool, CValidationState &state, const CScCertificate &cert,
    LimitFreeFlag fLimitFree, bool* pfMissingInputs, RejectAbsurdFeeFlag fRejectAbsurdFee)
{
    AssertLockHeld(cs_main);
    if (pfMissingInputs)
        *pfMissingInputs = false;

    //we retrieve the current height from the pcoinsTip and not from chainActive because on DisconnectTip the Accept*ToMemoryPool
    // is called after having reverted the txs from the pcoinsTip view but before having updated the chainActive
    int nextBlockHeight = pcoinsTip->GetHeight() + 1;

    if (!cert.CheckInputsLimit())
        return false;

    if(!CheckCertificate(cert, state))
        return error("%s(): CheckCertificate failed", __func__);

    static const int DOS_LEVEL = 10;
    if(!cert.ContextualCheck(state, nextBlockHeight, DOS_LEVEL))
        return error("%s(): ContextualCheck failed", __func__);

    // Rather not work on nonstandard transactions (unless -testnet/-regtest)
    string reason;
    if (getRequireStandard() &&  !IsStandardTx(cert, reason, nextBlockHeight))
        return state.DoS(0, error("%s(): nonstandard certificate: %s", __func__, reason),
                            REJECT_NONSTANDARD, reason);

    if (!pool.checkIncomingCertConflicts(cert))
        return false;

    // Check if cert is already in mempool or if there are conflicts with in-memory certs
    std::pair<uint256, CAmount> conflictingCertData = pool.FindCertWithQuality(cert.GetScId(), cert.quality);

    {
        CCoinsView dummy;
        CCoinsViewCache view(&dummy);
        uint256 certHash = cert.GetHash();


        CAmount nFees = 0;
        {
            LOCK(pool.cs);
            CCoinsViewMemPool viewMemPool(pcoinsTip, pool);
            view.SetBackend(viewMemPool);

            // do we already have it?
            if (view.HaveCoins(certHash))
            {
                LogPrint("mempool", "Dropping cert %s : already have coins\n", certHash.ToString());
                return false;
            }

            auto scVerifier = libzendoomc::CScProofVerifier::Strict();
            if (!view.IsCertApplicableToState(cert, scVerifier))
            {
                return state.DoS(0, error("%s(): certificate not applicable", __func__),
                            REJECT_INVALID, "bad-sc-cert-not-applicable");
            }
            
            // do all inputs exist?
            // Note that this does not check for the presence of actual outputs (see the next check for that),
            // and only helps with filling in pfMissingInputs (to determine missing vs spent).
            for(const CTxIn txin: cert.GetVin())
            {
                if (!view.HaveCoins(txin.prevout.hash))
                {
                    if (pfMissingInputs) { *pfMissingInputs = true; }
                    LogPrint("mempool", "Dropping cert %s : no coins for vin (tx=%s)\n", certHash.ToString(), txin.prevout.hash.ToString());
                    return false;
                }
            }
 
            // are the actual inputs available?
            if (!view.HaveInputs(cert))
            {
                LogPrintf("%s():%d - ERROR: cert[%s]\n", __func__, __LINE__, certHash.ToString());
                return state.Invalid(error("%s():d - inputs already spent", __func__, __LINE__),
                                     REJECT_DUPLICATE, "bad-sc-cert-inputs-spent");
            }

            // Bring the best block into scope: it's gonna be needed for CheckInputsTx hereinafter
            view.GetBestBlock();
            nFees = cert.GetFeeAmount(view.GetValueIn(cert));
 
            if (!conflictingCertData.first.IsNull() && conflictingCertData.second >= nFees)
            {
                LogPrintf("%s():%d - Dropping cert %s : low fee and same quality as other cert in mempool\n",
                        __func__, __LINE__, certHash.ToString());
                return error("invalid quality");
            }

            // we have all inputs cached now, so switch back to dummy, so we don't need to keep lock on mempool
            view.SetBackend(dummy);
        }

        // Check for non-standard pay-to-script-hash in inputs
        if (getRequireStandard() && !AreInputsStandard(cert, view)) {
            return error("%s(): nonstandard transaction input", __func__);
        }

        unsigned int nSigOps = GetLegacySigOpCount(cert);
        if (nSigOps > MAX_STANDARD_TX_SIGOPS)
        {
            return state.DoS(0, error("%s(): too many sigops %s, %d > %d",
                                   __func__, certHash.ToString(), nSigOps, MAX_STANDARD_TX_SIGOPS),
                             REJECT_NONSTANDARD, "bad-txns-too-many-sigops");
        }

        // cert: this computes priority based on input amount and depth in blockchain, as transparent txes.
        // another option would be to return max prio, as shielded txes do
        double dPriority = view.GetPriority(cert, chainActive.Height());
        LogPrint("mempool", "%s():%d - Computed fee=%lld, prio[%22.8f]\n", __func__, __LINE__, nFees, dPriority);

        CCertificateMemPoolEntry entry(cert, nFees, GetTime(), dPriority, chainActive.Height());
        unsigned int nSize = entry.GetCertificateSize();

        // Don't accept it if it can't get into a block
        CAmount txMinFee = GetMinRelayFee(cert, nSize, true);

        LogPrintf("nFees=%d, txMinFee=%d\n", nFees, txMinFee);
        if (fLimitFree == LimitFreeFlag::ON && nFees < txMinFee)
            return state.DoS(0, error("%s(): not enough fees %s, %d < %d",
                                    __func__, certHash.ToString(), nFees, txMinFee),
                            REJECT_INSUFFICIENTFEE, "insufficient fee");

        // Require that free transactions have sufficient priority to be mined in the next block.
        if (GetBoolArg("-relaypriority", false) && nFees < ::minRelayTxFee.GetFee(nSize) && !AllowFree(view.GetPriority(cert, chainActive.Height() + 1))) {
            return state.DoS(0, false, REJECT_INSUFFICIENTFEE, "insufficient priority");
        }

        // Continuously rate-limit free (really, very-low-fee) transactions
        // This mitigates 'penny-flooding' -- sending thousands of free transactions just to
        // be annoying or make others' transactions take longer to confirm.
        if (fLimitFree == LimitFreeFlag::ON && nFees < ::minRelayTxFee.GetFee(nSize))
        {
            static CCriticalSection csFreeLimiter;
            static double dFreeCount;
            static int64_t nLastTime;
            int64_t nNow = GetTime();

            LOCK(csFreeLimiter);

            // Use an exponentially decaying ~10-minute window:
            dFreeCount *= pow(1.0 - 1.0/600.0, (double)(nNow - nLastTime));
            nLastTime = nNow;
            // -limitfreerelay unit is thousand-bytes-per-minute
            // At default rate it would take over a month to fill 1GB
            if (dFreeCount >= GetArg("-limitfreerelay", 15)*10*1000)
                return state.DoS(0, error("%s(): free transaction rejected by rate limiter", __func__),
                                 REJECT_INSUFFICIENTFEE, "rate limited free transaction");
            LogPrint("mempool", "Rate limit dFreeCount: %g => %g\n", dFreeCount, dFreeCount+nSize);
            dFreeCount += nSize;
        }

        if (fRejectAbsurdFee == RejectAbsurdFeeFlag::ON && nFees > ::minRelayTxFee.GetFee(nSize) * 10000)
        {
            LogPrintf("%s():%d - absurdly high fees cert[%s], %d > %d\n", __func__, __LINE__, certHash.ToString(),
                         nFees, ::minRelayTxFee.GetFee(nSize) * 10000);
            return false;
        }

        // Check against previous transactions
        // This is done last to help prevent CPU exhaustion denial-of-service attacks.
        if (!ContextualCheckCertInputs(cert, state, view, true, chainActive, STANDARD_CONTEXTUAL_SCRIPT_VERIFY_FLAGS, true, Params().GetConsensus()))
        {
            return error("%s(): ConnectInputs failed %s", __func__, certHash.ToString());
        }

        // Check again against just the consensus-critical mandatory script
        // verification flags, in case of bugs in the standard flags that cause
        // transactions to pass as valid when they're actually invalid. For
        // instance the STRICTENC flag was incorrectly allowing certain
        // CHECKSIG NOT scripts to pass, even though they were invalid.
        //
        // There is a similar check in CreateNewBlock() to prevent creating
        // invalid blocks, however allowing such transactions into the mempool
        // can be exploited as a DoS attack.
        if (!ContextualCheckCertInputs(cert, state, view, true, chainActive, MANDATORY_SCRIPT_VERIFY_FLAGS, true, Params().GetConsensus()))
        {
            return error("%s(): BUG! PLEASE REPORT THIS! ConnectInputs failed against MANDATORY but not STANDARD flags %s", __func__, certHash.ToString());
        }

        if (!pool.RemoveCertAndSync(conflictingCertData.first))
            return error("%s(): cert %s depends on some conflicting quality certs", __func__, certHash.ToString());

        // Store transaction in memory
        pool.addUnchecked(certHash, entry, !IsInitialBlockDownload());
    }

    return true;
}


bool AcceptTxToMemoryPool(CTxMemPool& pool, CValidationState &state, const CTransaction &tx, LimitFreeFlag fLimitFree,
                        bool* pfMissingInputs, RejectAbsurdFeeFlag fRejectAbsurdFee)
{
    AssertLockHeld(cs_main);
    if (pfMissingInputs)
        *pfMissingInputs = false;

    //we retrieve the current height from the pcoinsTip and not from chainActive because on DisconnectTip the Accept*ToMemoryPool
    // is called after having reverted the txs from the pcoinsTip view but before having updated the chainActive
    int nextBlockHeight = pcoinsTip->GetHeight() + 1;

    if (!tx.CheckInputsLimit())
        return false;

    auto verifier = libzcash::ProofVerifier::Strict();
    if (!CheckTransaction(tx, state, verifier))
        return error("%s(): CheckTransaction failed", __func__);

    // DoS level set to 10 to be more forgiving.
    // Check transaction contextually against the set of consensus rules which apply in the next block to be mined.
    if (!tx.ContextualCheck(state, nextBlockHeight, 10)) {
        return error("%s(): ContextualCheck() failed", __func__);
    }

    // Silently drop pre-chainsplit transactions
    if (!ForkManager::getInstance().isAfterChainsplit(nextBlockHeight))
    {
        LogPrint("mempool", "%s():%d - Dropping txid[%s]: chain height[%d] is before chain split\n",
            __func__, __LINE__, tx.GetHash().ToString(), nextBlockHeight);
        return false;
    }

    // Coinbase is only valid in a block, not as a loose transaction
    if (tx.IsCoinBase())
        return state.DoS(100, error("%s(): coinbase as individual tx", __func__),
                         REJECT_INVALID, "coinbase");

    // Rather not work on nonstandard transactions (unless -testnet/-regtest)
    string reason;
    if (getRequireStandard() && !IsStandardTx(tx, reason, nextBlockHeight))
        return state.DoS(0,
                         error("%s(): nonstandard transaction: %s", __func__, reason),
                         REJECT_NONSTANDARD, reason);

    // Only accept nLockTime-using transactions that can be mined in the next
    // block; we don't want our mempool filled up with transactions that can't
    // be mined yet.
    if (!CheckFinalTx(tx, STANDARD_LOCKTIME_VERIFY_FLAGS))
        return state.DoS(0, false, REJECT_NONSTANDARD, "non-final");

    if (!pool.checkIncomingTxConflicts(tx))
        return false;

    {
        uint256 hash = tx.GetHash();
        CCoinsView dummy;
        CCoinsViewCache view(&dummy);

        CAmount nFees = 0;
        {
            LOCK(pool.cs);
            CCoinsViewMemPool viewMemPool(pcoinsTip, pool);
            view.SetBackend(viewMemPool);
 
            // do we already have it?
            if (view.HaveCoins(hash))
            {
                LogPrint("mempool", "Dropping txid %s : already have coins\n", hash.ToString());
                return false;
            }

            // do all inputs exist?
            // Note that this does not check for the presence of actual outputs (see the next check for that),
            // and only helps with filling in pfMissingInputs (to determine missing vs spent).
            for(const CTxIn txin: tx.GetVin())
            {
                if (!view.HaveCoins(txin.prevout.hash))
                {
                    if (pfMissingInputs)  *pfMissingInputs = true;
                    LogPrint("mempool", "Dropping txid %s : no coins for vin\n", hash.ToString());
                    return false;
                }
            }
 
            // are the actual inputs available?
            if (!view.HaveInputs(tx))
            {
                LogPrintf("%s():%d - ERROR: tx[%s]\n", __func__, __LINE__, hash.ToString());
                return state.Invalid(error("%s(): inputs already spent", __func__),
                                     REJECT_DUPLICATE, "bad-txns-inputs-spent");
            }

<<<<<<< HEAD
            // are the sidechains dependencies available?
            if (!view.HaveScRequirements(tx))
            {
                return state.Invalid(error("%s(): sidechain is redeclared or coins are forwarded to unknown/ceased sidechain", __func__),
                                    REJECT_INVALID, "bad-sc-tx");
=======
            auto scVerifier = libzendoomc::CScProofVerifier::Strict();
            if (!view.IsScTxApplicableToState(tx, scVerifier))
            {
                return state.DoS(0, error("%s():%d - ERROR: sc-related tx [%s] is not applicable\n", __func__, __LINE__, hash.ToString()),
                                 REJECT_INVALID, "bad-sc-tx");
>>>>>>> 44dbe2b2
            }
 
            // are the joinsplit's requirements met?
            if (!view.HaveJoinSplitRequirements(tx))
                return state.Invalid(error("%s(): joinsplit requirements not met", __func__),
                                     REJECT_DUPLICATE, "bad-txns-joinsplit-requirements-not-met");

            auto scVerifier = disconnecting ? libzendoomc::CScProofVerifier::Strict() : libzendoomc::CScProofVerifier::Disabled();
            if (!view.IsTxCswApplicableToState(tx, state, scVerifier) ) {
                LogPrint("sc", "%s():%d - ERROR: csw input for Tx [%s] is not applicable\n", __func__, __LINE__, tx.GetHash().ToString() );
                return state.DoS(100, error("%s(): invalid csw input for Tx [%s]", __func__, tx.GetHash().ToString()),
                                 REJECT_INVALID, "bad-txns-csw-input-not-applicable");
            }
 
            // Bring the best block into scope
            view.GetBestBlock();

            nFees = tx.GetFeeAmount(view.GetValueIn(tx));
 
            // we have all inputs cached now, so switch back to dummy, so we don't need to keep lock on mempool
            view.SetBackend(dummy);
        }

        // Check for non-standard pay-to-script-hash in inputs
        if (getRequireStandard() && !AreInputsStandard(tx, view))
        {
            return error("%s(): nonstandard transaction input", __func__);
        }

        // Check that the transaction doesn't have an excessive number of
        // sigops, making it impossible to mine. Since the coinbase transaction
        // itself can contain sigops MAX_STANDARD_TX_SIGOPS is less than
        // MAX_BLOCK_SIGOPS; we still consider this an invalid rather than
        // merely non-standard transaction.
        unsigned int nSigOps = GetLegacySigOpCount(tx);
        nSigOps += GetP2SHSigOpCount(tx, view);
        if (nSigOps > MAX_STANDARD_TX_SIGOPS)
        {
            return state.DoS(0,
                             error("%s(): too many sigops %s, %d > %d",
                                   __func__, hash.ToString(), nSigOps, MAX_STANDARD_TX_SIGOPS),
                             REJECT_NONSTANDARD, "bad-txns-too-many-sigops");
        }
      
        double dPriority = view.GetPriority(tx, chainActive.Height());
        LogPrint("mempool", "%s():%d - Computed fee=%lld, prio[%22.8f]\n", __func__, __LINE__, nFees, dPriority);

        CTxMemPoolEntry entry(tx, nFees, GetTime(), dPriority, chainActive.Height(), mempool.HasNoInputsOf(tx));
        unsigned int nSize = entry.GetTxSize();

        // Accept a tx if it contains joinsplits and has at least the default fee specified by z_sendmany.
        if (tx.GetVjoinsplit().size() > 0 && nFees >= ASYNC_RPC_OPERATION_DEFAULT_MINERS_FEE) {
            // In future we will we have more accurate and dynamic computation of fees for tx with joinsplits.
        } else {
            // Don't accept it if it can't get into a block
            CAmount txMinFee = GetMinRelayFee(tx, nSize, true);
            LogPrintf("nFees=%d, txMinFee=%d\n", nFees, txMinFee);
            if (fLimitFree == LimitFreeFlag::ON && nFees < txMinFee)
                return state.DoS(0, error("%s(): not enough fees %s, %d < %d",
                                        __func__, hash.ToString(), nFees, txMinFee),
                                REJECT_INSUFFICIENTFEE, "insufficient fee");
        }

        // Require that free transactions have sufficient priority to be mined in the next block.
        if (GetBoolArg("-relaypriority", false) && nFees < ::minRelayTxFee.GetFee(nSize) && !AllowFree(view.GetPriority(tx, chainActive.Height() + 1))) {
            return state.DoS(0, false, REJECT_INSUFFICIENTFEE, "insufficient priority");
        }

        // Continuously rate-limit free (really, very-low-fee) transactions
        // This mitigates 'penny-flooding' -- sending thousands of free transactions just to
        // be annoying or make others' transactions take longer to confirm.
        if (fLimitFree == LimitFreeFlag::ON && nFees < ::minRelayTxFee.GetFee(nSize))
        {
            static CCriticalSection csFreeLimiter;
            static double dFreeCount;
            static int64_t nLastTime;
            int64_t nNow = GetTime();

            LOCK(csFreeLimiter);

            // Use an exponentially decaying ~10-minute window:
            dFreeCount *= pow(1.0 - 1.0/600.0, (double)(nNow - nLastTime));
            nLastTime = nNow;
            // -limitfreerelay unit is thousand-bytes-per-minute
            // At default rate it would take over a month to fill 1GB
            if (dFreeCount >= GetArg("-limitfreerelay", 15)*10*1000)
                return state.DoS(0, error("%s(): free transaction rejected by rate limiter", __func__),
                                 REJECT_INSUFFICIENTFEE, "rate limited free transaction");
            LogPrint("mempool", "Rate limit dFreeCount: %g => %g\n", dFreeCount, dFreeCount+nSize);
            dFreeCount += nSize;
        }

        if (fRejectAbsurdFee == RejectAbsurdFeeFlag::ON && nFees > ::minRelayTxFee.GetFee(nSize) * 10000)
        {
            LogPrint("mempool", "%s(): absurdly high fees tx[%s], %d > %d", __func__, hash.ToString(),
                         nFees, ::minRelayTxFee.GetFee(nSize) * 10000);
            return false;
        }

        // Check against previous transactions
        // This is done last to help prevent CPU exhaustion denial-of-service attacks.
        if (!ContextualCheckTxInputs(tx, state, view, true, chainActive, STANDARD_CONTEXTUAL_SCRIPT_VERIFY_FLAGS, true, Params().GetConsensus()))
        {
            return error("%s(): ConnectInputs failed %s", __func__, hash.ToString());
        }

        // Check again against just the consensus-critical mandatory script
        // verification flags, in case of bugs in the standard flags that cause
        // transactions to pass as valid when they're actually invalid. For
        // instance the STRICTENC flag was incorrectly allowing certain
        // CHECKSIG NOT scripts to pass, even though they were invalid.
        //
        // There is a similar check in CreateNewBlock() to prevent creating
        // invalid blocks, however allowing such transactions into the mempool
        // can be exploited as a DoS attack.
        if (!ContextualCheckTxInputs(tx, state, view, true, chainActive, MANDATORY_SCRIPT_VERIFY_FLAGS, true, Params().GetConsensus()))
        {
            return error("%s(): BUG! PLEASE REPORT THIS! ConnectInputs failed against MANDATORY but not STANDARD flags %s", __func__,  hash.ToString());
        }

        // Store transaction in memory
        std::map<uint256, libzendoomc::ScFieldElement> scIdToCertDataHash;
        for(const auto& btr: tx.GetVBwtRequestOut())
        {
            scIdToCertDataHash[btr.scId] = view.GetActiveCertDataHash(btr.scId);
        }

        pool.addUnchecked(hash, entry, !IsInitialBlockDownload(), scIdToCertDataHash);
    }

    return true;
}

bool AcceptTxBaseToMemoryPool(CTxMemPool& pool, CValidationState &state, const CTransactionBase &txBase,
    LimitFreeFlag fLimitFree, bool* pfMissingInputs, RejectAbsurdFeeFlag fRejectAbsurdFee)
{
    try
    {
        if (txBase.IsCertificate())
        {
            return AcceptCertificateToMemoryPool(pool, state, dynamic_cast<const CScCertificate&>(txBase), fLimitFree,
                pfMissingInputs, fRejectAbsurdFee);
        }
        else
        {
            return AcceptTxToMemoryPool(pool, state, dynamic_cast<const CTransaction&>(txBase), fLimitFree,
                pfMissingInputs, fRejectAbsurdFee);
        }
    }
    catch (...)
    {
        LogPrintf("%s():%d - ERROR: txBase[%s] cast error\n", __func__, __LINE__, txBase.GetHash().ToString());
        return false;
    }
    return false;
}

/** Return transaction in tx, and if it was found inside a block, its hash is placed in hashBlock */
bool GetTransaction(const uint256 &hash, CTransaction &txOut, uint256 &hashBlock, bool fAllowSlow)
{
    CBlockIndex *pindexSlow = NULL;

    LOCK(cs_main);

    if (mempool.lookup(hash, txOut))
    {
        return true;
    }

    if (fTxIndex) {
        CDiskTxPos postx;
        if (pblocktree->ReadTxIndex(hash, postx)) {
            CAutoFile file(OpenBlockFile(postx, true), SER_DISK, CLIENT_VERSION);
            if (file.IsNull())
                return error("%s: OpenBlockFile failed", __func__);
            CBlockHeader header;
            try {
                file >> header;
                fseek(file.Get(), postx.nTxOffset, SEEK_CUR);
                file >> txOut;
            } catch (const std::exception& e) {
                return error("%s: Deserialize or I/O error - %s", __func__, e.what());
            }
            hashBlock = header.GetHash();
            if (txOut.GetHash() != hash)
                return error("%s: txid mismatch", __func__);
            return true;
        }
    }

    if (fAllowSlow) { // use coin database to locate block that contains transaction, and scan it
        int nHeight = -1;
        {
            CCoinsViewCache &view = *pcoinsTip;
            const CCoins* coins = view.AccessCoins(hash);
            if (coins)
                nHeight = coins->nHeight;
        }
        if (nHeight > 0)
            pindexSlow = chainActive[nHeight];
    }

    if (pindexSlow) {
        CBlock block;
        if (ReadBlockFromDisk(block, pindexSlow)) {
            BOOST_FOREACH(const CTransaction &tx, block.vtx) {
                if (tx.GetHash() == hash) {
                    txOut = tx;
                    hashBlock = pindexSlow->GetBlockHash();
                    return true;
                }
            }
        }
    }

    return false;
}

/** Return certificate in certOut, and if it was found inside a block, its hash is placed in hashBlock */
bool GetCertificate(const uint256 &hash, CScCertificate &certOut, uint256 &hashBlock, bool fAllowSlow)
{
    CBlockIndex *pindexSlow = NULL;

    LOCK(cs_main);

    if (mempool.lookup(hash, certOut))
    {
        return true;
    }

    if (fTxIndex) {
        CDiskTxPos postx;
        if (pblocktree->ReadTxIndex(hash, postx)) {
            CAutoFile file(OpenBlockFile(postx, true), SER_DISK, CLIENT_VERSION);
            if (file.IsNull())
                return error("%s: OpenBlockFile failed", __func__);
            CBlockHeader header;
            try {
                file >> header;
                fseek(file.Get(), postx.nTxOffset, SEEK_CUR);
                file >> certOut;
            } catch (const std::exception& e) {
                return error("%s: Deserialize or I/O error - %s", __func__, e.what());
            }
            hashBlock = header.GetHash();
            if (certOut.GetHash() != hash)
                return error("%s: txid mismatch", __func__);
            return true;
        }
    }

    if (fAllowSlow) { // use coin database to locate block that contains cert, and scan it
        int nHeight = -1;
        {
            CCoinsViewCache &view = *pcoinsTip;
            const CCoins* coins = view.AccessCoins(hash);
            if (coins)
                nHeight = coins->nHeight;
        }
        if (nHeight > 0)
            pindexSlow = chainActive[nHeight];
    }

    if (pindexSlow) {
        CBlock block;
        if (ReadBlockFromDisk(block, pindexSlow)) {
            BOOST_FOREACH(const CScCertificate &cert, block.vcert) {
                if (cert.GetHash() == hash) {
                    certOut = cert;
                    hashBlock = pindexSlow->GetBlockHash();
                    return true;
                }
            }
        }
    }

    return false;
}






//////////////////////////////////////////////////////////////////////////////
//
// CBlock and CBlockIndex
//

bool WriteBlockToDisk(CBlock& block, CDiskBlockPos& pos, const CMessageHeader::MessageStartChars& messageStart)
{
    // Open history file to append
    CAutoFile fileout(OpenBlockFile(pos), SER_DISK, CLIENT_VERSION);
    if (fileout.IsNull())
        return error("WriteBlockToDisk: OpenBlockFile failed");

    // Write index header
    unsigned int nSize = fileout.GetSerializeSize(block);
    fileout << FLATDATA(messageStart) << nSize;

    // Write block
    long fileOutPos = ftell(fileout.Get());
    if (fileOutPos < 0)
        return error("WriteBlockToDisk: ftell failed");
    pos.nPos = (unsigned int)fileOutPos;
    fileout << block;

    return true;
}

bool ReadBlockFromDisk(CBlock& block, const CDiskBlockPos& pos)
{
    block.SetNull();

    // Open history file to read
    CAutoFile filein(OpenBlockFile(pos, true), SER_DISK, CLIENT_VERSION);
    if (filein.IsNull())
        return error("ReadBlockFromDisk: OpenBlockFile failed for %s", pos.ToString());

    // Read block
    try {
        filein >> block;
    }
    catch (const std::exception& e) {
        return error("%s: Deserialize or I/O error - %s at %s", __func__, e.what(), pos.ToString());
    }

    // Check the header
    if (!(CheckEquihashSolution(&block, Params()) &&
          CheckProofOfWork(block.GetHash(), block.nBits, Params().GetConsensus())))
        return error("ReadBlockFromDisk: Errors in block header at %s", pos.ToString());

    return true;
}

bool ReadBlockFromDisk(CBlock& block, const CBlockIndex* pindex)
{
    if (!ReadBlockFromDisk(block, pindex->GetBlockPos()))
        return false;
    if (block.GetHash() != pindex->GetBlockHash())
        return error("ReadBlockFromDisk(CBlock&, CBlockIndex*): GetHash() doesn't match index for %s at %s",
                pindex->ToString(), pindex->GetBlockPos().ToString());
    return true;
}

CAmount GetBlockSubsidy(int nHeight, const Consensus::Params& consensusParams)
{
    CAmount nSubsidy = 12.5 * COIN;
    if (nHeight == 0)
        return 0;

    // Mining slow start
    // The subsidy is ramped up linearly, skipping the middle payout of
    // MAX_SUBSIDY/2 to keep the monetary curve consistent with no slow start.
    if (nHeight < consensusParams.nSubsidySlowStartInterval / 2) {
        nSubsidy /= consensusParams.nSubsidySlowStartInterval;
        nSubsidy *= nHeight;
        return nSubsidy;
    } else if (nHeight < consensusParams.nSubsidySlowStartInterval) {
        nSubsidy /= consensusParams.nSubsidySlowStartInterval;
        nSubsidy *= (nHeight+1);
        return nSubsidy;
    }

    assert(nHeight > consensusParams.SubsidySlowStartShift());
    int halvings = (nHeight - consensusParams.SubsidySlowStartShift()) / consensusParams.nSubsidyHalvingInterval;
    // Force block reward to zero when right shift is undefined.
    if (halvings >= 64)
        return 0;

    // Subsidy is cut in half every 840,000 blocks which will occur approximately every 4 years.
    nSubsidy >>= halvings;
    return nSubsidy;
}

bool IsInitialBlockDownload()
{
    const CChainParams& chainParams = Params();
    LOCK(cs_main);
    // from commit: https://github.com/HorizenOfficial/zen/commit/0c479520d29cae571dc531e54aa01813daacd1e1
    if (!ForkManager::getInstance().isAfterChainsplit(chainActive.Height()))
        return false;
    if (fImporting || fReindex)
        return true;
    if (fCheckpointsEnabled && chainActive.Height() < Checkpoints::GetTotalBlocksEstimate(chainParams.Checkpoints()))
        return true;
    static bool lockIBDState = false;
    if (lockIBDState)
        return false;
    bool state = (chainActive.Height() < pindexBestHeader->nHeight - 24 * 6 ||
            pindexBestHeader->GetBlockTime() < GetTime() - chainParams.MaxTipAge());
    if (!state)
        lockIBDState = true;
    return state;
}

bool fLargeWorkForkFound = false;
bool fLargeWorkInvalidChainFound = false;
CBlockIndex *pindexBestForkTip = NULL, *pindexBestForkBase = NULL;

void CheckForkWarningConditions()
{
    AssertLockHeld(cs_main);
    // Before we get past initial download, we cannot reliably alert about forks
    // (we assume we don't get stuck on a fork before the last checkpoint)
    if (IsInitialBlockDownload())
        return;

    // If our best fork is no longer within 288 blocks (+/- 12 hours if no one mines it)
    // of our head, drop it
    if (pindexBestForkTip && chainActive.Height() - pindexBestForkTip->nHeight >= 288)
        pindexBestForkTip = NULL;

    if (pindexBestForkTip || (pindexBestInvalid && pindexBestInvalid->nChainWork > chainActive.Tip()->nChainWork + (GetBlockProof(*chainActive.Tip()) * 6)))
    {
        if (!fLargeWorkForkFound && pindexBestForkBase)
        {
            std::string warning = std::string("'Warning: Large-work fork detected, forking after block ") +
                pindexBestForkBase->phashBlock->ToString() + std::string("'");
            CAlert::Notify(warning, true);
        }
        if (pindexBestForkTip && pindexBestForkBase)
        {
            LogPrintf("%s: Warning: Large valid fork found\n  forking the chain at height %d (%s)\n  lasting to height %d (%s).\nChain state database corruption likely.\n", __func__,
                   pindexBestForkBase->nHeight, pindexBestForkBase->phashBlock->ToString(),
                   pindexBestForkTip->nHeight, pindexBestForkTip->phashBlock->ToString());
            fLargeWorkForkFound = true;
        }
        else
        {
            std::string warning = std::string("Warning: Found invalid chain at least ~6 blocks longer than our best chain.\nChain state database corruption likely.");
            LogPrintf("%s: %s\n", warning.c_str(), __func__);
            CAlert::Notify(warning, true);
            fLargeWorkInvalidChainFound = true;
        }
    }
    else
    {
        fLargeWorkForkFound = false;
        fLargeWorkInvalidChainFound = false;
    }
}

void CheckForkWarningConditionsOnNewFork(CBlockIndex* pindexNewForkTip)
{
    AssertLockHeld(cs_main);
    // If we are on a fork that is sufficiently large, set a warning flag
    CBlockIndex* pfork = pindexNewForkTip;
    CBlockIndex* plonger = chainActive.Tip();
    while (pfork && pfork != plonger)
    {
        while (plonger && plonger->nHeight > pfork->nHeight)
            plonger = plonger->pprev;
        if (pfork == plonger)
            break;
        pfork = pfork->pprev;
    }

    // We define a condition where we should warn the user about as a fork of at least 7 blocks
    // with a tip within 72 blocks (+/- 3 hours if no one mines it) of ours
    // We use 7 blocks rather arbitrarily as it represents just under 10% of sustained network
    // hash rate operating on the fork.
    // or a chain that is entirely longer than ours and invalid (note that this should be detected by both)
    // We define it this way because it allows us to only store the highest fork tip (+ base) which meets
    // the 7-block condition and from this always have the most-likely-to-cause-warning fork
    if (pfork && (!pindexBestForkTip || (pindexBestForkTip && pindexNewForkTip->nHeight > pindexBestForkTip->nHeight)) &&
            pindexNewForkTip->nChainWork - pfork->nChainWork > (GetBlockProof(*pfork) * 7) &&
            chainActive.Height() - pindexNewForkTip->nHeight < 72)
    {
        pindexBestForkTip = pindexNewForkTip;
        pindexBestForkBase = pfork;
    }

    CheckForkWarningConditions();
}

// Requires cs_main.
void Misbehaving(NodeId pnode, int howmuch)
{
    if (howmuch == 0)
        return;

    CNodeState *state = State(pnode);
    if (state == NULL)
        return;

    state->nMisbehavior += howmuch;
    int banscore = GetArg("-banscore", 100);
    if (state->nMisbehavior >= banscore && state->nMisbehavior - howmuch < banscore)
    {
        LogPrintf("%s: %s (%d -> %d) BAN THRESHOLD EXCEEDED\n", __func__, state->name, state->nMisbehavior-howmuch, state->nMisbehavior);
        state->fShouldBan = true;
    } else
        LogPrintf("%s: %s (%d -> %d)\n", __func__, state->name, state->nMisbehavior-howmuch, state->nMisbehavior);
}

void static InvalidChainFound(CBlockIndex* pindexNew)
{
    if (!pindexBestInvalid || pindexNew->nChainWork > pindexBestInvalid->nChainWork)
        pindexBestInvalid = pindexNew;

    LogPrintf("%s: invalid block=%s  height=%d  log2_work=%.8g  date=%s\n", __func__,
      pindexNew->GetBlockHash().ToString(), pindexNew->nHeight,
      log(pindexNew->nChainWork.getdouble())/log(2.0), DateTimeStrFormat("%Y-%m-%d %H:%M:%S",
      pindexNew->GetBlockTime()));
    CBlockIndex *tip = chainActive.Tip();
    assert (tip);
    LogPrintf("%s:  current best=%s  height=%d  log2_work=%.8g  date=%s\n", __func__,
      tip->GetBlockHash().ToString(), chainActive.Height(), log(tip->nChainWork.getdouble())/log(2.0),
      DateTimeStrFormat("%Y-%m-%d %H:%M:%S", tip->GetBlockTime()));
    CheckForkWarningConditions();
}

void static InvalidBlockFound(CBlockIndex *pindex, const CValidationState &state) {
    int nDoS = 0;
    if (state.IsInvalid(nDoS)) {
        std::map<uint256, NodeId>::iterator it = mapBlockSource.find(pindex->GetBlockHash());
        if (it != mapBlockSource.end() && State(it->second)) {
            CBlockReject reject = {state.GetRejectCode(), state.GetRejectReason().substr(0, MAX_REJECT_MESSAGE_LENGTH), pindex->GetBlockHash()};
            State(it->second)->rejects.push_back(reject);
            if (nDoS > 0)
                Misbehaving(it->second, nDoS);
        }
    }
    if (!state.CorruptionPossible()) {
        pindex->nStatus |= BLOCK_FAILED_VALID;
        setDirtyBlockIndex.insert(pindex);
        setBlockIndexCandidates.erase(pindex);
        InvalidChainFound(pindex);
    }
}

/**
 * Apply the undo operation of a CTxInUndo to the given chain state.
 * @param undo The undo object.
 * @param view The coins view to which to apply the changes.
 * @param out The out point that corresponds to the tx input.
 * @return True on success.
 */
bool ApplyTxInUndo(const CTxInUndo& undo, CCoinsViewCache& view, const COutPoint& out)
{
    bool fClean = true;

    CCoinsModifier coins = view.ModifyCoins(out.hash);
    if (undo.nHeight != 0)
    {
        coins->fCoinBase          = undo.fCoinBase;
        coins->nHeight            = undo.nHeight;
        coins->nVersion           = undo.nVersion;
        coins->nFirstBwtPos       = undo.nFirstBwtPos;
        coins->nBwtMaturityHeight = undo.nBwtMaturityHeight;
    } else
    {
        if (coins->IsPruned())
            fClean = fClean && error("%s: undo data adding output to missing transaction", __func__);
    }

    if (coins->IsAvailable(out.n))
        fClean = fClean && error("%s: undo data overwriting existing output", __func__);
    if (coins->vout.size() < out.n+1)
        coins->vout.resize(out.n+1);

    coins->vout[out.n] = undo.txout;

    return fClean;
}

void UpdateCoins(const CTransaction& tx, CCoinsViewCache &inputs, CTxUndo &txundo, int nHeight)
{
    // mark inputs spent
    if (!tx.IsCoinBase())
    {
        txundo.vprevout.reserve(tx.GetVin().size());
        for(const CTxIn &txin: tx.GetVin())
        {
            CCoinsModifier coins = inputs.ModifyCoins(txin.prevout.hash);
            unsigned nPos = txin.prevout.n;
            assert(coins->IsAvailable(nPos));

            // mark an outpoint spent, and construct undo information
            txundo.vprevout.push_back(CTxInUndo(coins->vout[nPos]));
            coins->Spend(nPos);
            if (coins->vout.size() == 0)
            {
                CTxInUndo& undo         = txundo.vprevout.back();
                undo.nHeight            = coins->nHeight;
                undo.fCoinBase          = coins->fCoinBase;
                undo.nVersion           = coins->nVersion;
                undo.nFirstBwtPos       = coins->nFirstBwtPos;
                undo.nBwtMaturityHeight = coins->nBwtMaturityHeight;
            }
        }
    }

    // spend nullifiers
    for(const JSDescription &joinsplit: tx.GetVjoinsplit()) {
        for(const uint256 &nf: joinsplit.nullifiers) {
            inputs.SetNullifier(nf, true);
        }
    }

    // add outputs
    inputs.ModifyCoins(tx.GetHash())->From(tx, nHeight);
}

void UpdateCoins(const CScCertificate& cert, CCoinsViewCache &inputs, CTxUndo &txundo, int nHeight, bool isBlockTopQualityCert)
{
    // mark inputs spent
    txundo.vprevout.reserve(cert.GetVin().size());
    for(const CTxIn &txin: cert.GetVin())
    {
        CCoinsModifier coins = inputs.ModifyCoins(txin.prevout.hash);
        unsigned nPos = txin.prevout.n;
        assert(coins->IsAvailable(nPos));

        // mark an outpoint spent, and construct undo information
        txundo.vprevout.push_back(CTxInUndo(coins->vout[nPos]));
        coins->Spend(nPos);
        if (coins->vout.size() == 0)
        {
            CTxInUndo& undo = txundo.vprevout.back();
            undo.nHeight            = coins->nHeight;
            undo.fCoinBase          = coins->fCoinBase;
            undo.nVersion           = coins->nVersion;
            undo.nFirstBwtPos       = coins->nFirstBwtPos;
            undo.nBwtMaturityHeight = coins->nBwtMaturityHeight;
        }
    }

    // add outputs
    CSidechain sidechain;
    assert(inputs.GetSidechain(cert.GetScId(), sidechain));
    int bwtMaturityHeight = sidechain.GetCertMaturityHeight(cert.epochNumber);
    inputs.ModifyCoins(cert.GetHash())->From(cert, nHeight, bwtMaturityHeight, isBlockTopQualityCert);
    return;
}

CScriptCheck::CScriptCheck(): ptxTo(0), nIn(0), chain(nullptr),
                              nFlags(0), cacheStore(false),
                              error(SCRIPT_ERR_UNKNOWN_ERROR) {}
CScriptCheck::CScriptCheck(const CCoins& txFromIn, const CTransactionBase& txToIn,
                           unsigned int nInIn, const CChain* chainIn,
                           unsigned int nFlagsIn, bool cacheIn):
                            scriptPubKey(txFromIn.vout[txToIn.GetVin()[nInIn].prevout.n].scriptPubKey),
                            ptxTo(&txToIn), nIn(nInIn), chain(chainIn), nFlags(nFlagsIn),
                            cacheStore(cacheIn), error(SCRIPT_ERR_UNKNOWN_ERROR) { }

CScriptCheck::CScriptCheck(const CScript& scriptPubKeyIn, const CTransactionBase& txToIn,
                           unsigned int nInIn, const CChain* chainIn,
                           unsigned int nFlagsIn, bool cacheIn):
                            scriptPubKey(scriptPubKeyIn), ptxTo(&txToIn), nIn(nInIn), chain(chainIn),
                            nFlags(nFlagsIn), cacheStore(cacheIn), error(SCRIPT_ERR_UNKNOWN_ERROR) { }

bool CScriptCheck::operator()() {
    return ptxTo->VerifyScript(scriptPubKey, nFlags, nIn, chain, cacheStore, &error); 
}

void CScriptCheck::swap(CScriptCheck &check) {
    scriptPubKey.swap(check.scriptPubKey);
    std::swap(ptxTo, check.ptxTo);
    std::swap(nIn, check.nIn);
    std::swap(chain, check.chain);
    std::swap(nFlags, check.nFlags);
    std::swap(cacheStore, check.cacheStore);
    std::swap(error, check.error);
}

ScriptError CScriptCheck::GetScriptError() const { return error; }

bool IsCommunityFund(const CCoins *coins, int nIn)
{
    if(coins != NULL &&
       coins->IsCoinBase() &&
       ForkManager::getInstance().isAfterChainsplit(coins->nHeight) &&
       static_cast<int>(coins->vout.size()) > nIn)
    {
        const Consensus::Params& consensusParams = Params().GetConsensus();
        CAmount reward = GetBlockSubsidy(coins->nHeight, consensusParams);

        for (Fork::CommunityFundType cfType=Fork::CommunityFundType::FOUNDATION; cfType < Fork::CommunityFundType::ENDTYPE; cfType = Fork::CommunityFundType(cfType + 1)) {
            if (ForkManager::getInstance().getCommunityFundReward(coins->nHeight, reward, cfType) > 0) {
                CScript communityScriptPubKey = Params().GetCommunityFundScriptAtHeight(coins->nHeight, cfType);
                if (coins->vout[nIn].scriptPubKey == communityScriptPubKey)
                    return true;
            }
        }
    }

    return false;
}

namespace Consensus {
bool CheckTxInputs(const CTransactionBase& txBase, CValidationState& state, const CCoinsViewCache& inputs, int nSpendHeight, const Consensus::Params& consensusParams)
{
    // This doesn't trigger the DoS code on purpose; if it did, it would make it easier
    // for an attacker to attempt to split the network.
    if (!inputs.HaveInputs(txBase))
        return state.Invalid(error("CheckInputs(): %s inputs unavailable", txBase.GetHash().ToString()));

    // are the JoinSplit's requirements met?
    if (!inputs.HaveJoinSplitRequirements(txBase))
        return state.Invalid(error("CheckInputs(): %s JoinSplit requirements not met", txBase.GetHash().ToString()));

    CAmount nValueIn = 0;
    for(const CTxIn& in: txBase.GetVin()) {
        const COutPoint &prevout = in.prevout;
        const CCoins *coins = inputs.AccessCoins(prevout.hash);
        assert(coins);

        // Ensure that coinbases and certificates outputs are matured
        if (coins->IsCoinBase() || coins->IsFromCert() )
        {
            if (!coins->isOutputMature(in.prevout.n, nSpendHeight) )
            {
                LogPrintf("%s():%d - Error: txBase [%s] attempts to spend immature output [%d] of tx [%s]\n",
                        __func__, __LINE__, txBase.GetHash().ToString(), in.prevout.n, in.prevout.hash.ToString());
                LogPrintf("%s():%d - Error: Immature coin info: coin creation height [%d], output maturity height [%d], spend height [%d]\n",
                        __func__, __LINE__, coins->nHeight, coins->nBwtMaturityHeight, nSpendHeight);
                if (coins->IsCoinBase())
                    return state.Invalid(
                        error("CheckInputs(): tried to spend coinbase at depth %d", nSpendHeight - coins->nHeight),
                        REJECT_INVALID, "bad-txns-premature-spend-of-coinbase");
                if (coins->IsFromCert())
                    return state.Invalid(
                        error("CheckInputs(): tried to spend certificate before next epoch certificate is received"),
                        REJECT_INVALID, "bad-txns-premature-spend-of-certificate");
            }
        }

        if (coins->IsCoinBase())
        {
            // Ensure that coinbases cannot be spent to transparent outputs
            // Disabled on regtest
            if (fCoinbaseEnforcedProtectionEnabled &&
                consensusParams.fCoinbaseMustBeProtected &&
                !txBase.GetVout().empty()) {

            // Since HARD_FORK_HEIGHT there is an exemption for community fund coinbase coins, so it is allowed
            // to send them to the transparent addr.
            bool fDisableProtectionForFR = ForkManager::getInstance().canSendCommunityFundsToTransparentAddress(nSpendHeight);
            if (!fDisableProtectionForFR || !IsCommunityFund(coins, prevout.n)) {
                return state.Invalid(
                    error("CheckInputs(): tried to spend coinbase with transparent outputs"),
                    REJECT_INVALID, "bad-txns-coinbase-spend-has-transparent-outputs");
                }
            }
        }

        // Check for negative or overflow input values
        nValueIn += coins->vout[prevout.n].nValue;
        if (!MoneyRange(coins->vout[prevout.n].nValue) || !MoneyRange(nValueIn))
            return state.DoS(100, error("CheckInputs(): txin values out of range"),
                REJECT_INVALID, "bad-txns-inputvalues-outofrange");
    }

    try {
        nValueIn += txBase.GetCSWValueIn();
        if (!MoneyRange(nValueIn))
            throw std::runtime_error("Total inputs value out of range.");
    } catch (const std::runtime_error& e) {
        return state.DoS(100, error("CheckInputs(): tx csw input values out of range"),
            REJECT_INVALID, "bad-txns-inputvalues-outofrange");
    }

    nValueIn += txBase.GetJoinSplitValueIn();
    if (!MoneyRange(nValueIn))
        return state.DoS(100, error("CheckInputs(): vpub_old values out of range"),
                         REJECT_INVALID, "bad-txns-inputvalues-outofrange");

    if (!txBase.CheckFeeAmount(nValueIn, state))
        return false;

    return true;
}

}// namespace Consensus

bool InputScriptCheck(const CScript& scriptPubKey, const CTransactionBase& tx, unsigned int nIn,
                      const CChain& chain, unsigned int flags, bool cacheStore,  CValidationState &state, std::vector<CScriptCheck> *pvChecks)
{
    // Verify signature
    CScriptCheck check(scriptPubKey, tx, nIn, &chain, flags, cacheStore);
    if (pvChecks) {
        pvChecks->push_back(CScriptCheck());
        check.swap(pvChecks->back());
    } else if (!check()) {
        if (check.GetScriptError() == SCRIPT_ERR_NOT_FINAL) {
            return state.DoS(0, false, REJECT_NONSTANDARD, "non-final");
        }
        if (flags & STANDARD_CONTEXTUAL_NOT_MANDATORY_VERIFY_FLAGS) {
            // Check whether the failure was caused by a
            // non-mandatory script verification check, such as
            // non-standard DER encodings or non-null dummy
            // arguments; if so, don't trigger DoS protection to
            // avoid splitting the network between upgraded and
            // non-upgraded nodes.
            CScriptCheck check(scriptPubKey, tx, nIn, &chain,
                    flags & ~STANDARD_CONTEXTUAL_NOT_MANDATORY_VERIFY_FLAGS, cacheStore);
            if (check())
                return state.Invalid(false, REJECT_NONSTANDARD, strprintf("non-mandatory-script-verify-flag (%s)", ScriptErrorString(check.GetScriptError())));
        }
        // Failures of other flags indicate a transaction that is
        // invalid in new blocks, e.g. a invalid P2SH. We DoS ban
        // such nodes as they are not following the protocol. That
        // said during an upgrade careful thought should be taken
        // as to the correct behavior - we may want to continue
        // peering with non-upgraded nodes even after a soft-fork
        // super-majority vote has passed.
        return state.DoS(100,false, REJECT_INVALID, strprintf("mandatory-script-verify-flag-failed (%s)", ScriptErrorString(check.GetScriptError())));
    }

    return true;
}

bool ContextualCheckTxInputs(const CTransaction& tx, CValidationState &state, const CCoinsViewCache &inputs, bool fScriptChecks, const CChain& chain, unsigned int flags, bool cacheStore, const Consensus::Params& consensusParams, std::vector<CScriptCheck> *pvChecks)
{
    if (!tx.IsCoinBase())
    {
        // While checking, GetHeight() is the height of the parent block.
        // This is also true for mempool checks.
        int spendHeight = inputs.GetHeight() + 1;
        if (!Consensus::CheckTxInputs(tx, state, inputs, spendHeight, consensusParams)) {
            return false;
        }

        if (pvChecks)
            pvChecks->reserve(tx.GetVin().size() + tx.GetVcswCcIn().size());

        // The first loop above does all the inexpensive checks.
        // Only if ALL inputs pass do we perform expensive ECDSA signature checks.
        // Helps prevent CPU exhaustion attacks.

        // Skip ECDSA signature verification when connecting blocks
        // before the last block chain checkpoint. This is safe because block merkle hashes are
        // still computed and checked, and any change will be caught at the next checkpoint.
        if (fScriptChecks) {
            for (unsigned int i = 0; i < tx.GetVin().size(); i++) {
                const COutPoint &prevout = tx.GetVin()[i].prevout;
                const CCoins* coins = inputs.AccessCoins(prevout.hash);
                assert(coins);

                const CScript& scriptPubKey = coins->vout[tx.GetVin()[i].prevout.n].scriptPubKey;
                if(!InputScriptCheck(scriptPubKey, tx, i, chain, flags, cacheStore, state, pvChecks)) {
                    return false;
                }
            }

            unsigned int vinSize = tx.GetVin().size();
            for (unsigned int i = 0; i < tx.GetVcswCcIn().size(); i++) {
                const CScript& scriptPubKey = tx.GetVcswCcIn()[i].scriptPubKey();
                if(!InputScriptCheck(scriptPubKey, tx, i + vinSize, chain, flags, cacheStore, state, pvChecks)) {
                    return false;
                }
            }
        }
    }

    return true;
}

bool ContextualCheckCertInputs(const CScCertificate& cert, CValidationState &state, const CCoinsViewCache &inputs, bool fScriptChecks, const CChain& chain, unsigned int flags, bool cacheStore, const Consensus::Params& consensusParams, std::vector<CScriptCheck> *pvChecks)
{
    if (!Consensus::CheckTxInputs(cert, state, inputs, GetSpendHeight(inputs), consensusParams)) {
        return false;
    }

    if (pvChecks)
        pvChecks->reserve(cert.GetVin().size());

    // The first loop above does all the inexpensive checks.
    // Only if ALL inputs pass do we perform expensive ECDSA signature checks.
    // Helps prevent CPU exhaustion attacks.

    // Skip ECDSA signature verification when connecting blocks
    // before the last block chain checkpoint. This is safe because block merkle hashes are
    // still computed and checked, and any change will be caught at the next checkpoint.
    if (fScriptChecks) {
        for (unsigned int i = 0; i < cert.GetVin().size(); i++) {
            const COutPoint &prevout = cert.GetVin()[i].prevout;
            const CCoins* coins = inputs.AccessCoins(prevout.hash);
            assert(coins);

            const CScript& scriptPubKey = coins->vout[cert.GetVin()[i].prevout.n].scriptPubKey;
            if(!InputScriptCheck(scriptPubKey, cert, i, chain, flags, cacheStore, state, pvChecks)) {
                return false;
            }
        }
    }

    return true;
}

namespace {

bool UndoWriteToDisk(const CBlockUndo& blockundo, CDiskBlockPos& pos, const uint256& hashBlock, const CMessageHeader::MessageStartChars& messageStart)
{
    // Open history file to append
    CAutoFile fileout(OpenUndoFile(pos), SER_DISK, CLIENT_VERSION);
    if (fileout.IsNull())
        return error("%s: OpenUndoFile failed", __func__);

    // Write index header
    unsigned int nSize = fileout.GetSerializeSize(blockundo);
    fileout << FLATDATA(messageStart) << nSize;

    // Write undo data
    long fileOutPos = ftell(fileout.Get());
    if (fileOutPos < 0)
        return error("%s: ftell failed", __func__);
    pos.nPos = (unsigned int)fileOutPos;
    fileout << blockundo;

    // calculate & write checksum
    CHashWriter hasher(SER_GETHASH, PROTOCOL_VERSION);
    hasher << hashBlock;
    hasher << blockundo;
    fileout << hasher.GetHash();

    return true;
}

bool UndoReadFromDisk(CBlockUndo& blockundo, const CDiskBlockPos& pos, const uint256& hashBlock)
{
    // Open history file to read
    CAutoFile filein(OpenUndoFile(pos, true), SER_DISK, CLIENT_VERSION);
    if (filein.IsNull())
        return error("%s: OpenBlockFile failed", __func__);

    // Read block
    uint256 hashChecksum;
    try {
        filein >> blockundo;
        filein >> hashChecksum;
    }
    catch (const std::exception& e) {
        return error("%s: Deserialize or I/O error - %s", __func__, e.what());
    }

    // Verify checksum
    CHashWriter hasher(SER_GETHASH, PROTOCOL_VERSION);
    hasher << hashBlock;
    hasher << blockundo;

    LogPrint("sc", "%s\n", blockundo.ToString());

    if (hashChecksum != hasher.GetHash())
        return error("%s: Checksum mismatch", __func__);

    return true;
}

/** Abort with a message */
bool AbortNode(const std::string& strMessage, const std::string& userMessage="")
{
    strMiscWarning = strMessage;
    LogPrintf("*** %s\n", strMessage);
    uiInterface.ThreadSafeMessageBox(
        userMessage.empty() ? _("Error: A fatal internal error occurred, see debug.log for details") : userMessage,
        "", CClientUIInterface::MSG_ERROR);
    StartShutdown();
    return false;
}

bool AbortNode(CValidationState& state, const std::string& strMessage, const std::string& userMessage="")
{
    AbortNode(strMessage, userMessage);
    return state.Error(strMessage);
}

} // anon namespace

bool DisconnectBlock(CBlock& block, CValidationState& state, CBlockIndex* pindex, CCoinsViewCache& view,
    bool* pfClean, std::vector<CScCertificateStatusUpdateInfo>* pCertsStateInfo)
{
    assert(pindex->GetBlockHash() == view.GetBestBlock());

    if (pfClean)
        *pfClean = false;

    bool fClean = true;

    CBlockUndo blockUndo;
    CDiskBlockPos pos = pindex->GetUndoPos();
    if (pos.IsNull())
        return error("DisconnectBlock(): no undo data available");
    if (!UndoReadFromDisk(blockUndo, pos, pindex->pprev->GetBlockHash()))
        return error("DisconnectBlock(): failure reading undo data");

    if (blockUndo.vtxundo.size() != (block.vtx.size() - 1 + block.vcert.size()))
        return error("DisconnectBlock(): block and undo data inconsistent");

    if (!view.RevertSidechainEvents(blockUndo, pindex->nHeight, pCertsStateInfo))
    {
        LogPrint("cert", "%s():%d - SIDECHAIN-EVENT: failed reverting scheduled event\n", __func__, __LINE__);
        return error("DisconnectBlock(): cannot revert sidechains scheduled events");
    }

    // not including coinbase
    const int certOffset = block.vtx.size() - 1;
    std::map<uint256,uint256> highQualityCertData = HighQualityCertData(block, blockUndo);
    // key: current block top quality cert for given sc --> value: prev block superseeded cert hash (possibly null)

    // undo certificates in reverse order
    for (int i = block.vcert.size() - 1; i >= 0; i--) {
        const CScCertificate& cert = block.vcert[i];
        uint256 hash = cert.GetHash();
        bool isBlockTopQualityCert = highQualityCertData.count(cert.GetHash()) != 0;

        LogPrint("cert", "%s():%d - reverting outs of cert[%s]\n", __func__, __LINE__, hash.ToString());

        // Check that all outputs are available and match the outputs in the block itself
        // exactly.
        {
            CCoinsModifier outs = view.ModifyCoins(hash);
            outs->ClearUnspendable();

            CSidechain sidechain;
            assert(view.GetSidechain(cert.GetScId(), sidechain));
            int bwtMaturityHeight = sidechain.GetCertMaturityHeight(cert.epochNumber);
            CCoins outsBlock(cert, pindex->nHeight, bwtMaturityHeight, isBlockTopQualityCert);

            // The CCoins serialization does not serialize negative numbers.
            // No network rules currently depend on the version here, so an inconsistency is harmless
            // but it must be corrected before txout nversion ever influences a network rule.
            if (outsBlock.nVersion < 0)
                outs->nVersion = outsBlock.nVersion;


            if (*outs != outsBlock) {

                LogPrint("cert", "%s():%d - outs     :%s\n", __func__, __LINE__, outs->ToString());
                LogPrint("cert", "%s():%d - outsBlock:%s\n", __func__, __LINE__, outsBlock.ToString());

                fClean = fClean && error("DisconnectBlock(): added certificate mismatch? database corrupted");
                //LogPrint("cert", "%s():%d - mismatched cert hash [%s]\n", __func__, __LINE__, hash.ToString());
            }
  
            // remove outputs
            LogPrint("cert", "%s():%d - clearing outs of cert[%s]\n", __func__, __LINE__, hash.ToString());
            outs->Clear();
        }

        const CTxUndo &certUndo = blockUndo.vtxundo[certOffset + i];
        if (isBlockTopQualityCert)
        {
            const uint256& prevBlockTopQualityCertHash = highQualityCertData.at(cert.GetHash());

            // cancels scEvents only if cert is first in its epoch, i.e. if it won't restore any other cert
            if (!prevBlockTopQualityCertHash.IsNull())
            {
                // resurrect prevBlockTopQualityCertHash bwts
                assert(blockUndo.scUndoDatabyScId.at(cert.GetScId()).contentBitMask & CSidechainUndoData::AvailableSections::SUPERSEDED_CERT_DATA);
                view.RestoreBackwardTransfers(prevBlockTopQualityCertHash, blockUndo.scUndoDatabyScId.at(cert.GetScId()).lowQualityBwts);
            }

            // Refresh previous certificate in wallet, whether it has been just restored or it is from previous epoch
            // On the contrary, cert will have BWT_OFF status since it will end up off blockchain anyhow.
            if (pCertsStateInfo!= nullptr)
            {
                pCertsStateInfo->push_back(CScCertificateStatusUpdateInfo(cert.GetScId(),
                                           blockUndo.scUndoDatabyScId.at(cert.GetScId()).prevTopCommittedCertHash,
                                           blockUndo.scUndoDatabyScId.at(cert.GetScId()).prevTopCommittedCertReferencedEpoch,
                                           blockUndo.scUndoDatabyScId.at(cert.GetScId()).prevTopCommittedCertQuality,
                                           CScCertificateStatusUpdateInfo::BwtState::BWT_ON));
            }

            if (!view.RestoreSidechain(cert, blockUndo.scUndoDatabyScId.at(cert.GetScId())) )
            {
                LogPrint("sc", "%s():%d - ERROR undoing certificate\n", __func__, __LINE__);
                return error("DisconnectBlock(): certificate can not be reverted: data inconsistent");
            }
        }

        // restore inputs
        if (certUndo.vprevout.size() != cert.GetVin().size())
            return error("DisconnectBlock(): certificate and undo data inconsistent");
        for (unsigned int j = cert.GetVin().size(); j-- > 0;) {
            const COutPoint &out = cert.GetVin()[j].prevout;
            const CTxInUndo &undo = certUndo.vprevout[j];
            if (!ApplyTxInUndo(undo, view, out)) {
                LogPrint("cert", "%s():%d ApplyTxInUndo returned FALSE on cert [%s] \n", __func__, __LINE__, cert.GetHash().ToString());
                fClean = false;
            }

        }
    }
    
    // undo transactions in reverse order
    for (int i = block.vtx.size() - 1; i >= 0; i--) {
        const CTransaction &tx = block.vtx[i];
        uint256 hash = tx.GetHash();

        // Check that all outputs are available and match the outputs in the block itself
        // exactly.
        {
            CCoinsModifier outs = view.ModifyCoins(hash);
            outs->ClearUnspendable();

            CCoins outsBlock(tx, pindex->nHeight);
            // The CCoins serialization does not serialize negative numbers.
            // No network rules currently depend on the version here, so an inconsistency is harmless
            // but it must be corrected before txout nversion ever influences a network rule.
            if (outsBlock.nVersion < 0)
                outs->nVersion = outsBlock.nVersion;
            if (*outs != outsBlock) {
                fClean = fClean && error("DisconnectBlock(): added transaction mismatch? database corrupted");
                LogPrint("cert", "%s():%d - tx[%s]\n", __func__, __LINE__, hash.ToString());
            }
  
            // remove outputs
            LogPrint("cert", "%s():%d - clearing outs of tx[%s]\n", __func__, __LINE__, hash.ToString());
            outs->Clear();
        }

        // unspend nullifiers
        BOOST_FOREACH(const JSDescription &joinsplit, tx.GetVjoinsplit()) {
            BOOST_FOREACH(const uint256 &nf, joinsplit.nullifiers) {
                view.SetNullifier(nf, false);
            }
        }

<<<<<<< HEAD
        for (const CTxCeasedSidechainWithdrawalInput& cswIn:tx.GetVcswCcIn()) {
            if (!view.RemoveCswNullifier(cswIn.scId, cswIn.nullifier)) {
                LogPrint("sc", "%s():%d - ERROR removing csw nullifier\n", __func__, __LINE__);
                return error("DisconnectBlock(): nullifiers cannot be reverted: data inconsistent");
            }
        }

        for (const CTxForwardTransferOut& fwdTransfer: tx.GetVftCcOut()) {
            if (!view.CancelSidechainEvent(fwdTransfer, pindex->nHeight)) {
                LogPrint("cert", "%s():%d - SIDECHAIN-EVENT: failed cancelling scheduled event\n", __func__, __LINE__);
                return error("DisconnectBlock(): ceasing height cannot be reverted: data inconsistent");
            }
        }

        for (const CTxScCreationOut& scCreation: tx.GetVscCcOut()) {
            if (!view.CancelSidechainEvent(scCreation, pindex->nHeight)) {
                LogPrint("cert", "%s():%d - SIDECHAIN-EVENT: failed cancelling scheduled event\n", __func__, __LINE__);
                return error("DisconnectBlock(): ceasing height cannot be reverted: data inconsistent");
            }
        }

=======
>>>>>>> 44dbe2b2
        LogPrint("sc", "%s():%d - undo sc outputs if any\n", __func__, __LINE__);
        if (!view.RevertTxOutputs(tx, pindex->nHeight) )
        {
            LogPrint("sc", "%s():%d - ERROR undoing sc creation\n", __func__, __LINE__);
            return error("DisconnectBlock(): sc creation can not be reverted: data inconsistent");
        }

        // restore inputs
        if (i > 0) { // not coinbases
            const CTxUndo &txundo = blockUndo.vtxundo[i-1];
            if (txundo.vprevout.size() != tx.GetVin().size())
                return error("DisconnectBlock(): transaction and undo data inconsistent");
            for (unsigned int j = tx.GetVin().size(); j-- > 0;) {
                const COutPoint &out = tx.GetVin()[j].prevout;
                const CTxInUndo &undo = txundo.vprevout[j];
                if (!ApplyTxInUndo(undo, view, out)) {
                    LogPrint("cert", "%s():%d ApplyTxInUndo returned FALSE on tx [%s] \n", __func__, __LINE__, tx.GetHash().ToString());
                    fClean = false;
                }
            }
        }
    }

    // set the old best anchor back
    view.PopAnchor(blockUndo.old_tree_root);

    // move best block pointer to prevout block
    view.SetBestBlock(pindex->pprev->GetBlockHash());

    if (pfClean) {
        *pfClean = fClean;
        return true;
    }

    return fClean;
}

void static FlushBlockFile(bool fFinalize = false)
{
    LOCK(cs_LastBlockFile);

    CDiskBlockPos posOld(nLastBlockFile, 0);

    FILE *fileOld = OpenBlockFile(posOld);
    if (fileOld) {
        if (fFinalize)
            TruncateFile(fileOld, vinfoBlockFile[nLastBlockFile].nSize);
        FileCommit(fileOld);
        fclose(fileOld);
    }

    fileOld = OpenUndoFile(posOld);
    if (fileOld) {
        if (fFinalize)
            TruncateFile(fileOld, vinfoBlockFile[nLastBlockFile].nUndoSize);
        FileCommit(fileOld);
        fclose(fileOld);
    }
}

bool FindUndoPos(CValidationState &state, int nFile, CDiskBlockPos &pos, unsigned int nAddSize);

static CCheckQueue<CScriptCheck> scriptcheckqueue(128);

void ThreadScriptCheck() {
    RenameThread("horizen-scriptch");
    scriptcheckqueue.Thread();
}

//
// Called periodically asynchronously; alerts if it smells like
// we're being fed a bad chain (blocks being generated much
// too slowly or too quickly).
//
void PartitionCheck(bool (*initialDownloadCheck)(), CCriticalSection& cs, const CBlockIndex *const &bestHeader,
                    int64_t nPowTargetSpacing)
{
    if (bestHeader == NULL || initialDownloadCheck()) return;

    static int64_t lastAlertTime = 0;
    int64_t now = GetTime();
    if (lastAlertTime > now-60*60*24) return; // Alert at most once per day

    const int SPAN_HOURS=4;
    const int SPAN_SECONDS=SPAN_HOURS*60*60;
    int BLOCKS_EXPECTED = SPAN_SECONDS / nPowTargetSpacing;

    boost::math::poisson_distribution<double> poisson(BLOCKS_EXPECTED);

    std::string strWarning;
    int64_t startTime = GetTime()-SPAN_SECONDS;

    LOCK(cs);
    const CBlockIndex* i = bestHeader;
    int nBlocks = 0;
    while (i->GetBlockTime() >= startTime) {
        ++nBlocks;
        i = i->pprev;
        if (i == NULL) return; // Ran out of chain, we must not be fully sync'ed
    }

    // How likely is it to find that many by chance?
    double p = boost::math::pdf(poisson, nBlocks);

    LogPrint("partitioncheck", "%s : Found %d blocks in the last %d hours\n", __func__, nBlocks, SPAN_HOURS);
    LogPrint("partitioncheck", "%s : likelihood: %g\n", __func__, p);

    // Aim for one false-positive about every fifty years of normal running:
    const int FIFTY_YEARS = 50*365*24*60*60;
    double alertThreshold = 1.0 / (FIFTY_YEARS / SPAN_SECONDS);

    if (p <= alertThreshold && nBlocks < BLOCKS_EXPECTED)
    {
        // Many fewer blocks than expected: alert!
        strWarning = strprintf(_("WARNING: check your network connection, %d blocks received in the last %d hours (%d expected)"),
                               nBlocks, SPAN_HOURS, BLOCKS_EXPECTED);
    }
    else if (p <= alertThreshold && nBlocks > BLOCKS_EXPECTED)
    {
        // Many more blocks than expected: alert!
        strWarning = strprintf(_("WARNING: abnormally high number of blocks generated, %d blocks received in the last %d hours (%d expected)"),
                               nBlocks, SPAN_HOURS, BLOCKS_EXPECTED);
    }
    if (!strWarning.empty())
    {
        strMiscWarning = strWarning;
        CAlert::Notify(strWarning, true);
        lastAlertTime = now;
    }
}


static int64_t nTimeVerify = 0;
static int64_t nTimeConnect = 0;
static int64_t nTimeIndex = 0;
static int64_t nTimeCallbacks = 0;
static int64_t nTimeTotal = 0;

bool ConnectBlock(const CBlock& block, CValidationState& state, CBlockIndex* pindex, CCoinsViewCache& view,
    const CChain& chain, bool fJustCheck, bool fCheckScTxesCommitment, std::vector<CScCertificateStatusUpdateInfo>* pCertsStateInfo)
{
    const CChainParams& chainparams = Params();
    AssertLockHeld(cs_main);

    if(block.nVersion != BLOCK_VERSION_SC_SUPPORT) {
        fCheckScTxesCommitment = false;
    }

    bool fExpensiveChecks = true;
    if (fCheckpointsEnabled) {
        CBlockIndex *pindexLastCheckpoint = Checkpoints::GetLastCheckpoint(chainparams.Checkpoints());
        if (pindexLastCheckpoint && pindexLastCheckpoint->GetAncestor(pindex->nHeight) == pindex) {
            // This block is an ancestor of a checkpoint: disable script checks
            fExpensiveChecks = false;
        }
    }

    auto verifier = libzcash::ProofVerifier::Strict();
    auto disabledVerifier = libzcash::ProofVerifier::Disabled();

    // Check it again to verify JoinSplit proofs, and in case a previous version let a bad block in
    if (!CheckBlock(block, state, fExpensiveChecks ? verifier : disabledVerifier, !fJustCheck, !fJustCheck))
        return false;

    // verify that the view's current state corresponds to the previous block
    uint256 hashPrevBlock = pindex->pprev == NULL ? uint256() : pindex->pprev->GetBlockHash();
    assert(hashPrevBlock == view.GetBestBlock());

    // Special case for the genesis block, skipping connection of its transactions
    // (its coinbase is unspendable)
    if (block.GetHash() == chainparams.GetConsensus().hashGenesisBlock) {
        if (!fJustCheck) {
            view.SetBestBlock(pindex->GetBlockHash());
            // Before the genesis block, there was an empty tree
            ZCIncrementalMerkleTree tree;
            pindex->hashAnchor = tree.root();
            // The genesis block contained no JoinSplits
            pindex->hashAnchorEnd = pindex->hashAnchor;
        }
        return true;
    }

    // Do not allow blocks that contain transactions which 'overwrite' older transactions,
    // unless those are already completely spent.
    for(const CTransaction& tx: block.vtx)
    {
        const CCoins* coins = view.AccessCoins(tx.GetHash());
        if (coins && !coins->IsPruned())
            return state.DoS(100, error("%s():%d: tried to overwrite transaction",__func__, __LINE__),
                             REJECT_INVALID, "bad-txns-BIP30");
    }
    for(const CScCertificate& cert: block.vcert)
    {
        const CCoins* coins = view.AccessCoins(cert.GetHash());
        if (coins && !coins->IsPruned())
            return state.DoS(100, error("%s():%d: tried to overwrite certificate",__func__, __LINE__),
                             REJECT_INVALID, "bad-txns-BIP30");
    }


    // Started enforcing CHECKBLOCKATHEIGHT from block.nVersion=4, that means for all the blocks
    unsigned int flags = SCRIPT_VERIFY_P2SH | SCRIPT_VERIFY_CHECKLOCKTIMEVERIFY | SCRIPT_VERIFY_CHECKBLOCKATHEIGHT;

    // DERSIG (BIP66) is also always enforced, but does not have a flag.

    CBlockUndo blockundo;

    CCheckQueueControl<CScriptCheck> control(fExpensiveChecks && nScriptCheckThreads ? &scriptcheckqueue : NULL);

    int64_t nTimeStart = GetTimeMicros();
    CAmount nFees = 0;
    int nInputs = 0;
    unsigned int nSigOps = 0;
    CDiskTxPos pos(pindex->GetBlockPos(), GetSizeOfCompactSize(block.vtx.size()));
    std::vector<std::pair<uint256, CDiskTxPos> > vPos;
    vPos.reserve(block.vtx.size());
    blockundo.vtxundo.reserve(block.vtx.size() - 1 + block.vcert.size());

    // Construct the incremental merkle tree at the current
    // block position,
    auto old_tree_root = view.GetBestAnchor();
    // saving the top anchor in the block index as we go.
    if (!fJustCheck) {
        pindex->hashAnchor = old_tree_root;
    }
    ZCIncrementalMerkleTree tree;
    // This should never fail: we should always be able to get the root
    // that is on the tip of our chain
    assert(view.GetAnchorAt(old_tree_root, tree));

    {
        // Consistency check: the root of the tree we're given should
        // match what we asked for.
        assert(tree.root() == old_tree_root);
    }

    SidechainTxsCommitmentBuilder scCommitmentBuilder;
     
    for (unsigned int txIdx = 0; txIdx < block.vtx.size(); ++txIdx) // Processing transactions loop
    {
        const CTransaction &tx = block.vtx[txIdx];

        nInputs += tx.GetVin().size() + tx.GetVcswCcIn().size();
        nSigOps += GetLegacySigOpCount(tx);
        if (nSigOps > MAX_BLOCK_SIGOPS)
            return state.DoS(100, error("%s():%d: too many sigops",__func__, __LINE__),
                             REJECT_INVALID, "bad-blk-sigops");

        if (!tx.IsCoinBase())
        {
            if (!view.HaveInputs(tx))
                return state.DoS(100, error("%s():%d: tx inputs missing/spent",__func__, __LINE__),
                                     REJECT_INVALID, "bad-txns-inputs-missingorspent");
 
<<<<<<< HEAD
            if (!view.HaveScRequirements(tx))
                return state.Invalid(error("ConnectBlock: sidechain is redeclared or coins are forwarded to unknown sidechain"),
                                            REJECT_INVALID, "bad-sc-tx");
=======
            auto scVerifier = fExpensiveChecks ? libzendoomc::CScProofVerifier::Strict() : libzendoomc::CScProofVerifier::Disabled();
            if (!view.IsScTxApplicableToState(tx, scVerifier))
            {
                return state.DoS(100, error("%s():%d - ERROR: tx=%s\n", __func__, __LINE__, tx.GetHash().ToString()),
                                 REJECT_INVALID, "bad-sc-tx");
            }
>>>>>>> 44dbe2b2

            // are the JoinSplit's requirements met?
            if (!view.HaveJoinSplitRequirements(tx))
                return state.DoS(100, error("%s():%d: JoinSplit requirements not met",__func__, __LINE__),
                                 REJECT_INVALID, "bad-txns-joinsplit-requirements-not-met");

            // Add in sigops done by pay-to-script-hash inputs;
            // this is to prevent a "rogue miner" from creating
            // an incredibly-expensive-to-validate block.
            nSigOps += GetP2SHSigOpCount(tx, view);
            if (nSigOps > MAX_BLOCK_SIGOPS)
                return state.DoS(100, error("%s():%d: too many sigops",__func__, __LINE__),
                                 REJECT_INVALID, "bad-blk-sigops");

            nFees += tx.GetFeeAmount(view.GetValueIn(tx));

            std::vector<CScriptCheck> vChecks;
            if (!ContextualCheckTxInputs(tx, state, view, fExpensiveChecks, chain, flags, false, chainparams.GetConsensus(), nScriptCheckThreads ? &vChecks : NULL))
                return false;

            control.Add(vChecks);

            auto scVerifier = fExpensiveChecks ? libzendoomc::CScProofVerifier::Strict() : libzendoomc::CScProofVerifier::Disabled();
            if (!view.IsTxCswApplicableToState(tx, state, scVerifier) ) {
                LogPrint("sc", "%s():%d - ERROR: tx=%s\n", __func__, __LINE__, tx.GetHash().ToString() );
                return state.DoS(100, error("ConnectBlock(): invalid csw input for Tx [%s]", tx.GetHash().ToString()),
                                 REJECT_INVALID, "bad-txns-csw-input-not-applicable");
            }
        }

        CTxUndo undoDummy;
        if (txIdx > 0) {
            blockundo.vtxundo.push_back(CTxUndo());
        }
        UpdateCoins(tx, view, txIdx == 0 ? undoDummy : blockundo.vtxundo.back(), pindex->nHeight);

        if (txIdx > 0)
        {
            if (!view.UpdateSidechain(tx, block, pindex->nHeight) )
            {
                return state.DoS(100, error("%s():%d: could not add sidechain in view: tx[%s]",
                                            __func__, __LINE__, tx.GetHash().ToString()),
                                 REJECT_INVALID, "bad-sc-tx");
            }
<<<<<<< HEAD

            for (const CTxScCreationOut& scCreation: tx.GetVscCcOut()) {
                if (!view.ScheduleSidechainEvent(scCreation, pindex->nHeight))
                {
                    LogPrint("cert", "%s():%d - SIDECHAIN-EVENT: failed scheduling event\n", __func__, __LINE__);
                    return state.DoS(100, error("ConnectBlock(): error scheduling maturing height for sidechain [%s]", scCreation.GetScId().ToString()),
                                                         REJECT_INVALID, "bad-sc-not-recorded");
                }
            }

            for (const CTxForwardTransferOut& fwdTransfer: tx.GetVftCcOut()) {
                if (!view.ScheduleSidechainEvent(fwdTransfer, pindex->nHeight))
                {
                    LogPrint("cert", "%s():%d - SIDECHAIN-EVENT: failed scheduling event\n", __func__, __LINE__);
                    return state.DoS(100, error("ConnectBlock(): error scheduling maturing height for sidechain [%s]", fwdTransfer.GetScId().ToString()),
                                     REJECT_INVALID, "bad-fwd-not-recorded");
                }
            }
            
            for (const CTxCeasedSidechainWithdrawalInput& cswIn:tx.GetVcswCcIn()) {
                if (!view.AddCswNullifier(cswIn.scId, cswIn.nullifier)) {
                    return state.DoS(100, error("ConnectBlock(): try to use existed nullifier Tx [%s]", tx.GetHash().ToString()),
                             REJECT_INVALID, "bad-txns-csw-input-nullifier");
                }
            }
=======
>>>>>>> 44dbe2b2
        }

        BOOST_FOREACH(const JSDescription &joinsplit, tx.GetVjoinsplit()) {
            BOOST_FOREACH(const uint256 &note_commitment, joinsplit.commitments) {
                // Insert the note commitments into our temporary tree.
                tree.append(note_commitment);
            }
        }

        vPos.push_back(std::make_pair(tx.GetHash(), pos));
        pos.nTxOffset += ::GetSerializeSize(tx, SER_DISK, CLIENT_VERSION);

        if (fCheckScTxesCommitment)
        {
            scCommitmentBuilder.add(tx);
        }
    }  //end of Processing transactions loop


    std::map<uint256,uint256> highQualityCertData = HighQualityCertData(block, view);
    // key: current block top quality cert for given sc --> value: prev block superseeded cert hash (possibly null)

    for (unsigned int certIdx = 0; certIdx < block.vcert.size(); certIdx++) // Processing certificates loop
    {
        const CScCertificate &cert = block.vcert[certIdx];
        nSigOps += GetLegacySigOpCount(cert);
        if (nSigOps > MAX_BLOCK_SIGOPS)
            return state.DoS(100, error("%s():%d: too many sigops",__func__, __LINE__),
                             REJECT_INVALID, "bad-blk-sigops");

        if (!view.HaveInputs(cert))
            return state.DoS(100, error("%s():%d: certificate inputs missing/spent",__func__, __LINE__),
                                 REJECT_INVALID, "bad-cert-inputs-missingorspent");

        // Add in sigops done by pay-to-script-hash inputs;
        // this is to prevent a "rogue miner" from creating
        // an incredibly-expensive-to-validate block.
        nSigOps += GetP2SHSigOpCount(cert, view);
        if (nSigOps > MAX_BLOCK_SIGOPS)
            return state.DoS(100, error("%s():%d: too many sigops",__func__, __LINE__),
                             REJECT_INVALID, "bad-blk-sigops");

        nFees += cert.GetFeeAmount(view.GetValueIn(cert));

        std::vector<CScriptCheck> vChecks;
        if (!ContextualCheckCertInputs(cert, state, view, fExpensiveChecks, chain, flags, false, chainparams.GetConsensus(), nScriptCheckThreads ? &vChecks : NULL))
            return false;

        control.Add(vChecks);

        auto scVerifier = fExpensiveChecks ? libzendoomc::CScProofVerifier::Strict() : libzendoomc::CScProofVerifier::Disabled();
<<<<<<< HEAD
        if (!view.IsCertApplicableToState(cert, pindex->nHeight, state, scVerifier) ) {
            return state.DoS(100, error("%s():%d - ERROR: invalid cert=%s\n", __func__, __LINE__, cert.GetHash().ToString()),
=======
        if (!view.IsCertApplicableToState(cert, scVerifier) )
        {
            return state.DoS(100, error("%s():%d: invalid sc certificate [%s]", cert.GetHash().ToString(),__func__, __LINE__),
>>>>>>> 44dbe2b2
                             REJECT_INVALID, "bad-sc-cert-not-applicable");
        }

        blockundo.vtxundo.push_back(CTxUndo());
        bool isBlockTopQualityCert = highQualityCertData.count(cert.GetHash()) != 0;
        UpdateCoins(cert, view, blockundo.vtxundo.back(), pindex->nHeight, isBlockTopQualityCert);

        if (isBlockTopQualityCert)
        {
<<<<<<< HEAD
            const uint256& prevBlockTopQualityCertHash = highQualityCertData.at(cert.GetHash());

            if (!view.UpdateScInfo(cert, blockundo) )
=======
            if (!view.UpdateSidechain(cert, blockundo) )
>>>>>>> 44dbe2b2
            {
                return state.DoS(100, error("%s():%d: could not add in scView: cert[%s]",__func__, __LINE__, cert.GetHash().ToString()),
                                 REJECT_INVALID, "bad-sc-cert-not-updated");
            }

            if (!prevBlockTopQualityCertHash.IsNull())
            {
                // if prevBlockTopQualityCertHash is not null, it has same scId/epochNumber as cert

                view.NullifyBackwardTransfers(prevBlockTopQualityCertHash, blockundo.scUndoDatabyScId.at(cert.GetScId()).lowQualityBwts);
                blockundo.scUndoDatabyScId.at(cert.GetScId()).contentBitMask |= CSidechainUndoData::AvailableSections::SUPERSEDED_CERT_DATA;
                if (pCertsStateInfo != nullptr)
                    pCertsStateInfo->push_back(CScCertificateStatusUpdateInfo(cert.GetScId(), prevBlockTopQualityCertHash,
                                            cert.epochNumber,
                                            blockundo.scUndoDatabyScId.at(cert.GetScId()).prevTopCommittedCertQuality,
                                            CScCertificateStatusUpdateInfo::BwtState::BWT_OFF));
            }

            if (pCertsStateInfo != nullptr)
                pCertsStateInfo->push_back(CScCertificateStatusUpdateInfo(cert.GetScId(), cert.GetHash(),
                                        cert.epochNumber, cert.quality, CScCertificateStatusUpdateInfo::BwtState::BWT_ON));
        } else {
            if (pCertsStateInfo != nullptr)
                pCertsStateInfo->push_back(CScCertificateStatusUpdateInfo(cert.GetScId(), cert.GetHash(),
                                        cert.epochNumber, cert.quality, CScCertificateStatusUpdateInfo::BwtState::BWT_OFF));
        }

        if (certIdx == 0) {
            // we are processing the first certificate, add the size of the vcert to the offset
            int sz = GetSizeOfCompactSize(block.vcert.size());
            LogPrint("cert", "%s():%d - adding %d to nTxOffset\n", __func__, __LINE__, sz );
            pos.nTxOffset += sz;
            LogPrint("cert", "%s():%d - nTxOffset=%d\n", __func__, __LINE__, pos.nTxOffset );
        }
        vPos.push_back(std::make_pair(cert.GetHash(), pos));
        pos.nTxOffset += cert.GetSerializeSize(SER_NETWORK, PROTOCOL_VERSION);

        if (fCheckScTxesCommitment)
        {
            scCommitmentBuilder.add(cert);
        }

        LogPrint("cert", "%s():%d - nTxOffset=%d\n", __func__, __LINE__, pos.nTxOffset );
    } //end of Processing certificates loop

    if (!view.HandleSidechainEvents(pindex->nHeight, blockundo, pCertsStateInfo))
    {
        return state.DoS(100, error("%s():%d - SIDECHAIN-EVENT: could not handle scheduled event",__func__, __LINE__),
                                 REJECT_INVALID, "bad-sc-events-handling");
    }

    view.PushAnchor(tree);
    if (!fJustCheck) {
        pindex->hashAnchorEnd = tree.root();
    }
    blockundo.old_tree_root = old_tree_root;

    int64_t nTime1 = GetTimeMicros(); nTimeConnect += nTime1 - nTimeStart;
    LogPrint("bench", "      - Connect %u txes, %u certs: %.2fms (%.3fms/(tx+cert), %.3fms/txin) [%.2fs]\n",
        (unsigned)block.vtx.size(), (unsigned)block.vcert.size(),
         0.001 * (nTime1 - nTimeStart), 0.001 * (nTime1 - nTimeStart) / (block.vtx.size() + block.vcert.size()),
         nInputs <= 1 ? 0 : 0.001 * (nTime1 - nTimeStart) / (nInputs-1), nTimeConnect * 0.000001);

    CAmount blockReward = nFees + GetBlockSubsidy(pindex->nHeight, chainparams.GetConsensus());
    if (block.vtx[0].GetValueOut() > blockReward)
        return state.DoS(100,
                         error("%s():%d: coinbase pays too much (actual=%d vs limit=%d)",
                                 __func__, __LINE__, block.vtx[0].GetValueOut(), blockReward),
                        REJECT_INVALID, "bad-cb-amount");

    if (fCheckScTxesCommitment)
    {
        const uint256& scTxsCommittment = scCommitmentBuilder.getCommitment();

        if (block.hashScTxsCommitment != scTxsCommittment)
        {
            // If this check fails, we return validation state obj with a state.corruptionPossible=false attribute,
            // which will mark this header as failed. This is because the previous check on merkel root was successful,
            // that means sc txes/cert are verified, and yet their contribution to scTxsCommittment is not
            return state.DoS(100, error("%s():%d: SCTxsCommitment verification failed; block[%s] vs computed[%s]",__func__, __LINE__,
                                        block.hashScTxsCommitment.ToString(), scTxsCommittment.ToString()),
                               REJECT_INVALID, "bad-sc-txs-committment");
        }
        LogPrint("cert", "%s():%d - Successfully verified SCTxsCommitment %s\n",
            __func__, __LINE__, block.hashScTxsCommitment.ToString());
    }

    if (!control.Wait())
        return state.DoS(100, false);
    int64_t nTime2 = GetTimeMicros(); nTimeVerify += nTime2 - nTimeStart;
    LogPrint("bench", "    - Verify %u txins: %.2fms (%.3fms/txin) [%.2fs]\n", nInputs - 1, 0.001 * (nTime2 - nTimeStart), nInputs <= 1 ? 0 : 0.001 * (nTime2 - nTimeStart) / (nInputs-1), nTimeVerify * 0.000001);

    if (fJustCheck)
        return true;

    LogPrint("sc", "%s():%d Writing CBlockUndo into DB:\n%s\n",
        __func__, __LINE__, blockundo.ToString());

    // Write undo information to disk
    if (pindex->GetUndoPos().IsNull() || !pindex->IsValid(BLOCK_VALID_SCRIPTS))
    {
        if (pindex->GetUndoPos().IsNull()) {
            CDiskBlockPos pos;
            if (!FindUndoPos(state, pindex->nFile, pos, ::GetSerializeSize(blockundo, SER_DISK, CLIENT_VERSION) + 40))
                return error("%s():%d: FindUndoPos failed",__func__, __LINE__);
            if (!UndoWriteToDisk(blockundo, pos, pindex->pprev->GetBlockHash(), chainparams.MessageStart()))
                return AbortNode(state, "Failed to write undo data");

            LogPrint("sc", "%s():%d - undo info written on disk\n", __func__, __LINE__);
            // update nUndoPos in block index
            pindex->nUndoPos = pos.nPos;
            pindex->nStatus |= BLOCK_HAVE_UNDO;
        }

        pindex->RaiseValidity(BLOCK_VALID_SCRIPTS);
        setDirtyBlockIndex.insert(pindex);
    }

    if (fTxIndex)
        if (!pblocktree->WriteTxIndex(vPos))
            return AbortNode(state, "Failed to write transaction index");

    // add this block to the view's block chain
    view.SetBestBlock(pindex->GetBlockHash());

    int64_t nTime3 = GetTimeMicros(); nTimeIndex += nTime3 - nTime2;
    LogPrint("bench", "    - Index writing: %.2fms [%.2fs]\n", 0.001 * (nTime3 - nTime2), nTimeIndex * 0.000001);

    // Watch for changes to the previous coinbase transaction.
    static uint256 hashPrevBestCoinBase;
    GetMainSignals().UpdatedTransaction(hashPrevBestCoinBase);
    hashPrevBestCoinBase = block.vtx[0].GetHash();

    int64_t nTime4 = GetTimeMicros(); nTimeCallbacks += nTime4 - nTime3;
    LogPrint("bench", "    - Callbacks: %.2fms [%.2fs]\n", 0.001 * (nTime4 - nTime3), nTimeCallbacks * 0.000001);

    return true;
}

enum FlushStateMode {
    FLUSH_STATE_NONE,
    FLUSH_STATE_IF_NEEDED,
    FLUSH_STATE_PERIODIC,
    FLUSH_STATE_ALWAYS
};

/**
 * Update the on-disk chain state.
 * The caches and indexes are flushed depending on the mode we're called with
 * if they're too large, if it's been a while since the last write,
 * or always and in all cases if we're in prune mode and are deleting files.
 */
bool static FlushStateToDisk(CValidationState &state, FlushStateMode mode) {
    LogPrint("sc", "%s():%d - called\n", __func__, __LINE__);
    LOCK2(cs_main, cs_LastBlockFile);
    static int64_t nLastWrite = 0;
    static int64_t nLastFlush = 0;
    static int64_t nLastSetChain = 0;
    std::set<int> setFilesToPrune;
    bool fFlushForPrune = false;
    try {
    if (fPruneMode && fCheckForPruning && !fReindex) {
        FindFilesToPrune(setFilesToPrune);
        fCheckForPruning = false;
        if (!setFilesToPrune.empty()) {
            fFlushForPrune = true;
            if (!fHavePruned) {
                pblocktree->WriteFlag("prunedblockfiles", true);
                fHavePruned = true;
            }
        }
    }
    int64_t nNow = GetTimeMicros();
    // Avoid writing/flushing immediately after startup.
    if (nLastWrite == 0) {
        nLastWrite = nNow;
    }
    if (nLastFlush == 0) {
        nLastFlush = nNow;
    }
    if (nLastSetChain == 0) {
        nLastSetChain = nNow;
    }
    size_t cacheSize = pcoinsTip->DynamicMemoryUsage();
    // The cache is large and close to the limit, but we have time now (not in the middle of a block processing).
    bool fCacheLarge = mode == FLUSH_STATE_PERIODIC && cacheSize * (10.0/9) > nCoinCacheUsage;
    // The cache is over the limit, we have to write now.
    bool fCacheCritical = mode == FLUSH_STATE_IF_NEEDED && cacheSize > nCoinCacheUsage;
    // It's been a while since we wrote the block index to disk. Do this frequently, so we don't need to redownload after a crash.
    bool fPeriodicWrite = mode == FLUSH_STATE_PERIODIC && nNow > nLastWrite + (int64_t)DATABASE_WRITE_INTERVAL * 1000000;
    // It's been very long since we flushed the cache. Do this infrequently, to optimize cache usage.
    bool fPeriodicFlush = mode == FLUSH_STATE_PERIODIC && nNow > nLastFlush + (int64_t)DATABASE_FLUSH_INTERVAL * 1000000;
    // Combine all conditions that result in a full cache flush.
    bool fDoFullFlush = (mode == FLUSH_STATE_ALWAYS) || fCacheLarge || fCacheCritical || fPeriodicFlush || fFlushForPrune;
    // Write blocks and block index to disk.
    if (fDoFullFlush || fPeriodicWrite) {
        // Depend on nMinDiskSpace to ensure we can write block index
        if (!CheckDiskSpace(0))
            return state.Error("out of disk space");
        // First make sure all block and undo data is flushed to disk.
        FlushBlockFile();
        // Then update all block file information (which may refer to block and undo files).
        {
            std::vector<std::pair<int, const CBlockFileInfo*> > vFiles;
            vFiles.reserve(setDirtyFileInfo.size());
            for (set<int>::iterator it = setDirtyFileInfo.begin(); it != setDirtyFileInfo.end(); ) {
                vFiles.push_back(make_pair(*it, &vinfoBlockFile[*it]));
                setDirtyFileInfo.erase(it++);
            }
            std::vector<const CBlockIndex*> vBlocks;
            vBlocks.reserve(setDirtyBlockIndex.size());
            for (set<CBlockIndex*>::iterator it = setDirtyBlockIndex.begin(); it != setDirtyBlockIndex.end(); ) {
                vBlocks.push_back(*it);
                setDirtyBlockIndex.erase(it++);
            }
            if (!pblocktree->WriteBatchSync(vFiles, nLastBlockFile, vBlocks)) {
                return AbortNode(state, "Files to write to block index database");
            }
        }
        // Finally remove any pruned files
        if (fFlushForPrune)
            UnlinkPrunedFiles(setFilesToPrune);
        nLastWrite = nNow;
    }
    // Flush best chain related state. This can only be done if the blocks / block index write was also done.
    if (fDoFullFlush) {
        // Typical CCoins structures on disk are around 128 bytes in size.
        // Pushing a new one to the database can cause it to be written
        // twice (once in the log, and once in the tables). This is already
        // an overestimation, as most will delete an existing entry or
        // overwrite one. Still, use a conservative safety factor of 2.
        if (!CheckDiskSpace(128 * 2 * 2 * pcoinsTip->GetCacheSize()))
            return state.Error("out of disk space");
        // Flush the chainstate (which may refer to block index entries).
        if (!pcoinsTip->Flush())
            return AbortNode(state, "Failed to write to coin database");
        nLastFlush = nNow;
    }
    if ((mode == FLUSH_STATE_ALWAYS || mode == FLUSH_STATE_PERIODIC) && nNow > nLastSetChain + (int64_t)DATABASE_WRITE_INTERVAL * 1000000) {
        // Update best block in wallet (so we can detect restored wallets).
        GetMainSignals().SetBestChain(chainActive.GetLocator());
        nLastSetChain = nNow;
    }
    } catch (const std::runtime_error& e) {
        return AbortNode(state, std::string("System error while flushing: ") + e.what());
    }
    return true;
}

void FlushStateToDisk() {
    CValidationState state;
    FlushStateToDisk(state, FLUSH_STATE_ALWAYS);
}

void PruneAndFlush() {
    CValidationState state;
    fCheckForPruning = true;
    FlushStateToDisk(state, FLUSH_STATE_NONE);
}

/** Update chainActive and related internal data structures. */
void static UpdateTip(CBlockIndex *pindexNew) {
    const CChainParams& chainParams = Params();
    chainActive.SetTip(pindexNew);

    // New best block
    nTimeBestReceived = GetTime();
    mempool.AddTransactionsUpdated(1);

    double syncProgress = Checkpoints::GuessVerificationProgress(chainParams.Checkpoints(), chainActive.Tip());
    if(fIsStartupSyncing && std::abs(1.0 - syncProgress) < 0.000001) {
        LogPrintf("Fully synchronized at block height %d\n", chainActive.Height());
        fIsStartupSyncing = false;
    }

    LogPrintf("%s: new best=%s  height=%d  log2_work=%.8g  tx=%lu  date=%s progress=%f  cache=%.1fMiB(%utx)\n", __func__,
      chainActive.Tip()->GetBlockHash().ToString(), chainActive.Height(), log(chainActive.Tip()->nChainWork.getdouble())/log(2.0), (unsigned long)chainActive.Tip()->nChainTx,
      DateTimeStrFormat("%Y-%m-%d %H:%M:%S", chainActive.Tip()->GetBlockTime()),
      syncProgress, pcoinsTip->DynamicMemoryUsage() * (1.0 / (1<<20)), pcoinsTip->GetCacheSize());

    cvBlockChange.notify_all();
}

/** Disconnect chainActive's tip. */
bool static DisconnectTip(CValidationState &state) {
    CBlockIndex *pindexDelete = chainActive.Tip();
    assert(pindexDelete);
    mempool.check(pcoinsTip);
    // Read block from disk.
    CBlock block;
    if (!ReadBlockFromDisk(block, pindexDelete))
        return AbortNode(state, "Failed to read block");
    // Apply the block atomically to the chain state.
    uint256 anchorBeforeDisconnect = pcoinsTip->GetBestAnchor();
    int64_t nStart = GetTimeMicros();
    std::vector<CScCertificateStatusUpdateInfo> certsStateInfo;
    {
        CCoinsViewCache view(pcoinsTip);
        if (!DisconnectBlock(block, state, pindexDelete, view, NULL, &certsStateInfo))
            return error("DisconnectTip(): DisconnectBlock %s failed", pindexDelete->GetBlockHash().ToString());
        assert(view.Flush());
    }
    LogPrint("bench", "- Disconnect block: %.2fms\n", (GetTimeMicros() - nStart) * 0.001);
    uint256 anchorAfterDisconnect = pcoinsTip->GetBestAnchor();
    // Write the chain state to disk, if necessary.
    if (!FlushStateToDisk(state, FLUSH_STATE_IF_NEEDED))
        return false;

    // Resurrect mempool transactions and certificates from the disconnected block.
    std::list<CTransaction> dummyTxs;
    std::list<CScCertificate> dummyCerts;
    for(const CTransaction &tx: block.vtx) {
        // ignore validation errors in resurrected transactions
        CValidationState stateDummy;
        if (tx.IsScVersion()) {
            LogPrint("sc", "%s():%d - resurrecting tx [%s] to mempool\n", __func__, __LINE__, tx.GetHash().ToString());
        }

        if (tx.IsCoinBase() ||
            !AcceptTxToMemoryPool(mempool, stateDummy, tx, LimitFreeFlag::OFF, NULL, RejectAbsurdFeeFlag::OFF)) {
            LogPrint("sc", "%s():%d - removing tx [%s] from mempool\n[%s]\n",
                __func__, __LINE__, tx.GetHash().ToString(), tx.ToString());
            mempool.remove(tx, dummyTxs, dummyCerts, true);
        }
    }

    dummyTxs.clear();
    dummyCerts.clear();
    for (const CScCertificate& cert : block.vcert) {
        // ignore validation errors in resurrected certificates
        LogPrint("sc", "%s():%d - resurrecting certificate [%s] to mempool\n", __func__, __LINE__, cert.GetHash().ToString());
        CValidationState stateDummy;
        if (!AcceptCertificateToMemoryPool(mempool, stateDummy, cert,
                LimitFreeFlag::OFF, NULL, RejectAbsurdFeeFlag::OFF)) {
            LogPrint("sc", "%s():%d - removing certificate [%s] from mempool\n[%s]\n",
                __func__, __LINE__, cert.GetHash().ToString(), cert.ToString());

            mempool.remove(cert, dummyTxs, dummyCerts, true);
        }
    }

    if (anchorBeforeDisconnect != anchorAfterDisconnect) {
        // The anchor may not change between block disconnects,
        // in which case we don't want to evict from the mempool yet!
        mempool.removeWithAnchor(anchorBeforeDisconnect);
    }

<<<<<<< HEAD
    mempool.removeStaleTransactions(pcoinsTip, pindexDelete->nHeight, dummyTxs, dummyCerts);
    mempool.removeStaleCertificates(pcoinsTip, pindexDelete->GetBlockHash(), pindexDelete->nHeight, dummyCerts);
=======
    mempool.removeStaleTransactions(pcoinsTip, dummyTxs, dummyCerts);
    mempool.removeStaleCertificates(pcoinsTip, dummyCerts);
>>>>>>> 44dbe2b2

    mempool.check(pcoinsTip);
    // Update chainActive and related variables.
    UpdateTip(pindexDelete->pprev);
    // Get the current commitment tree
    ZCIncrementalMerkleTree newTree;
    assert(pcoinsTip->GetAnchorAt(pcoinsTip->GetBestAnchor(), newTree));

    // Let wallets know transactions went from 1-confirmed to
    // 0-confirmed or conflicted:
    for(const CTransaction &tx: block.vtx) {
        SyncWithWallets(tx, nullptr);
    }

    for(const CScCertificate &cert: block.vcert) {
        LogPrint("cert", "%s():%d - sync with wallet from block to unconfirmed cert[%s]\n", __func__, __LINE__, cert.GetHash().ToString());
        SyncWithWallets(cert, nullptr);
    }

    for(const auto& item : certsStateInfo) {
        LogPrint("cert", "%s():%d - updating cert state in wallet:\n[%s]\n", __func__, __LINE__, item.ToString());
        SyncCertStatusUpdate(item);
    }

    // Update cached incremental witnesses
    GetMainSignals().ChainTip(pindexDelete, &block, newTree, false);
    return true;
}

static int64_t nTimeReadFromDisk = 0;
static int64_t nTimeConnectTotal = 0;
static int64_t nTimeFlush = 0;
static int64_t nTimeChainState = 0;
static int64_t nTimePostConnect = 0;

/**
 * Connect a new block to chainActive. pblock is either NULL or a pointer to a CBlock
 * corresponding to pindexNew, to bypass loading it again from disk.
 */
bool static ConnectTip(CValidationState &state, CBlockIndex *pindexNew, CBlock *pblock) {
    assert(pindexNew->pprev == chainActive.Tip());
    mempool.check(pcoinsTip);
    // Read block from disk.
    int64_t nTime1 = GetTimeMicros();
    CBlock block;
    if (!pblock) {
        if (!ReadBlockFromDisk(block, pindexNew))
            return AbortNode(state, "Failed to read block");
        pblock = &block;
    }
    // Get the current commitment tree
    ZCIncrementalMerkleTree oldTree;
    assert(pcoinsTip->GetAnchorAt(pcoinsTip->GetBestAnchor(), oldTree));
    // Apply the block atomically to the chain state.
    int64_t nTime2 = GetTimeMicros(); nTimeReadFromDisk += nTime2 - nTime1;
    int64_t nTime3;
    LogPrint("bench", "  - Load block from disk: %.2fms [%.2fs]\n", (nTime2 - nTime1) * 0.001, nTimeReadFromDisk * 0.000001);
    std::vector<CScCertificateStatusUpdateInfo> certsStateInfo;
    {
        CCoinsViewCache view(pcoinsTip);
        static const bool JUST_CHECK_FALSE = false;
        static const bool CHECK_SC_TXES_COMMITMENT = true;
        bool rv = ConnectBlock(*pblock, state, pindexNew, view, chainActive, JUST_CHECK_FALSE, CHECK_SC_TXES_COMMITMENT, &certsStateInfo);
        GetMainSignals().BlockChecked(*pblock, state);
        if (!rv) {
            if (state.IsInvalid())
                InvalidBlockFound(pindexNew, state);
            return error("ConnectTip(): ConnectBlock %s failed", pindexNew->GetBlockHash().ToString());
        }
        mapBlockSource.erase(pindexNew->GetBlockHash());
        nTime3 = GetTimeMicros(); nTimeConnectTotal += nTime3 - nTime2;
        LogPrint("bench", "  - Connect total: %.2fms [%.2fs]\n", (nTime3 - nTime2) * 0.001, nTimeConnectTotal * 0.000001);
        assert(view.Flush());
    }
    int64_t nTime4 = GetTimeMicros(); nTimeFlush += nTime4 - nTime3;
    LogPrint("bench", "  - Flush: %.2fms [%.2fs]\n", (nTime4 - nTime3) * 0.001, nTimeFlush * 0.000001);
    // Write the chain state to disk, if necessary.
    if (!FlushStateToDisk(state, FLUSH_STATE_IF_NEEDED))
        return false;
    int64_t nTime5 = GetTimeMicros(); nTimeChainState += nTime5 - nTime4;
    LogPrint("bench", "  - Writing chainstate: %.2fms [%.2fs]\n", (nTime5 - nTime4) * 0.001, nTimeChainState * 0.000001);

    // Remove conflicting transactions from the mempool.
    std::list<CTransaction> removedTxs;
    std::list<CScCertificate> removedCerts;
    mempool.removeForBlock(pblock->vtx, pindexNew->nHeight, removedTxs,  removedCerts, !IsInitialBlockDownload());
    mempool.removeForBlock(pblock->vcert, pindexNew->nHeight, removedTxs, removedCerts);
<<<<<<< HEAD
    mempool.removeStaleTransactions(pcoinsTip, pindexNew->nHeight, removedTxs, removedCerts);
=======
    mempool.removeStaleTransactions(pcoinsTip, removedTxs, removedCerts);
    mempool.removeStaleCertificates(pcoinsTip, removedCerts);
>>>>>>> 44dbe2b2

    mempool.check(pcoinsTip);

    UpdateTip(pindexNew); // Update chainActive & related variables.

    // Tell wallet about transactions and certificates that went from mempool to conflicted:
    for(const CTransaction &tx: removedTxs) {
        SyncWithWallets(tx, nullptr);
    }
    for(const CScCertificate &cert: removedCerts) {
        LogPrint("cert", "%s():%d - sync with wallet removed cert[%s]\n", __func__, __LINE__, cert.GetHash().ToString());
        SyncWithWallets(cert, nullptr);
    }

    // ... and about ones that got confirmed:
    for(const CTransaction &tx: pblock->vtx) {
        LogPrint("cert", "%s():%d - sync with wallet tx[%s]\n", __func__, __LINE__, tx.GetHash().ToString());
        SyncWithWallets(tx, pblock);
    }

    for(const CScCertificate &cert: pblock->vcert) {
        CSidechain sidechain;
        assert(pcoinsTip->GetSidechain(cert.GetScId(), sidechain));
        int bwtMaturityDepth = sidechain.GetCertMaturityHeight(cert.epochNumber) - chainActive.Height();
        LogPrint("cert", "%s():%d - sync with wallet confirmed cert[%s], bwtMaturityDepth[%d]\n",
            __func__, __LINE__, cert.GetHash().ToString(), bwtMaturityDepth);
        SyncWithWallets(cert, pblock, bwtMaturityDepth);
    }

    for(const auto& item : certsStateInfo) {
        LogPrint("cert", "%s():%d - updating cert state in wallet:\n[%s]\n", __func__, __LINE__, item.ToString());
        SyncCertStatusUpdate(item);
    }

    // Update cached incremental witnesses
    GetMainSignals().ChainTip(pindexNew, pblock, oldTree, true);

    EnforceNodeDeprecation(pindexNew->nHeight);

    int64_t nTime6 = GetTimeMicros(); nTimePostConnect += nTime6 - nTime5; nTimeTotal += nTime6 - nTime1;
    LogPrint("bench", "  - Connect postprocess: %.2fms [%.2fs]\n", (nTime6 - nTime5) * 0.001, nTimePostConnect * 0.000001);
    LogPrint("bench", "- Connect block: %.2fms [%.2fs]\n", (nTime6 - nTime1) * 0.001, nTimeTotal * 0.000001);
    return true;
}

/**
 * Return the tip of the chain with the most work in it, that isn't
 * known to be invalid (it's however far from certain to be valid).
 */
static CBlockIndex* FindMostWorkChain() {
    do {
        CBlockIndex *pindexNew = NULL;

        // Find the best candidate header.
        {
            std::set<CBlockIndex*, CBlockIndexWorkComparator>::reverse_iterator it = setBlockIndexCandidates.rbegin();
            if (it == setBlockIndexCandidates.rend())
                return NULL;
            pindexNew = *it;
        }

        // Check whether all blocks on the path between the currently active chain and the candidate are valid.
        // Just going until the active chain is an optimization, as we know all blocks in it are valid already.
        CBlockIndex *pindexTest = pindexNew;
        bool fInvalidAncestor = false;
        while (pindexTest && !chainActive.Contains(pindexTest)) {
            assert(pindexTest->nChainTx || pindexTest->nHeight == 0);

            // Pruned nodes may have entries in setBlockIndexCandidates for
            // which block files have been deleted.  Remove those as candidates
            // for the most work chain if we come across them; we can't switch
            // to a chain unless we have all the non-active-chain parent blocks.
            bool fFailedChain = pindexTest->nStatus & BLOCK_FAILED_MASK;
            bool fMissingData = !(pindexTest->nStatus & BLOCK_HAVE_DATA);
            if (fFailedChain || fMissingData) {
                // Candidate chain is not usable (either invalid or missing data)
                if (fFailedChain && (pindexBestInvalid == NULL || pindexNew->nChainWork > pindexBestInvalid->nChainWork))
                    pindexBestInvalid = pindexNew;
                CBlockIndex *pindexFailed = pindexNew;
                // Remove the entire chain from the set.
                while (pindexTest != pindexFailed) {
                    if (fFailedChain) {
                        LogPrint("forks", "%s():%d - marking FAILED candidate idx [%s]\n", __func__, __LINE__,
                            pindexFailed->GetBlockHash().ToString());
                        pindexFailed->nStatus |= BLOCK_FAILED_CHILD;
                    } else if (fMissingData) {
                        // If we're missing data, then add back to mapBlocksUnlinked,
                        // so that if the block arrives in the future we can try adding
                        // to setBlockIndexCandidates again.
                        mapBlocksUnlinked.insert(std::make_pair(pindexFailed->pprev, pindexFailed));
                    }
                    setBlockIndexCandidates.erase(pindexFailed);
                    pindexFailed = pindexFailed->pprev;
                }
                setBlockIndexCandidates.erase(pindexTest);
                fInvalidAncestor = true;
                break;
            }
            pindexTest = pindexTest->pprev;
        }
        if (!fInvalidAncestor)
            return pindexNew;
    } while(true);
}

/** Delete all entries in setBlockIndexCandidates that are worse than the current tip. */
static void PruneBlockIndexCandidates() {
    // Note that we can't delete the current block itself, as we may need to return to it later in case a
    // reorganization to a better block fails.
    std::set<CBlockIndex*, CBlockIndexWorkComparator>::iterator it = setBlockIndexCandidates.begin();
    while (it != setBlockIndexCandidates.end() && setBlockIndexCandidates.value_comp()(*it, chainActive.Tip())) {
        setBlockIndexCandidates.erase(it++);
    }
    // Either the current tip or a successor of it we're working towards is left in setBlockIndexCandidates.
    assert(!setBlockIndexCandidates.empty());
}

/**
 * Try to make some progress towards making pindexMostWork the active block.
 * pblock is either NULL or a pointer to a CBlock corresponding to pindexMostWork.
 */
static bool ActivateBestChainStep(CValidationState &state, CBlockIndex *pindexMostWork, CBlock *pblock) {
    AssertLockHeld(cs_main);
    bool fInvalidFound = false;
    const CBlockIndex *pindexOldTip = chainActive.Tip();
    const CBlockIndex *pindexFork = chainActive.FindFork(pindexMostWork);

    // Disconnect active blocks which are no longer in the best chain.
    while (chainActive.Tip() && chainActive.Tip() != pindexFork) {
        if (!DisconnectTip(state))
            return false;
    }

    // Build list of new blocks to connect.
    std::vector<CBlockIndex*> vpindexToConnect;
    bool fContinue = true;
    int nHeight = pindexFork ? pindexFork->nHeight : -1;
    while (fContinue && nHeight != pindexMostWork->nHeight) {
    // Don't iterate the entire list of potential improvements toward the best tip, as we likely only need
    // a few blocks along the way.
    int nTargetHeight = std::min(nHeight + 32, pindexMostWork->nHeight);
    vpindexToConnect.clear();
    vpindexToConnect.reserve(nTargetHeight - nHeight);
    CBlockIndex *pindexIter = pindexMostWork->GetAncestor(nTargetHeight);
    while (pindexIter && pindexIter->nHeight != nHeight) {
        vpindexToConnect.push_back(pindexIter);
        pindexIter = pindexIter->pprev;
    }
    nHeight = nTargetHeight;

    // Connect new blocks.
    BOOST_REVERSE_FOREACH(CBlockIndex *pindexConnect, vpindexToConnect) {
        if (!ConnectTip(state, pindexConnect, pindexConnect == pindexMostWork ? pblock : NULL)) {
            if (state.IsInvalid()) {
                // The block violates a consensus rule.
                if (!state.CorruptionPossible())
                    InvalidChainFound(vpindexToConnect.back());
                state = CValidationState();
                fInvalidFound = true;
                fContinue = false;
                break;
            } else {
                // A system error occurred (disk space, database error, ...).
                return false;
            }
        } else {
            PruneBlockIndexCandidates();
            if (!pindexOldTip || chainActive.Tip()->nChainWork > pindexOldTip->nChainWork) {
                // We're in a better position than we were. Return temporarily to release the lock.
                fContinue = false;
                break;
            }
        }
    }
    }

    // Callbacks/notifications for a new best chain.
    if (fInvalidFound)
        CheckForkWarningConditionsOnNewFork(vpindexToConnect.back());
    else
        CheckForkWarningConditions();

    return true;
}

/**
 * Make the best chain active, in multiple steps. The result is either failure
 * or an activated best chain. pblock is either NULL or a pointer to a block
 * that is already loaded (to avoid loading it again from disk).
 */
bool ActivateBestChain(CValidationState &state, CBlock *pblock) {
    CBlockIndex *pindexNewTip = NULL;
    CBlockIndex *pindexMostWork = NULL;
    const CChainParams& chainParams = Params();
    do {
        boost::this_thread::interruption_point();

        bool fInitialDownload;
        {
            LOCK(cs_main);
            pindexMostWork = FindMostWorkChain();

            // Whether we have anything to do at all.
            if (pindexMostWork == NULL || pindexMostWork == chainActive.Tip())
                return true;

            if (!ActivateBestChainStep(state, pindexMostWork, pblock && pblock->GetHash() == pindexMostWork->GetBlockHash() ? pblock : NULL))
                return false;

            pindexNewTip = chainActive.Tip();
            fInitialDownload = IsInitialBlockDownload();
        }
        // When we reach this point, we switched to a new tip (stored in pindexNewTip).

        // Notifications/callbacks that can run without cs_main
        if (!fInitialDownload) {
            uint256 hashNewTip = pindexNewTip->GetBlockHash();
            // Relay inventory, but don't relay old inventory during initial block download.
            int nBlockEstimate = 0;
            if (fCheckpointsEnabled)
                nBlockEstimate = Checkpoints::GetTotalBlocksEstimate(chainParams.Checkpoints());
            // Don't relay blocks if pruning -- could cause a peer to try to download, resulting
            // in a stalled download if the block file is pruned before the request.
            if (nLocalServices & NODE_NETWORK) {
                LOCK(cs_vNodes);
                BOOST_FOREACH(CNode* pnode, vNodes)
                {
                    if (chainActive.Height() > (pnode->nStartingHeight != -1 ? pnode->nStartingHeight - 2000 : nBlockEstimate))
                    {
                        pnode->PushInventory(CInv(MSG_BLOCK, hashNewTip));
                    }
                    else
                    {
                        LogPrint("forks", "%s():%d - Node [%s] (peer=%d) NOT pushing inv [%s] - hM[%d], hS[%d], nB[%d]\n",
                            __func__, __LINE__, pnode->addrName, pnode->GetId(), hashNewTip.ToString(),
                            chainActive.Height(), pnode->nStartingHeight, nBlockEstimate);
                    }
                }
            }
            else
            {
                LogPrint("forks", "%s():%d - NOT pushing inv [%s]\n", __func__, __LINE__,
                    hashNewTip.ToString());
            }

            // Notify external listeners about the new tip.
            GetMainSignals().UpdatedBlockTip(pindexNewTip);
            uiInterface.NotifyBlockTip(hashNewTip);
        }
        else
        {
            LogPrint("forks", "%s():%d - InitialDownload in progress: NOT pushing any inv\n", __func__, __LINE__);
        }

    } while(pindexMostWork != chainActive.Tip());
    CheckBlockIndex();

    // Write changes periodically to disk, after relay.
    if (!FlushStateToDisk(state, FLUSH_STATE_PERIODIC)) {
        return false;
    }

    return true;
}

bool InvalidateBlock(CValidationState& state, CBlockIndex *pindex) {
    AssertLockHeld(cs_main);

    // Mark the block itself as invalid.
    pindex->nStatus |= BLOCK_FAILED_VALID;
    setDirtyBlockIndex.insert(pindex);
    setBlockIndexCandidates.erase(pindex);

    while (chainActive.Contains(pindex)) {
        CBlockIndex *pindexWalk = chainActive.Tip();
        pindexWalk->nStatus |= BLOCK_FAILED_CHILD;
        setDirtyBlockIndex.insert(pindexWalk);
        setBlockIndexCandidates.erase(pindexWalk);
        // ActivateBestChain considers blocks already in chainActive
        // unconditionally valid already, so force disconnect away from it.
        if (!DisconnectTip(state)) {
            return false;
        }
    }

    // The resulting new best tip may not be in setBlockIndexCandidates anymore, so
    // add it again.
    BlockMap::iterator it = mapBlockIndex.begin();
    while (it != mapBlockIndex.end()) {
        if (it->second->IsValid(BLOCK_VALID_TRANSACTIONS) && it->second->nChainTx && !setBlockIndexCandidates.value_comp()(it->second, chainActive.Tip())) {
            setBlockIndexCandidates.insert(it->second);
        }
        it++;
    }

    InvalidChainFound(pindex);
    return true;
}

bool ReconsiderBlock(CValidationState& state, CBlockIndex *pindex) {
    AssertLockHeld(cs_main);

    int nHeight = pindex->nHeight;

    // Remove the invalidity flag from this block and all its descendants.
    BlockMap::iterator it = mapBlockIndex.begin();
    while (it != mapBlockIndex.end()) {
        if (!it->second->IsValid() && it->second->GetAncestor(nHeight) == pindex) {
            it->second->nStatus &= ~BLOCK_FAILED_MASK;
            setDirtyBlockIndex.insert(it->second);
            if (it->second->IsValid(BLOCK_VALID_TRANSACTIONS) && it->second->nChainTx && setBlockIndexCandidates.value_comp()(chainActive.Tip(), it->second)) {
                setBlockIndexCandidates.insert(it->second);
            }
            if (it->second == pindexBestInvalid) {
                // Reset invalid block marker if it was pointing to one of those.
                pindexBestInvalid = NULL;
            }
        }
        it++;
    }

    // Remove the invalidity flag from all ancestors too.
    while (pindex != NULL) {
        if (pindex->nStatus & BLOCK_FAILED_MASK) {
            pindex->nStatus &= ~BLOCK_FAILED_MASK;
            setDirtyBlockIndex.insert(pindex);
        }
        pindex = pindex->pprev;
    }
    return true;
}

bool addToGlobalForkTips(const CBlockIndex* pindex)
{
    if (!pindex)
        return false;

    unsigned int erased = 0;
    if (pindex->pprev)
    {
        // remove its parent if any
        erased = mGlobalForkTips.erase(pindex->pprev);
    }

    if (erased == 0)
    {
        LogPrint("forks", "%s():%d - adding first fork tip in global map: h(%d) [%s]\n",
            __func__, __LINE__, pindex->nHeight, pindex->GetBlockHash().ToString());
    }

    return mGlobalForkTips.insert(std::make_pair( pindex, (int)GetTime() )).second;
}

bool updateGlobalForkTips(const CBlockIndex* pindex, bool lookForwardTips)
{
    if (!pindex)
        return false;

    LogPrint("forks", "%s():%d - Entering: lookFwd[%d], h(%d) [%s]\n",
        __func__, __LINE__, lookForwardTips, pindex->nHeight, pindex->GetBlockHash().ToString());

    if (chainActive.Contains(pindex))
    {
        LogPrint("forks", "%s():%d - Exiting: header is on main chain h(%d) [%s]\n",
            __func__, __LINE__, pindex->nHeight, pindex->GetBlockHash().ToString());
        return false;
    }

    if (mGlobalForkTips.count(pindex) )
    {
        LogPrint("forks", "%s():%d - updating tip in global set: h(%d) [%s]\n",
            __func__, __LINE__, pindex->nHeight, pindex->GetBlockHash().ToString());
        mGlobalForkTips[pindex] = (int)GetTime();
        return true;
    }
    else
    {
        // check from tips downward if we connect to this index and in this case 
        // update the tip instead (for coping with very old tips not in the most recent set)
        if (lookForwardTips)
        {
            int h = pindex->nHeight;
            bool done = false;

            BOOST_FOREACH(auto mapPair, mGlobalForkTips)
            {
                const CBlockIndex* tipIndex = mapPair.first;
                if (!tipIndex)
                    continue;

                LogPrint("forks", "%s():%d - tip %s h(%d)\n",
                    __func__, __LINE__, tipIndex->GetBlockHash().ToString(), tipIndex->nHeight);

                if (tipIndex == chainActive.Tip() || tipIndex == pindexBestHeader )
                {
                    LogPrint("forks", "%s():%d - skipping main chain tip\n", __func__, __LINE__);
                    continue;
                }
 
                const CBlockIndex* dum = tipIndex;
                while ( dum != pindex && dum->nHeight >= h)
                {
                    dum = dum->pprev;
                }

                if (dum == pindex)
                {
                    LogPrint("forks", "%s():%d - updating tip access time in global set: h(%d) [%s]\n",
                        __func__, __LINE__, tipIndex->nHeight, tipIndex->GetBlockHash().ToString());
                    mGlobalForkTips[tipIndex] = (int)GetTime();
                    done |= true;
                }
                else
                {
                    // we must neglect this branch since not linked to the pindex
                    LogPrint("forks", "%s():%d - stopped at %s h(%d)\n",
                        __func__, __LINE__, dum->GetBlockHash().ToString(), dum->nHeight);
                }
            }

            LogPrint("forks", "%s():%d - exiting done[%d]\n", __func__, __LINE__, done);
            return done;
        }

        // nothing to do, this is not a tip at all
        LogPrint("forks", "%s():%d - not a tip: h(%d) [%s]\n",
            __func__, __LINE__, pindex->nHeight, pindex->GetBlockHash().ToString());
        return false;
    }
}

int getMostRecentGlobalForkTips(std::vector<uint256>& output)
{
    using map_pair = pair<const CBlockIndex*, int>;

    std::vector<map_pair> vTemp(begin(mGlobalForkTips), end(mGlobalForkTips));

    sort(begin(vTemp), end(vTemp), [](const map_pair& a, const map_pair& b) { return a.second < b.second; });

    int count = MAX_NUM_GLOBAL_FORKS;
    BOOST_REVERSE_FOREACH(auto const &p, vTemp)
    {
        output.push_back(p.first->GetBlockHash() );
        if (--count <= 0)
            break;
    }

    return output.size();
}

CBlockIndex* AddToBlockIndex(const CBlockHeader& block)
{
    // Check for duplicate
    uint256 hash = block.GetHash();
    BlockMap::iterator it = mapBlockIndex.find(hash);
    if (it != mapBlockIndex.end())
        return it->second;

    // Construct new block index object
    CBlockIndex* pindexNew = new CBlockIndex(block);
    assert(pindexNew);
    // We assign the sequence id to blocks only when the full data is available,
    // to avoid miners withholding blocks but broadcasting headers, to get a
    // competitive advantage.
    pindexNew->nSequenceId = 0;
    BlockMap::iterator mi = mapBlockIndex.insert(make_pair(hash, pindexNew)).first;
    pindexNew->phashBlock = &((*mi).first);
    BlockMap::iterator miPrev = mapBlockIndex.find(block.hashPrevBlock);
    if (miPrev != mapBlockIndex.end())
    {
        pindexNew->pprev = (*miPrev).second;
        pindexNew->nHeight = pindexNew->pprev->nHeight + 1;
        pindexNew->BuildSkip();
    }
    pindexNew->nChainWork = (pindexNew->pprev ? pindexNew->pprev->nChainWork : 0) + GetBlockProof(*pindexNew);
    if (pindexNew->pprev){
        pindexNew->nChainDelay = pindexNew->pprev->nChainDelay + GetBlockDelay(*pindexNew,*(pindexNew->pprev), chainActive.Height(), fIsStartupSyncing);
    } else {
        pindexNew->nChainDelay = 0 ;
    }
    if(pindexNew->nChainDelay != 0) {
        LogPrintf("%s: Block belong to a chain under punishment Delay VAL: %i BLOCKHEIGHT: %d\n",__func__, pindexNew->nChainDelay,pindexNew->nHeight);
    }
    pindexNew->RaiseValidity(BLOCK_VALID_TREE);
    if (pindexBestHeader == NULL || (pindexBestHeader->nChainWork < pindexNew->nChainWork && pindexNew->nChainDelay==0))
        pindexBestHeader = pindexNew;

    setDirtyBlockIndex.insert(pindexNew);

    addToGlobalForkTips(pindexNew);

    return pindexNew;
}

/** Mark a block as having its data received and checked (up to BLOCK_VALID_TRANSACTIONS). */
bool ReceivedBlockTransactions(const CBlock &block, CValidationState& state, CBlockIndex *pindexNew, const CDiskBlockPos& pos, BlockSet* sForkTips)
{
    pindexNew->nTx = block.vtx.size() + block.vcert.size();
    pindexNew->nChainTx = 0;
    CAmount sproutValue = 0;
    for (auto tx : block.vtx) {
        for (auto js : tx.GetVjoinsplit()) {
            sproutValue += js.vpub_old;
            sproutValue -= js.vpub_new;
        }
    }
    pindexNew->nSproutValue = sproutValue;
    pindexNew->nChainSproutValue = boost::none;
    pindexNew->nFile = pos.nFile;
    pindexNew->nDataPos = pos.nPos;
    pindexNew->nUndoPos = 0;
    pindexNew->nStatus |= BLOCK_HAVE_DATA;
    pindexNew->RaiseValidity(BLOCK_VALID_TRANSACTIONS);
    setDirtyBlockIndex.insert(pindexNew);

    if (pindexNew->pprev == NULL || pindexNew->pprev->nChainTx) {
        // If pindexNew is the genesis block or all parents are BLOCK_VALID_TRANSACTIONS.
        deque<CBlockIndex*> queue;
        queue.push_back(pindexNew);

        // Recursively process any descendant blocks that now may be eligible to be connected.
        while (!queue.empty()) {
            CBlockIndex *pindex = queue.front();
            queue.pop_front();
            pindex->nChainTx = (pindex->pprev ? pindex->pprev->nChainTx : 0) + pindex->nTx;
            if (pindex->pprev) {
                if (pindex->pprev->nChainSproutValue && pindex->nSproutValue) {
                    pindex->nChainSproutValue = *pindex->pprev->nChainSproutValue + *pindex->nSproutValue;
                } else {
                    pindex->nChainSproutValue = boost::none;
                }
            } else {
                pindex->nChainSproutValue = pindex->nSproutValue;
            }
            {
                LOCK(cs_nBlockSequenceId);
                pindex->nSequenceId = nBlockSequenceId++;
            }
            if (chainActive.Tip() == NULL || !setBlockIndexCandidates.value_comp()(pindex, chainActive.Tip())) {
                setBlockIndexCandidates.insert(pindex);
            }
            // we must not take 'delay' into account, otherwise when we do the relay of a block we might miss a higher tip
            // on a fork because we will look into this container
            if (chainActive.Tip() == NULL || !CBlockIndexRealWorkComparator()(pindex, chainActive.Tip()))
            {
                if (sForkTips)
                {
                    int num = sForkTips->erase(pindex->pprev);
                    LogPrint("forks", "%s():%d - Adding idx to sForkTips: h(%d) [%s], nChainTx=%d, delay=%d, prev[%d]\n",
                        __func__, __LINE__, pindex->nHeight, pindex->GetBlockHash().ToString(),
                        pindex->nChainTx, pindex->nChainDelay, num);
                    sForkTips->insert(pindex);
                }
            }

            std::pair<std::multimap<CBlockIndex*, CBlockIndex*>::iterator, std::multimap<CBlockIndex*, CBlockIndex*>::iterator> range = mapBlocksUnlinked.equal_range(pindex);
            while (range.first != range.second) {
                std::multimap<CBlockIndex*, CBlockIndex*>::iterator it = range.first;
                queue.push_back(it->second);
                range.first++;
                mapBlocksUnlinked.erase(it);
            }
        }
    } else {
        if (pindexNew->pprev && pindexNew->pprev->IsValid(BLOCK_VALID_TREE)) {
            mapBlocksUnlinked.insert(std::make_pair(pindexNew->pprev, pindexNew));
        }
    }

    return true;
}

bool FindBlockPos(CValidationState &state, CDiskBlockPos &pos, unsigned int nAddSize, unsigned int nHeight, uint64_t nTime, bool fKnown = false)
{
    LOCK(cs_LastBlockFile);

    unsigned int nFile = fKnown ? pos.nFile : nLastBlockFile;
    if (vinfoBlockFile.size() <= nFile) {
        vinfoBlockFile.resize(nFile + 1);
    }

    if (!fKnown) {
        while (vinfoBlockFile[nFile].nSize + nAddSize >= MAX_BLOCKFILE_SIZE) {
            nFile++;
            if (vinfoBlockFile.size() <= nFile) {
                vinfoBlockFile.resize(nFile + 1);
            }
        }
        pos.nFile = nFile;
        pos.nPos = vinfoBlockFile[nFile].nSize;
    }

    if (nFile != nLastBlockFile) {
        if (!fKnown) {
            LogPrintf("Leaving block file %i: %s\n", nFile, vinfoBlockFile[nFile].ToString());
        }
        FlushBlockFile(!fKnown);
        nLastBlockFile = nFile;
    }

    vinfoBlockFile[nFile].AddBlock(nHeight, nTime);
    if (fKnown)
        vinfoBlockFile[nFile].nSize = std::max(pos.nPos + nAddSize, vinfoBlockFile[nFile].nSize);
    else
        vinfoBlockFile[nFile].nSize += nAddSize;

    if (!fKnown) {
        unsigned int nOldChunks = (pos.nPos + BLOCKFILE_CHUNK_SIZE - 1) / BLOCKFILE_CHUNK_SIZE;
        unsigned int nNewChunks = (vinfoBlockFile[nFile].nSize + BLOCKFILE_CHUNK_SIZE - 1) / BLOCKFILE_CHUNK_SIZE;
        if (nNewChunks > nOldChunks) {
            if (fPruneMode)
                fCheckForPruning = true;
            if (CheckDiskSpace(nNewChunks * BLOCKFILE_CHUNK_SIZE - pos.nPos)) {
                FILE *file = OpenBlockFile(pos);
                if (file) {
                    LogPrintf("Pre-allocating up to position 0x%x in blk%05u.dat\n", nNewChunks * BLOCKFILE_CHUNK_SIZE, pos.nFile);
                    AllocateFileRange(file, pos.nPos, nNewChunks * BLOCKFILE_CHUNK_SIZE - pos.nPos);
                    fclose(file);
                }
            }
            else
                return state.Error("out of disk space");
        }
    }

    setDirtyFileInfo.insert(nFile);
    return true;
}

bool FindUndoPos(CValidationState &state, int nFile, CDiskBlockPos &pos, unsigned int nAddSize)
{
    pos.nFile = nFile;

    LOCK(cs_LastBlockFile);

    unsigned int nNewSize;
    pos.nPos = vinfoBlockFile[nFile].nUndoSize;
    nNewSize = vinfoBlockFile[nFile].nUndoSize += nAddSize;
    setDirtyFileInfo.insert(nFile);

    unsigned int nOldChunks = (pos.nPos + UNDOFILE_CHUNK_SIZE - 1) / UNDOFILE_CHUNK_SIZE;
    unsigned int nNewChunks = (nNewSize + UNDOFILE_CHUNK_SIZE - 1) / UNDOFILE_CHUNK_SIZE;
    if (nNewChunks > nOldChunks) {
        if (fPruneMode)
            fCheckForPruning = true;
        if (CheckDiskSpace(nNewChunks * UNDOFILE_CHUNK_SIZE - pos.nPos)) {
            FILE *file = OpenUndoFile(pos);
            if (file) {
                LogPrintf("Pre-allocating up to position 0x%x in rev%05u.dat\n", nNewChunks * UNDOFILE_CHUNK_SIZE, pos.nFile);
                AllocateFileRange(file, pos.nPos, nNewChunks * UNDOFILE_CHUNK_SIZE - pos.nPos);
                fclose(file);
            }
        }
        else
            return state.Error("out of disk space");
    }

    return true;
}

bool CheckBlockHeader(const CBlockHeader& block, CValidationState& state, bool fCheckPOW)
{
    // Check block version
    if (block.nVersion < MIN_BLOCK_VERSION)
        return state.DoS(100, error("CheckBlockHeader(): block version not valid"),
                         REJECT_INVALID, "version-invalid");

    // Check Equihash solution is valid
    if (fCheckPOW && !CheckEquihashSolution(&block, Params()))
        return state.DoS(100, error("CheckBlockHeader(): Equihash solution invalid"),
                         REJECT_INVALID, "invalid-solution");

    // Check proof of work matches claimed amount
    if (fCheckPOW && !CheckProofOfWork(block.GetHash(), block.nBits, Params().GetConsensus()))
        return state.DoS(50, error("CheckBlockHeader(): proof of work failed"),
                         REJECT_INVALID, "high-hash");

    return true;
}

bool CheckBlock(const CBlock& block, CValidationState& state,
                libzcash::ProofVerifier& verifier,
                bool fCheckPOW, bool fCheckMerkleRoot)
{
    // These are checks that are independent of context.

    // Check that the header is valid (particularly PoW).  This is mostly
    // redundant with the call in AcceptBlockHeader.
    if (!CheckBlockHeader(block, state, fCheckPOW))
        return false;

    // Check the merkle root.
    if (fCheckMerkleRoot) {
        bool mutated;
        uint256 hashMerkleRoot2 = block.BuildMerkleTree(&mutated);
        if (block.hashMerkleRoot != hashMerkleRoot2)
            return state.DoS(100, error("CheckBlock(): hashMerkleRoot mismatch"),
                             REJECT_INVALID, "bad-txnmrklroot", true);

        // Check for merkle tree malleability (CVE-2012-2459): repeating sequences
        // of transactions in a block without affecting the merkle root of a block,
        // while still invalidating it.
        if (mutated)
            return state.DoS(100, error("CheckBlock(): duplicate transaction"),
                             REJECT_INVALID, "bad-txns-duplicate", true);
    }

    // All potential-corruption validation must be done before we do any
    // transaction validation, as otherwise we may mark the header as invalid
    // because we receive the wrong transactions for it.

    // Size limits
    if (block.vtx.empty() || (block.vtx.size() + block.vcert.size()) > MAX_BLOCK_SIZE || ::GetSerializeSize(block, SER_NETWORK, PROTOCOL_VERSION) > MAX_BLOCK_SIZE)
        return state.DoS(100, error("CheckBlock(): size limits failed"),
                         REJECT_INVALID, "bad-blk-length");

    // First transaction must be coinbase, the rest must not be
    if (block.vtx.empty() || !block.vtx[0].IsCoinBase())
        return state.DoS(100, error("CheckBlock(): first tx is not coinbase"),
                         REJECT_INVALID, "bad-cb-missing");
    for (unsigned int i = 1; i < block.vtx.size(); i++)
        if (block.vtx[i].IsCoinBase())
            return state.DoS(100, error("CheckBlock(): more than one coinbase"),
                             REJECT_INVALID, "bad-cb-multiple");

    // Check transactions and certificates
    for(const CTransaction& tx: block.vtx) {
        if (!CheckTransaction(tx, state, verifier)) {
            return error("CheckBlock(): CheckTransaction failed");
        }
    }

    if(!CheckCertificatesOrdering(block.vcert, state))
        return error("CheckBlock(): Certificate quality ordering check failed");

    for(const CScCertificate& cert: block.vcert)
    {
        if (!CheckCertificate(cert, state)) {
            return error("CheckBlock(): Certificate check failed");
        }
    }

    unsigned int nSigOps = 0;
    for(const CTransaction& tx: block.vtx) {
        nSigOps += GetLegacySigOpCount(tx);
    }

    for(const CScCertificate& cert: block.vcert) {
        nSigOps += GetLegacySigOpCount(cert);
    }

    if (nSigOps > MAX_BLOCK_SIGOPS)
        return state.DoS(100, error("CheckBlock(): out-of-bounds SigOpCount"),
                         REJECT_INVALID, "bad-blk-sigops", true);

    return true;
}

bool ContextualCheckBlockHeader(const CBlockHeader& block, CValidationState& state, CBlockIndex * const pindexPrev)
{
    const CChainParams& chainParams = Params();
    const Consensus::Params& consensusParams = chainParams.GetConsensus();
    uint256 hash = block.GetHash();
    if (hash == consensusParams.hashGenesisBlock)
        return true;

    assert(pindexPrev);

    int nHeight = pindexPrev->nHeight+1;

    // Check proof of work
    if (block.nBits != GetNextWorkRequired(pindexPrev, &block, consensusParams))
        return state.DoS(100, error("%s: incorrect proof of work", __func__),
                         REJECT_INVALID, "bad-diffbits");


    // Check timestamp against prev
    auto medianTimePast = pindexPrev->GetMedianTimePast();
    if (block.GetBlockTime() <= medianTimePast) {
        return state.Invalid(error("%s: block at height %d, timestamp %d is not later than median-time-past %d",
                __func__, nHeight, block.GetBlockTime(), medianTimePast),
                REJECT_INVALID, "time-too-old");
    }


    if (ForkManager::getInstance().isFutureTimeStampActive(nHeight) &&
            block.GetBlockTime() > medianTimePast + MAX_FUTURE_BLOCK_TIME_MTP) {
        return state.Invalid(error("%s: block at height %d, timestamp %d is too far ahead of median-time-past, limit is %d",
                __func__, nHeight, block.GetBlockTime(), medianTimePast + MAX_FUTURE_BLOCK_TIME_MTP),
                REJECT_INVALID, "time-too-far-ahead-of-mtp");
    }


    // Check timestamp
    auto nTimeLimit = GetTime() + MAX_FUTURE_BLOCK_TIME_LOCAL;
    if (block.GetBlockTime() > nTimeLimit) {
        return state.Invalid(error("%s: block at height %d, timestamp %d is too far ahead of local time, limit is %d",
                __func__, nHeight, block.GetBlockTime(), nTimeLimit),
                REJECT_INVALID, "time-too-new");
    }

    if (fCheckpointsEnabled)
    {
        // Don't accept any forks from the main chain prior to last checkpoint
        CBlockIndex* pcheckpoint = Checkpoints::GetLastCheckpoint(chainParams.Checkpoints());
        if (pcheckpoint && nHeight < pcheckpoint->nHeight)
            return state.DoS(100, error("%s: forked chain older than last checkpoint (height %d)", __func__, nHeight));
    }

    if (!ForkManager::getInstance().isValidBlockVersion(nHeight, block.nVersion) )
    {
        return state.Invalid(error("%s : rejected nVersion block %d not supported at height %d", __func__, block.nVersion, nHeight),
            REJECT_INVALID, "bad-version");
    }

    return true;
}

bool ContextualCheckBlock(const CBlock& block, CValidationState& state, CBlockIndex * const pindexPrev)
{
    const int nHeight = pindexPrev == NULL ? 0 : pindexPrev->nHeight + 1;
    const Consensus::Params& consensusParams = Params().GetConsensus();

    // Check that all transactions are finalized
    BOOST_FOREACH(const CTransaction& tx, block.vtx) {

        // Check transaction contextually against consensus rules at block height
        if (!tx.ContextualCheck(state, nHeight, 100)) {
            return false; // Failure reason has been set in validation state object
        }

        int nLockTimeFlags = 0;
        int64_t nLockTimeCutoff = (nLockTimeFlags & LOCKTIME_MEDIAN_TIME_PAST)
                                ? pindexPrev->GetMedianTimePast()
                                : block.GetBlockTime();
        if (!IsFinalTx(tx, nHeight, nLockTimeCutoff)) {
            return state.DoS(10, error("%s: contains a non-final transaction", __func__), REJECT_INVALID, "bad-txns-nonfinal");
        }
    }

    for(const auto& cert: block.vcert) {
        // Check certificate contextually against consensus rules at block height
        if (!cert.ContextualCheck(state, nHeight, 100)) {
            return false; // Failure reason has been set in validation state object
        }
    }

    // Enforce BIP 34 rule that the coinbase starts with serialized block height.
    // In Zcash this has been enforced since launch, except that the genesis
    // block didn't include the height in the coinbase (see Zcash protocol spec
    // section '6.8 Bitcoin Improvement Proposals').
    if (nHeight > 0)
    {
        CScript expect = CScript() << nHeight;
        if (block.vtx[0].GetVin()[0].scriptSig.size() < expect.size() ||
            !std::equal(expect.begin(), expect.end(), block.vtx[0].GetVin()[0].scriptSig.begin())) {
            return state.DoS(100, error("%s: block height mismatch in coinbase", __func__), REJECT_INVALID, "bad-cb-height");
        }
    }

    // Reject the post-chainsplit block until a specific time is reached
    if (ForkManager::getInstance().isAfterChainsplit(nHeight) && !ForkManager::getInstance().isAfterChainsplit(nHeight-1)  && block.GetBlockTime() < ForkManager::getInstance().getMinimumTime(nHeight))
    {
        return state.DoS(10, error("%s: post-chainsplit block received prior to scheduled time", __func__), REJECT_INVALID, "bad-cs-time");
    }

    CAmount reward = GetBlockSubsidy(nHeight, consensusParams);
    // Coinbase transaction must include an output sending x.x% of
    // the block reward to a community fund script

    for (Fork::CommunityFundType cfType=Fork::CommunityFundType::FOUNDATION; cfType < Fork::CommunityFundType::ENDTYPE; cfType = Fork::CommunityFundType(cfType + 1)) {
        CAmount communityReward = ForkManager::getInstance().getCommunityFundReward(nHeight, reward, cfType);
        if (communityReward > 0) {
            bool found = false;

            BOOST_FOREACH(const CTxOut& output, block.vtx[0].GetVout()) {
                if (output.scriptPubKey == Params().GetCommunityFundScriptAtHeight(nHeight, cfType)) {
                    if (output.nValue == communityReward) {
                        found = true;
                        break;
                    }
                }
            }

            if (!found) {
                return state.DoS(100, error("%s: community fund missing block %d", __func__, nHeight), REJECT_INVALID, "cb-no-community-fund");
            }
        }
    }

    return true;
}

bool AcceptBlockHeader(const CBlockHeader& block, CValidationState& state, CBlockIndex** ppindex, bool lookForwardTips)
{
    dump_global_tips(10);

    const CChainParams& chainparams = Params();
    AssertLockHeld(cs_main);
    // Check for duplicate
    uint256 hash = block.GetHash();
    BlockMap::iterator miSelf = mapBlockIndex.find(hash);
    CBlockIndex *pindex = NULL;
    if (miSelf != mapBlockIndex.end()) {
        // Block header is already known.
        pindex = miSelf->second;
        
        // update it because if it is a tip, its timestamp is most probably changed
        updateGlobalForkTips(pindex, lookForwardTips);

        if (ppindex)
            *ppindex = pindex;
        if (pindex->nStatus & BLOCK_FAILED_MASK)
            return state.Invalid(error("%s: block is marked invalid", __func__), 0, "duplicate");
        return true;
    }

    if (!CheckBlockHeader(block, state))
        return false;

    // Get prev block index
    CBlockIndex* pindexPrev = NULL;
    if (hash != chainparams.GetConsensus().hashGenesisBlock) {
        BlockMap::iterator mi = mapBlockIndex.find(block.hashPrevBlock);
        if (mi == mapBlockIndex.end())
        {
            LogPrint("forks", "%s():%d - prev block not found: [%s]\n",
                __func__, __LINE__, block.hashPrevBlock.ToString());
            return state.DoS(10, error("%s: prev block not found", __func__), 0, "bad-prevblk");
        }
        pindexPrev = (*mi).second;
        if (pindexPrev->nStatus & BLOCK_FAILED_MASK)
            return state.DoS(100, error("%s: prev block invalid", __func__), REJECT_INVALID, "bad-prevblk");
    }

    if (!ContextualCheckBlockHeader(block, state, pindexPrev))
        return false;

    if (pindex == NULL)
        pindex = AddToBlockIndex(block);

    if (ppindex)
        *ppindex = pindex;

    return true;
}

bool AcceptBlock(CBlock& block, CValidationState& state, CBlockIndex** ppindex, bool fRequested, CDiskBlockPos* dbp, BlockSet* sForkTips)
{
    const CChainParams& chainparams = Params();
    AssertLockHeld(cs_main);

    CBlockIndex *&pindex = *ppindex;

    if (!AcceptBlockHeader(block, state, &pindex))
        return false;

    // Try to process all requested blocks that we don't have, but only
    // process an unrequested block if it's new and has enough work to
    // advance our tip, and isn't too many blocks ahead.
    bool fAlreadyHave = pindex->nStatus & BLOCK_HAVE_DATA;
    bool fHasMoreWork = (chainActive.Tip() ? pindex->nChainWork > chainActive.Tip()->nChainWork : true);
    // Blocks that are too out-of-order needlessly limit the effectiveness of
    // pruning, because pruning will not delete block files that contain any
    // blocks which are too close in height to the tip.  Apply this test
    // regardless of whether pruning is enabled; it should generally be safe to
    // not process unrequested blocks.
    bool fTooFarAhead = (pindex->nHeight > int(chainActive.Height() + MIN_BLOCKS_TO_KEEP));

    // TODO: deal better with return value and error conditions for duplicate
    // and unrequested blocks.
    if (fAlreadyHave) return true;
    if (!fRequested) {  // If we didn't ask for it:
        if (pindex->nTx != 0) return true;  // This is a previously-processed block that was pruned
        if (!fHasMoreWork) return true;     // Don't process less-work chains
        if (fTooFarAhead) return true;      // Block height is too high
    }

    // See method docstring for why this is always disabled
    auto verifier = libzcash::ProofVerifier::Disabled();
    if ((!CheckBlock(block, state, verifier)) || !ContextualCheckBlock(block, state, pindex->pprev)) {
        if (state.IsInvalid() && !state.CorruptionPossible()) {
            pindex->nStatus |= BLOCK_FAILED_VALID;
            setDirtyBlockIndex.insert(pindex);
        }
        return false;
    }

    int nHeight = pindex->nHeight;

    // Write block to history file
    try {
        unsigned int nBlockSize = ::GetSerializeSize(block, SER_DISK, CLIENT_VERSION);
        CDiskBlockPos blockPos;
        if (dbp != NULL)
            blockPos = *dbp;
        if (!FindBlockPos(state, blockPos, nBlockSize+8, nHeight, block.GetBlockTime(), dbp != NULL))
            return error("AcceptBlock(): FindBlockPos failed");
        if (dbp == NULL)
            if (!WriteBlockToDisk(block, blockPos, chainparams.MessageStart()))
                AbortNode(state, "Failed to write block");
        if (!ReceivedBlockTransactions(block, state, pindex, blockPos, sForkTips))
            return error("AcceptBlock(): ReceivedBlockTransactions failed");
    } catch (const std::runtime_error& e) {
        return AbortNode(state, std::string("System error: ") + e.what());
    }

    if (fCheckForPruning)
        FlushStateToDisk(state, FLUSH_STATE_NONE); // we just allocated more disk space for block files

    return true;
}

bool ProcessNewBlock(CValidationState &state, CNode* pfrom, CBlock* pblock, bool fForceProcessing, CDiskBlockPos *dbp)
{
    // Preliminary checks
    auto verifier = libzcash::ProofVerifier::Disabled();
    bool checked = CheckBlock(*pblock, state, verifier);

    BlockSet sForkTips;

    {
        LOCK(cs_main);
        bool fRequested = MarkBlockAsReceived(pblock->GetHash());
        fRequested |= fForceProcessing;
        if (!checked) {
            return error("%s: CheckBlock FAILED", __func__);
        }

        // Store to disk
        CBlockIndex *pindex = NULL;
        bool ret = AcceptBlock(*pblock, state, &pindex, fRequested, dbp, &sForkTips);
        if (pindex && pfrom) {
            mapBlockSource[pindex->GetBlockHash()] = pfrom->GetId();
        }
        CheckBlockIndex();
        if (!ret)
            return error("%s: AcceptBlock FAILED", __func__);
    }

    if (!ActivateBestChain(state, pblock))
        return error("%s: ActivateBestChain failed", __func__);

    if (!RelayAlternativeChain(state, pblock, &sForkTips))
        return error("%s: RelayAlternativeChain failed", __func__);

    return true;
}

bool TestBlockValidity(CValidationState &state, const CBlock& block, CBlockIndex * const pindexPrev,
    bool fCheckPOW, bool fCheckMerkleRoot, bool fCheckScTxesCommitment)
{
    AssertLockHeld(cs_main);
    assert(pindexPrev == chainActive.Tip());

    CCoinsViewCache viewNew(pcoinsTip);
    CBlockIndex indexDummy(block);
    indexDummy.pprev = pindexPrev;
    indexDummy.nHeight = pindexPrev->nHeight + 1;
    // JoinSplit and Sidechains proofs are verified in ConnectBlock
    auto verifier = libzcash::ProofVerifier::Disabled();

    // NOTE: CheckBlockHeader is called by CheckBlock
    if (!ContextualCheckBlockHeader(block, state, pindexPrev))
        return false;
    if (!CheckBlock(block, state, verifier, fCheckPOW, fCheckMerkleRoot))
        return false;
    if (!ContextualCheckBlock(block, state, pindexPrev))
        return false;

    static const bool JUST_CHECK_TRUE = true;
    if (!ConnectBlock(block, state, &indexDummy, viewNew, chainActive, JUST_CHECK_TRUE, fCheckScTxesCommitment))
        return false;
    assert(state.IsValid());

    return true;
}

/**
 * BLOCK PRUNING CODE
 */

/* Calculate the amount of disk space the block & undo files currently use */
uint64_t CalculateCurrentUsage()
{
    uint64_t retval = 0;
    BOOST_FOREACH(const CBlockFileInfo &file, vinfoBlockFile) {
        retval += file.nSize + file.nUndoSize;
    }
    return retval;
}

/* Prune a block file (modify associated database entries)*/
void PruneOneBlockFile(const int fileNumber)
{
    for (BlockMap::iterator it = mapBlockIndex.begin(); it != mapBlockIndex.end(); ++it) {
        CBlockIndex* pindex = it->second;
        if (pindex->nFile == fileNumber) {
            pindex->nStatus &= ~BLOCK_HAVE_DATA;
            pindex->nStatus &= ~BLOCK_HAVE_UNDO;
            pindex->nFile = 0;
            pindex->nDataPos = 0;
            pindex->nUndoPos = 0;
            setDirtyBlockIndex.insert(pindex);

            // Prune from mapBlocksUnlinked -- any block we prune would have
            // to be downloaded again in order to consider its chain, at which
            // point it would be considered as a candidate for
            // mapBlocksUnlinked or setBlockIndexCandidates.
            std::pair<std::multimap<CBlockIndex*, CBlockIndex*>::iterator, std::multimap<CBlockIndex*, CBlockIndex*>::iterator> range = mapBlocksUnlinked.equal_range(pindex->pprev);
            while (range.first != range.second) {
                std::multimap<CBlockIndex *, CBlockIndex *>::iterator it = range.first;
                range.first++;
                if (it->second == pindex) {
                    mapBlocksUnlinked.erase(it);
                }
            }
        }
    }

    vinfoBlockFile[fileNumber].SetNull();
    setDirtyFileInfo.insert(fileNumber);
}


void UnlinkPrunedFiles(std::set<int>& setFilesToPrune)
{
    for (set<int>::iterator it = setFilesToPrune.begin(); it != setFilesToPrune.end(); ++it) {
        CDiskBlockPos pos(*it, 0);
        boost::filesystem::remove(GetBlockPosFilename(pos, "blk"));
        boost::filesystem::remove(GetBlockPosFilename(pos, "rev"));
        LogPrintf("Prune: %s deleted blk/rev (%05u)\n", __func__, *it);
    }
}

/* Calculate the block/rev files that should be deleted to remain under target*/
void FindFilesToPrune(std::set<int>& setFilesToPrune)
{
    LOCK2(cs_main, cs_LastBlockFile);
    if (chainActive.Tip() == NULL || nPruneTarget == 0) {
        return;
    }
    if (chainActive.Tip()->nHeight <= Params().PruneAfterHeight()) {
        return;
    }

    unsigned int nLastBlockWeCanPrune = chainActive.Tip()->nHeight - MIN_BLOCKS_TO_KEEP;
    uint64_t nCurrentUsage = CalculateCurrentUsage();
    // We don't check to prune until after we've allocated new space for files
    // So we should leave a buffer under our target to account for another allocation
    // before the next pruning.
    uint64_t nBuffer = BLOCKFILE_CHUNK_SIZE + UNDOFILE_CHUNK_SIZE;
    uint64_t nBytesToPrune;
    int count=0;

    if (nCurrentUsage + nBuffer >= nPruneTarget) {
        for (int fileNumber = 0; fileNumber < nLastBlockFile; fileNumber++) {
            nBytesToPrune = vinfoBlockFile[fileNumber].nSize + vinfoBlockFile[fileNumber].nUndoSize;

            if (vinfoBlockFile[fileNumber].nSize == 0)
                continue;

            if (nCurrentUsage + nBuffer < nPruneTarget)  // are we below our target?
                break;

            // don't prune files that could have a block within MIN_BLOCKS_TO_KEEP of the main chain's tip but keep scanning
            if (vinfoBlockFile[fileNumber].nHeightLast > nLastBlockWeCanPrune)
                continue;

            PruneOneBlockFile(fileNumber);
            // Queue up the files for removal
            setFilesToPrune.insert(fileNumber);
            nCurrentUsage -= nBytesToPrune;
            count++;
        }
    }

    LogPrint("prune", "Prune: target=%dMiB actual=%dMiB diff=%dMiB max_prune_height=%d removed %d blk/rev pairs\n",
           nPruneTarget/1024/1024, nCurrentUsage/1024/1024,
           ((int64_t)nPruneTarget - (int64_t)nCurrentUsage)/1024/1024,
           nLastBlockWeCanPrune, count);
}

bool CheckDiskSpace(uint64_t nAdditionalBytes)
{
    uint64_t nFreeBytesAvailable = boost::filesystem::space(GetDataDir()).available;

    // Check for nMinDiskSpace bytes (currently 50MB)
    if (nFreeBytesAvailable < nMinDiskSpace + nAdditionalBytes)
        return AbortNode("Disk space is low!", _("Error: Disk space is low!"));

    return true;
}

FILE* OpenDiskFile(const CDiskBlockPos &pos, const char *prefix, bool fReadOnly)
{
    if (pos.IsNull())
        return NULL;
    boost::filesystem::path path = GetBlockPosFilename(pos, prefix);
    boost::filesystem::create_directories(path.parent_path());
    FILE* file = fopen(path.string().c_str(), "rb+");
    if (!file && !fReadOnly)
        file = fopen(path.string().c_str(), "wb+");
    if (!file) {
        LogPrintf("Unable to open file %s\n", path.string());
        return NULL;
    }
    if (pos.nPos) {
        if (fseek(file, pos.nPos, SEEK_SET)) {
            LogPrintf("Unable to seek to position %u of %s\n", pos.nPos, path.string());
            fclose(file);
            return NULL;
        }
    }
    return file;
}

FILE* OpenBlockFile(const CDiskBlockPos &pos, bool fReadOnly) {
    return OpenDiskFile(pos, "blk", fReadOnly);
}

FILE* OpenUndoFile(const CDiskBlockPos &pos, bool fReadOnly) {
    return OpenDiskFile(pos, "rev", fReadOnly);
}

boost::filesystem::path GetBlockPosFilename(const CDiskBlockPos &pos, const char *prefix)
{
    return GetDataDir() / "blocks" / strprintf("%s%05u.dat", prefix, pos.nFile);
}

CBlockIndex * InsertBlockIndex(uint256 hash)
{
    if (hash.IsNull())
        return NULL;

    // Return existing
    BlockMap::iterator mi = mapBlockIndex.find(hash);
    if (mi != mapBlockIndex.end())
        return (*mi).second;

    // Create new
    CBlockIndex* pindexNew = new CBlockIndex();
    if (!pindexNew)
        throw runtime_error("LoadBlockIndex(): new CBlockIndex failed");
    mi = mapBlockIndex.insert(make_pair(hash, pindexNew)).first;
    pindexNew->phashBlock = &((*mi).first);

    return pindexNew;
}

bool static LoadBlockIndexDB()
{
    const CChainParams& chainparams = Params();
    if (!pblocktree->LoadBlockIndexGuts())
        return false;

    boost::this_thread::interruption_point();

    // Calculate nChainWork
    vector<pair<int, CBlockIndex*> > vSortedByHeight;
    vSortedByHeight.reserve(mapBlockIndex.size());
    BOOST_FOREACH(const PAIRTYPE(uint256, CBlockIndex*)& item, mapBlockIndex)
    {
        CBlockIndex* pindex = item.second;
        vSortedByHeight.push_back(make_pair(pindex->nHeight, pindex));
    }
    sort(vSortedByHeight.begin(), vSortedByHeight.end());
    BOOST_FOREACH(const PAIRTYPE(int, CBlockIndex*)& item, vSortedByHeight)
    {
        CBlockIndex* pindex = item.second;
        pindex->nChainWork = (pindex->pprev ? pindex->pprev->nChainWork : 0) + GetBlockProof(*pindex);
        pindex->nChainDelay = 0 ;
        // We can link the chain of blocks for which we've received transactions at some point.
        // Pruned nodes may have deleted the block.
        if (pindex->nTx > 0) {
            if (pindex->pprev) {
                if (pindex->pprev->nChainTx) {
                    pindex->nChainTx = pindex->pprev->nChainTx + pindex->nTx;
                    if (pindex->pprev->nChainSproutValue && pindex->nSproutValue) {
                        pindex->nChainSproutValue = *pindex->pprev->nChainSproutValue + *pindex->nSproutValue;
                    } else {
                        pindex->nChainSproutValue = boost::none;
                    }
                } else {
                    pindex->nChainTx = 0;
                    pindex->nChainSproutValue = boost::none;
                    mapBlocksUnlinked.insert(std::make_pair(pindex->pprev, pindex));
                }
            } else {
                pindex->nChainTx = pindex->nTx;
                pindex->nChainSproutValue = pindex->nSproutValue;
            }
        }
        if (pindex->IsValid(BLOCK_VALID_TRANSACTIONS) && (pindex->nChainTx || pindex->pprev == NULL))
            setBlockIndexCandidates.insert(pindex);
        if (pindex->nStatus & BLOCK_FAILED_MASK && (!pindexBestInvalid || pindex->nChainWork > pindexBestInvalid->nChainWork))
            pindexBestInvalid = pindex;
        if (pindex->pprev)
            pindex->BuildSkip();
        if (pindex->IsValid(BLOCK_VALID_TREE) && (pindexBestHeader == NULL || CBlockIndexWorkComparator()(pindexBestHeader, pindex)))
            pindexBestHeader = pindex;

        addToGlobalForkTips(pindex);
    }

    // Load block file info
    pblocktree->ReadLastBlockFile(nLastBlockFile);
    vinfoBlockFile.resize(nLastBlockFile + 1);
    LogPrintf("%s: last block file = %i\n", __func__, nLastBlockFile);
    for (int nFile = 0; nFile <= nLastBlockFile; nFile++) {
        pblocktree->ReadBlockFileInfo(nFile, vinfoBlockFile[nFile]);
    }
    LogPrintf("%s: last block file info: %s\n", __func__, vinfoBlockFile[nLastBlockFile].ToString());
    for (int nFile = nLastBlockFile + 1; true; nFile++) {
        CBlockFileInfo info;
        if (pblocktree->ReadBlockFileInfo(nFile, info)) {
            vinfoBlockFile.push_back(info);
        } else {
            break;
        }
    }

    // Check presence of blk files
    LogPrintf("Checking all blk files are present...\n");
    set<int> setBlkDataFiles;
    BOOST_FOREACH(const PAIRTYPE(uint256, CBlockIndex*)& item, mapBlockIndex)
    {
        CBlockIndex* pindex = item.second;
        if (pindex->nStatus & BLOCK_HAVE_DATA) {
            setBlkDataFiles.insert(pindex->nFile);
        }
    }
    for (std::set<int>::iterator it = setBlkDataFiles.begin(); it != setBlkDataFiles.end(); it++)
    {
        CDiskBlockPos pos(*it, 0);
        if (CAutoFile(OpenBlockFile(pos, true), SER_DISK, CLIENT_VERSION).IsNull()) {
            return false;
        }
    }

    // Check whether we have ever pruned block & undo files
    pblocktree->ReadFlag("prunedblockfiles", fHavePruned);
    if (fHavePruned)
        LogPrintf("LoadBlockIndexDB(): Block files have previously been pruned\n");

    // Check whether we need to continue reindexing
    bool fReindexing = false;
    pblocktree->ReadReindexing(fReindexing);
    fReindex |= fReindexing;

    // Check whether we have a transaction index
    pblocktree->ReadFlag("txindex", fTxIndex);
    LogPrintf("%s: transaction index %s\n", __func__, fTxIndex ? "enabled" : "disabled");

    // Fill in-memory data
    BOOST_FOREACH(const PAIRTYPE(uint256, CBlockIndex*)& item, mapBlockIndex)
    {
        CBlockIndex* pindex = item.second;
        // - This relationship will always be true even if pprev has multiple
        //   children, because hashAnchor is technically a property of pprev,
        //   not its children.
        // - This will miss chain tips; we handle the best tip below, and other
        //   tips will be handled by ConnectTip during a re-org.
        if (pindex->pprev) {
            pindex->pprev->hashAnchorEnd = pindex->hashAnchor;
        }
    }

    // Load pointer to end of best chain
    BlockMap::iterator it = mapBlockIndex.find(pcoinsTip->GetBestBlock());
    if (it == mapBlockIndex.end())
        return true;
    chainActive.SetTip(it->second);
    // Set hashAnchorEnd for the end of best chain
    it->second->hashAnchorEnd = pcoinsTip->GetBestAnchor();

    PruneBlockIndexCandidates();

    LogPrintf("%s: hashBestChain=%s height=%d date=%s progress=%f\n", __func__,
        chainActive.Tip()->GetBlockHash().ToString(), chainActive.Height(),
        DateTimeStrFormat("%Y-%m-%d %H:%M:%S", chainActive.Tip()->GetBlockTime()),
        Checkpoints::GuessVerificationProgress(chainparams.Checkpoints(), chainActive.Tip()));

    EnforceNodeDeprecation(chainActive.Height(), true);

    return true;
}

CVerifyDB::CVerifyDB()
{
    uiInterface.ShowProgress(_("Verifying blocks..."), 0);
}

CVerifyDB::~CVerifyDB()
{
    uiInterface.ShowProgress("", 100);
}

bool CVerifyDB::VerifyDB(CCoinsView *coinsview, int nCheckLevel, int nCheckDepth)
{
    LOCK(cs_main);
    if (chainActive.Tip() == NULL || chainActive.Tip()->pprev == NULL)
        return true;

    // Verify blocks in the best chain
    if (nCheckDepth <= 0)
        nCheckDepth = 1000000000; // suffices until the year 19000
    if (nCheckDepth > chainActive.Height())
        nCheckDepth = chainActive.Height();
    nCheckLevel = std::max(0, std::min(4, nCheckLevel));
    LogPrintf("Verifying last %i blocks at level %i\n", nCheckDepth, nCheckLevel);
    CCoinsViewCache coins(coinsview);
    CBlockIndex* pindexState = chainActive.Tip();
    CBlockIndex* pindexFailure = NULL;
    int nGoodTransactions = 0;
    CValidationState state;
    // No need to verify JoinSplits twice
    auto verifier = libzcash::ProofVerifier::Disabled();
    for (CBlockIndex* pindex = chainActive.Tip(); pindex && pindex->pprev; pindex = pindex->pprev)
    {
        boost::this_thread::interruption_point();
        uiInterface.ShowProgress(_("Verifying blocks..."), std::max(1, std::min(99, (int)(((double)(chainActive.Height() - pindex->nHeight)) / (double)nCheckDepth * (nCheckLevel >= 4 ? 50 : 100)))));
        if (pindex->nHeight < chainActive.Height()-nCheckDepth)
            break;
        CBlock block;
        // check level 0: read from disk
        if (!ReadBlockFromDisk(block, pindex))
            return error("VerifyDB(): *** ReadBlockFromDisk failed at %d, hash=%s", pindex->nHeight, pindex->GetBlockHash().ToString());
        // check level 1: verify block validity
        if (nCheckLevel >= 1 && !CheckBlock(block, state, verifier))
            return error("VerifyDB(): *** found bad block at %d, hash=%s\n", pindex->nHeight, pindex->GetBlockHash().ToString());
        // check level 2: verify undo validity
        if (nCheckLevel >= 2 && pindex) {
            CBlockUndo undo;
            CDiskBlockPos pos = pindex->GetUndoPos();
            if (!pos.IsNull()) {
                if (!UndoReadFromDisk(undo, pos, pindex->pprev->GetBlockHash()))
                    return error("VerifyDB(): *** found bad undo data at %d, hash=%s\n", pindex->nHeight, pindex->GetBlockHash().ToString());
            }
        }
        // check level 3: check for inconsistencies during memory-only disconnect of tip blocks
        if (nCheckLevel >= 3 && pindex == pindexState && (coins.DynamicMemoryUsage() + pcoinsTip->DynamicMemoryUsage()) <= nCoinCacheUsage) {
            bool fClean = true;
            if (!DisconnectBlock(block, state, pindex, coins, &fClean))
                return error("VerifyDB(): *** irrecoverable inconsistency in block data at %d, hash=%s", pindex->nHeight, pindex->GetBlockHash().ToString());
            pindexState = pindex->pprev;
            if (!fClean) {
                nGoodTransactions = 0;
                pindexFailure = pindex;
            } else
                nGoodTransactions += block.vtx.size() + block.vcert.size();
        }

        if (ShutdownRequested())
            return true;

    }

    if (pindexFailure)
        return error("VerifyDB(): *** coin database inconsistencies found (last %i blocks, %i good transactions before that)\n", chainActive.Height() - pindexFailure->nHeight + 1, nGoodTransactions);

    // check level 4: try reconnecting blocks
    if (nCheckLevel >= 4) {
        CBlockIndex *pindex = pindexState;
        CHistoricalChain chainHistorical(chainActive, pindex->nHeight - 1);
        while (pindex != chainActive.Tip()) {
            boost::this_thread::interruption_point();
            uiInterface.ShowProgress(_("Verifying blocks..."), std::max(1, std::min(99, 100 - (int)(((double)(chainActive.Height() - pindex->nHeight)) / (double)nCheckDepth * 50))));
            pindex = chainActive.Next(pindex);
            CBlock block;
            if (!ReadBlockFromDisk(block, pindex))
                return error("VerifyDB(): *** ReadBlockFromDisk failed at %d, hash=%s", pindex->nHeight, pindex->GetBlockHash().ToString());
            chainHistorical.SetHeight(pindex->nHeight - 1);
            static const bool JUST_CHECK_FALSE = false;
            static const bool CHECK_SC_TXES_COMMITMENT = true;
            if (!ConnectBlock(block, state, pindex, coins, chainHistorical, JUST_CHECK_FALSE, CHECK_SC_TXES_COMMITMENT))
                return error("VerifyDB(): *** found unconnectable block at %d, hash=%s", pindex->nHeight, pindex->GetBlockHash().ToString());
        }
    }

    LogPrintf("No coin database inconsistencies in last %i blocks (%i transactions)\n", chainActive.Height() - pindexState->nHeight, nGoodTransactions);

    return true;
}

void UnloadBlockIndex()
{
    LOCK(cs_main);
    setBlockIndexCandidates.clear();
    chainActive.SetTip(NULL);
    pindexBestInvalid = NULL;
    pindexBestHeader = NULL;
    mempool.clear();
    mapOrphanTransactions.clear();
    mapOrphanTransactionsByPrev.clear();
    nSyncStarted = 0;
    mapBlocksUnlinked.clear();
    vinfoBlockFile.clear();
    nLastBlockFile = 0;
    nBlockSequenceId = 1;
    mapBlockSource.clear();
    mapBlocksInFlight.clear();
    nQueuedValidatedHeaders = 0;
    nPreferredDownload = 0;
    setDirtyBlockIndex.clear();
    setDirtyFileInfo.clear();
    mapNodeState.clear();
    recentRejects.reset(NULL);

    BOOST_FOREACH(BlockMap::value_type& entry, mapBlockIndex) {
        delete entry.second;
    }
    mapBlockIndex.clear();
    fHavePruned = false;
}

bool LoadBlockIndex()
{
    // Load block index from databases
    if (!fReindex && !LoadBlockIndexDB())
        return false;
    return true;
}


bool InitBlockIndex() {
    const CChainParams& chainparams = Params();
    LOCK(cs_main);

    // Initialize global variables that cannot be constructed at startup.
    recentRejects.reset(new CRollingBloomFilter(120000, 0.000001));

    // Check whether we're already initialized
    if (chainActive.Genesis() != NULL)
        return true;

    // Use the provided setting for -txindex in the new database
    fTxIndex = GetBoolArg("-txindex", false);
    pblocktree->WriteFlag("txindex", fTxIndex);
    LogPrintf("Initializing databases...\n");

    // Only add the genesis block if not reindexing (in which case we reuse the one already on disk)
    if (!fReindex) {
        try {
            CBlock &block = const_cast<CBlock&>(Params().GenesisBlock());
            // Start new block file
            unsigned int nBlockSize = ::GetSerializeSize(block, SER_DISK, CLIENT_VERSION);
            CDiskBlockPos blockPos;
            CValidationState state;
            if (!FindBlockPos(state, blockPos, nBlockSize+8, 0, block.GetBlockTime()))
                return error("LoadBlockIndex(): FindBlockPos failed");
            if (!WriteBlockToDisk(block, blockPos, chainparams.MessageStart()))
                return error("LoadBlockIndex(): writing genesis block to disk failed");
            CBlockIndex *pindex = AddToBlockIndex(block);
            if (!ReceivedBlockTransactions(block, state, pindex, blockPos, NULL))
                return error("LoadBlockIndex(): genesis block not accepted");
            if (!ActivateBestChain(state, &block))
                return error("LoadBlockIndex(): genesis block cannot be activated");
            // Force a chainstate write so that when we VerifyDB in a moment, it doesn't check stale data
            return FlushStateToDisk(state, FLUSH_STATE_ALWAYS);
        } catch (const std::runtime_error& e) {
            return error("LoadBlockIndex(): failed to initialize block database: %s", e.what());
        }
    }

    return true;
}



bool LoadExternalBlockFile(FILE* fileIn, CDiskBlockPos *dbp)
{
    const CChainParams& chainparams = Params();
    // Map of disk positions for blocks with unknown parent (only used for reindex)
    static std::multimap<uint256, CDiskBlockPos> mapBlocksUnknownParent;
    int64_t nStart = GetTimeMillis();

    int nLoaded = 0;
    try {
        // This takes over fileIn and calls fclose() on it in the CBufferedFile destructor
        CBufferedFile blkdat(fileIn, 2*MAX_BLOCK_SIZE, MAX_BLOCK_SIZE+8, SER_DISK, CLIENT_VERSION);
        uint64_t nRewind = blkdat.GetPos();
        while (!blkdat.eof()) {
            boost::this_thread::interruption_point();

            blkdat.SetPos(nRewind);
            nRewind++; // start one byte further next time, in case of failure
            blkdat.SetLimit(); // remove former limit
            unsigned int nSize = 0;
            try {
                // locate a header
                unsigned char buf[MESSAGE_START_SIZE];
                blkdat.FindByte(Params().MessageStart()[0]);
                nRewind = blkdat.GetPos()+1;
                blkdat >> FLATDATA(buf);
                if (memcmp(buf, Params().MessageStart(), MESSAGE_START_SIZE))
                    continue;
                // read size
                blkdat >> nSize;
                if (nSize < 80 || nSize > MAX_BLOCK_SIZE)
                    continue;
            } catch (const std::exception&) {
                // no valid block header found; don't complain
                break;
            }
            try {
                // read block
                uint64_t nBlockPos = blkdat.GetPos();
                if (dbp)
                    dbp->nPos = nBlockPos;
                blkdat.SetLimit(nBlockPos + nSize);
                blkdat.SetPos(nBlockPos);
                CBlock block;
                blkdat >> block;
                nRewind = blkdat.GetPos();

                // detect out of order blocks, and store them for later
                uint256 hash = block.GetHash();
                if (hash != chainparams.GetConsensus().hashGenesisBlock && mapBlockIndex.find(block.hashPrevBlock) == mapBlockIndex.end()) {
                    LogPrint("reindex", "%s: Out of order block %s, parent %s not known\n", __func__, hash.ToString(),
                            block.hashPrevBlock.ToString());
                    if (dbp)
                        mapBlocksUnknownParent.insert(std::make_pair(block.hashPrevBlock, *dbp));
                    continue;
                }

                // process in case the block isn't known yet
                if (mapBlockIndex.count(hash) == 0 || (mapBlockIndex[hash]->nStatus & BLOCK_HAVE_DATA) == 0) {
                    CValidationState state;
                    if (ProcessNewBlock(state, NULL, &block, true, dbp))
                        nLoaded++;
                    if (state.IsError())
                        break;
                } else if (hash != chainparams.GetConsensus().hashGenesisBlock && mapBlockIndex[hash]->nHeight % 1000 == 0) {
                    LogPrintf("Block Import: already had block %s at height %d\n", hash.ToString(), mapBlockIndex[hash]->nHeight);
                }

                // Recursively process earlier encountered successors of this block
                deque<uint256> queue;
                queue.push_back(hash);
                while (!queue.empty()) {
                    uint256 head = queue.front();
                    queue.pop_front();
                    std::pair<std::multimap<uint256, CDiskBlockPos>::iterator, std::multimap<uint256, CDiskBlockPos>::iterator> range = mapBlocksUnknownParent.equal_range(head);
                    while (range.first != range.second) {
                        std::multimap<uint256, CDiskBlockPos>::iterator it = range.first;
                        if (ReadBlockFromDisk(block, it->second))
                        {
                            LogPrintf("%s: Processing out of order child %s of %s\n", __func__, block.GetHash().ToString(),
                                    head.ToString());
                            CValidationState dummy;
                            if (ProcessNewBlock(dummy, NULL, &block, true, &it->second))
                            {
                                nLoaded++;
                                queue.push_back(block.GetHash());
                            }
                        }
                        range.first++;
                        mapBlocksUnknownParent.erase(it);
                    }
                }
            } catch (const std::exception& e) {
                LogPrintf("%s: Deserialize or I/O error - %s\n", __func__, e.what());
            }
        }
    } catch (const std::runtime_error& e) {
        AbortNode(std::string("System error: ") + e.what());
    }
    if (nLoaded > 0)
        LogPrintf("Loaded %i blocks from external file in %dms\n", nLoaded, GetTimeMillis() - nStart);
    return nLoaded > 0;
}

void static CheckBlockIndex()
{
    const Consensus::Params& consensusParams = Params().GetConsensus();
    if (!fCheckBlockIndex) {
        return;
    }

    LOCK(cs_main);

    // During a reindex, we read the genesis block and call CheckBlockIndex before ActivateBestChain,
    // so we have the genesis block in mapBlockIndex but no active chain.  (A few of the tests when
    // iterating the block tree require that chainActive has been initialized.)
    if (chainActive.Height() < 0) {
        assert(mapBlockIndex.size() <= 1);
        return;
    }

    // Build forward-pointing map of the entire block tree.
    std::multimap<CBlockIndex*,CBlockIndex*> forward;
    for (BlockMap::iterator it = mapBlockIndex.begin(); it != mapBlockIndex.end(); ++it) {
        forward.insert(std::make_pair(it->second->pprev, it->second));
    }

    assert(forward.size() == mapBlockIndex.size());

    std::pair<std::multimap<CBlockIndex*,CBlockIndex*>::iterator,std::multimap<CBlockIndex*,CBlockIndex*>::iterator> rangeGenesis = forward.equal_range(NULL);
    CBlockIndex *pindex = rangeGenesis.first->second;
    rangeGenesis.first++;
    assert(rangeGenesis.first == rangeGenesis.second); // There is only one index entry with parent NULL.

    // Iterate over the entire block tree, using depth-first search.
    // Along the way, remember whether there are blocks on the path from genesis
    // block being explored which are the first to have certain properties.
    size_t nNodes = 0;
    int nHeight = 0;
    CBlockIndex* pindexFirstInvalid = NULL; // Oldest ancestor of pindex which is invalid.
    CBlockIndex* pindexFirstMissing = NULL; // Oldest ancestor of pindex which does not have BLOCK_HAVE_DATA.
    CBlockIndex* pindexFirstNeverProcessed = NULL; // Oldest ancestor of pindex for which nTx == 0.
    CBlockIndex* pindexFirstNotTreeValid = NULL; // Oldest ancestor of pindex which does not have BLOCK_VALID_TREE (regardless of being valid or not).
    CBlockIndex* pindexFirstNotTransactionsValid = NULL; // Oldest ancestor of pindex which does not have BLOCK_VALID_TRANSACTIONS (regardless of being valid or not).
    CBlockIndex* pindexFirstNotChainValid = NULL; // Oldest ancestor of pindex which does not have BLOCK_VALID_CHAIN (regardless of being valid or not).
    CBlockIndex* pindexFirstNotScriptsValid = NULL; // Oldest ancestor of pindex which does not have BLOCK_VALID_SCRIPTS (regardless of being valid or not).
    while (pindex != NULL) {
        nNodes++;
        if (pindexFirstInvalid == NULL && pindex->nStatus & BLOCK_FAILED_VALID) pindexFirstInvalid = pindex;
        if (pindexFirstMissing == NULL && !(pindex->nStatus & BLOCK_HAVE_DATA)) pindexFirstMissing = pindex;
        if (pindexFirstNeverProcessed == NULL && pindex->nTx == 0) pindexFirstNeverProcessed = pindex;
        if (pindex->pprev != NULL && pindexFirstNotTreeValid == NULL && (pindex->nStatus & BLOCK_VALID_MASK) < BLOCK_VALID_TREE) pindexFirstNotTreeValid = pindex;
        if (pindex->pprev != NULL && pindexFirstNotTransactionsValid == NULL && (pindex->nStatus & BLOCK_VALID_MASK) < BLOCK_VALID_TRANSACTIONS) pindexFirstNotTransactionsValid = pindex;
        if (pindex->pprev != NULL && pindexFirstNotChainValid == NULL && (pindex->nStatus & BLOCK_VALID_MASK) < BLOCK_VALID_CHAIN) pindexFirstNotChainValid = pindex;
        if (pindex->pprev != NULL && pindexFirstNotScriptsValid == NULL && (pindex->nStatus & BLOCK_VALID_MASK) < BLOCK_VALID_SCRIPTS) pindexFirstNotScriptsValid = pindex;

        // Begin: actual consistency checks.
        if (pindex->pprev == NULL) {
            // Genesis block checks.
            assert(pindex->GetBlockHash() == consensusParams.hashGenesisBlock); // Genesis block's hash must match.
            assert(pindex == chainActive.Genesis()); // The current active chain's genesis block must be this block.
        }
        if (pindex->nChainTx == 0) assert(pindex->nSequenceId == 0);  // nSequenceId can't be set for blocks that aren't linked
        // VALID_TRANSACTIONS is equivalent to nTx > 0 for all nodes (whether or not pruning has occurred).
        // HAVE_DATA is only equivalent to nTx > 0 (or VALID_TRANSACTIONS) if no pruning has occurred.
        if (!fHavePruned) {
            // If we've never pruned, then HAVE_DATA should be equivalent to nTx > 0
            assert(!(pindex->nStatus & BLOCK_HAVE_DATA) == (pindex->nTx == 0));
            assert(pindexFirstMissing == pindexFirstNeverProcessed);
        } else {
            // If we have pruned, then we can only say that HAVE_DATA implies nTx > 0
            if (pindex->nStatus & BLOCK_HAVE_DATA) assert(pindex->nTx > 0);
        }
        if (pindex->nStatus & BLOCK_HAVE_UNDO) assert(pindex->nStatus & BLOCK_HAVE_DATA);
        assert(((pindex->nStatus & BLOCK_VALID_MASK) >= BLOCK_VALID_TRANSACTIONS) == (pindex->nTx > 0)); // This is pruning-independent.
        // All parents having had data (at some point) is equivalent to all parents being VALID_TRANSACTIONS, which is equivalent to nChainTx being set.
        assert((pindexFirstNeverProcessed != NULL) == (pindex->nChainTx == 0)); // nChainTx != 0 is used to signal that all parent blocks have been processed (but may have been pruned).
        assert((pindexFirstNotTransactionsValid != NULL) == (pindex->nChainTx == 0));
        assert(pindex->nHeight == nHeight); // nHeight must be consistent.
        assert(pindex->pprev == NULL || pindex->nChainWork >= pindex->pprev->nChainWork); // For every block except the genesis block, the chainwork must be larger than the parent's.
        assert(nHeight < 2 || (pindex->pskip && (pindex->pskip->nHeight < nHeight))); // The pskip pointer must point back for all but the first 2 blocks.
        assert(pindexFirstNotTreeValid == NULL); // All mapBlockIndex entries must at least be TREE valid
        if ((pindex->nStatus & BLOCK_VALID_MASK) >= BLOCK_VALID_TREE) assert(pindexFirstNotTreeValid == NULL); // TREE valid implies all parents are TREE valid
        if ((pindex->nStatus & BLOCK_VALID_MASK) >= BLOCK_VALID_CHAIN) assert(pindexFirstNotChainValid == NULL); // CHAIN valid implies all parents are CHAIN valid
        if ((pindex->nStatus & BLOCK_VALID_MASK) >= BLOCK_VALID_SCRIPTS) assert(pindexFirstNotScriptsValid == NULL); // SCRIPTS valid implies all parents are SCRIPTS valid
        if (pindexFirstInvalid == NULL) {
            // Checks for not-invalid blocks.
            assert((pindex->nStatus & BLOCK_FAILED_MASK) == 0); // The failed mask cannot be set for blocks without invalid parents.
        }
        if (!CBlockIndexWorkComparator()(pindex, chainActive.Tip()) && pindexFirstNeverProcessed == NULL) {
            if (pindexFirstInvalid == NULL) {
                // If this block sorts at least as good as the current tip and
                // is valid and we have all data for its parents, it must be in
                // setBlockIndexCandidates.  chainActive.Tip() must also be there
                // even if some data has been pruned.
                if (pindexFirstMissing == NULL || pindex == chainActive.Tip()) {
                    // LogPrintf("net","ASSERT============>%x  but  %x", pindex->phashBlock, chainActive.Tip()->phashBlock);
                    assert(setBlockIndexCandidates.count(pindex));
                }
                // If some parent is missing, then it could be that this block was in
                // setBlockIndexCandidates but had to be removed because of the missing data.
                // In this case it must be in mapBlocksUnlinked -- see test below.
            }
        } else { // If this block sorts worse than the current tip or some ancestor's block has never been seen, it cannot be in setBlockIndexCandidates.
            assert(setBlockIndexCandidates.count(pindex) == 0);
        }
        // Check whether this block is in mapBlocksUnlinked.
        std::pair<std::multimap<CBlockIndex*,CBlockIndex*>::iterator,std::multimap<CBlockIndex*,CBlockIndex*>::iterator> rangeUnlinked = mapBlocksUnlinked.equal_range(pindex->pprev);
        bool foundInUnlinked = false;
        while (rangeUnlinked.first != rangeUnlinked.second) {
            assert(rangeUnlinked.first->first == pindex->pprev);
            if (rangeUnlinked.first->second == pindex) {
                foundInUnlinked = true;
                break;
            }
            rangeUnlinked.first++;
        }
        if (pindex->pprev && (pindex->nStatus & BLOCK_HAVE_DATA) && pindexFirstNeverProcessed != NULL && pindexFirstInvalid == NULL) {
            // If this block has block data available, some parent was never received, and has no invalid parents, it must be in mapBlocksUnlinked.
            assert(foundInUnlinked);
        }
        if (!(pindex->nStatus & BLOCK_HAVE_DATA)) assert(!foundInUnlinked); // Can't be in mapBlocksUnlinked if we don't HAVE_DATA
        if (pindexFirstMissing == NULL) assert(!foundInUnlinked); // We aren't missing data for any parent -- cannot be in mapBlocksUnlinked.
        if (pindex->pprev && (pindex->nStatus & BLOCK_HAVE_DATA) && pindexFirstNeverProcessed == NULL && pindexFirstMissing != NULL) {
            // We HAVE_DATA for this block, have received data for all parents at some point, but we're currently missing data for some parent.
            assert(fHavePruned); // We must have pruned.
            // This block may have entered mapBlocksUnlinked if:
            //  - it has a descendant that at some point had more work than the
            //    tip, and
            //  - we tried switching to that descendant but were missing
            //    data for some intermediate block between chainActive and the
            //    tip.
            // So if this block is itself better than chainActive.Tip() and it wasn't in
            // setBlockIndexCandidates, then it must be in mapBlocksUnlinked.
            if (!CBlockIndexWorkComparator()(pindex, chainActive.Tip()) && setBlockIndexCandidates.count(pindex) == 0) {
                if (pindexFirstInvalid == NULL) {
                    assert(foundInUnlinked);
                }
            }
        }
        // assert(pindex->GetBlockHash() == pindex->GetBlockHeader().GetHash()); // Perhaps too slow
        // End: actual consistency checks.

        // Try descending into the first subnode.
        std::pair<std::multimap<CBlockIndex*,CBlockIndex*>::iterator,std::multimap<CBlockIndex*,CBlockIndex*>::iterator> range = forward.equal_range(pindex);
        if (range.first != range.second) {
            // A subnode was found.
            pindex = range.first->second;
            nHeight++;
            continue;
        }
        // This is a leaf node.
        // Move upwards until we reach a node of which we have not yet visited the last child.
        while (pindex) {
            // We are going to either move to a parent or a sibling of pindex.
            // If pindex was the first with a certain property, unset the corresponding variable.
            if (pindex == pindexFirstInvalid) pindexFirstInvalid = NULL;
            if (pindex == pindexFirstMissing) pindexFirstMissing = NULL;
            if (pindex == pindexFirstNeverProcessed) pindexFirstNeverProcessed = NULL;
            if (pindex == pindexFirstNotTreeValid) pindexFirstNotTreeValid = NULL;
            if (pindex == pindexFirstNotTransactionsValid) pindexFirstNotTransactionsValid = NULL;
            if (pindex == pindexFirstNotChainValid) pindexFirstNotChainValid = NULL;
            if (pindex == pindexFirstNotScriptsValid) pindexFirstNotScriptsValid = NULL;
            // Find our parent.
            CBlockIndex* pindexPar = pindex->pprev;
            // Find which child we just visited.
            std::pair<std::multimap<CBlockIndex*,CBlockIndex*>::iterator,std::multimap<CBlockIndex*,CBlockIndex*>::iterator> rangePar = forward.equal_range(pindexPar);
            while (rangePar.first->second != pindex) {
                assert(rangePar.first != rangePar.second); // Our parent must have at least the node we're coming from as child.
                rangePar.first++;
            }
            // Proceed to the next one.
            rangePar.first++;
            if (rangePar.first != rangePar.second) {
                // Move to the sibling.
                pindex = rangePar.first->second;
                break;
            } else {
                // Move up further.
                pindex = pindexPar;
                nHeight--;
                continue;
            }
        }
    }

    // Check that we actually traversed the entire map.
    assert(nNodes == forward.size());
}


//////////////////////////////////////////////////////////////////////////////
//
// CAlert
//

std::string GetWarnings(const std::string& strFor)
{
    int nPriority = 0;
    string strStatusBar;
    string strRPC;

    if (!CLIENT_VERSION_IS_RELEASE)
        strStatusBar = _("This is a pre-release test build - use at your own risk - do not use for mining or merchant applications");

    if (GetBoolArg("-testsafemode", false))
        strStatusBar = strRPC = "testsafemode enabled";

    // Misc warnings like out of disk space and clock is wrong
    if (strMiscWarning != "")
    {
        nPriority = 1000;
        strStatusBar = strMiscWarning;
    }

    if (fLargeWorkForkFound)
    {
        nPriority = 2000;
        strStatusBar = strRPC = _("Warning: The network does not appear to fully agree! Some miners appear to be experiencing issues.");
    }
    else if (fLargeWorkInvalidChainFound)
    {
        nPriority = 2000;
        strStatusBar = strRPC = _("Warning: We do not appear to fully agree with our peers! You may need to upgrade, or other nodes may need to upgrade.");
    }

    // Alerts
    {
        LOCK(cs_mapAlerts);
        BOOST_FOREACH(PAIRTYPE(const uint256, CAlert)& item, mapAlerts)
        {
            const CAlert& alert = item.second;
            if (alert.AppliesToMe() && alert.nPriority > nPriority)
            {
                nPriority = alert.nPriority;
                strStatusBar = alert.strStatusBar;
                if (alert.nPriority >= ALERT_PRIORITY_SAFE_MODE) {
                    strRPC = alert.strRPCError;
                }
            }
        }
    }

    if (strFor == "statusbar")
        return strStatusBar;
    else if (strFor == "rpc")
        return strRPC;
    assert(!"GetWarnings(): invalid parameter");
    return "error";
}








//////////////////////////////////////////////////////////////////////////////
//
// Messages
//


bool static AlreadyHave(const CInv& inv) EXCLUSIVE_LOCKS_REQUIRED(cs_main)
{
    switch (inv.type)
    {
    case MSG_TX:
        {
            assert(recentRejects);
            if (chainActive.Tip()->GetBlockHash() != hashRecentRejectsChainTip)
            {
                // If the chain tip has changed previously rejected transactions
                // might be now valid, e.g. due to a nLockTime'd tx becoming valid,
                // or a double-spend. Reset the rejects filter and give those
                // txs a second chance.
                hashRecentRejectsChainTip = chainActive.Tip()->GetBlockHash();
                recentRejects->reset();
            }

            return recentRejects->contains(inv.hash) ||
                   mempool.exists(inv.hash) ||
                   mapOrphanTransactions.count(inv.hash) ||
                   pcoinsTip->HaveCoins(inv.hash);
        }
        case MSG_BLOCK:
        {
            return mapBlockIndex.count(inv.hash);
        }
    }
    // Don't know what it is, just say we already got one
    return true;
}

void static ProcessGetData(CNode* pfrom)
{
    std::deque<CInv>::iterator it = pfrom->vRecvGetData.begin();

    vector<CInv> vNotFound;

    LOCK(cs_main);

    while (it != pfrom->vRecvGetData.end()) {
        // Don't bother if send buffer is too full to respond anyway
        if (pfrom->nSendSize >= SendBufferSize())
            break;

        const CInv &inv = *it;
        {
            boost::this_thread::interruption_point();
            it++;

            if (inv.type == MSG_BLOCK || inv.type == MSG_FILTERED_BLOCK)
            {
                bool send = false;
                BlockMap::iterator mi = mapBlockIndex.find(inv.hash);
                if (mi != mapBlockIndex.end())
                {
                    if (chainActive.Contains(mi->second)) {
                        send = true;
                    } else {
                        static const int nOneMonth = 30 * 24 * 60 * 60;
                        // To prevent fingerprinting attacks, only send blocks outside of the active
                        // chain if they are valid, and no more than a month older (both in time, and in
                        // best equivalent proof of work) than the best header chain we know about.

                        // this is set by ConnectBlock method, when a new tip is added to the main chain
                        bool b1 = mi->second->IsValid(BLOCK_VALID_SCRIPTS);
                        bool b2 = (pindexBestHeader != NULL);
                        bool b3 = (pindexBestHeader->GetBlockTime() - mi->second->GetBlockTime() < nOneMonth);
                        bool b4 = (GetBlockProofEquivalentTime(*pindexBestHeader, *mi->second, *pindexBestHeader, Params().GetConsensus()) < nOneMonth);

                        send = b1 && b2 && b3 && b4;
                        if (!send)
                        {
                            if (b2 && b3 && b4)
                            {
                                // BLOCK_VALID_SCRIPTS is set when connecting block on main chain, but we must
                                // propagate also when relevant blocks are on a fork. Consider that a further check
                                // on BLOCK_HAVE_DATA is performed below
                                LogPrint("forks", "%s():%d: request from peer=%i: status[0x%x]\n",
                                    __func__, __LINE__, pfrom->GetId(), mi->second->nStatus);
                                send = true;
                            }
                            else
                            {
                                LogPrint("forks", "%s():%d: ignoring request from peer=%i: %s status[0x%x]\n",
                                    __func__, __LINE__, pfrom->GetId(), inv.hash.ToString(), mi->second->nStatus);
                            }
                        }
                    }
                }
                // Pruned nodes may have deleted the block, so check whether
                // it's available before trying to send.
                if (send && (mi->second->nStatus & BLOCK_HAVE_DATA))
                {
                    // Send block from disk
                    CBlock block;
                    if (!ReadBlockFromDisk(block, (*mi).second))
                        assert(!"cannot load block from disk");
                    if (inv.type == MSG_BLOCK)
                    {
                        LogPrint("forks", "%s():%d - Pushing block [%s]\n", __func__, __LINE__, block.GetHash().ToString() );
                        pfrom->PushMessage("block", block);
                    }
                    else // MSG_FILTERED_BLOCK)
                    if (inv.type == MSG_FILTERED_BLOCK)
                    {
                        LOCK(pfrom->cs_filter);
                        if (pfrom->pfilter)
                        {
                            CMerkleBlock merkleBlock(block, *pfrom->pfilter);
                            pfrom->PushMessage("merkleblock", merkleBlock);
                            // CMerkleBlock just contains hashes, so also push any transactions/certs in the block the client did not see
                            // This avoids hurting performance by pointlessly requiring a round-trip
                            // Note that there is currently no way for a node to request any single transactions we didn't send here -
                            // they must either disconnect and retry or request the full block.
                            // Thus, the protocol spec specified allows for us to provide duplicate txn here,
                            // however we MUST always provide at least what the remote peer needs
                            typedef std::pair<unsigned int, uint256> PairType;
                            BOOST_FOREACH(PairType& pair, merkleBlock.vMatchedTxn)
                            {
                                unsigned int pos = pair.first;
                                if (pos < block.vtx.size() )
                                {
                                    if (!pfrom->setInventoryKnown.count(CInv(MSG_TX, pair.second)))
                                        pfrom->PushMessage("tx", block.vtx[pos]);
                                }
                                else
                                if ( pos < (block.vcert.size() + block.vtx.size()) )
                                {
                                    if (!pfrom->setInventoryKnown.count(CInv(MSG_TX, pair.second)))
                                    {
                                        unsigned int offset = pos - block.vtx.size();
                                        pfrom->PushMessage("tx", block.vcert[offset]);
                                    }
                                }
                                else
                                {
                                    LogPrintf("%s():%d -  tx index out of range=%d, can not handle merkle block\n", __func__, __LINE__, pos);
                                }
                            }
                        }
                        // else
                            // no response
                    }
                    else
                    {
                        LogPrint("cert", "%s():%d - inv.type=%d\n", __func__, __LINE__, inv.type);
                    }

                    // Trigger the peer node to send a getblocks request for the next batch of inventory
                    if (inv.hash == pfrom->hashContinue)
                    {
                        // Bypass PushInventory, this must send even if redundant,
                        // and we want it right after the last block so they don't
                        // wait for other stuff first.
                        vector<CInv> vInv;
                        vInv.push_back(CInv(MSG_BLOCK, chainActive.Tip()->GetBlockHash()));
                        LogPrint("forks", "%s():%d - Pushing inv\n", __func__, __LINE__);
                        pfrom->PushMessage("inv", vInv);
                        pfrom->hashContinue.SetNull();
                    }
                }
                else
                {
                    if (send && !(mi->second->nStatus & BLOCK_HAVE_DATA) )
                    {
                        LogPrint("forks", "%s():%d - NOT Pushing incomplete block [%s]\n", __func__, __LINE__, inv.hash.ToString() );
                    }
                }
            }
            else if (inv.IsKnownType())
            {
                // Send stream from relay memory
                bool pushed = false;
                {
                    LOCK(cs_mapRelay);
                    map<CInv, CDataStream>::iterator mi = mapRelay.find(inv);
                    if (mi != mapRelay.end()) {
                        pfrom->PushMessage(inv.GetCommand(), (*mi).second);
                        pushed = true;
                    }
                }
                if (!pushed && inv.type == MSG_TX) {
                    CTransaction tx;
                    if (mempool.lookup(inv.hash, tx)) {
                        CDataStream ss(SER_NETWORK, PROTOCOL_VERSION);
                        ss.reserve(1000);
                        ss << tx;
                        LogPrint("cert", "%s():%d - pushing tx\n", __func__, __LINE__);
                        pfrom->PushMessage("tx", ss);
                        pushed = true;
                    }
                    else
                    {
                        CScCertificate cert;
                        if (mempool.lookup(inv.hash, cert)) {
                            CDataStream ss(SER_NETWORK, PROTOCOL_VERSION);
                            ss.reserve(1000);
                            ss << cert;
                            LogPrint("cert", "%s():%d - pushing certificate\n", __func__, __LINE__);
                            pfrom->PushMessage("tx", ss);
                            pushed = true;
                        }
                    }
                }
                if (!pushed) {
                    vNotFound.push_back(inv);
                }
            }

            // Track requests for our stuff.
            GetMainSignals().Inventory(inv.hash);

            if (inv.type == MSG_BLOCK || inv.type == MSG_FILTERED_BLOCK)
                break;
        }
    }

    pfrom->vRecvGetData.erase(pfrom->vRecvGetData.begin(), it);

    if (!vNotFound.empty()) {
        // Let the peer know that we didn't find what it asked for, so it doesn't
        // have to wait around forever. Currently only SPV clients actually care
        // about this message: it's needed when they are recursively walking the
        // dependencies of relevant unconfirmed transactions. SPV clients want to
        // do that because they want to know about (and store and rebroadcast and
        // risk analyze) the dependencies of transactions relevant to them, without
        // having to download the entire memory pool.
        pfrom->PushMessage("notfound", vNotFound);
    }
}

void ProcessTxBaseMsg(const CTransactionBase& txBase, CNode* pfrom)
{
    vector<uint256> vWorkQueue;
    vector<uint256> vEraseQueue;
    std::string strCommand = "tx";

    CInv inv(MSG_TX, txBase.GetHash());
    pfrom->AddInventoryKnown(inv);

    LOCK(cs_main);

    bool fMissingInputs = false;
    CValidationState state;

    pfrom->setAskFor.erase(inv.hash);
    mapAlreadyAskedFor.erase(inv);

    if (!AlreadyHave(inv) &&
        AcceptTxBaseToMemoryPool(mempool, state, txBase, LimitFreeFlag::ON, &fMissingInputs, RejectAbsurdFeeFlag::OFF))
    {
        mempool.check(pcoinsTip);
        txBase.Relay();
        vWorkQueue.push_back(inv.hash);

        LogPrint("mempool", "%s(): peer=%d %s: accepted %s (poolsz %u)\n", __func__,
            pfrom->id, pfrom->cleanSubVer,
            txBase.GetHash().ToString(),
            mempool.size());

        // Recursively process any orphan transactions that depended on this one
        set<NodeId> setMisbehaving;
        for (unsigned int i = 0; i < vWorkQueue.size(); i++)
        {
            map<uint256, set<uint256> >::iterator itByPrev = mapOrphanTransactionsByPrev.find(vWorkQueue[i]);
            if (itByPrev == mapOrphanTransactionsByPrev.end())
                continue;
            for (set<uint256>::iterator mi = itByPrev->second.begin();
                 mi != itByPrev->second.end();
                 ++mi)
            {
                const uint256& orphanHash = *mi;
                const CTransactionBase& orphanTx = *mapOrphanTransactions[orphanHash].tx;
                NodeId fromPeer = mapOrphanTransactions[orphanHash].fromPeer;
                bool fMissingInputs2 = false;
                // Use a dummy CValidationState so someone can't setup nodes to counter-DoS based on orphan
                // resolution (that is, feeding people an invalid transaction based on LegitTxX in order to get
                // anyone relaying LegitTxX banned)
                CValidationState stateDummy;

                if (setMisbehaving.count(fromPeer))
                    continue;
                if (AcceptTxBaseToMemoryPool(mempool, stateDummy, orphanTx,
                        LimitFreeFlag::ON, &fMissingInputs2, RejectAbsurdFeeFlag::OFF))
                {
                    LogPrint("mempool", "   accepted orphan tx %s\n", orphanHash.ToString());
                    orphanTx.Relay();
                    vWorkQueue.push_back(orphanHash);
                    vEraseQueue.push_back(orphanHash);
                }
                else if (!fMissingInputs2)
                {
                    int nDos = 0;
                    if (stateDummy.IsInvalid(nDos) && nDos > 0)
                    {
                        // Punish peer that gave us an invalid orphan tx
                        Misbehaving(fromPeer, nDos);
                        setMisbehaving.insert(fromPeer);
                        LogPrint("mempool", "   invalid orphan tx %s\n", orphanHash.ToString());
                    }
                    // Has inputs but not accepted to mempool
                    // Probably non-standard or insufficient fee/priority
                    LogPrint("mempool", "   removed orphan tx %s\n", orphanHash.ToString());
                    vEraseQueue.push_back(orphanHash);
                    assert(recentRejects);
                    recentRejects->insert(orphanHash);
                }
                mempool.check(pcoinsTip);
            }
        }

        BOOST_FOREACH(uint256 hash, vEraseQueue)
            EraseOrphanTx(hash);
    }
    // TODO: currently, prohibit joinsplits from entering mapOrphans
    else if (fMissingInputs && txBase.GetVjoinsplit().size() == 0)
    {
        AddOrphanTx(txBase, pfrom->GetId());

        // DoS prevention: do not allow mapOrphanTransactions to grow unbounded
        unsigned int nMaxOrphanTx = (unsigned int)std::max((int64_t)0, GetArg("-maxorphantx", DEFAULT_MAX_ORPHAN_TRANSACTIONS));
        unsigned int nEvicted = LimitOrphanTxSize(nMaxOrphanTx);
        if (nEvicted > 0)
            LogPrint("mempool", "mapOrphan overflow, removed %u tx\n", nEvicted);
    } else {
        assert(recentRejects);
        recentRejects->insert(txBase.GetHash());

        if (pfrom->fWhitelisted) {
            // Always relay transactions received from whitelisted peers, even
            // if they were already in the mempool or rejected from it due
            // to policy, allowing the node to function as a gateway for
            // nodes hidden behind it.
            //
            // Never relay transactions that we would assign a non-zero DoS
            // score for, as we expect peers to do the same with us in that
            // case.
            int nDoS = 0;
            if (!state.IsInvalid(nDoS) || nDoS == 0) {
                LogPrintf("Force relaying tx %s from whitelisted peer=%d\n", txBase.GetHash().ToString(), pfrom->id);
                txBase.Relay();
            } else {
                LogPrintf("Not relaying invalid transaction %s from whitelisted peer=%d (%s (code %d))\n",
                    txBase.GetHash().ToString(), pfrom->id, state.GetRejectReason(), state.GetRejectCode());
            }
        }
    }
    int nDoS = 0;
    if (state.IsInvalid(nDoS))
    {
        LogPrint("mempool", "%s from peer=%d %s was not accepted into the memory pool: %s\n", txBase.GetHash().ToString(),
            pfrom->id, pfrom->cleanSubVer,
            state.GetRejectReason());
        pfrom->PushMessage("reject", strCommand, state.GetRejectCode(),
                           state.GetRejectReason().substr(0, MAX_REJECT_MESSAGE_LENGTH), inv.hash);
        if (nDoS > 0)
            Misbehaving(pfrom->GetId(), nDoS);
    }
}

bool static ProcessMessage(CNode* pfrom, string strCommand, CDataStream& vRecv, int64_t nTimeReceived)
{
    const CChainParams& chainparams = Params();
    LogPrint("net", "%s() - received: %s (%u bytes) peer=%d\n", __func__, SanitizeString(strCommand), vRecv.size(), pfrom->id);
    if (mapArgs.count("-dropmessagestest") && GetRand(atoi(mapArgs["-dropmessagestest"])) == 0)
    {
        LogPrintf("dropmessagestest DROPPING RECV MESSAGE\n");
        return true;
    }




    if (strCommand == "version")
    {
        // Each connection can only send one version message
        if (pfrom->nVersion != 0)
        {
            pfrom->PushMessage("reject", strCommand, REJECT_DUPLICATE, string("Duplicate version message"));
            Misbehaving(pfrom->GetId(), 1);
            return false;
        }

        int64_t nTime;
        CAddress addrMe;
        CAddress addrFrom;
        uint64_t nNonce = 1;
        vRecv >> pfrom->nVersion >> pfrom->nServices >> nTime >> addrMe;
        if (pfrom->nVersion < MIN_PEER_PROTO_VERSION)
        {
            // disconnect from peers older than this proto version
            LogPrintf("peer=%d using obsolete version %i; disconnecting\n", pfrom->id, pfrom->nVersion);
            pfrom->PushMessage("reject", strCommand, REJECT_OBSOLETE,
                               strprintf("Version must be %d or greater", MIN_PEER_PROTO_VERSION));
            pfrom->fDisconnect = true;
            return false;
        }

        if (pfrom->nVersion == 10300)
            pfrom->nVersion = 300;
        if (!vRecv.empty())
            vRecv >> addrFrom >> nNonce;
        if (!vRecv.empty()) {
            vRecv >> LIMITED_STRING(pfrom->strSubVer, 256);
            pfrom->cleanSubVer = SanitizeString(pfrom->strSubVer);
        }
        if (!vRecv.empty())
            vRecv >> pfrom->nStartingHeight;
        if (!vRecv.empty())
            vRecv >> pfrom->fRelayTxes; // set to true after we get the first filter* message
        else
            pfrom->fRelayTxes = true;

        // Disconnect if we connected to ourself
        if (nNonce == nLocalHostNonce && nNonce > 1)
        {
            LogPrintf("connected to self at %s, disconnecting\n", pfrom->addr.ToString());
            pfrom->fDisconnect = true;
            return true;
        }

        pfrom->addrLocal = addrMe;
        if (pfrom->fInbound && addrMe.IsRoutable())
        {
            SeenLocal(addrMe);
        }

        // Be shy and don't send version until we hear
        if (pfrom->fInbound)
            pfrom->PushVersion();

        pfrom->fClient = !(pfrom->nServices & NODE_NETWORK);

        // Potentially mark this peer as a preferred download peer.
        UpdatePreferredDownload(pfrom, State(pfrom->GetId()));

        // Change version
        pfrom->PushMessage("verack");
        pfrom->ssSend.SetVersion(min(pfrom->nVersion, PROTOCOL_VERSION));

        if (!pfrom->fInbound)
        {
            // Advertise our address
            if (fListen && !IsInitialBlockDownload())
            {
                CAddress addr = GetLocalAddress(&pfrom->addr);
                if (addr.IsRoutable())
                {
                    LogPrintf("ProcessMessages: advertizing address %s\n", addr.ToString());
                    pfrom->PushAddress(addr);
                } else if (IsPeerAddrLocalGood(pfrom)) {
                    addr.SetIP(pfrom->addrLocal);
                    LogPrintf("ProcessMessages: advertizing address %s\n", addr.ToString());
                    pfrom->PushAddress(addr);
                }
            }

            // Get recent addresses
            if (pfrom->fOneShot || pfrom->nVersion >= CADDR_TIME_VERSION || addrman.size() < 1000)
            {
                pfrom->PushMessage("getaddr");
                pfrom->fGetAddr = true;
            }
            addrman.Good(pfrom->addr);
        } else {
            if (((CNetAddr)pfrom->addr) == (CNetAddr)addrFrom)
            {
                addrman.Add(addrFrom, addrFrom);
                addrman.Good(addrFrom);
            }
        }

        // Relay alerts
        {
            LOCK(cs_mapAlerts);
            BOOST_FOREACH(PAIRTYPE(const uint256, CAlert)& item, mapAlerts)
                item.second.RelayTo(pfrom);
        }

        pfrom->fSuccessfullyConnected = true;

        string remoteAddr;
        if (fLogIPs)
            remoteAddr = ", peeraddr=" + pfrom->addr.ToString();

        LogPrintf("receive version message: %s: version %d, blocks=%d, us=%s, peer=%d%s\n",
                  pfrom->cleanSubVer, pfrom->nVersion,
                  pfrom->nStartingHeight, addrMe.ToString(), pfrom->id,
                  remoteAddr);

        pfrom->nTimeOffset = timeWarning.AddTimeData(pfrom->addr, nTime, GetTime());
    }


    else if (pfrom->nVersion == 0)
    {
        // Must have a version message before anything else
        Misbehaving(pfrom->GetId(), 1);
        return false;
    }


    else if (strCommand == "verack")
    {
        pfrom->SetRecvVersion(min(pfrom->nVersion, PROTOCOL_VERSION));

        // Mark this node as currently connected, so we update its timestamp later.
        if (pfrom->fNetworkNode) {
            LOCK(cs_main);
            State(pfrom->GetId())->fCurrentlyConnected = true;
        }
    }


    else if (strCommand == "addr")
    {
        vector<CAddress> vAddr;
        vRecv >> vAddr;

        // Don't want addr from older versions unless seeding
        if (pfrom->nVersion < CADDR_TIME_VERSION && addrman.size() > 1000)
            return true;
        if (vAddr.size() > 1000)
        {
            Misbehaving(pfrom->GetId(), 20);
            return error("message addr size() = %u", vAddr.size());
        }

        // Store the new addresses
        vector<CAddress> vAddrOk;
        int64_t nNow = GetTime();
        int64_t nSince = nNow - 10 * 60;
        BOOST_FOREACH(CAddress& addr, vAddr)
        {
            boost::this_thread::interruption_point();

            if (addr.nTime <= 100000000 || addr.nTime > nNow + 10 * 60)
                addr.nTime = nNow - 5 * 24 * 60 * 60;
            pfrom->AddAddressKnown(addr);
            bool fReachable = IsReachable(addr);
            if (addr.nTime > nSince && !pfrom->fGetAddr && vAddr.size() <= 10 && addr.IsRoutable())
            {
                // Relay to a limited number of other nodes
                {
                    LOCK(cs_vNodes);
                    // Use deterministic randomness to send to the same nodes for 24 hours
                    // at a time so the addrKnowns of the chosen nodes prevent repeats
                    static uint256 hashSalt;
                    if (hashSalt.IsNull())
                        hashSalt = GetRandHash();
                    uint64_t hashAddr = addr.GetHash();
                    uint256 hashRand = ArithToUint256(UintToArith256(hashSalt) ^ (hashAddr<<32) ^ ((GetTime()+hashAddr)/(24*60*60)));
                    hashRand = Hash(BEGIN(hashRand), END(hashRand));
                    multimap<uint256, CNode*> mapMix;
                    BOOST_FOREACH(CNode* pnode, vNodes)
                    {
                        if (pnode->nVersion < CADDR_TIME_VERSION)
                            continue;
                        unsigned int nPointer;
                        memcpy(&nPointer, &pnode, sizeof(nPointer));
                        uint256 hashKey = ArithToUint256(UintToArith256(hashRand) ^ nPointer);
                        hashKey = Hash(BEGIN(hashKey), END(hashKey));
                        mapMix.insert(make_pair(hashKey, pnode));
                    }
                    int nRelayNodes = fReachable ? 2 : 1; // limited relaying of addresses outside our network(s)
                    for (multimap<uint256, CNode*>::iterator mi = mapMix.begin(); mi != mapMix.end() && nRelayNodes-- > 0; ++mi)
                        ((*mi).second)->PushAddress(addr);
                }
            }
            // Do not store addresses outside our network
            if (fReachable)
                vAddrOk.push_back(addr);
        }
        addrman.Add(vAddrOk, pfrom->addr, 2 * 60 * 60);
        if (vAddr.size() < 1000)
            pfrom->fGetAddr = false;
        if (pfrom->fOneShot)
            pfrom->fDisconnect = true;
    }


    else if (strCommand == "inv")
    {
        vector<CInv> vInv;
        vRecv >> vInv;
        if (vInv.size() > MAX_INV_SZ)
        {
            Misbehaving(pfrom->GetId(), 20);
            return error("message inv size() = %u", vInv.size());
        }

        LOCK(cs_main);

        std::vector<CInv> vToFetch;

        for (unsigned int nInv = 0; nInv < vInv.size(); nInv++)
        {
            const CInv &inv = vInv[nInv];

            boost::this_thread::interruption_point();
            pfrom->AddInventoryKnown(inv);

            bool fAlreadyHave = AlreadyHave(inv);
            LogPrint("net", "got inv: %s  %s peer=%d,%d/%d\n",
                inv.ToString(), fAlreadyHave ? "have" : "new", pfrom->id, (nInv+1), vInv.size());

            if (!fAlreadyHave && !fImporting && !fReindex && inv.type != MSG_BLOCK)
                pfrom->AskFor(inv);

            if (inv.type == MSG_BLOCK) {
                UpdateBlockAvailability(pfrom->GetId(), inv.hash);
                if (!fAlreadyHave && !fImporting && !fReindex && !mapBlocksInFlight.count(inv.hash)) {
                    // First request the headers preceding the announced block. In the normal fully-synced
                    // case where a new block is announced that succeeds the current tip (no reorganization),
                    // there are no such headers.
                    // Secondly, and only when we are close to being synced, we request the announced block directly,
                    // to avoid an extra round-trip. Note that we must *first* ask for the headers, so by the
                    // time the block arrives, the header chain leading up to it is already validated. Not
                    // doing this will result in the received block being rejected as an orphan in case it is
                    // not a direct successor.

                    // add fork tips to the locator, they will be used by peer in case we need updating a fork
                    CBlockLocator bl = chainActive.GetLocator(pindexBestHeader);

                    if (mGlobalForkTips.size() > 1)
                    {
                        std::vector<uint256> vOutput;
                        getMostRecentGlobalForkTips(vOutput);

                        BOOST_FOREACH(const uint256& hash, vOutput)
                        {
                            std::vector<uint256>::iterator b = bl.vHave.begin();
                            LogPrint("forks", "%s():%d - adding tip hash [%s]\n", __func__, __LINE__, hash.ToString());
                            bl.vHave.insert(b, hash);
                        }
                    }
                    pfrom->PushMessage("getheaders", bl, inv.hash);
                    CNodeState *nodestate = State(pfrom->GetId());
                    if (chainActive.Tip()->GetBlockTime() > GetTime() - chainparams.GetConsensus().nPowTargetSpacing * 20 &&
                        nodestate->nBlocksInFlight < MAX_BLOCKS_IN_TRANSIT_PER_PEER) {
                        vToFetch.push_back(inv);
                        // Mark block as in flight already, even though the actual "getdata" message only goes out
                        // later (within the same cs_main lock, though).
                        MarkBlockAsInFlight(pfrom->GetId(), inv.hash, chainparams.GetConsensus());
                    }
                    LogPrint("net", "%s():%d - getheaders (%d) %s to peer=%d\n",
                        __func__, __LINE__, pindexBestHeader->nHeight, inv.hash.ToString(), pfrom->id);
                }
                else
                {
                    if (mapBlocksInFlight.count(inv.hash) )
                    {
                        LogPrint("forks", "%s():%d - inv[%s] is in flight, skipping\n", __func__, __LINE__,
                            inv.hash.ToString());
                    }
                }
            }

            // Track requests for our stuff
            GetMainSignals().Inventory(inv.hash);

            if (pfrom->nSendSize > (SendBufferSize() * 2)) {
                Misbehaving(pfrom->GetId(), 50);
                return error("send buffer size() = %u", pfrom->nSendSize);
            }
        }

        if (!vToFetch.empty())
        {
            LogPrint("forks", "%s():%d - Pushing getdata for %d entries:\n", __func__, __LINE__, vToFetch.size());
            pfrom->PushMessage("getdata", vToFetch);
        }
    }


    else if (strCommand == "getdata")
    {
        vector<CInv> vInv;
        vRecv >> vInv;
        if (vInv.size() > MAX_INV_SZ)
        {
            Misbehaving(pfrom->GetId(), 20);
            return error("message getdata size() = %u", vInv.size());
        }

        if (fDebug || (vInv.size() != 1))
            LogPrint("net", "received getdata (%u invsz) peer=%d\n", vInv.size(), pfrom->id);

        if ((fDebug && vInv.size() > 0) || (vInv.size() == 1))
        {
            BOOST_FOREACH(const CInv& ii, vInv) {
                LogPrint("net", "received getdata for: %s peer=%d\n", ii.ToString(), pfrom->id);
            }
        }

        pfrom->vRecvGetData.insert(pfrom->vRecvGetData.end(), vInv.begin(), vInv.end());
        ProcessGetData(pfrom);
    }


    else if (strCommand == "getblocks")
    {
        CBlockLocator locator;
        uint256 hashStop;
        vRecv >> locator >> hashStop;

        LOCK(cs_main);

        // Find the last block the caller has in the main chain
        CBlockIndex* pindex = FindForkInGlobalIndex(chainActive, locator);

        // Send the rest of the chain
        if (pindex)
            pindex = chainActive.Next(pindex);
        int nLimit = 500;
        LogPrint("net", "getblocks %d to %s limit %d from peer=%d\n", (pindex ? pindex->nHeight : -1), hashStop.IsNull() ? "end" : hashStop.ToString(), nLimit, pfrom->id);
        for (; pindex; pindex = chainActive.Next(pindex))
        {
            if (pindex->GetBlockHash() == hashStop)
            {
                LogPrint("net", "  getblocks stopping at %d %s\n", pindex->nHeight, pindex->GetBlockHash().ToString());
                break;
            }
            LogPrint("forks", "%s():%d - Node [%s] pushing inv\n", __func__, __LINE__, pfrom->addrName);
            pfrom->PushInventory(CInv(MSG_BLOCK, pindex->GetBlockHash()));
            if (--nLimit <= 0)
            {
                // When this block is requested, we'll send an inv that'll
                // trigger the peer to getblocks the next batch of inventory.
                LogPrint("net", "  getblocks stopping at limit %d %s\n", pindex->nHeight, pindex->GetBlockHash().ToString());
                pfrom->hashContinue = pindex->GetBlockHash();
                break;
            }
        }
    }


    else if (strCommand == "getheaders")
    {
        CBlockLocator locator;
        uint256 hashStop;
        vRecv >> locator >> hashStop;

        LOCK(cs_main);

        if (IsInitialBlockDownload())
            return true;

        CBlockIndex* pindexReference = NULL;
        bool onMain = getHeadersIsOnMain(locator, hashStop, &pindexReference);

        if (onMain)
        {
            CBlockIndex* pindex = NULL;
            if (locator.IsNull())
            {
                // If locator is null, return the hashStop block
                BlockMap::iterator mi = mapBlockIndex.find(hashStop);
                if (mi == mapBlockIndex.end())
                    return true;
                pindex = (*mi).second;
            }
            else
            {
                // Find the last block the caller has in the main chain
                pindex = FindForkInGlobalIndex(chainActive, locator);
                if (pindex)
                    pindex = chainActive.Next(pindex);
            }
 
            // we must use CBlocks, as CBlockHeaders won't include the 0x00 nTx count at the end
            vector<CBlockHeaderForNetwork> vHeaders;
            int nLimit = MAX_HEADERS_RESULTS;
            LogPrint("net", "getheaders from h(%d) to %s from peer=%d\n", (pindex ? pindex->nHeight : -1), hashStop.ToString(), pfrom->id);
            for (; pindex; pindex = chainActive.Next(pindex))
            {
                vHeaders.push_back(CBlockHeaderForNetwork(pindex->GetBlockHeader()) );
                if (--nLimit <= 0 || pindex->GetBlockHash() == hashStop)
                    break;
            }
            LogPrint("forks", "%s():%d - Pushing %d headers to node[%s]\n", __func__, __LINE__, vHeaders.size(), pfrom->addrName);
            pfrom->PushMessage("headers", vHeaders);
        }
        else
        {
            if(!pindexReference)
            {
                // should never happen
                LogPrint("forks", "%s():%d - reference not found\n", __func__, __LINE__ );
                return true;
            }

            if (hashStop != uint256() )
            {
                BlockMap::iterator mi = mapBlockIndex.find(hashStop);
                if (mi == mapBlockIndex.end() ) 
                {
                    // should never happen
                    LogPrint("forks", "%s():%d - block [%s] not found\n", __func__, __LINE__, hashStop.ToString() );
                    return true;
                }
    
                LogPrint("forks", "%s():%d - peer is not using chain active! Starting from %s at h(%d)\n",
                    __func__, __LINE__, pindexReference->GetBlockHash().ToString(), pindexReference->nHeight );
 
                std::deque<CBlockHeaderForNetwork> dHeadersAlternative;

                bool found = false;

                // the reference is the block which triggered the getheader request (the hashStop)
                while ( pindexReference )
                {
                    dHeadersAlternative.push_front(CBlockHeaderForNetwork(pindexReference->GetBlockHeader()));
 
                    BOOST_FOREACH(const uint256& hash, locator.vHave)
                    {
                        if (hash == pindexReference->GetBlockHash() )
                        {
                            // we found the tip passed along in locator, we must stop here 
                            LogPrint("forks", "%s():%d - matched fork tip in locator [%s]\n",
                                __func__, __LINE__, hash.ToString() );
                            found = true;
                            break;
                        } 
                    }
 
                    if (found || pindexReference->pprev == chainActive.Genesis() )
                    {
                        break;
                    }
 
                    pindexReference = pindexReference->pprev;
                }

                vector<CBlockHeaderForNetwork> vHeaders;
                int nLimit = MAX_HEADERS_RESULTS;
                // we are on a fork: fill the vector rewinding the deque so that we have the correct ordering
                LogPrint("forks", "%s():%d - Found %d headers to push to node[%s]:\n", __func__, __LINE__, dHeadersAlternative.size(), pfrom->addrName);
                for(const auto& cb : dHeadersAlternative) {
                    LogPrint("forks", "%s():%d -- [%s]\n", __func__, __LINE__, cb.GetHash().ToString() );
                    vHeaders.push_back(cb);
                    if (--nLimit <= 0)
                        break;
                }
                LogPrint("forks", "%s():%d - Pushing %d headers to node[%s]\n", __func__, __LINE__, vHeaders.size(), pfrom->addrName);
                pfrom->PushMessage("headers", vHeaders);
            }
            else
            {
                LogPrint("forks", "%s():%d - hashStop block is null\n", __func__, __LINE__);

                // this is the case when we just sent 160 headers, reference is the header which the last getheader
                // request has reached: more must be sent starting from this one
                std::set<const CBlockIndex*> sProcessed;
                std::vector<CBlockHeaderForNetwork> vHeadersMulti;
                int nLimit = MAX_HEADERS_RESULTS;

                int h = pindexReference->nHeight;

                LogPrint("forks", "%s():%d - Searching up to %s h(%d) from tips backwards\n",
                    __func__, __LINE__, pindexReference->GetBlockHash().ToString(), pindexReference->nHeight);

                // we must follow all forks backwards because we can not tell which is the concerned one
                // peer will discard headers already known if any
                BOOST_FOREACH(auto mapPair, mGlobalForkTips)
                {
                    const CBlockIndex* block = mapPair.first;
                    if (block == chainActive.Tip() || block == pindexBestHeader )
                    {
                        LogPrint("forks", "%s():%d - skipping tips\n", __func__, __LINE__);
                        continue;
                    }

                    std::deque<CBlockHeaderForNetwork> dHeadersAlternativeMulti;

                    LogPrint("forks", "%s():%d - tips %s h(%d)\n",
                        __func__, __LINE__, block->GetBlockHash().ToString(), block->nHeight);

                    while (block && 
                           block != pindexReference &&
                           block->nHeight >= h)
                    {
                        if (!sProcessed.count(block) )
                        {
                            LogPrint("forks", "%s():%d - adding %s h(%d)\n",
                                __func__, __LINE__, block->GetBlockHash().ToString(), block->nHeight);
                            dHeadersAlternativeMulti.push_front(CBlockHeaderForNetwork(block->GetBlockHeader()));
                            sProcessed.insert(block);
                        }
                        block = block->pprev;
                    }

                    if (block == pindexReference)
                    {
                        // we exited from the while loop with the right condition, therefore we must take this branch into account
                        LogPrint("forks", "%s():%d - found reference %s h(%d)\n",
                            __func__, __LINE__, block->GetBlockHash().ToString(), block->nHeight);

                        // we must process each deque in order to have a resulting vector with headers in the correct order
                        // for all possible forks
                        for(const auto& cb : dHeadersAlternativeMulti)
                        {
                            if (--nLimit > 0)
                            {
                                LogPrint("forks", "%s():%d -- [%s]\n", __func__, __LINE__, cb.GetHash().ToString() );
                                vHeadersMulti.push_back(cb);
                            }
                        }
                    }
                    else
                    if (block->nHeight < h)
                    {
                        // we must neglect this branch since not linked to the reference
                        LogPrint("forks", "%s():%d - could not find reference, stopped at %s h(%d)\n",
                            __func__, __LINE__, block->GetBlockHash().ToString(), block->nHeight);
                    }
                    else
                    {
                        // should never happen
                        LogPrint("forks", "%s():%d - block ptr is null\n", __func__, __LINE__);
                    }
                }

                LogPrint("forks", "%s():%d - Pushing %d headers to node[%s]\n",
                    __func__, __LINE__, vHeadersMulti.size(), pfrom->addrName);
                pfrom->PushMessage("headers", vHeadersMulti);

            } // end of hashstop is null

        } // end of is on main

    } // end of command getheaders


    else if (strCommand == "tx")
    {
        vector<uint256> vWorkQueue;
        vector<uint256> vEraseQueue;

        int nType = vRecv.nType;
        int nVersion = vRecv.nVersion;

        int txVers = 0;
        ::Unserialize(vRecv, txVers, nType, nVersion);
        LogPrint("cert", "%s():%d - ############################### txVers[%d]\n", __func__, __LINE__, txVers );

        if (CTransactionBase::IsTransaction(txVers) )
        {
            CTransaction tx(txVers);
            tx.SerializationOpInternal(vRecv, CSerActionUnserialize(), nType, nVersion);
            LogPrint("cert", "%s():%d - tx[%s]\n", __func__, __LINE__, tx.GetHash().ToString() );
            ProcessTxBaseMsg(tx, pfrom);
        }
        else
        if (CTransactionBase::IsCertificate(txVers) )
        {
            CScCertificate cert(txVers);
            cert.SerializationOpInternal(vRecv, CSerActionUnserialize(), nType, nVersion);
            LogPrint("cert", "%s():%d - cert[%s]\n", __func__, __LINE__, cert.GetHash().ToString() );
            ProcessTxBaseMsg(cert, pfrom);
        }
        else
        {
            // This case should never happen. Consider that failing to read stream properly throws an exception
            // which is not handled here
            LogPrintf("%s():%d - pushing reject: invalid obj got from peer=%d %s\n",
                __func__, __LINE__, pfrom->id, pfrom->cleanSubVer);
            pfrom->PushMessage("reject", strCommand, REJECT_MALFORMED, string("error parsing message"));
        }
    }

    else if (strCommand == "headers" && !fImporting && !fReindex) // Ignore headers received while importing
    {
        std::vector<CBlockHeader> headers;

        // Bypass the normal CBlock deserialization, as we don't want to risk deserializing 2000 full blocks.
        unsigned int nCount = ReadCompactSize(vRecv);
        if (nCount > MAX_HEADERS_RESULTS) {
            Misbehaving(pfrom->GetId(), 20);
            return error("headers message size = %u", nCount);
        }
        headers.resize(nCount);
        for (unsigned int n = 0; n < nCount; n++) {
            vRecv >> headers[n];
            ReadCompactSize(vRecv); // ignore tx count; assume it is 0.
        }

        LOCK(cs_main);

        if (nCount == 0) {
            // Nothing interesting. Stop asking this peers for more headers.
            return true;
        }

        CBlockIndex *pindexLast = NULL;
        int cnt = 0;
        BOOST_FOREACH(const CBlockHeader& header, headers) {
            CValidationState state;
            if (pindexLast != NULL && header.hashPrevBlock != pindexLast->GetBlockHash()) {
                Misbehaving(pfrom->GetId(), 20);
                LogPrint("forks", "%s():%d - non continuous sequence\n", __func__, __LINE__);
                return error("non-continuous headers sequence");
            }
            
            bool lookForwardTips = (++cnt == MAX_HEADERS_RESULTS);
             
            if (!AcceptBlockHeader(header, state, &pindexLast, lookForwardTips)) {
                int nDoS;
                if (state.IsInvalid(nDoS)) {
                    if (nDoS > 0)
                        Misbehaving(pfrom->GetId(), nDoS);
                    return error("invalid header received");
                }
            }
        }

        if (pindexLast)
            UpdateBlockAvailability(pfrom->GetId(), pindexLast->GetBlockHash());

        if (nCount == MAX_HEADERS_RESULTS && pindexLast) {
            // Headers message had its maximum size; the peer may have more headers.
            // TODO: optimize: if pindexLast is an ancestor of chainActive.Tip or pindexBestHeader, continue
            // from there instead.

            CBlockLocator bl = chainActive.GetLocator(pindexLast);
            std::vector<uint256>::iterator b = bl.vHave.begin();
            // get a copy and place on top beside it: peer will detect we are continuing after 160 blocks
            uint256 hash = uint256(*b);
            bl.vHave.insert(b, hash);
            LogPrint("forks", "%s():%d - added duplicate of hash %s to locator\n",
                __func__, __LINE__, hash.ToString() );

            LogPrint("net", "more getheaders (%d) to end to peer=%d (startheight:%d)\n", pindexLast->nHeight, pfrom->id, pfrom->nStartingHeight);
            pfrom->PushMessage("getheaders", bl, uint256());
        }

        CheckBlockIndex();
    }

    else if (strCommand == "block" && !fImporting && !fReindex) // Ignore blocks received while importing
    {
        CBlock block;
        vRecv >> block;

        CInv inv(MSG_BLOCK, block.GetHash());
        LogPrint("net", "%s():%d - received block %s peer=%d\n", __func__, __LINE__, inv.hash.ToString(), pfrom->id);

        pfrom->AddInventoryKnown(inv);

        CValidationState state;
        // Process all blocks from whitelisted peers, even if not requested,
        // unless we're still syncing with the network.
        // Such an unrequested block may still be processed, subject to the
        // conditions in AcceptBlock().
        bool forceProcessing = pfrom->fWhitelisted && !IsInitialBlockDownload();
        ProcessNewBlock(state, pfrom, &block, forceProcessing, NULL);
        int nDoS;
        if (state.IsInvalid(nDoS)) {
            LogPrint("forks", "%s():%d - Pushing reject, DoS[%d]\n", __func__, __LINE__, nDoS);
            pfrom->PushMessage("reject", strCommand, state.GetRejectCode(),
                               state.GetRejectReason().substr(0, MAX_REJECT_MESSAGE_LENGTH), inv.hash);
            if (nDoS > 0) {
                LOCK(cs_main);
                Misbehaving(pfrom->GetId(), nDoS);
            }
        }

    }


    // This asymmetric behavior for inbound and outbound connections was introduced
    // to prevent a fingerprinting attack: an attacker can send specific fake addresses
    // to users' AddrMan and later request them by sending getaddr messages.
    // Making nodes which are behind NAT and can only make outgoing connections ignore
    // the getaddr message mitigates the attack.
    else if ((strCommand == "getaddr") && (pfrom->fInbound))
    {
        // Only send one GetAddr response per connection to reduce resource waste
        //  and discourage addr stamping of INV announcements.
        if (pfrom->fSentAddr) {
            LogPrint("net", "Ignoring repeated \"getaddr\". peer=%d\n", pfrom->id);
            return true;
        }
        pfrom->fSentAddr = true;

        pfrom->vAddrToSend.clear();
        vector<CAddress> vAddr = addrman.GetAddr();
        BOOST_FOREACH(const CAddress &addr, vAddr)
            pfrom->PushAddress(addr);
    }


    else if (strCommand == "mempool")
    {
        LOCK2(cs_main, pfrom->cs_filter);

        std::vector<uint256> vtxid;
        mempool.queryHashes(vtxid);
        vector<CInv> vInv;
        BOOST_FOREACH(uint256& hash, vtxid) {
            CInv inv(MSG_TX, hash);
            CTransaction tx;
            bool fInMemPool = mempool.lookup(hash, tx);
            if (!fInMemPool) continue; // another thread removed since queryHashes, maybe...
            if ((pfrom->pfilter && pfrom->pfilter->IsRelevantAndUpdate(tx)) ||
               (!pfrom->pfilter))
                vInv.push_back(inv);
            if (vInv.size() == MAX_INV_SZ) {
                pfrom->PushMessage("inv", vInv);
                vInv.clear();
            }
        }
        if (vInv.size() > 0)
            pfrom->PushMessage("inv", vInv);
    }


    else if (strCommand == "ping")
    {
        if (pfrom->nVersion > BIP0031_VERSION)
        {
            uint64_t nonce = 0;
            vRecv >> nonce;
            // Echo the message back with the nonce. This allows for two useful features:
            //
            // 1) A remote node can quickly check if the connection is operational
            // 2) Remote nodes can measure the latency of the network thread. If this node
            //    is overloaded it won't respond to pings quickly and the remote node can
            //    avoid sending us more work, like chain download requests.
            //
            // The nonce stops the remote getting confused between different pings: without
            // it, if the remote node sends a ping once per second and this node takes 5
            // seconds to respond to each, the 5th ping the remote sends would appear to
            // return very quickly.
            pfrom->PushMessage("pong", nonce);
        }
    }


    else if (strCommand == "pong")
    {
        int64_t pingUsecEnd = nTimeReceived;
        uint64_t nonce = 0;
        size_t nAvail = vRecv.in_avail();
        bool bPingFinished = false;
        std::string sProblem;

        if (nAvail >= sizeof(nonce)) {
            vRecv >> nonce;

            // Only process pong message if there is an outstanding ping (old ping without nonce should never pong)
            if (pfrom->nPingNonceSent != 0) {
                if (nonce == pfrom->nPingNonceSent) {
                    // Matching pong received, this ping is no longer outstanding
                    bPingFinished = true;
                    int64_t pingUsecTime = pingUsecEnd - pfrom->nPingUsecStart;
                    if (pingUsecTime > 0) {
                        // Successful ping time measurement, replace previous
                        pfrom->nPingUsecTime = pingUsecTime;
                        pfrom->nMinPingUsecTime = std::min(pfrom->nMinPingUsecTime, pingUsecTime);
                    } else {
                        // This should never happen
                        sProblem = "Timing mishap";
                    }
                } else {
                    // Nonce mismatches are normal when pings are overlapping
                    sProblem = "Nonce mismatch";
                    if (nonce == 0) {
                        // This is most likely a bug in another implementation somewhere; cancel this ping
                        bPingFinished = true;
                        sProblem = "Nonce zero";
                    }
                }
            } else {
                sProblem = "Unsolicited pong without ping";
            }
        } else {
            // This is most likely a bug in another implementation somewhere; cancel this ping
            bPingFinished = true;
            sProblem = "Short payload";
        }

        if (!(sProblem.empty())) {
            LogPrint("net", "pong peer=%d %s: %s, %x expected, %x received, %u bytes\n",
                pfrom->id,
                pfrom->cleanSubVer,
                sProblem,
                pfrom->nPingNonceSent,
                nonce,
                nAvail);
        }
        if (bPingFinished) {
            pfrom->nPingNonceSent = 0;
        }
    }


    else if (fAlerts && strCommand == "alert")
    {
        CAlert alert;
        vRecv >> alert;

        uint256 alertHash = alert.GetHash();
        if (pfrom->setKnown.count(alertHash) == 0)
        {
            if (alert.ProcessAlert(Params().AlertKey()))
            {
                // Relay
                pfrom->setKnown.insert(alertHash);
                {
                    LOCK(cs_vNodes);
                    BOOST_FOREACH(CNode* pnode, vNodes)
                        alert.RelayTo(pnode);
                }
            }
            else {
                // Small DoS penalty so peers that send us lots of
                // duplicate/expired/invalid-signature/whatever alerts
                // eventually get banned.
                // This isn't a Misbehaving(100) (immediate ban) because the
                // peer might be an older or different implementation with
                // a different signature key, etc.
                Misbehaving(pfrom->GetId(), 10);
            }
        }
    }


    else if (strCommand == "filterload")
    {
        CBloomFilter filter;
        vRecv >> filter;

        if (!filter.IsWithinSizeConstraints())
            // There is no excuse for sending a too-large filter
            Misbehaving(pfrom->GetId(), 100);
        else
        {
            LOCK(pfrom->cs_filter);
            delete pfrom->pfilter;
            pfrom->pfilter = new CBloomFilter(filter);
            pfrom->pfilter->UpdateEmptyFull();
        }
        pfrom->fRelayTxes = true;
    }


    else if (strCommand == "filteradd")
    {
        vector<unsigned char> vData;
        vRecv >> vData;

        // Nodes must NEVER send a data item > 520 bytes (the max size for a script data object,
        // and thus, the maximum size any matched object can have) in a filteradd message
        if (vData.size() > MAX_SCRIPT_ELEMENT_SIZE)
        {
            Misbehaving(pfrom->GetId(), 100);
        } else {
            LOCK(pfrom->cs_filter);
            if (pfrom->pfilter)
                pfrom->pfilter->insert(vData);
            else
                Misbehaving(pfrom->GetId(), 100);
        }
    }


    else if (strCommand == "filterclear")
    {
        LOCK(pfrom->cs_filter);
        delete pfrom->pfilter;
        pfrom->pfilter = new CBloomFilter();
        pfrom->fRelayTxes = true;
    }


    else if (strCommand == "reject")
    {
        if (fDebug) {
            try {
                string strMsg; unsigned char ccode; string strReason;
                vRecv >> LIMITED_STRING(strMsg, CMessageHeader::COMMAND_SIZE) >> ccode >> LIMITED_STRING(strReason, MAX_REJECT_MESSAGE_LENGTH);

                ostringstream ss;
                ss << strMsg << " code " << itostr(ccode) << ": " << strReason;

                if (strMsg == "block" || strMsg == "tx")
                {
                    uint256 hash;
                    vRecv >> hash;
                    ss << ": hash " << hash.ToString();
                }
                LogPrint("net", "Reject %s\n", SanitizeString(ss.str()));
            } catch (const std::ios_base::failure&) {
                // Avoid feedback loops by preventing reject messages from triggering a new reject message.
                LogPrint("net", "Unparseable reject message received\n");
            }
        }
    }

    else if (strCommand == "notfound") {
        // We do not care about the NOTFOUND message, but logging an Unknown Command
        // message would be undesirable as we transmit it ourselves.
    }

    else {
        // Ignore unknown commands for extensibility
        LogPrint("net", "Unknown command \"%s\" from peer=%d\n", SanitizeString(strCommand), pfrom->id);
    }



    return true;
}

// requires LOCK(cs_vRecvMsg)
bool ProcessMessages(CNode* pfrom)
{
    //if (fDebug)
    //    LogPrintf("%s(%u messages)\n", __func__, pfrom->vRecvMsg.size());

    //
    // Message format
    //  (4) message start
    //  (12) command
    //  (4) size
    //  (4) checksum
    //  (x) data
    //
    bool fOk = true;

    if (!pfrom->vRecvGetData.empty())
        ProcessGetData(pfrom);

    // this maintains the order of responses
    if (!pfrom->vRecvGetData.empty()) return fOk;

    std::deque<CNetMessage>::iterator it = pfrom->vRecvMsg.begin();
    while (!pfrom->fDisconnect && it != pfrom->vRecvMsg.end()) {
        // Don't bother if send buffer is too full to respond anyway
        if (pfrom->nSendSize >= SendBufferSize())
            break;

        // get next message
        CNetMessage& msg = *it;

        //if (fDebug)
        //    LogPrintf("%s(message %u msgsz, %u bytes, complete:%s)\n", __func__,
        //            msg.hdr.nMessageSize, msg.vRecv.size(),
        //            msg.complete() ? "Y" : "N");

        // end, if an incomplete message is found
        if (!msg.complete())
            break;

        // at this point, any failure means we can delete the current message
        it++;

        // Scan for message start
        if (memcmp(msg.hdr.pchMessageStart, Params().MessageStart(), MESSAGE_START_SIZE) != 0) {
            LogPrintf("PROCESSMESSAGE: INVALID MESSAGESTART %s peer=%d\n", SanitizeString(msg.hdr.GetCommand()), pfrom->id);
            fOk = false;
            break;
        }

        // Read header
        CMessageHeader& hdr = msg.hdr;
        if (!hdr.IsValid(Params().MessageStart()))
        {
            LogPrintf("PROCESSMESSAGE: ERRORS IN HEADER %s peer=%d\n", SanitizeString(hdr.GetCommand()), pfrom->id);
            continue;
        }
        string strCommand = hdr.GetCommand();

        // Message size
        unsigned int nMessageSize = hdr.nMessageSize;

        // Checksum
        CDataStream& vRecv = msg.vRecv;
        uint256 hash = Hash(vRecv.begin(), vRecv.begin() + nMessageSize);
        unsigned int nChecksum = ReadLE32((unsigned char*)&hash);
        if (nChecksum != hdr.nChecksum)
        {
            LogPrintf("%s(%s, %u bytes): CHECKSUM ERROR nChecksum=%08x hdr.nChecksum=%08x\n", __func__,
               SanitizeString(strCommand), nMessageSize, nChecksum, hdr.nChecksum);
            continue;
        }

        // Process message
        bool fRet = false;
        try
        {
            fRet = ProcessMessage(pfrom, strCommand, vRecv, msg.nTime);
            boost::this_thread::interruption_point();
        }
        catch (const std::ios_base::failure& e)
        {
            pfrom->PushMessage("reject", strCommand, REJECT_MALFORMED, string("error parsing message"));
            if (strstr(e.what(), "end of data"))
            {
                // Allow exceptions from under-length message on vRecv
                LogPrintf("%s(%s, %u bytes): Exception '%s' caught, normally caused by a message being shorter than its stated length\n", __func__, SanitizeString(strCommand), nMessageSize, e.what());
            }
            else if (strstr(e.what(), "size too large"))
            {
                // Allow exceptions from over-long size
                LogPrintf("%s(%s, %u bytes): Exception '%s' caught\n", __func__, SanitizeString(strCommand), nMessageSize, e.what());
            }
            else
            {
                PrintExceptionContinue(&e, "ProcessMessages()");
            }
        }
        catch (const boost::thread_interrupted&) {
            throw;
        }
        catch (const std::exception& e) {
            PrintExceptionContinue(&e, "ProcessMessages()");
        } catch (...) {
            PrintExceptionContinue(NULL, "ProcessMessages()");
        }

        if (!fRet)
            LogPrintf("%s(%s, %u bytes) FAILED peer=%d\n", __func__, SanitizeString(strCommand), nMessageSize, pfrom->id);

        break;
    }

    // In case the connection got shut down, its receive buffer was wiped
    if (!pfrom->fDisconnect)
        pfrom->vRecvMsg.erase(pfrom->vRecvMsg.begin(), it);

    return fOk;
}


bool SendMessages(CNode* pto, bool fSendTrickle)
{
    const Consensus::Params& consensusParams = Params().GetConsensus();
    {
        // Don't send anything until we get its version message
        if (pto->nVersion == 0)
            return true;

        //
        // Message: ping
        //
        bool pingSend = false;
        if (pto->fPingQueued) {
            // RPC ping request by user
            pingSend = true;
        }
        if (pto->nPingNonceSent == 0 && pto->nPingUsecStart + PING_INTERVAL * 1000000 < GetTimeMicros()) {
            // Ping automatically sent as a latency probe & keepalive.
            pingSend = true;
        }
        if (pingSend) {
            uint64_t nonce = 0;
            while (nonce == 0) {
                GetRandBytes((unsigned char*)&nonce, sizeof(nonce));
            }
            pto->fPingQueued = false;
            pto->nPingUsecStart = GetTimeMicros();
            if (pto->nVersion > BIP0031_VERSION) {
                pto->nPingNonceSent = nonce;
                pto->PushMessage("ping", nonce);
            } else {
                // Peer is too old to support ping command with nonce, pong will never arrive.
                pto->nPingNonceSent = 0;
                pto->PushMessage("ping");
            }
        }

        TRY_LOCK(cs_main, lockMain); // Acquire cs_main for IsInitialBlockDownload() and CNodeState()
        if (!lockMain)
            return true;

        // Address refresh broadcast
        static int64_t nLastRebroadcast;
        if (!IsInitialBlockDownload() && (GetTime() - nLastRebroadcast > 24 * 60 * 60))
        {
            LOCK(cs_vNodes);
            BOOST_FOREACH(CNode* pnode, vNodes)
            {
                // Periodically clear addrKnown to allow refresh broadcasts
                if (nLastRebroadcast)
                    pnode->addrKnown.reset();

                // Rebroadcast our address
                AdvertizeLocal(pnode);
            }
            if (!vNodes.empty())
                nLastRebroadcast = GetTime();
        }

        //
        // Message: addr
        //
        if (fSendTrickle)
        {
            vector<CAddress> vAddr;
            vAddr.reserve(pto->vAddrToSend.size());
            BOOST_FOREACH(const CAddress& addr, pto->vAddrToSend)
            {
                if (!pto->addrKnown.contains(addr.GetKey()))
                {
                    pto->addrKnown.insert(addr.GetKey());
                    vAddr.push_back(addr);
                    // receiver rejects addr messages larger than 1000
                    if (vAddr.size() >= 1000)
                    {
                        pto->PushMessage("addr", vAddr);
                        vAddr.clear();
                    }
                }
            }
            pto->vAddrToSend.clear();
            if (!vAddr.empty())
                pto->PushMessage("addr", vAddr);
        }

        CNodeState &state = *State(pto->GetId());
        if (state.fShouldBan) {
            if (pto->fWhitelisted)
                LogPrintf("Warning: not punishing whitelisted peer %s!\n", pto->addr.ToString());
            else {
                pto->fDisconnect = true;
                if (pto->addr.IsLocal())
                    LogPrintf("Warning: not banning local peer %s!\n", pto->addr.ToString());
                else
                {
                    CNode::Ban(pto->addr);
                }
            }
            state.fShouldBan = false;
        }

        BOOST_FOREACH(const CBlockReject& reject, state.rejects)
            pto->PushMessage("reject", (string)"block", reject.chRejectCode, reject.strRejectReason, reject.hashBlock);
        state.rejects.clear();

        // Start block sync
        if (pindexBestHeader == NULL)
            pindexBestHeader = chainActive.Tip();
        bool fFetch = state.fPreferredDownload || (nPreferredDownload == 0 && !pto->fClient && !pto->fOneShot); // Download if this is a nice peer, or we have no nice peers and this one might do.
        if (!state.fSyncStarted && !pto->fClient && !fImporting && !fReindex) {
            // Only actively request headers from a single peer, unless we're close to today.
            time_t t = time(0);
            int height = chainActive.Tip()->nHeight;
            if (t < ForkManager::getInstance().getMinimumTime(height) && (!ForkManager::getInstance().isAfterChainsplit(height))) {
                fFetch = true;
                if ((nSyncStarted == 0 && fFetch) || pindexBestHeader->GetBlockTime() > GetTime() - 14 * 24 * 60 * 60) {
                    state.fSyncStarted = true;
                    nSyncStarted++;
                    CBlockIndex *pindexStart = pindexBestHeader->pprev ? pindexBestHeader->pprev : pindexBestHeader;
                    LogPrint("net", "%s():%d - initial getheaders (%d) to peer=%d (startheight:%d)\n",
                        __func__, __LINE__, pindexStart->nHeight, pto->id, pto->nStartingHeight);
                    pto->PushMessage("getheaders", chainActive.GetLocator(pindexStart), uint256());
                }
            }
            else {
                if ((nSyncStarted == 0 && fFetch) || pindexBestHeader->GetBlockTime() > GetTime() - 24 * 60 * 60) {
                    state.fSyncStarted = true;
                    nSyncStarted++;
                    CBlockIndex *pindexStart = pindexBestHeader->pprev ? pindexBestHeader->pprev : pindexBestHeader;
                    LogPrint("net", "%s():%d - initial getheaders (%d) to peer=%d (startheight:%d)\n",
                        __func__, __LINE__, pindexStart->nHeight, pto->id, pto->nStartingHeight);
                    pto->PushMessage("getheaders", chainActive.GetLocator(pindexStart), uint256());
                }
            }
        }

        // Resend wallet transactions that haven't gotten in a block yet
        // Except during reindex, importing and IBD, when old wallet
        // transactions become unconfirmed and spams other nodes.
        if (!fReindex && !fImporting && !IsInitialBlockDownload())
        {
            GetMainSignals().Broadcast(nTimeBestReceived);
        }

        //
        // Message: inventory
        //
        vector<CInv> vInv;
        vector<CInv> vInvWait;
        {
            LOCK(pto->cs_inventory);
            vInv.reserve(pto->vInventoryToSend.size());
            vInvWait.reserve(pto->vInventoryToSend.size());
            BOOST_FOREACH(const CInv& inv, pto->vInventoryToSend)
            {
                if (pto->setInventoryKnown.count(inv))
                    continue;

                // trickle out tx inv to protect privacy
                if (inv.type == MSG_TX && !fSendTrickle)
                {
                    // 1/4 of tx invs blast to all immediately
                    static uint256 hashSalt;
                    if (hashSalt.IsNull())
                        hashSalt = GetRandHash();
                    uint256 hashRand = ArithToUint256(UintToArith256(inv.hash) ^ UintToArith256(hashSalt));
                    hashRand = Hash(BEGIN(hashRand), END(hashRand));
                    bool fTrickleWait = ((UintToArith256(hashRand) & 3) != 0);

                    if (fTrickleWait)
                    {
                        vInvWait.push_back(inv);
                        continue;
                    }
                }

                // returns true if wasn't already contained in the set
                if (pto->setInventoryKnown.insert(inv).second)
                {
                    vInv.push_back(inv);
                    if (vInv.size() >= 1000)
                    {
                        LogPrint("forks", "%s():%d - Pushing inv\n", __func__, __LINE__);
                        pto->PushMessage("inv", vInv);
                        vInv.clear();
                    }
                }
            }
            pto->vInventoryToSend = vInvWait;
        }
        if (!vInv.empty())
        {
            LogPrint("forks", "%s():%d - Pushing inv\n", __func__, __LINE__);
            pto->PushMessage("inv", vInv);
        }

        // Detect whether we're stalling
        int64_t nNow = GetTimeMicros();
        if (!pto->fDisconnect && state.nStallingSince && state.nStallingSince < nNow - 1000000 * BLOCK_STALLING_TIMEOUT) {
            // Stalling only triggers when the block download window cannot move. During normal steady state,
            // the download window should be much larger than the to-be-downloaded set of blocks, so disconnection
            // should only happen during initial block download.
            LogPrintf("Peer=%d is stalling block download, disconnecting\n", pto->id);
            pto->fDisconnect = true;
        }
        // In case there is a block that has been in flight from this peer for (2 + 0.5 * N) times the block interval
        // (with N the number of validated blocks that were in flight at the time it was requested), disconnect due to
        // timeout. We compensate for in-flight blocks to prevent killing off peers due to our own downstream link
        // being saturated. We only count validated in-flight blocks so peers can't advertise non-existing block hashes
        // to unreasonably increase our timeout.
        // We also compare the block download timeout originally calculated against the time at which we'd disconnect
        // if we assumed the block were being requested now (ignoring blocks we've requested from this peer, since we're
        // only looking at this peer's oldest request).  This way a large queue in the past doesn't result in a
        // permanently large window for this block to be delivered (ie if the number of blocks in flight is decreasing
        // more quickly than once every 5 minutes, then we'll shorten the download window for this block).
        if (!pto->fDisconnect && state.vBlocksInFlight.size() > 0) {
            QueuedBlock &queuedBlock = state.vBlocksInFlight.front();
            int64_t nTimeoutIfRequestedNow = GetBlockTimeout(nNow, nQueuedValidatedHeaders - state.nBlocksInFlightValidHeaders, consensusParams);
            if (queuedBlock.nTimeDisconnect > nTimeoutIfRequestedNow) {
                LogPrint("net", "Reducing block download timeout for peer=%d block=%s, orig=%d new=%d\n", pto->id, queuedBlock.hash.ToString(), queuedBlock.nTimeDisconnect, nTimeoutIfRequestedNow);
                queuedBlock.nTimeDisconnect = nTimeoutIfRequestedNow;
            }
            if (queuedBlock.nTimeDisconnect < nNow) {
                LogPrintf("Timeout downloading block %s from peer=%d, disconnecting\n", queuedBlock.hash.ToString(), pto->id);
                pto->fDisconnect = true;
            }
        }

        //
        // Message: getdata (blocks)
        //
        vector<CInv> vGetData;
        if (!pto->fDisconnect && !pto->fClient && (fFetch || !IsInitialBlockDownload()) && state.nBlocksInFlight < MAX_BLOCKS_IN_TRANSIT_PER_PEER) {
            vector<CBlockIndex*> vToDownload;
            NodeId staller = -1;
            FindNextBlocksToDownload(pto->GetId(), MAX_BLOCKS_IN_TRANSIT_PER_PEER - state.nBlocksInFlight, vToDownload, staller);
            BOOST_FOREACH(CBlockIndex *pindex, vToDownload) {
                vGetData.push_back(CInv(MSG_BLOCK, pindex->GetBlockHash()));
                MarkBlockAsInFlight(pto->GetId(), pindex->GetBlockHash(), consensusParams, pindex);
                LogPrint("net", "%s():%d Requesting block %s (%d) peer=%d\n",
                    __func__, __LINE__, pindex->GetBlockHash().ToString(), pindex->nHeight, pto->id);
            }
            if (state.nBlocksInFlight == 0 && staller != -1) {
                if (State(staller)->nStallingSince == 0) {
                    State(staller)->nStallingSince = nNow;
                    LogPrint("net", "Stall started peer=%d\n", staller);
                }
            }
        }

        //
        // Message: getdata (non-blocks)
        //
        while (!pto->fDisconnect && !pto->mapAskFor.empty() && (*pto->mapAskFor.begin()).first <= nNow)
        {
            const CInv& inv = (*pto->mapAskFor.begin()).second;
            if (!AlreadyHave(inv))
            {
                if (fDebug)
                    LogPrint("net", "%s():%d - Requesting %s peer=%d\n", __func__, __LINE__, inv.ToString(), pto->id);
                vGetData.push_back(inv);
                if (vGetData.size() >= 1000)
                {
                    pto->PushMessage("getdata", vGetData);
                    vGetData.clear();
                }
            } else {
                //If we're not going to ask, don't expect a response.
                pto->setAskFor.erase(inv.hash);
            }
            pto->mapAskFor.erase(pto->mapAskFor.begin());
        }
        if (!vGetData.empty())
            pto->PushMessage("getdata", vGetData);

    }
    return true;
}

 std::string CBlockFileInfo::ToString() const {
     return strprintf("CBlockFileInfo(blocks=%u, size=%u, heights=%u...%u, time=%s...%s)", nBlocks, nSize, nHeightFirst, nHeightLast, DateTimeStrFormat("%Y-%m-%d", nTimeFirst), DateTimeStrFormat("%Y-%m-%d", nTimeLast));
 }



class CMainCleanup
{
public:
    CMainCleanup() {}
    ~CMainCleanup() {
        // block headers
        BlockMap::iterator it1 = mapBlockIndex.begin();
        for (; it1 != mapBlockIndex.end(); it1++)
            delete (*it1).second;
        mapBlockIndex.clear();

        // orphan transactions
        mapOrphanTransactions.clear();
        mapOrphanTransactionsByPrev.clear();
    }
} instance_of_cmaincleanup;

bool RelayAlternativeChain(CValidationState &state, CBlock *pblock, BlockSet* sForkTips)
{
    if (!pblock)
    {
        LogPrint("forks", "%s():%d - Null pblock!\n", __func__, __LINE__);
        return false;
    }

    const CChainParams& chainParams = Params();
    uint256 hashAlternativeTip = pblock->GetHash();
    //LogPrint("forks", "%s():%d - Entering with hash[%s]\n", __func__, __LINE__, hashAlternativeTip.ToString() );

    // 1. check this is the best chain tip, in this case exit
    if (chainActive.Tip()->GetBlockHash() == hashAlternativeTip)
    {
        //LogPrint("forks", "%s():%d - Exiting: already best tip\n", __func__, __LINE__);
        return true;
    }

    CBlockIndex* pindex = NULL;
    BlockMap::iterator mi = mapBlockIndex.find(hashAlternativeTip);
    if (mi != mapBlockIndex.end())
    {
        pindex = (*mi).second;
    }

    if (!pindex)
    {
        LogPrint("forks", "%s():%d - Null pblock index!\n", __func__, __LINE__);
        return false;
    }

    // 2. check this block is a fork from best chain, otherwise exit
    if (chainActive.Contains(pindex))
    {
        //LogPrint("forks", "%s():%d - Exiting: it belongs to main chain\n", __func__, __LINE__);
        return true;
    }

    // 3. check we have complete list of ancestors
    // --
    // This is due to the fact that blocks can easily be received in sparse order
    // By skipping this block we choose to delay its propagation in the loop
    // below where we look for the best height possible.
    // --
    // Consider that it can be a fork but also be a future best tip as soon as missing blocks are received
    // on the main chain
    if ( pindex->nChainTx <= 0 )
    {
        LogPrint("forks", "%s():%d - Exiting: nChainTx=0\n", __func__, __LINE__);
        return true;
    }

    // 4. Starting from this block, look for the best height that has a complete chain of ancestors
    // --
    // This is done for all of possible forks stem after starting block, potentially more than one height could be found.

    //dump_global_tips();

    LogPrint("forks", "%s():%d - sForkTips(%d) - h[%d] %s\n",
        __func__, __LINE__, sForkTips->size(), pindex->nHeight, pindex->GetBlockHash().ToString() );

    std::vector<CInv> vInv;
    
    BOOST_FOREACH(const CBlockIndex* block, *sForkTips)
    {
        vInv.push_back(CInv(MSG_BLOCK, block->GetBlockHash()) );
    }

    // 5. push inv list up to the alternative tips
    int nBlockEstimate = 0;
    if (fCheckpointsEnabled)
        nBlockEstimate = Checkpoints::GetTotalBlocksEstimate(chainParams.Checkpoints());
 
    int nodeHeight = -1;
    if (nLocalServices & NODE_NETWORK) {
        LOCK(cs_vNodes);
        BOOST_FOREACH(CNode* pnode, vNodes)
        {
            if (pnode->nStartingHeight != -1)
            {
                nodeHeight = (pnode->nStartingHeight - 2000);
            }
            else
            {
                nodeHeight = nBlockEstimate;
            }
            if (chainActive.Height() > nodeHeight)
            {
                {
                    BOOST_FOREACH(CInv& inv, vInv)
                    {
                        LogPrint("forks", "%s():%d - Pushing inv to Node [%s] (id=%d) hash[%s]\n",
                            __func__, __LINE__, pnode->addrName, pnode->GetId(), inv.hash.ToString() );
                        pnode->PushInventory(inv);
                    }
                }
            }
        }
    }
    return true;
}


//
// DEBUG Functions
//----------------------------------------------------------------------------
std::string dbg_blk_in_fligth()
{
    std::string ret = "";
    int sz = mapBlocksInFlight.size();
    ret += "Blocks in fligth:" + std::to_string(sz) + "\n";
    ret += "-----------------------\n";
    if (sz <= 0)
    {
        return ret;
    }

    map<uint256, pair<NodeId, list<QueuedBlock>::iterator> >::iterator it;
    for (it = mapBlocksInFlight.begin(); it != mapBlocksInFlight.end(); ++it)
    {
        uint256 hash = it->first;
        ret += hash.GetHex() + "\n";
    }
    return ret;
}

std::string dbg_blk_unlinked()
{
    std::string ret = "";
    int sz = mapBlocksUnlinked.size();
    ret += "Blocks unlinked:" + std::to_string(sz) + "\n";
    ret += "-----------------------\n";
    if (sz <= 0)
    {
        return ret;
    }

    std::multimap<CBlockIndex*, CBlockIndex*>::iterator it;
    for (it = mapBlocksUnlinked.begin(); it != mapBlocksUnlinked.end(); ++it)
    {
        CBlockIndex* index     = it->second;
        CBlockIndex* indexPrev = it->first;
        ret += indexPrev->GetBlockHash().ToString() + "\n";
        ret += "   +--->" + index->GetBlockHash().ToString() + "\n";
    }
    return ret;
}

std::string dbg_blk_candidates()
{
    std::string ret = "";
    int sz = setBlockIndexCandidates.size();
    ret += "Blocks candidate:" + std::to_string(sz) + "\n";
    ret += "-----------------------\n";
    if (sz <= 0)
    {
        return ret;
    }

    std::set<CBlockIndex*, CBlockIndexWorkComparator>::iterator it = setBlockIndexCandidates.begin();
    for (it = setBlockIndexCandidates.begin(); it != setBlockIndexCandidates.end(); ++it)
    {
        uint256 hash = (*it)->GetBlockHash();
        ret += hash.GetHex() + "\n";
    }
    return ret;
}

std::string dbg_blk_global_tips()
{
    std::string ret = "";
    int sz = mGlobalForkTips.size();
    ret += "Global tips: " + std::to_string(sz) + "\n";
    ret += "-----------------------\n";
    if (sz <= 0)
    {
        return ret;
    }

    BOOST_FOREACH(auto mapPair, mGlobalForkTips)
    {
        const CBlockIndex* pindex = mapPair.first;

        bool onFork = !chainActive.Contains(pindex);
        bool onForkPrev = false;
        if (onFork && pindex->pprev)
        {
            // chanches are that the header is temporarly not a tip but will be promoted soon when the full blocks comes 
            onForkPrev = !chainActive.Contains(pindex->pprev);
        }

        uint256 hash = pindex->GetBlockHash();
        int h = pindex->nHeight;
        ret += "h(" + std::to_string(h) + ") " + hash.GetHex() + " onFork";
        if (onFork)
        {
            if (onForkPrev)
            {
                ret += "[X]";
            }
            else
            {
                ret += "[?]";
            }
        }
        else
        {
            ret += "[-]";
        }
        ret += " time[" + std::to_string(mapPair.second) + "]\n";
    }

    std::vector<uint256> vOutput;
    getMostRecentGlobalForkTips(vOutput);

    ret += "Ordered: ---------------\n";
    BOOST_FOREACH(const uint256& hash, vOutput)
    {
        ret += "  [" + hash.GetHex() + "]\n";
    }
    return ret;
}

void dump_index(const CBlockIndex* pindex, int val)
{
    bool onFork = !chainActive.Contains(pindex);
    bool onForkPrev = false;
    if (onFork && pindex->pprev)
    {
        // chanches are that the header is temporarly not a tip but will be promoted soon when the full blocks comes 
        onForkPrev = !chainActive.Contains(pindex->pprev);
    }

    std::string offset = "";
    if (onFork)
    {
        // indent any forked block
        offset += "            ";
    }
    LogPrint("forks", "%s-------------------------------------------------\n", offset);
    LogPrint("forks", "%sh(%3d) %s\n", offset, pindex->nHeight, pindex->GetBlockHash().ToString() );
    LogPrint("forks", "%s   onFork[%s]\n", offset, onFork? (onForkPrev?"X":"?"):"-" );
    LogPrint("forks", "%s   nTime[%d]\n", offset, (int)pindex->nTime );
    LogPrint("forks", "%s   nSequenceId[%d]\n", offset, (int)pindex->nSequenceId );
    LogPrint("forks", "%s   delay=%3d,\n", offset, pindex->nChainDelay);
    LogPrint("forks", "%s   prev[%s]\n", offset, pindex->pprev? (pindex->pprev->GetBlockHash().ToString()):"N.A." );
    LogPrint("forks", "%s   chainWork=%.8g\n", offset, log(pindex->nChainWork.getdouble())/log(2.0) );
    LogPrint("forks", "%s   status=%04x VALID_HEADER[%d] HAVE_DATA[%d] HAVE_UNDO[%d]\n", offset,
        pindex->nStatus,
        !!(pindex->nStatus & BLOCK_VALID_HEADER),
        !!(pindex->nStatus & BLOCK_HAVE_DATA),
        !!(pindex->nStatus & BLOCK_HAVE_UNDO) );
    LogPrint("forks", "%s   nChainTx=%d\n", offset, pindex->nChainTx);
    if (val)
    {
        LogPrint("forks", "%s   recv_time=%d\n", offset, val);
    }
}


void dump_db()
{
    if (!LogAcceptCategory("forks") )
    {
        return;
    }

    std::set<const CBlockIndex*, CompareBlocksByHeight> setTips;
    BOOST_FOREACH(const PAIRTYPE(const uint256, CBlockIndex*)& item, mapBlockIndex)
        setTips.insert(item.second);

    BOOST_FOREACH(const PAIRTYPE(const uint256, CBlockIndex*)& item, mapBlockIndex)
    {
        const CBlockIndex* pprev = item.second->pprev;
        if (pprev)
            setTips.erase(pprev);
    }

    // Always report the currently active tip.
    setTips.insert(chainActive.Tip());

    BOOST_FOREACH(const CBlockIndex* block, setTips)
    {
        LogPrint("forks", "===========================\n" );
        const CBlockIndex* dum = block;

        bool onFork = !chainActive.Contains(dum);
        
        while (true)
        {
            if (dum)
            {
                dump_index(dum);
                if (dum->pprev)
                {
                    dum = dum->pprev;
                    if (onFork && chainActive.Contains(dum) )
                    {
                        // started on a fork, we reached the main
                        break;
                    }
                }
                else
                {
                    // genesis
                    break;
                }
            }
            else
            {
                assert(false);
            }
        }
    }
}

void dump_candidates()
{
    if (!LogAcceptCategory("forks") )
    {
        return;
    }

    LogPrint("forks", "===== CANDIDATES: %d =================\n", setBlockIndexCandidates.size());
    BOOST_FOREACH(const CBlockIndex* block, setBlockIndexCandidates)
    {
        const CBlockIndex* dum = block;
        
        dump_index(dum);
    }
}

void dump_global_tips(int limit)
{
    if (!LogAcceptCategory("forks") )
    {
        return;
    }

    int count = limit;

    LogPrint("forks", "===== GLOBAL TIPS: %d =================\n", mGlobalForkTips.size());
    BOOST_FOREACH(auto mapPair, mGlobalForkTips)
    {
        if ( (limit > 0) && (count-- <= 0) )
        {
            LogPrint("forks", "-- stopping after %d elements\n", limit);
            break;
        }
        const CBlockIndex* block = mapPair.first;
        
        dump_index(block, mapPair.second);
    }

    std::vector<uint256> vOutput;
    getMostRecentGlobalForkTips(vOutput);

    LogPrint("forks", "Ordered by time:\n");
    LogPrint("forks", "----------------------------------------------------------------\n");
    BOOST_FOREACH(const uint256& hash, vOutput)
    {
        LogPrint("forks", "  %s\n", hash.ToString() );
    }
}

void dump_dirty()
{
    if (!LogAcceptCategory("forks") )
    {
        return;
    }

    LogPrint("forks", "===== DIRTIES: %d =================\n", setDirtyBlockIndex.size());
    BOOST_FOREACH(const CBlockIndex* block, setDirtyBlockIndex)
    {
        const CBlockIndex* dum = block;
        
        dump_index(dum);
    }
}

bool getHeadersIsOnMain(const CBlockLocator& locator, const uint256& hashStop, CBlockIndex** pindexReference)
{ 
    LogPrint("forks", "%s():%d - Entering hashStop[%s]\n", __func__, __LINE__, hashStop.ToString() );
    if (locator.IsNull() )
    {
        LogPrint("forks", "%s():%d - locator is null, returning TRUE\n", __func__, __LINE__ );
        return true;
    }

    BOOST_FOREACH(const uint256& hash, locator.vHave) {
        LogPrint("forks", "%s():%d - locator has [%s]\n", __func__, __LINE__, hash.ToString() );
    }

    if (hashStop != uint256() )
    {
        BlockMap::iterator mi = mapBlockIndex.find(hashStop);
        if (mi != mapBlockIndex.end() ) 
        {
            *pindexReference = (*mi).second;
            bool onMain = (chainActive.Contains((*mi).second) );
            LogPrint("forks", "%s():%d - hashStop found, returning %s\n",
                __func__, __LINE__, onMain?"TRUE":"FALSE");
            return onMain;
        }
        else
        {
            // should never happen
            LogPrint("forks", "%s():%d - hashStop not found, returning TRUE\n", __func__, __LINE__);
            return true;
        }
    }
    else
    {
        // hashstop can be null:
        // 1. when a node is syncing after a network join or a node startup
        // 2. when a bunch of 160 headers has been sent and peer requests more

        if (locator.vHave.size() < 2)
        {
            // should never happen
            LogPrint("forks", "%s():%d - short locator, returning TRUE\n", __func__, __LINE__);
            return true;
        }

        const uint256& hash_0 = locator.vHave[0];
        const uint256& hash_1 = locator.vHave[1];

        if (hash_0 == hash_1)
        {
            // we are on case 2. above, check locator for telling if peer is on main or not
            LogPrint("forks", "%s():%d - found duplicate of hash %s in the locator\n",
                __func__, __LINE__, hash_0.ToString() );

            BlockMap::iterator mi = mapBlockIndex.find(hash_0);
            if (mi != mapBlockIndex.end() ) 
            {
                CBlockIndex* idx = (*mi).second;
 
                if (!chainActive.Contains(idx))
                {
                    // tip of locator not on main
                    *pindexReference = idx;
                    LogPrint("forks", "%s():%d - hash found, returning FALSE\n",
                        __func__, __LINE__);
                    return false;
                }
            }
            else
            {
                // should never happen
                LogPrint("forks", "%s():%d - hash not found, returning TRUE\n", __func__, __LINE__);
                return true;
            }
        }

        LogPrint("forks", "%s():%d - Exiting returning TRUE\n", __func__, __LINE__);
        return true;
    }

    // should never get here
    LogPrint("forks", "%s():%d - ##### Exiting returning FALSE\n", __func__, __LINE__);
    return false;
}
    

static int getInitCbhSafeDepth()
{
    if ( (Params().NetworkIDString() == "regtest") || (Params().NetworkIDString() == "testnet") )
    {
        int val = (int)(GetArg("-cbhsafedepth", Params().CbhSafeDepth() ));
        LogPrint("cbh", "%s():%d - %s: using val %d \n", __func__, __LINE__, Params().NetworkIDString(), val);
        return val;
    }
    return Params().CbhSafeDepth();
}

int getCheckBlockAtHeightSafeDepth()
{
    // gets constructed just one time
    static int retVal( getInitCbhSafeDepth() );
    return retVal;
}

int getScMinWithdrawalEpochLength()
{
    // gets constructed just one time
    static int retVal(Params().ScMinWithdrawalEpochLength());
    return retVal;
}

static int getInitCbhMinAge()
{
    if ( (Params().NetworkIDString() == "regtest") || (Params().NetworkIDString() == "testnet") )
    {
        int val = (int)(GetArg("-cbhminage", Params().CbhMinimumAge() ));
        LogPrint("cbh", "%s():%d - %s: using val %d \n", __func__, __LINE__, Params().NetworkIDString(), val);
        return val;
    }
    return Params().CbhMinimumAge();
}

int getCheckBlockAtHeightMinAge()
{
    // gets constructed just one time
    static int retVal( getInitCbhMinAge() );
    return retVal;
}

static bool getInitRequireStandard()
{
    if ( (Params().NetworkIDString() == "regtest") || (Params().NetworkIDString() == "testnet") )
    {
        bool val = Params().RequireStandard();

        if ((bool)(GetBoolArg("-allownonstandardtx",  false ) ) )
        {
            // if this flag is set the user wants to allow non-standars tx, therefore we override default param and return false  
            val = false;
        }
        LogPrintf("%s():%d - %s: using val %d (%s)\n", __func__, __LINE__, Params().NetworkIDString(), (int)val, (val?"Y":"N"));
        return val;
    }
    return Params().RequireStandard();
}

bool getRequireStandard()
{
    // gets constructed just one time
    static int retVal( getInitRequireStandard() );
    return retVal;
}
<|MERGE_RESOLUTION|>--- conflicted
+++ resolved
@@ -1413,32 +1413,23 @@
                                      REJECT_DUPLICATE, "bad-txns-inputs-spent");
             }
 
-<<<<<<< HEAD
-            // are the sidechains dependencies available?
-            if (!view.HaveScRequirements(tx))
-            {
-                return state.Invalid(error("%s(): sidechain is redeclared or coins are forwarded to unknown/ceased sidechain", __func__),
-                                    REJECT_INVALID, "bad-sc-tx");
-=======
             auto scVerifier = libzendoomc::CScProofVerifier::Strict();
             if (!view.IsScTxApplicableToState(tx, scVerifier))
             {
                 return state.DoS(0, error("%s():%d - ERROR: sc-related tx [%s] is not applicable\n", __func__, __LINE__, hash.ToString()),
                                  REJECT_INVALID, "bad-sc-tx");
->>>>>>> 44dbe2b2
-            }
- 
+            }
+
+            if (!view.IsTxCswApplicableToState(tx, state, scVerifier) ) {
+                LogPrint("sc", "%s():%d - ERROR: csw input for Tx [%s] is not applicable\n", __func__, __LINE__, tx.GetHash().ToString() );
+                return state.DoS(100, error("%s(): invalid csw input for Tx [%s]", __func__, tx.GetHash().ToString()),
+                                 REJECT_INVALID, "bad-txns-csw-input-not-applicable");
+            }
+
             // are the joinsplit's requirements met?
             if (!view.HaveJoinSplitRequirements(tx))
                 return state.Invalid(error("%s(): joinsplit requirements not met", __func__),
                                      REJECT_DUPLICATE, "bad-txns-joinsplit-requirements-not-met");
-
-            auto scVerifier = disconnecting ? libzendoomc::CScProofVerifier::Strict() : libzendoomc::CScProofVerifier::Disabled();
-            if (!view.IsTxCswApplicableToState(tx, state, scVerifier) ) {
-                LogPrint("sc", "%s():%d - ERROR: csw input for Tx [%s] is not applicable\n", __func__, __LINE__, tx.GetHash().ToString() );
-                return state.DoS(100, error("%s(): invalid csw input for Tx [%s]", __func__, tx.GetHash().ToString()),
-                                 REJECT_INVALID, "bad-txns-csw-input-not-applicable");
-            }
  
             // Bring the best block into scope
             view.GetBestBlock();
@@ -2288,7 +2279,10 @@
 
 bool ContextualCheckCertInputs(const CScCertificate& cert, CValidationState &state, const CCoinsViewCache &inputs, bool fScriptChecks, const CChain& chain, unsigned int flags, bool cacheStore, const Consensus::Params& consensusParams, std::vector<CScriptCheck> *pvChecks)
 {
-    if (!Consensus::CheckTxInputs(cert, state, inputs, GetSpendHeight(inputs), consensusParams)) {
+    // While checking, GetHeight() is the height of the parent block.
+    // This is also true for mempool checks.
+    int spendHeight = inputs.GetHeight() + 1;
+    if (!Consensus::CheckTxInputs(cert, state, inputs, spendHeight, consensusParams)) {
         return false;
     }
 
@@ -2547,7 +2541,6 @@
             }
         }
 
-<<<<<<< HEAD
         for (const CTxCeasedSidechainWithdrawalInput& cswIn:tx.GetVcswCcIn()) {
             if (!view.RemoveCswNullifier(cswIn.scId, cswIn.nullifier)) {
                 LogPrint("sc", "%s():%d - ERROR removing csw nullifier\n", __func__, __LINE__);
@@ -2555,22 +2548,6 @@
             }
         }
 
-        for (const CTxForwardTransferOut& fwdTransfer: tx.GetVftCcOut()) {
-            if (!view.CancelSidechainEvent(fwdTransfer, pindex->nHeight)) {
-                LogPrint("cert", "%s():%d - SIDECHAIN-EVENT: failed cancelling scheduled event\n", __func__, __LINE__);
-                return error("DisconnectBlock(): ceasing height cannot be reverted: data inconsistent");
-            }
-        }
-
-        for (const CTxScCreationOut& scCreation: tx.GetVscCcOut()) {
-            if (!view.CancelSidechainEvent(scCreation, pindex->nHeight)) {
-                LogPrint("cert", "%s():%d - SIDECHAIN-EVENT: failed cancelling scheduled event\n", __func__, __LINE__);
-                return error("DisconnectBlock(): ceasing height cannot be reverted: data inconsistent");
-            }
-        }
-
-=======
->>>>>>> 44dbe2b2
         LogPrint("sc", "%s():%d - undo sc outputs if any\n", __func__, __LINE__);
         if (!view.RevertTxOutputs(tx, pindex->nHeight) )
         {
@@ -2824,19 +2801,19 @@
             if (!view.HaveInputs(tx))
                 return state.DoS(100, error("%s():%d: tx inputs missing/spent",__func__, __LINE__),
                                      REJECT_INVALID, "bad-txns-inputs-missingorspent");
- 
-<<<<<<< HEAD
-            if (!view.HaveScRequirements(tx))
-                return state.Invalid(error("ConnectBlock: sidechain is redeclared or coins are forwarded to unknown sidechain"),
-                                            REJECT_INVALID, "bad-sc-tx");
-=======
+
             auto scVerifier = fExpensiveChecks ? libzendoomc::CScProofVerifier::Strict() : libzendoomc::CScProofVerifier::Disabled();
             if (!view.IsScTxApplicableToState(tx, scVerifier))
             {
                 return state.DoS(100, error("%s():%d - ERROR: tx=%s\n", __func__, __LINE__, tx.GetHash().ToString()),
                                  REJECT_INVALID, "bad-sc-tx");
             }
->>>>>>> 44dbe2b2
+
+            if (!view.IsTxCswApplicableToState(tx, state, scVerifier) ) {
+                LogPrint("sc", "%s():%d - ERROR: tx=%s\n", __func__, __LINE__, tx.GetHash().ToString() );
+                return state.DoS(100, error("ConnectBlock(): invalid csw input for Tx [%s]", tx.GetHash().ToString()),
+                                 REJECT_INVALID, "bad-txns-csw-input-not-applicable");
+            }
 
             // are the JoinSplit's requirements met?
             if (!view.HaveJoinSplitRequirements(tx))
@@ -2858,13 +2835,6 @@
                 return false;
 
             control.Add(vChecks);
-
-            auto scVerifier = fExpensiveChecks ? libzendoomc::CScProofVerifier::Strict() : libzendoomc::CScProofVerifier::Disabled();
-            if (!view.IsTxCswApplicableToState(tx, state, scVerifier) ) {
-                LogPrint("sc", "%s():%d - ERROR: tx=%s\n", __func__, __LINE__, tx.GetHash().ToString() );
-                return state.DoS(100, error("ConnectBlock(): invalid csw input for Tx [%s]", tx.GetHash().ToString()),
-                                 REJECT_INVALID, "bad-txns-csw-input-not-applicable");
-            }
         }
 
         CTxUndo undoDummy;
@@ -2880,25 +2850,6 @@
                 return state.DoS(100, error("%s():%d: could not add sidechain in view: tx[%s]",
                                             __func__, __LINE__, tx.GetHash().ToString()),
                                  REJECT_INVALID, "bad-sc-tx");
-            }
-<<<<<<< HEAD
-
-            for (const CTxScCreationOut& scCreation: tx.GetVscCcOut()) {
-                if (!view.ScheduleSidechainEvent(scCreation, pindex->nHeight))
-                {
-                    LogPrint("cert", "%s():%d - SIDECHAIN-EVENT: failed scheduling event\n", __func__, __LINE__);
-                    return state.DoS(100, error("ConnectBlock(): error scheduling maturing height for sidechain [%s]", scCreation.GetScId().ToString()),
-                                                         REJECT_INVALID, "bad-sc-not-recorded");
-                }
-            }
-
-            for (const CTxForwardTransferOut& fwdTransfer: tx.GetVftCcOut()) {
-                if (!view.ScheduleSidechainEvent(fwdTransfer, pindex->nHeight))
-                {
-                    LogPrint("cert", "%s():%d - SIDECHAIN-EVENT: failed scheduling event\n", __func__, __LINE__);
-                    return state.DoS(100, error("ConnectBlock(): error scheduling maturing height for sidechain [%s]", fwdTransfer.GetScId().ToString()),
-                                     REJECT_INVALID, "bad-fwd-not-recorded");
-                }
             }
             
             for (const CTxCeasedSidechainWithdrawalInput& cswIn:tx.GetVcswCcIn()) {
@@ -2907,8 +2858,6 @@
                              REJECT_INVALID, "bad-txns-csw-input-nullifier");
                 }
             }
-=======
->>>>>>> 44dbe2b2
         }
 
         BOOST_FOREACH(const JSDescription &joinsplit, tx.GetVjoinsplit()) {
@@ -2960,14 +2909,9 @@
         control.Add(vChecks);
 
         auto scVerifier = fExpensiveChecks ? libzendoomc::CScProofVerifier::Strict() : libzendoomc::CScProofVerifier::Disabled();
-<<<<<<< HEAD
-        if (!view.IsCertApplicableToState(cert, pindex->nHeight, state, scVerifier) ) {
-            return state.DoS(100, error("%s():%d - ERROR: invalid cert=%s\n", __func__, __LINE__, cert.GetHash().ToString()),
-=======
         if (!view.IsCertApplicableToState(cert, scVerifier) )
         {
             return state.DoS(100, error("%s():%d: invalid sc certificate [%s]", cert.GetHash().ToString(),__func__, __LINE__),
->>>>>>> 44dbe2b2
                              REJECT_INVALID, "bad-sc-cert-not-applicable");
         }
 
@@ -2977,13 +2921,9 @@
 
         if (isBlockTopQualityCert)
         {
-<<<<<<< HEAD
             const uint256& prevBlockTopQualityCertHash = highQualityCertData.at(cert.GetHash());
 
-            if (!view.UpdateScInfo(cert, blockundo) )
-=======
             if (!view.UpdateSidechain(cert, blockundo) )
->>>>>>> 44dbe2b2
             {
                 return state.DoS(100, error("%s():%d: could not add in scView: cert[%s]",__func__, __LINE__, cert.GetHash().ToString()),
                                  REJECT_INVALID, "bad-sc-cert-not-updated");
@@ -3331,13 +3271,8 @@
         mempool.removeWithAnchor(anchorBeforeDisconnect);
     }
 
-<<<<<<< HEAD
-    mempool.removeStaleTransactions(pcoinsTip, pindexDelete->nHeight, dummyTxs, dummyCerts);
-    mempool.removeStaleCertificates(pcoinsTip, pindexDelete->GetBlockHash(), pindexDelete->nHeight, dummyCerts);
-=======
     mempool.removeStaleTransactions(pcoinsTip, dummyTxs, dummyCerts);
     mempool.removeStaleCertificates(pcoinsTip, dummyCerts);
->>>>>>> 44dbe2b2
 
     mempool.check(pcoinsTip);
     // Update chainActive and related variables.
@@ -3425,12 +3360,9 @@
     std::list<CScCertificate> removedCerts;
     mempool.removeForBlock(pblock->vtx, pindexNew->nHeight, removedTxs,  removedCerts, !IsInitialBlockDownload());
     mempool.removeForBlock(pblock->vcert, pindexNew->nHeight, removedTxs, removedCerts);
-<<<<<<< HEAD
-    mempool.removeStaleTransactions(pcoinsTip, pindexNew->nHeight, removedTxs, removedCerts);
-=======
+
     mempool.removeStaleTransactions(pcoinsTip, removedTxs, removedCerts);
     mempool.removeStaleCertificates(pcoinsTip, removedCerts);
->>>>>>> 44dbe2b2
 
     mempool.check(pcoinsTip);
 
