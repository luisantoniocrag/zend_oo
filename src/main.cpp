--- conflicted
+++ resolved
@@ -2069,13 +2069,9 @@
 static CCheckQueue<CScriptCheck> scriptcheckqueue(128);
 
 void ThreadScriptCheck() {
-<<<<<<< HEAD
-// ZEN_MOD_START
-    RenameThread("zen-scriptch");
+`// ZEN_MOD_START
+    RenameThread("horizen-scriptch");
 // ZEN_MOD_END
-=======
-    RenameThread("horizen-scriptch");
->>>>>>> c12cf6c7
     scriptcheckqueue.Thread();
 }
 
