--- conflicted
+++ resolved
@@ -715,6 +715,11 @@
     txnouttype whichType;
     BOOST_FOREACH(const CTxOut& txout, txBase.GetVout()) {
 
+        // if the output comes from a backward transfer (when we are a certificate), skip this check
+        // but go on if the certificate txout is an ordinary one
+        if (txout.isFromBackwardTransfer)
+            continue;
+
         CheckBlockResult checkBlockResult;
         if (!::IsStandard(txout.scriptPubKey, whichType, checkBlockResult)) {
             reason = "scriptpubkey";
@@ -2060,11 +2065,7 @@
             return state.Invalid(error("CheckInputs(): %s JoinSplit requirements not met", txBase.GetHash().ToString()));
 
         CAmount nValueIn = 0;
-<<<<<<< HEAD
         for(const CTxIn& in: txBase.GetVin()) {
-=======
-       for(const CTxIn& in: txBase.GetVin()) {
->>>>>>> ad223649
             const COutPoint &prevout = in.prevout;
             const CCoins *coins = inputs.AccessCoins(prevout.hash);
             assert(coins);
@@ -2126,11 +2127,7 @@
         return state.DoS(100, error("CheckInputs(): vpub_old values out of range"),
                          REJECT_INVALID, "bad-txns-inputvalues-outofrange");
 
-<<<<<<< HEAD
     if (!txBase.CheckFeeAmount(nValueIn, state))
-=======
-   if (!txBase.CheckFeeAmount(nValueIn, state))
->>>>>>> ad223649
         return false;
 
     return true;
