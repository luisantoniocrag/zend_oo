--- conflicted
+++ resolved
@@ -916,6 +916,9 @@
 
     if (!cert.CheckInputsInteraction(state))
         return false;
+    
+    if(!Sidechain::checkCertSemanticValidity(cert, state))
+        return false;
 
     return true;
 }
@@ -1110,19 +1113,8 @@
                 return false;
             }
 
-<<<<<<< HEAD
-            if(viewMemPool.HaveCertForEpoch(cert.GetScId(), cert.epochNumber))
-            {
-                LogPrint("mempool", "Dropping cert %s : already have cert for same sc and epoch\n", certHash.ToString());
-                return state.DoS(0, error("%s(): certificate for same sc and epoch already received", __func__),
-                            REJECT_INVALID, "bad-sc-cert-not-applicable");
-            }
-
             auto scVerifier = libzendoomc::CScProofVerifier::Strict();   
             if (!view.IsCertApplicableToState(cert, nextBlockHeight, state, scVerifier))
-=======
-            if (!view.IsCertApplicableToState(cert, nextBlockHeight, state) )
->>>>>>> c1d3329e
             {
                 LogPrint("sc", "%s():%d - certificate [%s] is not applicable\n", __func__, __LINE__, certHash.ToString());
                 return state.DoS(0, error("%s(): certificate not applicable", __func__),
