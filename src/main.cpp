--- conflicted
+++ resolved
@@ -808,14 +808,10 @@
         return true;
     if ((int64_t)tx.nLockTime < ((int64_t)tx.nLockTime < LOCKTIME_THRESHOLD ? (int64_t)nBlockHeight : nBlockTime))
         return true;
-<<<<<<< HEAD
     BOOST_FOREACH(const CTxIn& txin, tx.getVins())
-=======
     /* According to BIP 68, setting nSequence value to 0xFFFFFFFF for every input in the transaction disables nLocktime.
        So, whatever may be the value of nLocktime above, it will have no effect on the transaction as far as nSequence
        value is 0xFFFFFFFF.*/
-    BOOST_FOREACH(const CTxIn& txin, tx.vin)
->>>>>>> 8ae557a3
         if (!txin.IsFinal())
             return false;
     return true;
