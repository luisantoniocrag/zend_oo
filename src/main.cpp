// Copyright (c) 2009-2010 Satoshi Nakamoto
// Copyright (c) 2009-2014 The Bitcoin Core developers
// Distributed under the MIT software license, see the accompanying
// file COPYING or http://www.opensource.org/licenses/mit-license.php.

#include "main.h"

#include "sodium.h"

#include "addrman.h"
#include "alert.h"
#include "arith_uint256.h"
#include "chainparams.h"
#include "checkpoints.h"
#include "checkqueue.h"
#include "consensus/validation.h"
#include "deprecation.h"
#include "init.h"
#include "merkleblock.h"
#include "metrics.h"
#include "net.h"
#include "pow.h"
#include "txdb.h"
#include "txmempool.h"
#include "ui_interface.h"
#include "undo.h"
#include "util.h"
#include "utilmoneystr.h"
#include "validationinterface.h"
#include "wallet/asyncrpcoperation_sendmany.h"
#include "wallet/asyncrpcoperation_shieldcoinbase.h"

#include <sstream>

#include <boost/algorithm/string/replace.hpp>
#include <boost/filesystem.hpp>
#include <boost/filesystem/fstream.hpp>
#include <boost/math/distributions/poisson.hpp>
#include <boost/thread.hpp>
#include <boost/static_assert.hpp>

#include "zen/forkmanager.h"
#include "zen/delay.h"

#include "sc/sidechain.h"

using namespace zen;

using namespace std;

#if defined(NDEBUG)
# error "Zen cannot be compiled without assertions."
#endif

/**
 * Global state
 */

CCriticalSection cs_main;

BlockSet sGlobalForkTips;
BlockTimeMap mGlobalForkTips;

BlockMap mapBlockIndex;
CChain chainActive;
CBlockIndex *pindexBestHeader = NULL;
int64_t nTimeBestReceived = 0;
CWaitableCriticalSection csBestBlock;
CConditionVariable cvBlockChange;
int nScriptCheckThreads = 0;
bool fExperimentalMode = false;
bool fImporting = false;
bool fReindex = false;
bool fTxIndex = false;
bool fHavePruned = false;
bool fPruneMode = false;
bool fIsBareMultisigStd = true;
bool fCheckBlockIndex = false;
bool fCheckpointsEnabled = true;
bool fCoinbaseEnforcedProtectionEnabled = true;
//true in case we still have not reached the highest known block from server startup
bool fIsStartupSyncing = true;
size_t nCoinCacheUsage = 5000 * 300;
uint64_t nPruneTarget = 0;
bool fAlerts = DEFAULT_ALERTS;

/** Fees smaller than this (in satoshi) are considered zero fee (for relaying and mining) */
CFeeRate minRelayTxFee = CFeeRate(DEFAULT_MIN_RELAY_TX_FEE);

CTxMemPool mempool(::minRelayTxFee);

map<uint256, COrphanTx> mapOrphanTransactions GUARDED_BY(cs_main);;
map<uint256, set<uint256> > mapOrphanTransactionsByPrev GUARDED_BY(cs_main);;

void EraseOrphansFor(NodeId peer) EXCLUSIVE_LOCKS_REQUIRED(cs_main);

static void CheckBlockIndex();

/** Constant stuff for coinbase transactions we create: */
CScript COINBASE_FLAGS;

const string strMessageMagic = "Zcash Signed Message:\n";

// Internal stuff
namespace {

    struct CBlockIndexWorkComparator
    {
        bool operator()(CBlockIndex *pa, CBlockIndex *pb) const {
            // First sort by total delay in chain.
            if (pa->nChainDelay < pb->nChainDelay) return false;
            if (pa->nChainDelay > pb->nChainDelay) return true;

            // Then sort by most total work, ...
            if (pa->nChainWork > pb->nChainWork) return false;
            if (pa->nChainWork < pb->nChainWork) return true;

            // ... then by earliest time received, ...
            if (pa->nSequenceId < pb->nSequenceId) return false;
            if (pa->nSequenceId > pb->nSequenceId) return true;

            // Use pointer address as tie breaker (should only happen with blocks
            // loaded from disk, as those all have id 0).
            if (pa < pb) return false;
            if (pa > pb) return true;

            // Identical blocks.
            return false;
        }
    };

    struct CBlockIndexRealWorkComparator
    {
        bool operator()(CBlockIndex *pa, CBlockIndex *pb) const {

            // Then sort by most total work, ...
            if (pa->nChainWork > pb->nChainWork) return false;
            if (pa->nChainWork < pb->nChainWork) return true;

            // ... then by earliest time received, ...
            if (pa->nSequenceId < pb->nSequenceId) return false;
            if (pa->nSequenceId > pb->nSequenceId) return true;

            // Use pointer address as tie breaker (should only happen with blocks
            // loaded from disk, as those all have id 0).
            if (pa < pb) return false;
            if (pa > pb) return true;

            // Identical blocks.
            return false;
        }
    };

    CBlockIndex *pindexBestInvalid;

    /**
     * The set of all CBlockIndex entries with BLOCK_VALID_TRANSACTIONS (for itself and all ancestors) and
     * as good as our current tip or better. Entries may be failed, though, and pruning nodes may be
     * missing the data for the block.
     */
    set<CBlockIndex*, CBlockIndexWorkComparator> setBlockIndexCandidates;
    /** Number of nodes with fSyncStarted. */
    int nSyncStarted = 0;
    /** All pairs A->B, where A (or one if its ancestors) misses transactions, but B has transactions.
      * Pruned nodes may have entries where B is missing data.
      */
    multimap<CBlockIndex*, CBlockIndex*> mapBlocksUnlinked;

    CCriticalSection cs_LastBlockFile;
    std::vector<CBlockFileInfo> vinfoBlockFile;
    int nLastBlockFile = 0;
    /** Global flag to indicate we should check to see if there are
     *  block/undo files that should be deleted.  Set on startup
     *  or if we allocate more file space when we're in prune mode
     */
    bool fCheckForPruning = false;

    /**
     * Every received block is assigned a unique and increasing identifier, so we
     * know which one to give priority in case of a fork.
     */
    CCriticalSection cs_nBlockSequenceId;
    /** Blocks loaded from disk are assigned id 0, so start the counter at 1. */
    uint32_t nBlockSequenceId = 1;

    /**
     * Sources of received blocks, saved to be able to send them reject
     * messages or ban them when processing happens afterwards. Protected by
     * cs_main.
     */
    map<uint256, NodeId> mapBlockSource;

    /**
     * Filter for transactions that were recently rejected by
     * AcceptToMemoryPool. These are not rerequested until the chain tip
     * changes, at which point the entire filter is reset. Protected by
     * cs_main.
     *
     * Without this filter we'd be re-requesting txs from each of our peers,
     * increasing bandwidth consumption considerably. For instance, with 100
     * peers, half of which relay a tx we don't accept, that might be a 50x
     * bandwidth increase. A flooding attacker attempting to roll-over the
     * filter using minimum-sized, 60byte, transactions might manage to send
     * 1000/sec if we have fast peers, so we pick 120,000 to give our peers a
     * two minute window to send invs to us.
     *
     * Decreasing the false positive rate is fairly cheap, so we pick one in a
     * million to make it highly unlikely for users to have issues with this
     * filter.
     *
     * Memory used: 1.7MB
     */
    boost::scoped_ptr<CRollingBloomFilter> recentRejects;
    uint256 hashRecentRejectsChainTip;

    /** Blocks that are in flight, and that are in the queue to be downloaded. Protected by cs_main. */
    struct QueuedBlock {
        uint256 hash;
        CBlockIndex *pindex;  //! Optional.
        int64_t nTime;  //! Time of "getdata" request in microseconds.
        bool fValidatedHeaders;  //! Whether this block has validated headers at the time of request.
        int64_t nTimeDisconnect; //! The timeout for this block request (for disconnecting a slow peer)
    };
    map<uint256, pair<NodeId, list<QueuedBlock>::iterator> > mapBlocksInFlight;

    /** Number of blocks in flight with validated headers. */
    int nQueuedValidatedHeaders = 0;

    /** Number of preferable block download peers. */
    int nPreferredDownload = 0;

    /** Dirty block index entries. */
    set<CBlockIndex*> setDirtyBlockIndex;

    /** Dirty block file entries. */
    set<int> setDirtyFileInfo;
} // anon namespace

//////////////////////////////////////////////////////////////////////////////
//
// Registration of network node signals.
//

namespace {

struct CBlockReject {
    unsigned char chRejectCode;
    string strRejectReason;
    uint256 hashBlock;
};

/**
 * Maintain validation-specific state about nodes, protected by cs_main, instead
 * by CNode's own locks. This simplifies asynchronous operation, where
 * processing of incoming data is done after the ProcessMessage call returns,
 * and we're no longer holding the node's locks.
 */
struct CNodeState {
    //! The peer's address
    CService address;
    //! Whether we have a fully established connection.
    bool fCurrentlyConnected;
    //! Accumulated misbehaviour score for this peer.
    int nMisbehavior;
    //! Whether this peer should be disconnected and banned (unless whitelisted).
    bool fShouldBan;
    //! String name of this peer (debugging/logging purposes).
    std::string name;
    //! List of asynchronously-determined block rejections to notify this peer about.
    std::vector<CBlockReject> rejects;
    //! The best known block we know this peer has announced.
    CBlockIndex *pindexBestKnownBlock;
    //! The hash of the last unknown block this peer has announced.
    uint256 hashLastUnknownBlock;
    //! The last full block we both have.
    CBlockIndex *pindexLastCommonBlock;
    //! Whether we've started headers synchronization with this peer.
    bool fSyncStarted;
    //! Since when we're stalling block download progress (in microseconds), or 0.
    int64_t nStallingSince;
    list<QueuedBlock> vBlocksInFlight;
    int nBlocksInFlight;
    int nBlocksInFlightValidHeaders;
    //! Whether we consider this a preferred download peer.
    bool fPreferredDownload;

    CNodeState() {
        fCurrentlyConnected = false;
        nMisbehavior = 0;
        fShouldBan = false;
        pindexBestKnownBlock = NULL;
        hashLastUnknownBlock.SetNull();
        pindexLastCommonBlock = NULL;
        fSyncStarted = false;
        nStallingSince = 0;
        nBlocksInFlight = 0;
        nBlocksInFlightValidHeaders = 0;
        fPreferredDownload = false;
    }
};

/** Map maintaining per-node state. Requires cs_main. */
map<NodeId, CNodeState> mapNodeState;

// Requires cs_main.
CNodeState *State(NodeId pnode) {
    map<NodeId, CNodeState>::iterator it = mapNodeState.find(pnode);
    if (it == mapNodeState.end())
        return NULL;
    return &it->second;
}

int GetHeight()
{
    LOCK(cs_main);
    return chainActive.Height();
}

void UpdatePreferredDownload(CNode* node, CNodeState* state)
{
    nPreferredDownload -= state->fPreferredDownload;

    // Whether this node should be marked as a preferred download node.
    state->fPreferredDownload = (!node->fInbound || node->fWhitelisted) && !node->fOneShot && !node->fClient;

    nPreferredDownload += state->fPreferredDownload;
}

// Returns time at which to timeout block request (nTime in microseconds)
int64_t GetBlockTimeout(int64_t nTime, int nValidatedQueuedBefore, const Consensus::Params &consensusParams)
{
    return nTime + 500000 * consensusParams.nPowTargetSpacing * (4 + nValidatedQueuedBefore);
}

void InitializeNode(NodeId nodeid, const CNode *pnode) {
    LOCK(cs_main);
    CNodeState &state = mapNodeState.insert(std::make_pair(nodeid, CNodeState())).first->second;
    state.name = pnode->addrName;
    state.address = pnode->addr;
}

void FinalizeNode(NodeId nodeid) {
    LOCK(cs_main);
    CNodeState *state = State(nodeid);

    if (state->fSyncStarted)
        nSyncStarted--;

    if (state->nMisbehavior == 0 && state->fCurrentlyConnected) {
        AddressCurrentlyConnected(state->address);
    }

    BOOST_FOREACH(const QueuedBlock& entry, state->vBlocksInFlight)
        mapBlocksInFlight.erase(entry.hash);
    EraseOrphansFor(nodeid);
    nPreferredDownload -= state->fPreferredDownload;

    mapNodeState.erase(nodeid);
}

// Requires cs_main.
// Returns a bool indicating whether we requested this block.
bool MarkBlockAsReceived(const uint256& hash) {
    map<uint256, pair<NodeId, list<QueuedBlock>::iterator> >::iterator itInFlight = mapBlocksInFlight.find(hash);
    if (itInFlight != mapBlocksInFlight.end()) {
        CNodeState *state = State(itInFlight->second.first);
        nQueuedValidatedHeaders -= itInFlight->second.second->fValidatedHeaders;
        state->nBlocksInFlightValidHeaders -= itInFlight->second.second->fValidatedHeaders;
        state->vBlocksInFlight.erase(itInFlight->second.second);
        state->nBlocksInFlight--;
        state->nStallingSince = 0;
        mapBlocksInFlight.erase(itInFlight);
        return true;
    }
    return false;
}

// Requires cs_main.
void MarkBlockAsInFlight(NodeId nodeid, const uint256& hash, const Consensus::Params& consensusParams, CBlockIndex *pindex = NULL) {
    CNodeState *state = State(nodeid);
    assert(state != NULL);

    // Make sure it's not listed somewhere already.
    MarkBlockAsReceived(hash);

    int64_t nNow = GetTimeMicros();
    QueuedBlock newentry = {hash, pindex, nNow, pindex != NULL, GetBlockTimeout(nNow, nQueuedValidatedHeaders, consensusParams)};
    nQueuedValidatedHeaders += newentry.fValidatedHeaders;
    list<QueuedBlock>::iterator it = state->vBlocksInFlight.insert(state->vBlocksInFlight.end(), newentry);
    state->nBlocksInFlight++;
    state->nBlocksInFlightValidHeaders += newentry.fValidatedHeaders;
    mapBlocksInFlight[hash] = std::make_pair(nodeid, it);
}

/** Check whether the last unknown block a peer advertized is not yet known. */
void ProcessBlockAvailability(NodeId nodeid) {
    CNodeState *state = State(nodeid);
    assert(state != NULL);

    if (!state->hashLastUnknownBlock.IsNull()) {
        BlockMap::iterator itOld = mapBlockIndex.find(state->hashLastUnknownBlock);
        if (itOld != mapBlockIndex.end() && itOld->second->nChainWork > 0) {
            if (state->pindexBestKnownBlock == NULL || itOld->second->nChainWork >= state->pindexBestKnownBlock->nChainWork)
                state->pindexBestKnownBlock = itOld->second;
            state->hashLastUnknownBlock.SetNull();
        }
    }
}

/** Update tracking information about which blocks a peer is assumed to have. */
void UpdateBlockAvailability(NodeId nodeid, const uint256 &hash) {
    CNodeState *state = State(nodeid);
    assert(state != NULL);

    ProcessBlockAvailability(nodeid);

    BlockMap::iterator it = mapBlockIndex.find(hash);
    if (it != mapBlockIndex.end() && it->second->nChainWork > 0) {
        // An actually better block was announced.
        if (state->pindexBestKnownBlock == NULL || it->second->nChainWork >= state->pindexBestKnownBlock->nChainWork)
            state->pindexBestKnownBlock = it->second;
    } else {
        // An unknown block was announced; just assume that the latest one is the best one.
        state->hashLastUnknownBlock = hash;
    }
}

/** Find the last common ancestor two blocks have.
 *  Both pa and pb must be non-NULL. */
CBlockIndex* LastCommonAncestor(CBlockIndex* pa, CBlockIndex* pb) {
    if (pa->nHeight > pb->nHeight) {
        pa = pa->GetAncestor(pb->nHeight);
    } else if (pb->nHeight > pa->nHeight) {
        pb = pb->GetAncestor(pa->nHeight);
    }

    while (pa != pb && pa && pb) {
        pa = pa->pprev;
        pb = pb->pprev;
    }

    // Eventually all chain branches meet at the genesis block.
    assert(pa == pb);
    return pa;
}

/** Update pindexLastCommonBlock and add not-in-flight missing successors to vBlocks, until it has
 *  at most count entries. */
void FindNextBlocksToDownload(NodeId nodeid, unsigned int count, std::vector<CBlockIndex*>& vBlocks, NodeId& nodeStaller) {
    if (count == 0)
    {
        LogPrint("forks", "%s():%d - peer has too many blocks in fligth\n", __func__, __LINE__);
        return;
    }

    vBlocks.reserve(vBlocks.size() + count);
    CNodeState *state = State(nodeid);
    assert(state != NULL);

    // Make sure pindexBestKnownBlock is up to date, we'll need it.
    ProcessBlockAvailability(nodeid);

    if (state->pindexBestKnownBlock == NULL || state->pindexBestKnownBlock->nChainWork < chainActive.Tip()->nChainWork) {
        // This peer has nothing interesting.
        return;
    }

    if (state->pindexLastCommonBlock == NULL) {
        // Bootstrap quickly by guessing a parent of our best tip is the forking point.
        // Guessing wrong in either direction is not a problem.
        state->pindexLastCommonBlock = chainActive[std::min(state->pindexBestKnownBlock->nHeight, chainActive.Height())];
    }

    // If the peer reorganized, our previous pindexLastCommonBlock may not be an ancestor
    // of its current tip anymore. Go back enough to fix that.
    state->pindexLastCommonBlock = LastCommonAncestor(state->pindexLastCommonBlock, state->pindexBestKnownBlock);
    if (state->pindexLastCommonBlock == state->pindexBestKnownBlock)
        return;

    std::vector<CBlockIndex*> vToFetch;
    CBlockIndex *pindexWalk = state->pindexLastCommonBlock;
    // Never fetch further than the best block we know the peer has, or more than BLOCK_DOWNLOAD_WINDOW + 1 beyond the last
    // linked block we have in common with this peer. The +1 is so we can detect stalling, namely if we would be able to
    // download that next block if the window were 1 larger.
    int nWindowEnd = state->pindexLastCommonBlock->nHeight + BLOCK_DOWNLOAD_WINDOW;
    int nMaxHeight = std::min<int>(state->pindexBestKnownBlock->nHeight, nWindowEnd + 1);
    NodeId waitingfor = -1;
    while (pindexWalk->nHeight < nMaxHeight) {
        // Read up to 128 (or more, if more blocks than that are needed) successors of pindexWalk (towards
        // pindexBestKnownBlock) into vToFetch. We fetch 128, because CBlockIndex::GetAncestor may be as expensive
        // as iterating over ~100 CBlockIndex* entries anyway.
        int nToFetch = std::min(nMaxHeight - pindexWalk->nHeight, std::max<int>(count - vBlocks.size(), 128));
        vToFetch.resize(nToFetch);
        pindexWalk = state->pindexBestKnownBlock->GetAncestor(pindexWalk->nHeight + nToFetch);
        vToFetch[nToFetch - 1] = pindexWalk;
        for (unsigned int i = nToFetch - 1; i > 0; i--) {
            vToFetch[i - 1] = vToFetch[i]->pprev;
        }

        // Iterate over those blocks in vToFetch (in forward direction), adding the ones that
        // are not yet downloaded and not in flight to vBlocks. In the meantime, update
        // pindexLastCommonBlock as long as all ancestors are already downloaded, or if it's
        // already part of our chain (and therefore don't need it even if pruned).
        BOOST_FOREACH(CBlockIndex* pindex, vToFetch) {
            if (!pindex->IsValid(BLOCK_VALID_TREE)) {
                // We consider the chain that this peer is on invalid.
                return;
            }
            if (pindex->nStatus & BLOCK_HAVE_DATA || chainActive.Contains(pindex)) {
                if (pindex->nChainTx)
                    state->pindexLastCommonBlock = pindex;
            } else if (mapBlocksInFlight.count(pindex->GetBlockHash()) == 0) {
                // The block is not already downloaded, and not yet in flight.
                if (pindex->nHeight > nWindowEnd) {
                    // We reached the end of the window.
                    if (vBlocks.size() == 0 && waitingfor != nodeid) {
                        // We aren't able to fetch anything, but we would be if the download window was one larger.
                        nodeStaller = waitingfor;
                    }
                    LogPrint("forks", "%s():%d - could not fetch [%s]\n", __func__, __LINE__, pindex->GetBlockHash().ToString() );
                    return;
                }
                vBlocks.push_back(pindex);
                if (vBlocks.size() == count) {
                    return;
                }
            } else if (waitingfor == -1) {
                // This is the first already-in-flight block.
                waitingfor = mapBlocksInFlight[pindex->GetBlockHash()].first;
            }
        }
    }
}

} // anon namespace

bool GetNodeStateStats(NodeId nodeid, CNodeStateStats &stats) {
    LOCK(cs_main);
    CNodeState *state = State(nodeid);
    if (state == NULL)
        return false;
    stats.nMisbehavior = state->nMisbehavior;
    stats.nSyncHeight = state->pindexBestKnownBlock ? state->pindexBestKnownBlock->nHeight : -1;
    stats.nCommonHeight = state->pindexLastCommonBlock ? state->pindexLastCommonBlock->nHeight : -1;
    BOOST_FOREACH(const QueuedBlock& queue, state->vBlocksInFlight) {
        if (queue.pindex)
            stats.vHeightInFlight.push_back(queue.pindex->nHeight);
    }
    return true;
}

void RegisterNodeSignals(CNodeSignals& nodeSignals)
{
    nodeSignals.GetHeight.connect(&GetHeight);
    nodeSignals.ProcessMessages.connect(&ProcessMessages);
    nodeSignals.SendMessages.connect(&SendMessages);
    nodeSignals.InitializeNode.connect(&InitializeNode);
    nodeSignals.FinalizeNode.connect(&FinalizeNode);
}

void UnregisterNodeSignals(CNodeSignals& nodeSignals)
{
    nodeSignals.GetHeight.disconnect(&GetHeight);
    nodeSignals.ProcessMessages.disconnect(&ProcessMessages);
    nodeSignals.SendMessages.disconnect(&SendMessages);
    nodeSignals.InitializeNode.disconnect(&InitializeNode);
    nodeSignals.FinalizeNode.disconnect(&FinalizeNode);
}

CBlockIndex* FindForkInGlobalIndex(const CChain& chain, const CBlockLocator& locator)
{
    // Find the first block the caller has in the main chain
    BOOST_FOREACH(const uint256& hash, locator.vHave) {
        BlockMap::iterator mi = mapBlockIndex.find(hash);
        if (mi != mapBlockIndex.end())
        {
            CBlockIndex* pindex = (*mi).second;
            if (chain.Contains(pindex))
                return pindex;
        }
    }
    return chain.Genesis();
}

CCoinsViewCache *pcoinsTip = NULL;
CBlockTreeDB *pblocktree = NULL;

//////////////////////////////////////////////////////////////////////////////
//
// mapOrphanTransactions
//

bool AddOrphanTx(const CTransactionBase& txObj, NodeId peer) EXCLUSIVE_LOCKS_REQUIRED(cs_main)
{
    uint256 hash = txObj.GetHash();
    if (mapOrphanTransactions.count(hash))
        return false;

    // Ignore big transactions, to avoid a
    // send-big-orphans memory exhaustion attack. If a peer has a legitimate
    // large transaction with a missing parent then we assume
    // it will rebroadcast it later, after the parent transaction(s)
    // have been mined or received.
    // 10,000 orphans, each of which is at most 5,000 bytes big is
    // at most 500 megabytes of orphans:
    unsigned int sz = txObj.GetSerializeSize(SER_NETWORK, PROTOCOL_VERSION);
    if (sz > 5000)
    {
        LogPrint("mempool", "ignoring large orphan tx (size: %u, hash: %s)\n", sz, hash.ToString());
        return false;
    }

    mapOrphanTransactions[hash].tx = txObj.MakeShared();
    mapOrphanTransactions[hash].fromPeer = peer;
    BOOST_FOREACH(const CTxIn& txin, txObj.GetVin())
        mapOrphanTransactionsByPrev[txin.prevout.hash].insert(hash);

    LogPrint("mempool", "stored orphan tx %s (mapsz %u prevsz %u)\n", hash.ToString(),
             mapOrphanTransactions.size(), mapOrphanTransactionsByPrev.size());
    return true;
}

void static EraseOrphanTx(uint256 hash) EXCLUSIVE_LOCKS_REQUIRED(cs_main)
{
    map<uint256, COrphanTx>::iterator it = mapOrphanTransactions.find(hash);
    if (it == mapOrphanTransactions.end())
        return;
    BOOST_FOREACH(const CTxIn& txin, it->second.tx->GetVin())
    {
        map<uint256, set<uint256> >::iterator itPrev = mapOrphanTransactionsByPrev.find(txin.prevout.hash);
        if (itPrev == mapOrphanTransactionsByPrev.end())
            continue;
        itPrev->second.erase(hash);
        if (itPrev->second.empty())
            mapOrphanTransactionsByPrev.erase(itPrev);
    }
    mapOrphanTransactions.erase(it);
}

void EraseOrphansFor(NodeId peer)
{
    int nErased = 0;
    map<uint256, COrphanTx>::iterator iter = mapOrphanTransactions.begin();
    while (iter != mapOrphanTransactions.end())
    {
        map<uint256, COrphanTx>::iterator maybeErase = iter++; // increment to avoid iterator becoming invalid
        if (maybeErase->second.fromPeer == peer)
        {
            EraseOrphanTx(maybeErase->second.tx->GetHash());
            ++nErased;
        }
    }
    if (nErased > 0) LogPrint("mempool", "Erased %d orphan tx from peer %d\n", nErased, peer);
}


unsigned int LimitOrphanTxSize(unsigned int nMaxOrphans) EXCLUSIVE_LOCKS_REQUIRED(cs_main)
{
    unsigned int nEvicted = 0;
    while (mapOrphanTransactions.size() > nMaxOrphans)
    {
        // Evict a random orphan:
        uint256 randomhash = GetRandHash();
        map<uint256, COrphanTx>::iterator it = mapOrphanTransactions.lower_bound(randomhash);
        if (it == mapOrphanTransactions.end())
            it = mapOrphanTransactions.begin();
        EraseOrphanTx(it->first);
        ++nEvicted;
    }
    return nEvicted;
}


bool IsStandardTx(const CTransactionBase& txBase, string& reason, const int nHeight)
{
    if (!txBase.IsVersionStandard(nHeight))
    {
        reason = "version";
        return false;
    }


    BOOST_FOREACH(const CTxIn& txin, txBase.GetVin())
    {
        // Biggest 'standard' txin is a 15-of-15 P2SH multisig with compressed
        // keys. (remember the 520 byte limit on redeemScript size) That works
        // out to a (15*(33+1))+3=513 byte redeemScript, 513+1+15*(73+1)+3=1627
        // bytes of scriptSig, which we round off to 1650 bytes for some minor
        // future-proofing. That's also enough to spend a 20-of-20
        // CHECKMULTISIG scriptPubKey, though such a scriptPubKey is not
        // considered standard)
        if (txin.scriptSig.size() > 1650) {
            reason = "scriptsig-size";
            return false;
        }
        if (!txin.scriptSig.IsPushOnly()) {
            reason = "scriptsig-not-pushonly";
            return false;
        }
    }

    unsigned int nDataOut = 0;
    txnouttype whichType;
    for(int pos = 0; pos < txBase.GetVout().size(); ++pos) {
        const CTxOut & txout = txBase.GetVout()[pos];
        CheckBlockResult checkBlockResult;
        if (!::IsStandard(txout.scriptPubKey, whichType, checkBlockResult)) {
            reason = "scriptpubkey";
            return false;
        }

        if (checkBlockResult.referencedHeight > 0)
        {
            if ( (nHeight - checkBlockResult.referencedHeight) < getCheckBlockAtHeightMinAge())
            {
                LogPrintf("%s():%d - referenced block h[%d], chain.h[%d], minAge[%d]\n",
                    __func__, __LINE__, checkBlockResult.referencedHeight, nHeight, getCheckBlockAtHeightMinAge() );
            reason = "scriptpubkey checkblockatheight: referenced block too recent";
            return false;
        }
        }

        // provide temporary replay protection for two minerconf windows during chainsplit
        if ((!txBase.IsCoinBase() && !txBase.IsBackwardTransfer(pos)) &&
            (!ForkManager::getInstance().isTransactionTypeAllowedAtHeight(chainActive.Height(), whichType))) {
            reason = "op-checkblockatheight-needed";
            return false;
        }

        if (whichType == TX_NULL_DATA || whichType == TX_NULL_DATA_REPLAY)
            nDataOut++;
        else if ((whichType == TX_MULTISIG) && (!fIsBareMultisigStd)) {
            reason = "bare-multisig";
            return false;
        } else if (txout.IsDust(::minRelayTxFee)) {
            if (Params().NetworkIDString() == "regtest")
            {
                // do not reject this tx in regtest, there are py tests intentionally using zero values
                // and expecting this to be processable
                LogPrintf("%s():%d - txout is dust, ignoring it because we are in regtest\n",
                    __func__, __LINE__);
            }
            else
            {
            reason = "dust";
            return false;
        }
    }
    }

    // only one OP_RETURN txout is permitted
    if (nDataOut > 1) {
        reason = "multi-op-return";
        return false;
    }

    return true;
}

bool IsFinalTx(const CTransactionBase &tx, int nBlockHeight, int64_t nBlockTime)
{
    /* A specified locktime indicates that the transaction is only valid at the given blockheight or later.*/
    if (tx.GetLockTime() == 0)
        return true;
    if ((int64_t)tx.GetLockTime() < ((int64_t)tx.GetLockTime() < LOCKTIME_THRESHOLD ? (int64_t)nBlockHeight : nBlockTime))
        return true;
    BOOST_FOREACH(const CTxIn& txin, tx.GetVin())
    /* According to BIP 68, setting nSequence value to 0xFFFFFFFF for every input in the transaction disables nLocktime.
       So, whatever may be the value of nLocktime above, it will have no effect on the transaction as far as nSequence
       value is 0xFFFFFFFF.*/
        if (!txin.IsFinal())
            return false;
    return true;
}

bool CheckFinalTx(const CTransactionBase &tx, int flags)
{
    AssertLockHeld(cs_main);

    // By convention a negative value for flags indicates that the
    // current network-enforced consensus rules should be used. In
    // a future soft-fork scenario that would mean checking which
    // rules would be enforced for the next block and setting the
    // appropriate flags. At the present time no soft-forks are
    // scheduled, so no flags are set.
    flags = std::max(flags, 0);

    // CheckFinalTx() uses chainActive.Height()+1 to evaluate
    // nLockTime because when IsFinalTx() is called within
    // CBlock::AcceptBlock(), the height of the block *being*
    // evaluated is what is used. Thus if we want to know if a
    // transaction can be part of the *next* block, we need to call
    // IsFinalTx() with one more than chainActive.Height().
    const int nBlockHeight = chainActive.Height() + 1;

    // Timestamps on the other hand don't get any special treatment,
    // because we can't know what timestamp the next block will have,
    // and there aren't timestamp applications where it matters.
    // However this changes once median past time-locks are enforced:
    const int64_t nBlockTime = (flags & LOCKTIME_MEDIAN_TIME_PAST)
                             ? chainActive.Tip()->GetMedianTimePast()
                             : GetTime();

    return IsFinalTx(tx, nBlockHeight, nBlockTime);
}

/**
 * Check transaction inputs to mitigate two
 * potential denial-of-service attacks:
 *
 * 1. scriptSigs with extra data stuffed into them,
 *    not consumed by scriptPubKey (or P2SH script)
 * 2. P2SH scripts with a crazy number of expensive
 *    CHECKSIG/CHECKMULTISIG operations
 */
bool AreInputsStandard(const CTransactionBase& txBase, const CCoinsViewCache& mapInputs)
{
    if (txBase.IsCoinBase())
        return true; // Coinbases don't use vin normally

    for(const CTxIn& in : txBase.GetVin()) {
        const CTxOut& prev = mapInputs.GetOutputFor(in);

        vector<vector<unsigned char> > vSolutions;
        txnouttype whichType;
        // get the scriptPubKey corresponding to this input:
        const CScript& prevScript = prev.scriptPubKey;
        if (!Solver(prevScript, whichType, vSolutions))
            return false;
        int nArgsExpected = ScriptSigArgsExpected(whichType, vSolutions);
        if (nArgsExpected < 0)
            return false;

        // Transactions with extra stuff in their scriptSigs are
        // non-standard. Note that this EvalScript() call will
        // be quick, because if there are any operations
        // beside "push data" in the scriptSig
        // IsStandardTx() will have already returned false
        // and this method isn't called.
        vector<vector<unsigned char> > stack;
        if (!EvalScript(stack, in.scriptSig, SCRIPT_VERIFY_NONE, BaseSignatureChecker()))
            return false;

        if (whichType == TX_SCRIPTHASH || whichType == TX_SCRIPTHASH_REPLAY)
        {
            if (stack.empty())
                return false;
            CScript subscript(stack.back().begin(), stack.back().end());
            vector<vector<unsigned char> > vSolutions2;
            txnouttype whichType2;
            if (Solver(subscript, whichType2, vSolutions2))
            {
                int tmpExpected = ScriptSigArgsExpected(whichType2, vSolutions2);
                if (tmpExpected < 0)
                    return false;
                nArgsExpected += tmpExpected;
            }
            else
            {
                // Any other Script with less than 15 sigops OK:
                unsigned int sigops = subscript.GetSigOpCount(true);
                // ... extra data left on the stack after execution is OK, too:
                return (sigops <= MAX_P2SH_SIGOPS);
            }
        }

        if (stack.size() != (unsigned int)nArgsExpected)
            return false;
    }

    return true;
}

unsigned int GetLegacySigOpCount(const CTransactionBase& txBase)
{
    unsigned int nSigOps = 0;
    for(const CTxIn& txin: txBase.GetVin())
    {
        nSigOps += txin.scriptSig.GetSigOpCount(false);
    }
    for(const CTxOut& txout: txBase.GetVout())
    {
        nSigOps += txout.scriptPubKey.GetSigOpCount(false);
    }

    if(!txBase.IsCertificate())
    {
        const CTransaction& tx = dynamic_cast<const CTransaction&>(txBase);

        for(const CTxCeasedSidechainWithdrawalInput& csw: tx.GetVcswCcIn())
        {
            nSigOps += csw.scriptPubKey().GetSigOpCount(false);
            nSigOps += csw.redeemScript.GetSigOpCount(false);
        }
    }

    return nSigOps;
}

unsigned int GetP2SHSigOpCount(const CTransactionBase& tx, const CCoinsViewCache& inputs)
{
    if (tx.IsCoinBase())
        return 0;

    unsigned int nSigOps = 0;
    for (unsigned int i = 0; i < tx.GetVin().size(); i++)
    {
        const CTxOut &prevout = inputs.GetOutputFor(tx.GetVin()[i]);
        if (prevout.scriptPubKey.IsPayToScriptHash())
            nSigOps += prevout.scriptPubKey.GetSigOpCount(tx.GetVin()[i].scriptSig);
    }
    return nSigOps;
}

bool CheckCertificate(const CScCertificate& cert, CValidationState& state)
{
    if (!cert.IsValidVersion(state))
        return false;

    if (!cert.CheckInputsOutputsNonEmpty(state))
        return false;

    if (!cert.CheckSerializedSize(state))
        return false;

    if (!cert.CheckAmounts(state))
        return false;

    if (!cert.CheckInputsDuplication(state))
        return false;

    if (!cert.CheckInputsInteraction(state))
        return false;
    
    if(!Sidechain::checkCertSemanticValidity(cert, state))
        return false;

    return true;
}

std::map<uint256,uint256> HighQualityCertData(const CBlock& blockToConnect, const CCoinsViewCache& view)
{
    // The function assumes that certs of given scId are ordered by increasing quality and
    // reference all the same epoch as CheckBlock() guarantees.
    // It returns key: highQualityCert hash -> value: hash of superseeded certificate to be voided (or null hash)

    std::set<uint256> visitedScIds;
    std::map<uint256,uint256> res;
    for(auto itCert = blockToConnect.vcert.rbegin(); itCert != blockToConnect.vcert.rend(); ++itCert)
    {
        if (visitedScIds.count(itCert->GetScId()) != 0)
            continue;

        CSidechain sidechain;
        if(!view.GetSidechain(itCert->GetScId(), sidechain))
            continue;

        if (itCert->epochNumber == sidechain.lastTopQualityCertReferencedEpoch)
            res[itCert->GetHash()] = sidechain.lastTopQualityCertHash;
        else
            res[itCert->GetHash()] = uint256();

        visitedScIds.insert(itCert->GetScId());
    }

    return res;
}

std::map<uint256,uint256> HighQualityCertData(const CBlock& blockToDisconnect, const CBlockUndo& blockUndo)
{
    // The function assumes that certs of given scId are ordered by increasing quality and
    // reference all the same epoch as CheckBlock() guarantees.
    // It returns key: highQualityCert hash -> value: hash of superseeded certificate to be restored (or null hash)

    std::set<uint256> visitedScIds;
    std::map<uint256,uint256> res;

    for (int certPos = blockToDisconnect.vcert.size() - 1; certPos >= 0; certPos--)
    {
        const CScCertificate& cert = blockToDisconnect.vcert.at(certPos);
        if (visitedScIds.count(cert.GetScId()) != 0)
            continue;

        if (cert.epochNumber == blockUndo.scUndoDatabyScId.at(cert.GetScId()).prevTopCommittedCertReferencedEpoch)
            res[cert.GetHash()] = blockUndo.scUndoDatabyScId.at(cert.GetScId()).prevTopCommittedCertHash;
        else
            res[cert.GetHash()] = uint256();

        visitedScIds.insert(cert.GetScId());
    }

    return res;
}

bool CheckCertificatesOrdering(const std::vector<CScCertificate>& certList, CValidationState& state)
{
    std::map<uint256, std::pair<int32_t,int64_t>> mBestCertDataByScId;

    for(const CScCertificate& cert: certList)
    {
        const uint256& scid = cert.GetScId();
        if (mBestCertDataByScId.count(scid))
        {
            if (mBestCertDataByScId.at(scid).first != cert.epochNumber)
            {
                LogPrint("cert", "%s():%d - cert %s / q=%d / epoch=%d has an invalid epoch in block for scid = %s\n",
                    __func__, __LINE__, cert.GetHash().ToString(), cert.quality, cert.epochNumber, scid.ToString());
                return state.DoS(100, error("%s: certificate for the same scid with different epochs",
                    __func__), REJECT_INVALID, "bad-cert-epoch");
            }
            if (mBestCertDataByScId.at(scid).second >= cert.quality)
            {
                LogPrint("cert", "%s():%d - cert %s / q=%d / epoch=%d has an incorrect order in block for scid = %s\n",
                    __func__, __LINE__, cert.GetHash().ToString(), cert.quality, cert.epochNumber, scid.ToString());
                return state.DoS(100, error("%s: certificate with quality not ordered in block",
                    __func__), REJECT_INVALID, "bad-cert-quality-in-block");
            }
        }
        LogPrint("cert", "%s():%d - setting cert %s / q=%d / epoch=%d as current best in block for scid = %s\n",
            __func__, __LINE__, cert.GetHash().ToString(), cert.quality, cert.epochNumber, scid.ToString());
        mBestCertDataByScId[scid] = std::make_pair(cert.epochNumber,cert.quality);
    }

    return true;
}

bool CheckTransaction(const CTransaction& tx, CValidationState &state,
                      libzcash::ProofVerifier& verifier)
{
    // Don't count coinbase transactions because mining skews the count
    if (!tx.IsCoinBase()) {
        transactionsValidated.increment();
    }
    if (!CheckTransactionWithoutProofVerification(tx, state)) {
        return false;
    }

    // Ensure that zk-SNARKs verify
    BOOST_FOREACH(const JSDescription &joinsplit, tx.GetVjoinsplit()) {
        if (!joinsplit.Verify(*pzcashParams, verifier, tx.joinSplitPubKey)) {
            return state.DoS(100, error("CheckTransaction(): joinsplit does not verify"),
                                REJECT_INVALID, "bad-txns-joinsplit-verification-failed");
        }
    }

    if (!Sidechain::checkTxSemanticValidity(tx, state))
        return false;

    return true;
}

bool CheckTransactionWithoutProofVerification(const CTransaction& tx, CValidationState &state)
{
    if (!tx.IsValidVersion(state))
        return false;

    if (!tx.CheckInputsOutputsNonEmpty(state))
        return false;

    if (!tx.CheckSerializedSize(state))
        return false;

    if (!tx.CheckAmounts(state))
        return false;

    if (!tx.CheckInputsDuplication(state))
        return false;

    if (!tx.CheckInputsInteraction(state))
        return false;

    if (!tx.IsCoinBase())
    {
        if (tx.GetVjoinsplit().size() > 0) {
            // Empty output script.
            CScript scriptCode;
            uint256 dataToBeSigned;
            try {
                dataToBeSigned = SignatureHash(scriptCode, tx, NOT_AN_INPUT, SIGHASH_ALL);
            } catch (std::logic_error& ex) {
                return state.DoS(100, error("CheckTransaction(): error computing signature hash"),
                                 REJECT_INVALID, "error-computing-signature-hash");
            }

            BOOST_STATIC_ASSERT(crypto_sign_PUBLICKEYBYTES == 32);

            // We rely on libsodium to check that the signature is canonical.
            // https://github.com/jedisct1/libsodium/commit/62911edb7ff2275cccd74bf1c8aefcc4d76924e0
            if (crypto_sign_verify_detached(&tx.joinSplitSig[0],
                                            dataToBeSigned.begin(), 32,
                                            tx.joinSplitPubKey.begin()
                                           ) != 0) {
                return state.DoS(100, error("CheckTransaction(): invalid joinsplit signature"),
                                 REJECT_INVALID, "bad-txns-invalid-joinsplit-signature");
            }
        }
    }

    return true;
}

CAmount GetMinRelayFee(const CTransactionBase& tx, unsigned int nBytes, bool fAllowFree)
{
    {
        LOCK(mempool.cs);
        uint256 hash = tx.GetHash();
        double dPriorityDelta = 0;
        CAmount nFeeDelta = 0;
        mempool.ApplyDeltas(hash, dPriorityDelta, nFeeDelta);
        if (dPriorityDelta > 0 || nFeeDelta > 0)
            return 0;
    }

    CAmount nMinFee = ::minRelayTxFee.GetFee(nBytes);

    if (fAllowFree)
    {
        // There is a free transaction area in blocks created by most miners,
        // * If we are relaying we allow transactions up to DEFAULT_BLOCK_PRIORITY_SIZE - 1000
        //   to be considered to fall into this category. We don't want to encourage sending
        //   multiple transactions instead of one big transaction to avoid fees.
        if (nBytes < (DEFAULT_BLOCK_PRIORITY_SIZE - 1000))
            nMinFee = 0;
    }

    if (!MoneyRange(nMinFee))
        nMinFee = MAX_MONEY;
    return nMinFee;
}

bool AcceptCertificateToMemoryPool(CTxMemPool& pool, CValidationState &state, const CScCertificate &cert,
    eLimitFree fLimitFree, bool* pfMissingInputs, eDisconnecting disconnecting, eRejectAbsurdFee fRejectAbsurdFee)
{
    AssertLockHeld(cs_main);
    if (pfMissingInputs)
        *pfMissingInputs = false;

    int nextBlockHeight = chainActive.Height() + 1; // OR chainActive.Tip()->nHeight
    if (disconnecting == eDisconnecting::ON)
        nextBlockHeight -= 1;

    if (!cert.CheckInputsLimit())
        return false;

    if(!CheckCertificate(cert, state))
        return error("%s(): CheckCertificate failed", __func__);

    static const int DOS_LEVEL = 10;
    if(!cert.ContextualCheck(state, nextBlockHeight, DOS_LEVEL))
        return error("%s(): ContextualCheck failed", __func__);

    // Rather not work on nonstandard transactions (unless -testnet/-regtest)
    string reason;
    if (getRequireStandard() &&  !IsStandardTx(cert, reason, nextBlockHeight))
        return state.DoS(0, error("%s(): nonstandard certificate: %s", __func__, reason),
                            REJECT_NONSTANDARD, reason);

    if (!pool.checkIncomingCertConflicts(cert))
        return false;

    // Check if cert is already in mempool or if there are conflicts with in-memory certs
    std::pair<uint256, CAmount> conflictingCertData = pool.FindCertWithQuality(cert.GetScId(), cert.quality);

    {
        CCoinsView dummy;
        CCoinsViewCache view(&dummy);
        uint256 certHash = cert.GetHash();


        CAmount nFees = 0;
        {
            LOCK(pool.cs);
            CCoinsViewMemPool viewMemPool(pcoinsTip, pool);
            view.SetBackend(viewMemPool);

            // do we already have it?
            if (view.HaveCoins(certHash))
            {
                LogPrint("mempool", "Dropping cert %s : already have coins\n", certHash.ToString());
                return false;
            }

            auto scVerifier = libzendoomc::CScProofVerifier::Strict();
            if (!view.IsCertApplicableToState(cert, nextBlockHeight, scVerifier))
            {
                return state.DoS(0, error("%s(): certificate not applicable", __func__),
                            REJECT_INVALID, "bad-sc-cert-not-applicable");
            }
            
            // do all inputs exist?
            // Note that this does not check for the presence of actual outputs (see the next check for that),
            // and only helps with filling in pfMissingInputs (to determine missing vs spent).
            for(const CTxIn txin: cert.GetVin())
            {
                if (!view.HaveCoins(txin.prevout.hash))
                {
                    if (pfMissingInputs) { *pfMissingInputs = true; }
                    LogPrint("mempool", "Dropping cert %s : no coins for vin (tx=%s)\n", certHash.ToString(), txin.prevout.hash.ToString());
                    return false;
                }
            }
 
            // are the actual inputs available?
            if (!view.HaveInputs(cert))
            {
                LogPrintf("%s():%d - ERROR: cert[%s]\n", __func__, __LINE__, certHash.ToString());
                return state.Invalid(error("%s():d - inputs already spent", __func__, __LINE__),
                                     REJECT_DUPLICATE, "bad-sc-cert-inputs-spent");
            }

            // Bring the best block into scope: it's gonna be needed for CheckInputsTx hereinafter
            view.GetBestBlock();
            nFees = cert.GetFeeAmount(view.GetValueIn(cert));
 
            if (!conflictingCertData.first.IsNull() && conflictingCertData.second >= nFees)
            {
                LogPrintf("%s():%d - Dropping cert %s : low fee and same quality as other cert in mempool\n",
                        __func__, __LINE__, certHash.ToString());
                return error("invalid quality");
            }

            // we have all inputs cached now, so switch back to dummy, so we don't need to keep lock on mempool
            view.SetBackend(dummy);
        }

        // Check for non-standard pay-to-script-hash in inputs
        if (getRequireStandard() && !AreInputsStandard(cert, view)) {
            return error("%s(): nonstandard transaction input", __func__);
        }

        unsigned int nSigOps = GetLegacySigOpCount(cert);
        if (nSigOps > MAX_STANDARD_TX_SIGOPS)
        {
            return state.DoS(0, error("%s(): too many sigops %s, %d > %d",
                                   __func__, certHash.ToString(), nSigOps, MAX_STANDARD_TX_SIGOPS),
                             REJECT_NONSTANDARD, "bad-txns-too-many-sigops");
        }

        // cert: this computes priority based on input amount and depth in blockchain, as transparent txes.
        // another option would be to return max prio, as shielded txes do
        double dPriority = view.GetPriority(cert, chainActive.Height());
        LogPrint("mempool", "%s():%d - Computed fee=%lld, prio[%22.8f]\n", __func__, __LINE__, nFees, dPriority);

        CCertificateMemPoolEntry entry(cert, nFees, GetTime(), dPriority, chainActive.Height());
        unsigned int nSize = entry.GetCertificateSize();

        // Don't accept it if it can't get into a block
        CAmount txMinFee = GetMinRelayFee(cert, nSize, true);

        LogPrintf("nFees=%d, txMinFee=%d\n", nFees, txMinFee);
        if (fLimitFree == eLimitFree::ON && nFees < txMinFee)
            return state.DoS(0, error("%s(): not enough fees %s, %d < %d",
                                    __func__, certHash.ToString(), nFees, txMinFee),
                            REJECT_INSUFFICIENTFEE, "insufficient fee");

        // Require that free transactions have sufficient priority to be mined in the next block.
        if (GetBoolArg("-relaypriority", false) && nFees < ::minRelayTxFee.GetFee(nSize) && !AllowFree(view.GetPriority(cert, chainActive.Height() + 1))) {
            return state.DoS(0, false, REJECT_INSUFFICIENTFEE, "insufficient priority");
        }

        // Continuously rate-limit free (really, very-low-fee) transactions
        // This mitigates 'penny-flooding' -- sending thousands of free transactions just to
        // be annoying or make others' transactions take longer to confirm.
        if (fLimitFree == eLimitFree::ON && nFees < ::minRelayTxFee.GetFee(nSize))
        {
            static CCriticalSection csFreeLimiter;
            static double dFreeCount;
            static int64_t nLastTime;
            int64_t nNow = GetTime();

            LOCK(csFreeLimiter);

            // Use an exponentially decaying ~10-minute window:
            dFreeCount *= pow(1.0 - 1.0/600.0, (double)(nNow - nLastTime));
            nLastTime = nNow;
            // -limitfreerelay unit is thousand-bytes-per-minute
            // At default rate it would take over a month to fill 1GB
            if (dFreeCount >= GetArg("-limitfreerelay", 15)*10*1000)
                return state.DoS(0, error("%s(): free transaction rejected by rate limiter", __func__),
                                 REJECT_INSUFFICIENTFEE, "rate limited free transaction");
            LogPrint("mempool", "Rate limit dFreeCount: %g => %g\n", dFreeCount, dFreeCount+nSize);
            dFreeCount += nSize;
        }

        if (fRejectAbsurdFee == eRejectAbsurdFee::ON && nFees > ::minRelayTxFee.GetFee(nSize) * 10000)
        {
            LogPrintf("%s():%d - absurdly high fees cert[%s], %d > %d\n", __func__, __LINE__, certHash.ToString(),
                         nFees, ::minRelayTxFee.GetFee(nSize) * 10000);
            return false;
        }

        // Check against previous transactions
        // This is done last to help prevent CPU exhaustion denial-of-service attacks.
        if (!ContextualCheckCertInputs(cert, state, view, true, chainActive, STANDARD_CONTEXTUAL_SCRIPT_VERIFY_FLAGS, true, Params().GetConsensus()))
        {
            return error("%s(): ConnectInputs failed %s", __func__, certHash.ToString());
        }

        // Check again against just the consensus-critical mandatory script
        // verification flags, in case of bugs in the standard flags that cause
        // transactions to pass as valid when they're actually invalid. For
        // instance the STRICTENC flag was incorrectly allowing certain
        // CHECKSIG NOT scripts to pass, even though they were invalid.
        //
        // There is a similar check in CreateNewBlock() to prevent creating
        // invalid blocks, however allowing such transactions into the mempool
        // can be exploited as a DoS attack.
        if (!ContextualCheckCertInputs(cert, state, view, true, chainActive, MANDATORY_SCRIPT_VERIFY_FLAGS, true, Params().GetConsensus()))
        {
            return error("%s(): BUG! PLEASE REPORT THIS! ConnectInputs failed against MANDATORY but not STANDARD flags %s", __func__, certHash.ToString());
        }

        if (!pool.RemoveCertAndSync(conflictingCertData.first))
            return error("%s(): cert %s depends on some conflicting quality certs", __func__, certHash.ToString());

        // Store transaction in memory
        pool.addUnchecked(certHash, entry, !IsInitialBlockDownload());
    }

    return true;
}


bool AcceptTxToMemoryPool(CTxMemPool& pool, CValidationState &state, const CTransaction &tx, eLimitFree fLimitFree,
                        bool* pfMissingInputs,  eDisconnecting disconnecting, eRejectAbsurdFee fRejectAbsurdFee)
{
    AssertLockHeld(cs_main);
    if (pfMissingInputs)
        *pfMissingInputs = false;

    int nextBlockHeight = chainActive.Height() + 1; // OR chainActive.Tip()->nHeight
    if (disconnecting == eDisconnecting::ON)
        nextBlockHeight -= 1;

    if (!tx.CheckInputsLimit())
        return false;

    auto verifier = libzcash::ProofVerifier::Strict();
    if (!CheckTransaction(tx, state, verifier))
        return error("%s(): CheckTransaction failed", __func__);

    // DoS level set to 10 to be more forgiving.
    // Check transaction contextually against the set of consensus rules which apply in the next block to be mined.
    if (!tx.ContextualCheck(state, nextBlockHeight, 10)) {
        return error("%s(): ContextualCheck() failed", __func__);
    }

    // Silently drop pre-chainsplit transactions
    if (!ForkManager::getInstance().isAfterChainsplit(nextBlockHeight))
    {
        LogPrint("mempool", "%s():%d - Dropping txid[%s]: chain height[%d] is before chain split\n",
            __func__, __LINE__, tx.GetHash().ToString(), nextBlockHeight);
        return false;
    }

    // Coinbase is only valid in a block, not as a loose transaction
    if (tx.IsCoinBase())
        return state.DoS(100, error("%s(): coinbase as individual tx", __func__),
                         REJECT_INVALID, "coinbase");

    // Rather not work on nonstandard transactions (unless -testnet/-regtest)
    string reason;
    if (getRequireStandard() && !IsStandardTx(tx, reason, nextBlockHeight))
        return state.DoS(0,
                         error("%s(): nonstandard transaction: %s", __func__, reason),
                         REJECT_NONSTANDARD, reason);

    // Only accept nLockTime-using transactions that can be mined in the next
    // block; we don't want our mempool filled up with transactions that can't
    // be mined yet.
    if (!CheckFinalTx(tx, STANDARD_LOCKTIME_VERIFY_FLAGS))
        return state.DoS(0, false, REJECT_NONSTANDARD, "non-final");

    if (!pool.checkIncomingTxConflicts(tx))
        return false;

    {
        uint256 hash = tx.GetHash();
        CCoinsView dummy;
        CCoinsViewCache view(&dummy);

        CAmount nFees = 0;
        {
            LOCK(pool.cs);
            CCoinsViewMemPool viewMemPool(pcoinsTip, pool);
            view.SetBackend(viewMemPool);
 
            // do we already have it?
            if (view.HaveCoins(hash))
            {
                LogPrint("mempool", "Dropping txid %s : already have coins\n", hash.ToString());
                return false;
            }

            // do all inputs exist?
            // Note that this does not check for the presence of actual outputs (see the next check for that),
            // and only helps with filling in pfMissingInputs (to determine missing vs spent).
            for(const CTxIn txin: tx.GetVin())
            {
                if (!view.HaveCoins(txin.prevout.hash))
                {
                    if (pfMissingInputs)  *pfMissingInputs = true;
                    LogPrint("mempool", "Dropping txid %s : no coins for vin\n", hash.ToString());
                    return false;
                }
            }
 
            // are the actual inputs available?
            if (!view.HaveInputs(tx))
            {
                LogPrintf("%s():%d - ERROR: tx[%s]\n", __func__, __LINE__, hash.ToString());
                return state.Invalid(error("%s(): inputs already spent", __func__),
                                     REJECT_DUPLICATE, "bad-txns-inputs-spent");
            }

<<<<<<< HEAD
            auto scVerifier = libzendoomc::CScProofVerifier::Strict();
            if (!view.IsScTxApplicableToState(tx, nextBlockHeight, scVerifier))
            {
                return state.DoS(0, error("%s():%d - ERROR: sc-related tx [%s] is not applicable\n", __func__, __LINE__, hash.ToString()),
                                 REJECT_INVALID, "bad-sc-tx");
=======
            // are the sidechains dependencies available?
            if (!view.HaveScRequirements(tx))
            {
                return state.Invalid(error("%s(): sidechain is redeclared or coins are forwarded to unknown/ceased sidechain", __func__),
                                    REJECT_INVALID, "bad-sc-tx");
>>>>>>> 9f69f9f8
            }
 
            // are the joinsplit's requirements met?
            if (!view.HaveJoinSplitRequirements(tx))
                return state.Invalid(error("%s(): joinsplit requirements not met", __func__),
                                     REJECT_DUPLICATE, "bad-txns-joinsplit-requirements-not-met");

            auto scVerifier = disconnecting ? libzendoomc::CScProofVerifier::Strict() : libzendoomc::CScProofVerifier::Disabled();
            if (!view.IsTxCswApplicableToState(tx, state, scVerifier) ) {
                LogPrint("sc", "%s():%d - ERROR: csw input for Tx [%s] is not applicable\n", __func__, __LINE__, tx.GetHash().ToString() );
                return state.DoS(100, error("%s(): invalid csw input for Tx [%s]", __func__, tx.GetHash().ToString()),
                                 REJECT_INVALID, "bad-txns-csw-input-not-applicable");
            }
 
            // Bring the best block into scope
            view.GetBestBlock();

            nFees = tx.GetFeeAmount(view.GetValueIn(tx));
 
            // we have all inputs cached now, so switch back to dummy, so we don't need to keep lock on mempool
            view.SetBackend(dummy);
        }

        // Check for non-standard pay-to-script-hash in inputs
        if (getRequireStandard() && !AreInputsStandard(tx, view))
        {
            return error("%s(): nonstandard transaction input", __func__);
        }

        // Check that the transaction doesn't have an excessive number of
        // sigops, making it impossible to mine. Since the coinbase transaction
        // itself can contain sigops MAX_STANDARD_TX_SIGOPS is less than
        // MAX_BLOCK_SIGOPS; we still consider this an invalid rather than
        // merely non-standard transaction.
        unsigned int nSigOps = GetLegacySigOpCount(tx);
        nSigOps += GetP2SHSigOpCount(tx, view);
        if (nSigOps > MAX_STANDARD_TX_SIGOPS)
        {
            return state.DoS(0,
                             error("%s(): too many sigops %s, %d > %d",
                                   __func__, hash.ToString(), nSigOps, MAX_STANDARD_TX_SIGOPS),
                             REJECT_NONSTANDARD, "bad-txns-too-many-sigops");
        }
      
        double dPriority = view.GetPriority(tx, chainActive.Height());
        LogPrint("mempool", "%s():%d - Computed fee=%lld, prio[%22.8f]\n", __func__, __LINE__, nFees, dPriority);

        CTxMemPoolEntry entry(tx, nFees, GetTime(), dPriority, chainActive.Height(), mempool.HasNoInputsOf(tx));
        unsigned int nSize = entry.GetTxSize();

        // Accept a tx if it contains joinsplits and has at least the default fee specified by z_sendmany.
        if (tx.GetVjoinsplit().size() > 0 && nFees >= ASYNC_RPC_OPERATION_DEFAULT_MINERS_FEE) {
            // In future we will we have more accurate and dynamic computation of fees for tx with joinsplits.
        } else {
            // Don't accept it if it can't get into a block
            CAmount txMinFee = GetMinRelayFee(tx, nSize, true);
            LogPrintf("nFees=%d, txMinFee=%d\n", nFees, txMinFee);
            if (fLimitFree == eLimitFree::ON && nFees < txMinFee)
                return state.DoS(0, error("%s(): not enough fees %s, %d < %d",
                                        __func__, hash.ToString(), nFees, txMinFee),
                                REJECT_INSUFFICIENTFEE, "insufficient fee");
        }

        // Require that free transactions have sufficient priority to be mined in the next block.
        if (GetBoolArg("-relaypriority", false) && nFees < ::minRelayTxFee.GetFee(nSize) && !AllowFree(view.GetPriority(tx, chainActive.Height() + 1))) {
            return state.DoS(0, false, REJECT_INSUFFICIENTFEE, "insufficient priority");
        }

        // Continuously rate-limit free (really, very-low-fee) transactions
        // This mitigates 'penny-flooding' -- sending thousands of free transactions just to
        // be annoying or make others' transactions take longer to confirm.
        if (fLimitFree == eLimitFree::ON && nFees < ::minRelayTxFee.GetFee(nSize))
        {
            static CCriticalSection csFreeLimiter;
            static double dFreeCount;
            static int64_t nLastTime;
            int64_t nNow = GetTime();

            LOCK(csFreeLimiter);

            // Use an exponentially decaying ~10-minute window:
            dFreeCount *= pow(1.0 - 1.0/600.0, (double)(nNow - nLastTime));
            nLastTime = nNow;
            // -limitfreerelay unit is thousand-bytes-per-minute
            // At default rate it would take over a month to fill 1GB
            if (dFreeCount >= GetArg("-limitfreerelay", 15)*10*1000)
                return state.DoS(0, error("%s(): free transaction rejected by rate limiter", __func__),
                                 REJECT_INSUFFICIENTFEE, "rate limited free transaction");
            LogPrint("mempool", "Rate limit dFreeCount: %g => %g\n", dFreeCount, dFreeCount+nSize);
            dFreeCount += nSize;
        }

        if (fRejectAbsurdFee == eRejectAbsurdFee::ON && nFees > ::minRelayTxFee.GetFee(nSize) * 10000)
        {
            LogPrint("mempool", "%s(): absurdly high fees tx[%s], %d > %d", __func__, hash.ToString(),
                         nFees, ::minRelayTxFee.GetFee(nSize) * 10000);
            return false;
        }

        // Check against previous transactions
        // This is done last to help prevent CPU exhaustion denial-of-service attacks.
        if (!ContextualCheckTxInputs(tx, state, view, true, chainActive, STANDARD_CONTEXTUAL_SCRIPT_VERIFY_FLAGS, true, Params().GetConsensus()))
        {
            return error("%s(): ConnectInputs failed %s", __func__, hash.ToString());
        }

        // Check again against just the consensus-critical mandatory script
        // verification flags, in case of bugs in the standard flags that cause
        // transactions to pass as valid when they're actually invalid. For
        // instance the STRICTENC flag was incorrectly allowing certain
        // CHECKSIG NOT scripts to pass, even though they were invalid.
        //
        // There is a similar check in CreateNewBlock() to prevent creating
        // invalid blocks, however allowing such transactions into the mempool
        // can be exploited as a DoS attack.
        if (!ContextualCheckTxInputs(tx, state, view, true, chainActive, MANDATORY_SCRIPT_VERIFY_FLAGS, true, Params().GetConsensus()))
        {
            return error("%s(): BUG! PLEASE REPORT THIS! ConnectInputs failed against MANDATORY but not STANDARD flags %s", __func__,  hash.ToString());
        }

        // Store transaction in memory
        pool.addUnchecked(hash, entry, !IsInitialBlockDownload());
    }

    return true;
}

bool AcceptTxBaseToMemoryPool(CTxMemPool& pool, CValidationState &state, const CTransactionBase &txBase,
    eLimitFree fLimitFree, bool* pfMissingInputs,  eDisconnecting disconnecting, eRejectAbsurdFee fRejectAbsurdFee)
{
    try
    {
        if (txBase.IsCertificate())
        {
            return AcceptCertificateToMemoryPool(pool, state, dynamic_cast<const CScCertificate&>(txBase), fLimitFree,
                pfMissingInputs, disconnecting, fRejectAbsurdFee);
        }
        else
        {
            return AcceptTxToMemoryPool(pool, state, dynamic_cast<const CTransaction&>(txBase), fLimitFree,
                pfMissingInputs, disconnecting, fRejectAbsurdFee);
        }
    }
    catch (...)
    {
        LogPrintf("%s():%d - ERROR: txBase[%s] cast error\n", __func__, __LINE__, txBase.GetHash().ToString());
        return false;
    }
    return false;
}

/** Return transaction in tx, and if it was found inside a block, its hash is placed in hashBlock */
bool GetTransaction(const uint256 &hash, CTransaction &txOut, uint256 &hashBlock, bool fAllowSlow)
{
    CBlockIndex *pindexSlow = NULL;

    LOCK(cs_main);

    if (mempool.lookup(hash, txOut))
    {
        return true;
    }

    if (fTxIndex) {
        CDiskTxPos postx;
        if (pblocktree->ReadTxIndex(hash, postx)) {
            CAutoFile file(OpenBlockFile(postx, true), SER_DISK, CLIENT_VERSION);
            if (file.IsNull())
                return error("%s: OpenBlockFile failed", __func__);
            CBlockHeader header;
            try {
                file >> header;
                fseek(file.Get(), postx.nTxOffset, SEEK_CUR);
                file >> txOut;
            } catch (const std::exception& e) {
                return error("%s: Deserialize or I/O error - %s", __func__, e.what());
            }
            hashBlock = header.GetHash();
            if (txOut.GetHash() != hash)
                return error("%s: txid mismatch", __func__);
            return true;
        }
    }

    if (fAllowSlow) { // use coin database to locate block that contains transaction, and scan it
        int nHeight = -1;
        {
            CCoinsViewCache &view = *pcoinsTip;
            const CCoins* coins = view.AccessCoins(hash);
            if (coins)
                nHeight = coins->nHeight;
        }
        if (nHeight > 0)
            pindexSlow = chainActive[nHeight];
    }

    if (pindexSlow) {
        CBlock block;
        if (ReadBlockFromDisk(block, pindexSlow)) {
            BOOST_FOREACH(const CTransaction &tx, block.vtx) {
                if (tx.GetHash() == hash) {
                    txOut = tx;
                    hashBlock = pindexSlow->GetBlockHash();
                    return true;
                }
            }
        }
    }

    return false;
}

/** Return certificate in certOut, and if it was found inside a block, its hash is placed in hashBlock */
bool GetCertificate(const uint256 &hash, CScCertificate &certOut, uint256 &hashBlock, bool fAllowSlow)
{
    CBlockIndex *pindexSlow = NULL;

    LOCK(cs_main);

    if (mempool.lookup(hash, certOut))
    {
        return true;
    }

    if (fTxIndex) {
        CDiskTxPos postx;
        if (pblocktree->ReadTxIndex(hash, postx)) {
            CAutoFile file(OpenBlockFile(postx, true), SER_DISK, CLIENT_VERSION);
            if (file.IsNull())
                return error("%s: OpenBlockFile failed", __func__);
            CBlockHeader header;
            try {
                file >> header;
                fseek(file.Get(), postx.nTxOffset, SEEK_CUR);
                file >> certOut;
            } catch (const std::exception& e) {
                return error("%s: Deserialize or I/O error - %s", __func__, e.what());
            }
            hashBlock = header.GetHash();
            if (certOut.GetHash() != hash)
                return error("%s: txid mismatch", __func__);
            return true;
        }
    }

    if (fAllowSlow) { // use coin database to locate block that contains cert, and scan it
        int nHeight = -1;
        {
            CCoinsViewCache &view = *pcoinsTip;
            const CCoins* coins = view.AccessCoins(hash);
            if (coins)
                nHeight = coins->nHeight;
        }
        if (nHeight > 0)
            pindexSlow = chainActive[nHeight];
    }

    if (pindexSlow) {
        CBlock block;
        if (ReadBlockFromDisk(block, pindexSlow)) {
            BOOST_FOREACH(const CScCertificate &cert, block.vcert) {
                if (cert.GetHash() == hash) {
                    certOut = cert;
                    hashBlock = pindexSlow->GetBlockHash();
                    return true;
                }
            }
        }
    }

    return false;
}






//////////////////////////////////////////////////////////////////////////////
//
// CBlock and CBlockIndex
//

bool WriteBlockToDisk(CBlock& block, CDiskBlockPos& pos, const CMessageHeader::MessageStartChars& messageStart)
{
    // Open history file to append
    CAutoFile fileout(OpenBlockFile(pos), SER_DISK, CLIENT_VERSION);
    if (fileout.IsNull())
        return error("WriteBlockToDisk: OpenBlockFile failed");

    // Write index header
    unsigned int nSize = fileout.GetSerializeSize(block);
    fileout << FLATDATA(messageStart) << nSize;

    // Write block
    long fileOutPos = ftell(fileout.Get());
    if (fileOutPos < 0)
        return error("WriteBlockToDisk: ftell failed");
    pos.nPos = (unsigned int)fileOutPos;
    fileout << block;

    return true;
}

bool ReadBlockFromDisk(CBlock& block, const CDiskBlockPos& pos)
{
    block.SetNull();

    // Open history file to read
    CAutoFile filein(OpenBlockFile(pos, true), SER_DISK, CLIENT_VERSION);
    if (filein.IsNull())
        return error("ReadBlockFromDisk: OpenBlockFile failed for %s", pos.ToString());

    // Read block
    try {
        filein >> block;
    }
    catch (const std::exception& e) {
        return error("%s: Deserialize or I/O error - %s at %s", __func__, e.what(), pos.ToString());
    }

    // Check the header
    if (!(CheckEquihashSolution(&block, Params()) &&
          CheckProofOfWork(block.GetHash(), block.nBits, Params().GetConsensus())))
        return error("ReadBlockFromDisk: Errors in block header at %s", pos.ToString());

    return true;
}

bool ReadBlockFromDisk(CBlock& block, const CBlockIndex* pindex)
{
    if (!ReadBlockFromDisk(block, pindex->GetBlockPos()))
        return false;
    if (block.GetHash() != pindex->GetBlockHash())
        return error("ReadBlockFromDisk(CBlock&, CBlockIndex*): GetHash() doesn't match index for %s at %s",
                pindex->ToString(), pindex->GetBlockPos().ToString());
    return true;
}

CAmount GetBlockSubsidy(int nHeight, const Consensus::Params& consensusParams)
{
    CAmount nSubsidy = 12.5 * COIN;
    if (nHeight == 0)
        return 0;

    // Mining slow start
    // The subsidy is ramped up linearly, skipping the middle payout of
    // MAX_SUBSIDY/2 to keep the monetary curve consistent with no slow start.
    if (nHeight < consensusParams.nSubsidySlowStartInterval / 2) {
        nSubsidy /= consensusParams.nSubsidySlowStartInterval;
        nSubsidy *= nHeight;
        return nSubsidy;
    } else if (nHeight < consensusParams.nSubsidySlowStartInterval) {
        nSubsidy /= consensusParams.nSubsidySlowStartInterval;
        nSubsidy *= (nHeight+1);
        return nSubsidy;
    }

    assert(nHeight > consensusParams.SubsidySlowStartShift());
    int halvings = (nHeight - consensusParams.SubsidySlowStartShift()) / consensusParams.nSubsidyHalvingInterval;
    // Force block reward to zero when right shift is undefined.
    if (halvings >= 64)
        return 0;

    // Subsidy is cut in half every 840,000 blocks which will occur approximately every 4 years.
    nSubsidy >>= halvings;
    return nSubsidy;
}

bool IsInitialBlockDownload()
{
    const CChainParams& chainParams = Params();
    LOCK(cs_main);
    // from commit: https://github.com/HorizenOfficial/zen/commit/0c479520d29cae571dc531e54aa01813daacd1e1
    if (!ForkManager::getInstance().isAfterChainsplit(chainActive.Height()))
        return false;
    if (fImporting || fReindex)
        return true;
    if (fCheckpointsEnabled && chainActive.Height() < Checkpoints::GetTotalBlocksEstimate(chainParams.Checkpoints()))
        return true;
    static bool lockIBDState = false;
    if (lockIBDState)
        return false;
    bool state = (chainActive.Height() < pindexBestHeader->nHeight - 24 * 6 ||
            pindexBestHeader->GetBlockTime() < GetTime() - chainParams.MaxTipAge());
    if (!state)
        lockIBDState = true;
    return state;
}

bool fLargeWorkForkFound = false;
bool fLargeWorkInvalidChainFound = false;
CBlockIndex *pindexBestForkTip = NULL, *pindexBestForkBase = NULL;

void CheckForkWarningConditions()
{
    AssertLockHeld(cs_main);
    // Before we get past initial download, we cannot reliably alert about forks
    // (we assume we don't get stuck on a fork before the last checkpoint)
    if (IsInitialBlockDownload())
        return;

    // If our best fork is no longer within 288 blocks (+/- 12 hours if no one mines it)
    // of our head, drop it
    if (pindexBestForkTip && chainActive.Height() - pindexBestForkTip->nHeight >= 288)
        pindexBestForkTip = NULL;

    if (pindexBestForkTip || (pindexBestInvalid && pindexBestInvalid->nChainWork > chainActive.Tip()->nChainWork + (GetBlockProof(*chainActive.Tip()) * 6)))
    {
        if (!fLargeWorkForkFound && pindexBestForkBase)
        {
            std::string warning = std::string("'Warning: Large-work fork detected, forking after block ") +
                pindexBestForkBase->phashBlock->ToString() + std::string("'");
            CAlert::Notify(warning, true);
        }
        if (pindexBestForkTip && pindexBestForkBase)
        {
            LogPrintf("%s: Warning: Large valid fork found\n  forking the chain at height %d (%s)\n  lasting to height %d (%s).\nChain state database corruption likely.\n", __func__,
                   pindexBestForkBase->nHeight, pindexBestForkBase->phashBlock->ToString(),
                   pindexBestForkTip->nHeight, pindexBestForkTip->phashBlock->ToString());
            fLargeWorkForkFound = true;
        }
        else
        {
            std::string warning = std::string("Warning: Found invalid chain at least ~6 blocks longer than our best chain.\nChain state database corruption likely.");
            LogPrintf("%s: %s\n", warning.c_str(), __func__);
            CAlert::Notify(warning, true);
            fLargeWorkInvalidChainFound = true;
        }
    }
    else
    {
        fLargeWorkForkFound = false;
        fLargeWorkInvalidChainFound = false;
    }
}

void CheckForkWarningConditionsOnNewFork(CBlockIndex* pindexNewForkTip)
{
    AssertLockHeld(cs_main);
    // If we are on a fork that is sufficiently large, set a warning flag
    CBlockIndex* pfork = pindexNewForkTip;
    CBlockIndex* plonger = chainActive.Tip();
    while (pfork && pfork != plonger)
    {
        while (plonger && plonger->nHeight > pfork->nHeight)
            plonger = plonger->pprev;
        if (pfork == plonger)
            break;
        pfork = pfork->pprev;
    }

    // We define a condition where we should warn the user about as a fork of at least 7 blocks
    // with a tip within 72 blocks (+/- 3 hours if no one mines it) of ours
    // We use 7 blocks rather arbitrarily as it represents just under 10% of sustained network
    // hash rate operating on the fork.
    // or a chain that is entirely longer than ours and invalid (note that this should be detected by both)
    // We define it this way because it allows us to only store the highest fork tip (+ base) which meets
    // the 7-block condition and from this always have the most-likely-to-cause-warning fork
    if (pfork && (!pindexBestForkTip || (pindexBestForkTip && pindexNewForkTip->nHeight > pindexBestForkTip->nHeight)) &&
            pindexNewForkTip->nChainWork - pfork->nChainWork > (GetBlockProof(*pfork) * 7) &&
            chainActive.Height() - pindexNewForkTip->nHeight < 72)
    {
        pindexBestForkTip = pindexNewForkTip;
        pindexBestForkBase = pfork;
    }

    CheckForkWarningConditions();
}

// Requires cs_main.
void Misbehaving(NodeId pnode, int howmuch)
{
    if (howmuch == 0)
        return;

    CNodeState *state = State(pnode);
    if (state == NULL)
        return;

    state->nMisbehavior += howmuch;
    int banscore = GetArg("-banscore", 100);
    if (state->nMisbehavior >= banscore && state->nMisbehavior - howmuch < banscore)
    {
        LogPrintf("%s: %s (%d -> %d) BAN THRESHOLD EXCEEDED\n", __func__, state->name, state->nMisbehavior-howmuch, state->nMisbehavior);
        state->fShouldBan = true;
    } else
        LogPrintf("%s: %s (%d -> %d)\n", __func__, state->name, state->nMisbehavior-howmuch, state->nMisbehavior);
}

void static InvalidChainFound(CBlockIndex* pindexNew)
{
    if (!pindexBestInvalid || pindexNew->nChainWork > pindexBestInvalid->nChainWork)
        pindexBestInvalid = pindexNew;

    LogPrintf("%s: invalid block=%s  height=%d  log2_work=%.8g  date=%s\n", __func__,
      pindexNew->GetBlockHash().ToString(), pindexNew->nHeight,
      log(pindexNew->nChainWork.getdouble())/log(2.0), DateTimeStrFormat("%Y-%m-%d %H:%M:%S",
      pindexNew->GetBlockTime()));
    CBlockIndex *tip = chainActive.Tip();
    assert (tip);
    LogPrintf("%s:  current best=%s  height=%d  log2_work=%.8g  date=%s\n", __func__,
      tip->GetBlockHash().ToString(), chainActive.Height(), log(tip->nChainWork.getdouble())/log(2.0),
      DateTimeStrFormat("%Y-%m-%d %H:%M:%S", tip->GetBlockTime()));
    CheckForkWarningConditions();
}

void static InvalidBlockFound(CBlockIndex *pindex, const CValidationState &state) {
    int nDoS = 0;
    if (state.IsInvalid(nDoS)) {
        std::map<uint256, NodeId>::iterator it = mapBlockSource.find(pindex->GetBlockHash());
        if (it != mapBlockSource.end() && State(it->second)) {
            CBlockReject reject = {state.GetRejectCode(), state.GetRejectReason().substr(0, MAX_REJECT_MESSAGE_LENGTH), pindex->GetBlockHash()};
            State(it->second)->rejects.push_back(reject);
            if (nDoS > 0)
                Misbehaving(it->second, nDoS);
        }
    }
    if (!state.CorruptionPossible()) {
        pindex->nStatus |= BLOCK_FAILED_VALID;
        setDirtyBlockIndex.insert(pindex);
        setBlockIndexCandidates.erase(pindex);
        InvalidChainFound(pindex);
    }
}

/**
 * Apply the undo operation of a CTxInUndo to the given chain state.
 * @param undo The undo object.
 * @param view The coins view to which to apply the changes.
 * @param out The out point that corresponds to the tx input.
 * @return True on success.
 */
bool ApplyTxInUndo(const CTxInUndo& undo, CCoinsViewCache& view, const COutPoint& out)
{
    bool fClean = true;

    CCoinsModifier coins = view.ModifyCoins(out.hash);
    if (undo.nHeight != 0)
    {
        coins->fCoinBase          = undo.fCoinBase;
        coins->nHeight            = undo.nHeight;
        coins->nVersion           = undo.nVersion;
        coins->nFirstBwtPos       = undo.nFirstBwtPos;
        coins->nBwtMaturityHeight = undo.nBwtMaturityHeight;
    } else
    {
        if (coins->IsPruned())
            fClean = fClean && error("%s: undo data adding output to missing transaction", __func__);
    }

    if (coins->IsAvailable(out.n))
        fClean = fClean && error("%s: undo data overwriting existing output", __func__);
    if (coins->vout.size() < out.n+1)
        coins->vout.resize(out.n+1);

    coins->vout[out.n] = undo.txout;

    return fClean;
}

void UpdateCoins(const CTransaction& tx, CCoinsViewCache &inputs, CTxUndo &txundo, int nHeight)
{
    // mark inputs spent
    if (!tx.IsCoinBase())
    {
        txundo.vprevout.reserve(tx.GetVin().size());
        for(const CTxIn &txin: tx.GetVin())
        {
            CCoinsModifier coins = inputs.ModifyCoins(txin.prevout.hash);
            unsigned nPos = txin.prevout.n;
            assert(coins->IsAvailable(nPos));

            // mark an outpoint spent, and construct undo information
            txundo.vprevout.push_back(CTxInUndo(coins->vout[nPos]));
            coins->Spend(nPos);
            if (coins->vout.size() == 0)
            {
                CTxInUndo& undo         = txundo.vprevout.back();
                undo.nHeight            = coins->nHeight;
                undo.fCoinBase          = coins->fCoinBase;
                undo.nVersion           = coins->nVersion;
                undo.nFirstBwtPos       = coins->nFirstBwtPos;
                undo.nBwtMaturityHeight = coins->nBwtMaturityHeight;
            }
        }
    }

    // spend nullifiers
    for(const JSDescription &joinsplit: tx.GetVjoinsplit()) {
        for(const uint256 &nf: joinsplit.nullifiers) {
            inputs.SetNullifier(nf, true);
        }
    }

    // add outputs
    inputs.ModifyCoins(tx.GetHash())->From(tx, nHeight);
}

void UpdateCoins(const CScCertificate& cert, CCoinsViewCache &inputs, CTxUndo &txundo, int nHeight, bool isBlockTopQualityCert)
{
    // mark inputs spent
    txundo.vprevout.reserve(cert.GetVin().size());
    for(const CTxIn &txin: cert.GetVin())
    {
        CCoinsModifier coins = inputs.ModifyCoins(txin.prevout.hash);
        unsigned nPos = txin.prevout.n;
        assert(coins->IsAvailable(nPos));

        // mark an outpoint spent, and construct undo information
        txundo.vprevout.push_back(CTxInUndo(coins->vout[nPos]));
        coins->Spend(nPos);
        if (coins->vout.size() == 0)
        {
            CTxInUndo& undo = txundo.vprevout.back();
            undo.nHeight            = coins->nHeight;
            undo.fCoinBase          = coins->fCoinBase;
            undo.nVersion           = coins->nVersion;
            undo.nFirstBwtPos       = coins->nFirstBwtPos;
            undo.nBwtMaturityHeight = coins->nBwtMaturityHeight;
        }
    }

    // add outputs
    CSidechain sidechain;
    assert(inputs.GetSidechain(cert.GetScId(), sidechain));
    int currentEpoch = sidechain.EpochFor(nHeight);
    int bwtMaturityHeight = sidechain.StartHeightForEpoch(currentEpoch+1) + sidechain.SafeguardMargin();
    inputs.ModifyCoins(cert.GetHash())->From(cert, nHeight, bwtMaturityHeight, isBlockTopQualityCert);
    return;
}

CScriptCheck::CScriptCheck(): ptxTo(0), nIn(0), chain(nullptr),
                              nFlags(0), cacheStore(false),
                              error(SCRIPT_ERR_UNKNOWN_ERROR) {}
CScriptCheck::CScriptCheck(const CCoins& txFromIn, const CTransactionBase& txToIn,
                           unsigned int nInIn, const CChain* chainIn,
                           unsigned int nFlagsIn, bool cacheIn):
                            scriptPubKey(txFromIn.vout[txToIn.GetVin()[nInIn].prevout.n].scriptPubKey),
                            ptxTo(&txToIn), nIn(nInIn), chain(chainIn), nFlags(nFlagsIn),
                            cacheStore(cacheIn), error(SCRIPT_ERR_UNKNOWN_ERROR) { }

CScriptCheck::CScriptCheck(const CScript& scriptPubKeyIn, const CTransactionBase& txToIn,
                           unsigned int nInIn, const CChain* chainIn,
                           unsigned int nFlagsIn, bool cacheIn):
                            scriptPubKey(scriptPubKeyIn), ptxTo(&txToIn), nIn(nInIn), chain(chainIn),
                            nFlags(nFlagsIn), cacheStore(cacheIn), error(SCRIPT_ERR_UNKNOWN_ERROR) { }

bool CScriptCheck::operator()() {
    return ptxTo->VerifyScript(scriptPubKey, nFlags, nIn, chain, cacheStore, &error); 
}

void CScriptCheck::swap(CScriptCheck &check) {
    scriptPubKey.swap(check.scriptPubKey);
    std::swap(ptxTo, check.ptxTo);
    std::swap(nIn, check.nIn);
    std::swap(chain, check.chain);
    std::swap(nFlags, check.nFlags);
    std::swap(cacheStore, check.cacheStore);
    std::swap(error, check.error);
}

ScriptError CScriptCheck::GetScriptError() const { return error; }

bool IsCommunityFund(const CCoins *coins, int nIn)
{
    if(coins != NULL &&
       coins->IsCoinBase() &&
       ForkManager::getInstance().isAfterChainsplit(coins->nHeight) &&
       static_cast<int>(coins->vout.size()) > nIn)
    {
        const Consensus::Params& consensusParams = Params().GetConsensus();
        CAmount reward = GetBlockSubsidy(coins->nHeight, consensusParams);

        for (Fork::CommunityFundType cfType=Fork::CommunityFundType::FOUNDATION; cfType < Fork::CommunityFundType::ENDTYPE; cfType = Fork::CommunityFundType(cfType + 1)) {
            if (ForkManager::getInstance().getCommunityFundReward(coins->nHeight, reward, cfType) > 0) {
                CScript communityScriptPubKey = Params().GetCommunityFundScriptAtHeight(coins->nHeight, cfType);
                if (coins->vout[nIn].scriptPubKey == communityScriptPubKey)
                    return true;
            }
        }
    }

    return false;
}

namespace Consensus {
bool CheckTxInputs(const CTransactionBase& txBase, CValidationState& state, const CCoinsViewCache& inputs, int nSpendHeight, const Consensus::Params& consensusParams)
{
    // This doesn't trigger the DoS code on purpose; if it did, it would make it easier
    // for an attacker to attempt to split the network.
    if (!inputs.HaveInputs(txBase))
        return state.Invalid(error("CheckInputs(): %s inputs unavailable", txBase.GetHash().ToString()));

    // are the JoinSplit's requirements met?
    if (!inputs.HaveJoinSplitRequirements(txBase))
        return state.Invalid(error("CheckInputs(): %s JoinSplit requirements not met", txBase.GetHash().ToString()));

    CAmount nValueIn = 0;
    for(const CTxIn& in: txBase.GetVin()) {
        const COutPoint &prevout = in.prevout;
        const CCoins *coins = inputs.AccessCoins(prevout.hash);
        assert(coins);

        // Ensure that coinbases and certificates outputs are matured
        if (coins->IsCoinBase() || coins->IsFromCert() )
        {
            if (!coins->isOutputMature(in.prevout.n, nSpendHeight) )
            {
                LogPrintf("%s():%d - Error: txBase [%s] attempts to spend immature output [%d] of tx [%s]\n",
                        __func__, __LINE__, txBase.GetHash().ToString(), in.prevout.n, in.prevout.hash.ToString());
                LogPrintf("%s():%d - Error: Immature coin info: coin creation height [%d], output maturity height [%d], spend height [%d]\n",
                        __func__, __LINE__, coins->nHeight, coins->nBwtMaturityHeight, nSpendHeight);
                if (coins->IsCoinBase())
                    return state.Invalid(
                        error("CheckInputs(): tried to spend coinbase at depth %d", nSpendHeight - coins->nHeight),
                        REJECT_INVALID, "bad-txns-premature-spend-of-coinbase");
                if (coins->IsFromCert())
                    return state.Invalid(
                        error("CheckInputs(): tried to spend certificate before next epoch certificate is received"),
                        REJECT_INVALID, "bad-txns-premature-spend-of-certificate");
            }
        }

        if (coins->IsCoinBase())
        {
            // Ensure that coinbases cannot be spent to transparent outputs
            // Disabled on regtest
            if (fCoinbaseEnforcedProtectionEnabled &&
                consensusParams.fCoinbaseMustBeProtected &&
                !txBase.GetVout().empty()) {

            // Since HARD_FORK_HEIGHT there is an exemption for community fund coinbase coins, so it is allowed
            // to send them to the transparent addr.
            bool fDisableProtectionForFR = ForkManager::getInstance().canSendCommunityFundsToTransparentAddress(nSpendHeight);
            if (!fDisableProtectionForFR || !IsCommunityFund(coins, prevout.n)) {
                return state.Invalid(
                    error("CheckInputs(): tried to spend coinbase with transparent outputs"),
                    REJECT_INVALID, "bad-txns-coinbase-spend-has-transparent-outputs");
                }
            }
        }

        // Check for negative or overflow input values
        nValueIn += coins->vout[prevout.n].nValue;
        if (!MoneyRange(coins->vout[prevout.n].nValue) || !MoneyRange(nValueIn))
            return state.DoS(100, error("CheckInputs(): txin values out of range"),
                REJECT_INVALID, "bad-txns-inputvalues-outofrange");
    }

    try {
        nValueIn += txBase.GetCSWValueIn();
        if (!MoneyRange(nValueIn))
            throw std::runtime_error("Total inputs value out of range.");
    } catch (const std::runtime_error& e) {
        return state.DoS(100, error("CheckInputs(): tx csw input values out of range"),
            REJECT_INVALID, "bad-txns-inputvalues-outofrange");
    }

    nValueIn += txBase.GetJoinSplitValueIn();
    if (!MoneyRange(nValueIn))
        return state.DoS(100, error("CheckInputs(): vpub_old values out of range"),
                         REJECT_INVALID, "bad-txns-inputvalues-outofrange");

    if (!txBase.CheckFeeAmount(nValueIn, state))
        return false;

    return true;
}

}// namespace Consensus

bool InputScriptCheck(const CScript& scriptPubKey, const CTransactionBase& tx, unsigned int nIn,
                      const CChain& chain, unsigned int flags, bool cacheStore,  CValidationState &state, std::vector<CScriptCheck> *pvChecks)
{
    // Verify signature
    CScriptCheck check(scriptPubKey, tx, nIn, &chain, flags, cacheStore);
    if (pvChecks) {
        pvChecks->push_back(CScriptCheck());
        check.swap(pvChecks->back());
    } else if (!check()) {
        if (check.GetScriptError() == SCRIPT_ERR_NOT_FINAL) {
            return state.DoS(0, false, REJECT_NONSTANDARD, "non-final");
        }
        if (flags & STANDARD_CONTEXTUAL_NOT_MANDATORY_VERIFY_FLAGS) {
            // Check whether the failure was caused by a
            // non-mandatory script verification check, such as
            // non-standard DER encodings or non-null dummy
            // arguments; if so, don't trigger DoS protection to
            // avoid splitting the network between upgraded and
            // non-upgraded nodes.
            CScriptCheck check(scriptPubKey, tx, nIn, &chain,
                    flags & ~STANDARD_CONTEXTUAL_NOT_MANDATORY_VERIFY_FLAGS, cacheStore);
            if (check())
                return state.Invalid(false, REJECT_NONSTANDARD, strprintf("non-mandatory-script-verify-flag (%s)", ScriptErrorString(check.GetScriptError())));
        }
        // Failures of other flags indicate a transaction that is
        // invalid in new blocks, e.g. a invalid P2SH. We DoS ban
        // such nodes as they are not following the protocol. That
        // said during an upgrade careful thought should be taken
        // as to the correct behavior - we may want to continue
        // peering with non-upgraded nodes even after a soft-fork
        // super-majority vote has passed.
        return state.DoS(100,false, REJECT_INVALID, strprintf("mandatory-script-verify-flag-failed (%s)", ScriptErrorString(check.GetScriptError())));
    }

    return true;
}

bool ContextualCheckTxInputs(const CTransaction& tx, CValidationState &state, const CCoinsViewCache &inputs, bool fScriptChecks, const CChain& chain, unsigned int flags, bool cacheStore, const Consensus::Params& consensusParams, std::vector<CScriptCheck> *pvChecks)
{
    if (!tx.IsCoinBase())
    {
        // While checking, GetHeight() is the height of the parent block.
        // This is also true for mempool checks.
        int spendHeight = inputs.GetHeight() + 1;
        if (!Consensus::CheckTxInputs(tx, state, inputs, spendHeight, consensusParams)) {
            return false;
        }

        if (pvChecks)
            pvChecks->reserve(tx.GetVin().size() + tx.GetVcswCcIn().size());

        // The first loop above does all the inexpensive checks.
        // Only if ALL inputs pass do we perform expensive ECDSA signature checks.
        // Helps prevent CPU exhaustion attacks.

        // Skip ECDSA signature verification when connecting blocks
        // before the last block chain checkpoint. This is safe because block merkle hashes are
        // still computed and checked, and any change will be caught at the next checkpoint.
        if (fScriptChecks) {
            for (unsigned int i = 0; i < tx.GetVin().size(); i++) {
                const COutPoint &prevout = tx.GetVin()[i].prevout;
                const CCoins* coins = inputs.AccessCoins(prevout.hash);
                assert(coins);

                const CScript& scriptPubKey = coins->vout[tx.GetVin()[i].prevout.n].scriptPubKey;
                if(!InputScriptCheck(scriptPubKey, tx, i, chain, flags, cacheStore, state, pvChecks)) {
                    return false;
                }
            }

            unsigned int vinSize = tx.GetVin().size();
            for (unsigned int i = 0; i < tx.GetVcswCcIn().size(); i++) {
                const CScript& scriptPubKey = tx.GetVcswCcIn()[i].scriptPubKey();
                if(!InputScriptCheck(scriptPubKey, tx, i + vinSize, chain, flags, cacheStore, state, pvChecks)) {
                    return false;
                }
            }
        }
    }

    return true;
}

bool ContextualCheckCertInputs(const CScCertificate& cert, CValidationState &state, const CCoinsViewCache &inputs, bool fScriptChecks, const CChain& chain, unsigned int flags, bool cacheStore, const Consensus::Params& consensusParams, std::vector<CScriptCheck> *pvChecks)
{
    if (!Consensus::CheckTxInputs(cert, state, inputs, GetSpendHeight(inputs), consensusParams)) {
        return false;
    }

    if (pvChecks)
        pvChecks->reserve(cert.GetVin().size());

    // The first loop above does all the inexpensive checks.
    // Only if ALL inputs pass do we perform expensive ECDSA signature checks.
    // Helps prevent CPU exhaustion attacks.

    // Skip ECDSA signature verification when connecting blocks
    // before the last block chain checkpoint. This is safe because block merkle hashes are
    // still computed and checked, and any change will be caught at the next checkpoint.
    if (fScriptChecks) {
        for (unsigned int i = 0; i < cert.GetVin().size(); i++) {
            const COutPoint &prevout = cert.GetVin()[i].prevout;
            const CCoins* coins = inputs.AccessCoins(prevout.hash);
            assert(coins);

            const CScript& scriptPubKey = coins->vout[cert.GetVin()[i].prevout.n].scriptPubKey;
            if(!InputScriptCheck(scriptPubKey, cert, i, chain, flags, cacheStore, state, pvChecks)) {
                return false;
            }
        }
    }

    return true;
}

namespace {

bool UndoWriteToDisk(const CBlockUndo& blockundo, CDiskBlockPos& pos, const uint256& hashBlock, const CMessageHeader::MessageStartChars& messageStart)
{
    // Open history file to append
    CAutoFile fileout(OpenUndoFile(pos), SER_DISK, CLIENT_VERSION);
    if (fileout.IsNull())
        return error("%s: OpenUndoFile failed", __func__);

    // Write index header
    unsigned int nSize = fileout.GetSerializeSize(blockundo);
    fileout << FLATDATA(messageStart) << nSize;

    // Write undo data
    long fileOutPos = ftell(fileout.Get());
    if (fileOutPos < 0)
        return error("%s: ftell failed", __func__);
    pos.nPos = (unsigned int)fileOutPos;
    fileout << blockundo;

    // calculate & write checksum
    CHashWriter hasher(SER_GETHASH, PROTOCOL_VERSION);
    hasher << hashBlock;
    hasher << blockundo;
    fileout << hasher.GetHash();

    return true;
}

bool UndoReadFromDisk(CBlockUndo& blockundo, const CDiskBlockPos& pos, const uint256& hashBlock)
{
    // Open history file to read
    CAutoFile filein(OpenUndoFile(pos, true), SER_DISK, CLIENT_VERSION);
    if (filein.IsNull())
        return error("%s: OpenBlockFile failed", __func__);

    // Read block
    uint256 hashChecksum;
    try {
        filein >> blockundo;
        filein >> hashChecksum;
    }
    catch (const std::exception& e) {
        return error("%s: Deserialize or I/O error - %s", __func__, e.what());
    }

    // Verify checksum
    CHashWriter hasher(SER_GETHASH, PROTOCOL_VERSION);
    hasher << hashBlock;
    hasher << blockundo;

    LogPrint("sc", "%s\n", blockundo.ToString());

    if (hashChecksum != hasher.GetHash())
        return error("%s: Checksum mismatch", __func__);

    return true;
}

/** Abort with a message */
bool AbortNode(const std::string& strMessage, const std::string& userMessage="")
{
    strMiscWarning = strMessage;
    LogPrintf("*** %s\n", strMessage);
    uiInterface.ThreadSafeMessageBox(
        userMessage.empty() ? _("Error: A fatal internal error occurred, see debug.log for details") : userMessage,
        "", CClientUIInterface::MSG_ERROR);
    StartShutdown();
    return false;
}

bool AbortNode(CValidationState& state, const std::string& strMessage, const std::string& userMessage="")
{
    AbortNode(strMessage, userMessage);
    return state.Error(strMessage);
}

} // anon namespace

bool DisconnectBlock(CBlock& block, CValidationState& state, CBlockIndex* pindex, CCoinsViewCache& view,
    bool* pfClean, std::vector<CScCertificateStatusUpdateInfo>* pCertsStateInfo)
{
    assert(pindex->GetBlockHash() == view.GetBestBlock());

    if (pfClean)
        *pfClean = false;

    bool fClean = true;

    CBlockUndo blockUndo;
    CDiskBlockPos pos = pindex->GetUndoPos();
    if (pos.IsNull())
        return error("DisconnectBlock(): no undo data available");
    if (!UndoReadFromDisk(blockUndo, pos, pindex->pprev->GetBlockHash()))
        return error("DisconnectBlock(): failure reading undo data");

    if (blockUndo.vtxundo.size() != (block.vtx.size() - 1 + block.vcert.size()))
        return error("DisconnectBlock(): block and undo data inconsistent");

    if (!view.RevertSidechainEvents(blockUndo, pindex->nHeight, pCertsStateInfo))
    {
        LogPrint("cert", "%s():%d - SIDECHAIN-EVENT: failed reverting scheduled event\n", __func__, __LINE__);
        return error("DisconnectBlock(): cannot revert sidechains scheduled events");
    }

    // not including coinbase
    const int certOffset = block.vtx.size() - 1;
    std::map<uint256,uint256> highQualityCertData = HighQualityCertData(block, blockUndo);
    // key: current block top quality cert for given sc --> value: prev block superseeded cert hash (possibly null)

    // undo certificates in reverse order
    for (int i = block.vcert.size() - 1; i >= 0; i--) {
        const CScCertificate& cert = block.vcert[i];
        uint256 hash = cert.GetHash();
        bool isBlockTopQualityCert = highQualityCertData.count(cert.GetHash()) != 0;

        LogPrint("cert", "%s():%d - reverting outs of cert[%s]\n", __func__, __LINE__, hash.ToString());

        // Check that all outputs are available and match the outputs in the block itself
        // exactly.
        {
            CCoinsModifier outs = view.ModifyCoins(hash);
            outs->ClearUnspendable();

            CSidechain sidechain;
            assert(view.GetSidechain(cert.GetScId(), sidechain));
            int currentEpoch = sidechain.EpochFor(pindex->nHeight);
            int bwtMaturityHeight = sidechain.StartHeightForEpoch(currentEpoch+1) + sidechain.SafeguardMargin();
            CCoins outsBlock(cert, pindex->nHeight, bwtMaturityHeight, isBlockTopQualityCert);

            // The CCoins serialization does not serialize negative numbers.
            // No network rules currently depend on the version here, so an inconsistency is harmless
            // but it must be corrected before txout nversion ever influences a network rule.
            if (outsBlock.nVersion < 0)
                outs->nVersion = outsBlock.nVersion;


            if (*outs != outsBlock) {

                LogPrint("cert", "%s():%d - outs     :%s\n", __func__, __LINE__, outs->ToString());
                LogPrint("cert", "%s():%d - outsBlock:%s\n", __func__, __LINE__, outsBlock.ToString());

                fClean = fClean && error("DisconnectBlock(): added certificate mismatch? database corrupted");
                //LogPrint("cert", "%s():%d - mismatched cert hash [%s]\n", __func__, __LINE__, hash.ToString());
            }
  
            // remove outputs
            LogPrint("cert", "%s():%d - clearing outs of cert[%s]\n", __func__, __LINE__, hash.ToString());
            outs->Clear();
        }

        const CTxUndo &certUndo = blockUndo.vtxundo[certOffset + i];
        if (isBlockTopQualityCert)
        {
            const uint256& prevBlockTopQualityCertHash = highQualityCertData.at(cert.GetHash());

            // cancels scEvents only if cert is first in its epoch, i.e. if it won't restore any other cert
            if (prevBlockTopQualityCertHash.IsNull())
            {
                if (!view.CancelSidechainEvent(cert))
                {
                    LogPrint("cert", "%s():%d - SIDECHAIN-EVENT: failed cancelling scheduled event\n", __func__, __LINE__);
                    return error("DisconnectBlock(): ceasing height cannot be reverted: data inconsistent");
                }
            } else
            {
                // resurrect prevBlockTopQualityCertHash bwts
                assert(blockUndo.scUndoDatabyScId.at(cert.GetScId()).contentBitMask & CSidechainUndoData::AvailableSections::SUPERSEDED_CERT_DATA);
                view.RestoreBackwardTransfers(prevBlockTopQualityCertHash, blockUndo.scUndoDatabyScId.at(cert.GetScId()).lowQualityBwts);
            }

            // Refresh previous certificate in wallet, whether it has been just restored or it is from previous epoch
            // On the contrary, cert will have BWT_OFF status since it will end up off blockchain anyhow.
            if (pCertsStateInfo!= nullptr)
            {
                pCertsStateInfo->push_back(CScCertificateStatusUpdateInfo(cert.GetScId(),
                                           blockUndo.scUndoDatabyScId.at(cert.GetScId()).prevTopCommittedCertHash,
                                           blockUndo.scUndoDatabyScId.at(cert.GetScId()).prevTopCommittedCertReferencedEpoch,
                                           blockUndo.scUndoDatabyScId.at(cert.GetScId()).prevTopCommittedCertQuality,
                                           CScCertificateStatusUpdateInfo::BwtState::BWT_ON));
            }

            if (!view.RestoreSidechain(cert, blockUndo.scUndoDatabyScId.at(cert.GetScId())) )
            {
                LogPrint("sc", "%s():%d - ERROR undoing certificate\n", __func__, __LINE__);
                return error("DisconnectBlock(): certificate can not be reverted: data inconsistent");
            }
        }

        // restore inputs
        if (certUndo.vprevout.size() != cert.GetVin().size())
            return error("DisconnectBlock(): certificate and undo data inconsistent");
        for (unsigned int j = cert.GetVin().size(); j-- > 0;) {
            const COutPoint &out = cert.GetVin()[j].prevout;
            const CTxInUndo &undo = certUndo.vprevout[j];
            if (!ApplyTxInUndo(undo, view, out)) {
                LogPrint("cert", "%s():%d ApplyTxInUndo returned FALSE on cert [%s] \n", __func__, __LINE__, cert.GetHash().ToString());
                fClean = false;
            }

        }
    }
    
    // undo transactions in reverse order
    for (int i = block.vtx.size() - 1; i >= 0; i--) {
        const CTransaction &tx = block.vtx[i];
        uint256 hash = tx.GetHash();

        // Check that all outputs are available and match the outputs in the block itself
        // exactly.
        {
            CCoinsModifier outs = view.ModifyCoins(hash);
            outs->ClearUnspendable();

            CCoins outsBlock(tx, pindex->nHeight);
            // The CCoins serialization does not serialize negative numbers.
            // No network rules currently depend on the version here, so an inconsistency is harmless
            // but it must be corrected before txout nversion ever influences a network rule.
            if (outsBlock.nVersion < 0)
                outs->nVersion = outsBlock.nVersion;
            if (*outs != outsBlock) {
                fClean = fClean && error("DisconnectBlock(): added transaction mismatch? database corrupted");
                LogPrint("cert", "%s():%d - tx[%s]\n", __func__, __LINE__, hash.ToString());
            }
  
            // remove outputs
            LogPrint("cert", "%s():%d - clearing outs of tx[%s]\n", __func__, __LINE__, hash.ToString());
            outs->Clear();
        }

        // unspend nullifiers
        BOOST_FOREACH(const JSDescription &joinsplit, tx.GetVjoinsplit()) {
            BOOST_FOREACH(const uint256 &nf, joinsplit.nullifiers) {
                view.SetNullifier(nf, false);
            }
        }

<<<<<<< HEAD
        for (const CBwtRequestOut& mbtrOut: tx.GetVBwtRequestOut()) {
            if (!view.CancelSidechainEvent(mbtrOut, pindex->nHeight)) {
                LogPrint("cert", "%s():%d - SIDECHAIN-EVENT: failed cancelling scheduled event\n", __func__, __LINE__);
                return error("DisconnectBlock(): ceasing height cannot be reverted: data inconsistent");
=======
        for (const CTxCeasedSidechainWithdrawalInput& cswIn:tx.GetVcswCcIn()) {
            if (!view.RemoveCswNullifier(cswIn.scId, cswIn.nullifier)) {
                LogPrint("sc", "%s():%d - ERROR removing csw nullifier\n", __func__, __LINE__);
                return error("DisconnectBlock(): nullifiers cannot be reverted: data inconsistent");
>>>>>>> 9f69f9f8
            }
        }

        for (const CTxForwardTransferOut& fwdTransfer: tx.GetVftCcOut()) {
            if (!view.CancelSidechainEvent(fwdTransfer, pindex->nHeight)) {
                LogPrint("cert", "%s():%d - SIDECHAIN-EVENT: failed cancelling scheduled event\n", __func__, __LINE__);
                return error("DisconnectBlock(): ceasing height cannot be reverted: data inconsistent");
            }
        }

        for (const CTxScCreationOut& scCreation: tx.GetVscCcOut()) {
            if (!view.CancelSidechainEvent(scCreation, pindex->nHeight)) {
                LogPrint("cert", "%s():%d - SIDECHAIN-EVENT: failed cancelling scheduled event\n", __func__, __LINE__);
                return error("DisconnectBlock(): ceasing height cannot be reverted: data inconsistent");
            }
        }

        LogPrint("sc", "%s():%d - undo sc outputs if any\n", __func__, __LINE__);
        if (!view.RevertTxOutputs(tx, pindex->nHeight) )
        {
            LogPrint("sc", "%s():%d - ERROR undoing sc creation\n", __func__, __LINE__);
            return error("DisconnectBlock(): sc creation can not be reverted: data inconsistent");
        }

        // restore inputs
        if (i > 0) { // not coinbases
            const CTxUndo &txundo = blockUndo.vtxundo[i-1];
            if (txundo.vprevout.size() != tx.GetVin().size())
                return error("DisconnectBlock(): transaction and undo data inconsistent");
            for (unsigned int j = tx.GetVin().size(); j-- > 0;) {
                const COutPoint &out = tx.GetVin()[j].prevout;
                const CTxInUndo &undo = txundo.vprevout[j];
                if (!ApplyTxInUndo(undo, view, out)) {
                    LogPrint("cert", "%s():%d ApplyTxInUndo returned FALSE on tx [%s] \n", __func__, __LINE__, tx.GetHash().ToString());
                    fClean = false;
                }
            }
        }
    }

    // set the old best anchor back
    view.PopAnchor(blockUndo.old_tree_root);

    // move best block pointer to prevout block
    view.SetBestBlock(pindex->pprev->GetBlockHash());

    if (pfClean) {
        *pfClean = fClean;
        return true;
    }

    return fClean;
}

void static FlushBlockFile(bool fFinalize = false)
{
    LOCK(cs_LastBlockFile);

    CDiskBlockPos posOld(nLastBlockFile, 0);

    FILE *fileOld = OpenBlockFile(posOld);
    if (fileOld) {
        if (fFinalize)
            TruncateFile(fileOld, vinfoBlockFile[nLastBlockFile].nSize);
        FileCommit(fileOld);
        fclose(fileOld);
    }

    fileOld = OpenUndoFile(posOld);
    if (fileOld) {
        if (fFinalize)
            TruncateFile(fileOld, vinfoBlockFile[nLastBlockFile].nUndoSize);
        FileCommit(fileOld);
        fclose(fileOld);
    }
}

bool FindUndoPos(CValidationState &state, int nFile, CDiskBlockPos &pos, unsigned int nAddSize);

static CCheckQueue<CScriptCheck> scriptcheckqueue(128);

void ThreadScriptCheck() {
    RenameThread("horizen-scriptch");
    scriptcheckqueue.Thread();
}

//
// Called periodically asynchronously; alerts if it smells like
// we're being fed a bad chain (blocks being generated much
// too slowly or too quickly).
//
void PartitionCheck(bool (*initialDownloadCheck)(), CCriticalSection& cs, const CBlockIndex *const &bestHeader,
                    int64_t nPowTargetSpacing)
{
    if (bestHeader == NULL || initialDownloadCheck()) return;

    static int64_t lastAlertTime = 0;
    int64_t now = GetTime();
    if (lastAlertTime > now-60*60*24) return; // Alert at most once per day

    const int SPAN_HOURS=4;
    const int SPAN_SECONDS=SPAN_HOURS*60*60;
    int BLOCKS_EXPECTED = SPAN_SECONDS / nPowTargetSpacing;

    boost::math::poisson_distribution<double> poisson(BLOCKS_EXPECTED);

    std::string strWarning;
    int64_t startTime = GetTime()-SPAN_SECONDS;

    LOCK(cs);
    const CBlockIndex* i = bestHeader;
    int nBlocks = 0;
    while (i->GetBlockTime() >= startTime) {
        ++nBlocks;
        i = i->pprev;
        if (i == NULL) return; // Ran out of chain, we must not be fully sync'ed
    }

    // How likely is it to find that many by chance?
    double p = boost::math::pdf(poisson, nBlocks);

    LogPrint("partitioncheck", "%s : Found %d blocks in the last %d hours\n", __func__, nBlocks, SPAN_HOURS);
    LogPrint("partitioncheck", "%s : likelihood: %g\n", __func__, p);

    // Aim for one false-positive about every fifty years of normal running:
    const int FIFTY_YEARS = 50*365*24*60*60;
    double alertThreshold = 1.0 / (FIFTY_YEARS / SPAN_SECONDS);

    if (p <= alertThreshold && nBlocks < BLOCKS_EXPECTED)
    {
        // Many fewer blocks than expected: alert!
        strWarning = strprintf(_("WARNING: check your network connection, %d blocks received in the last %d hours (%d expected)"),
                               nBlocks, SPAN_HOURS, BLOCKS_EXPECTED);
    }
    else if (p <= alertThreshold && nBlocks > BLOCKS_EXPECTED)
    {
        // Many more blocks than expected: alert!
        strWarning = strprintf(_("WARNING: abnormally high number of blocks generated, %d blocks received in the last %d hours (%d expected)"),
                               nBlocks, SPAN_HOURS, BLOCKS_EXPECTED);
    }
    if (!strWarning.empty())
    {
        strMiscWarning = strWarning;
        CAlert::Notify(strWarning, true);
        lastAlertTime = now;
    }
}


static int64_t nTimeVerify = 0;
static int64_t nTimeConnect = 0;
static int64_t nTimeIndex = 0;
static int64_t nTimeCallbacks = 0;
static int64_t nTimeTotal = 0;

bool ConnectBlock(const CBlock& block, CValidationState& state, CBlockIndex* pindex, CCoinsViewCache& view,
    const CChain& chain, bool fJustCheck, bool fCheckScTxesCommitment, std::vector<CScCertificateStatusUpdateInfo>* pCertsStateInfo)
{
    const CChainParams& chainparams = Params();
    AssertLockHeld(cs_main);

    if(block.nVersion != BLOCK_VERSION_SC_SUPPORT) {
        fCheckScTxesCommitment = false;
    }

    bool fExpensiveChecks = true;
    if (fCheckpointsEnabled) {
        CBlockIndex *pindexLastCheckpoint = Checkpoints::GetLastCheckpoint(chainparams.Checkpoints());
        if (pindexLastCheckpoint && pindexLastCheckpoint->GetAncestor(pindex->nHeight) == pindex) {
            // This block is an ancestor of a checkpoint: disable script checks
            fExpensiveChecks = false;
        }
    }

    auto verifier = libzcash::ProofVerifier::Strict();
    auto disabledVerifier = libzcash::ProofVerifier::Disabled();

    // Check it again to verify JoinSplit proofs, and in case a previous version let a bad block in
    if (!CheckBlock(block, state, fExpensiveChecks ? verifier : disabledVerifier, !fJustCheck, !fJustCheck))
        return false;

    // verify that the view's current state corresponds to the previous block
    uint256 hashPrevBlock = pindex->pprev == NULL ? uint256() : pindex->pprev->GetBlockHash();
    assert(hashPrevBlock == view.GetBestBlock());

    // Special case for the genesis block, skipping connection of its transactions
    // (its coinbase is unspendable)
    if (block.GetHash() == chainparams.GetConsensus().hashGenesisBlock) {
        if (!fJustCheck) {
            view.SetBestBlock(pindex->GetBlockHash());
            // Before the genesis block, there was an empty tree
            ZCIncrementalMerkleTree tree;
            pindex->hashAnchor = tree.root();
            // The genesis block contained no JoinSplits
            pindex->hashAnchorEnd = pindex->hashAnchor;
        }
        return true;
    }

    // Do not allow blocks that contain transactions which 'overwrite' older transactions,
    // unless those are already completely spent.
    for(const CTransaction& tx: block.vtx)
    {
        const CCoins* coins = view.AccessCoins(tx.GetHash());
        if (coins && !coins->IsPruned())
            return state.DoS(100, error("ConnectBlock(): tried to overwrite transaction"),
                             REJECT_INVALID, "bad-txns-BIP30");
    }
    for(const CScCertificate& cert: block.vcert)
    {
        const CCoins* coins = view.AccessCoins(cert.GetHash());
        if (coins && !coins->IsPruned())
            return state.DoS(100, error("ConnectBlock(): tried to overwrite certificate"),
                             REJECT_INVALID, "bad-txns-BIP30");
    }


    // Started enforcing CHECKBLOCKATHEIGHT from block.nVersion=4, that means for all the blocks
    unsigned int flags = SCRIPT_VERIFY_P2SH | SCRIPT_VERIFY_CHECKLOCKTIMEVERIFY | SCRIPT_VERIFY_CHECKBLOCKATHEIGHT;

    // DERSIG (BIP66) is also always enforced, but does not have a flag.

    CBlockUndo blockundo;

    CCheckQueueControl<CScriptCheck> control(fExpensiveChecks && nScriptCheckThreads ? &scriptcheckqueue : NULL);

    int64_t nTimeStart = GetTimeMicros();
    CAmount nFees = 0;
    int nInputs = 0;
    unsigned int nSigOps = 0;
    CDiskTxPos pos(pindex->GetBlockPos(), GetSizeOfCompactSize(block.vtx.size()));
    std::vector<std::pair<uint256, CDiskTxPos> > vPos;
    vPos.reserve(block.vtx.size());
    blockundo.vtxundo.reserve(block.vtx.size() - 1 + block.vcert.size());

    // Construct the incremental merkle tree at the current
    // block position,
    auto old_tree_root = view.GetBestAnchor();
    // saving the top anchor in the block index as we go.
    if (!fJustCheck) {
        pindex->hashAnchor = old_tree_root;
    }
    ZCIncrementalMerkleTree tree;
    // This should never fail: we should always be able to get the root
    // that is on the tip of our chain
    assert(view.GetAnchorAt(old_tree_root, tree));

    {
        // Consistency check: the root of the tree we're given should
        // match what we asked for.
        assert(tree.root() == old_tree_root);
    }

    SidechainTxsCommitmentBuilder scCommitmentBuilder;
     
    for (unsigned int txIdx = 0; txIdx < block.vtx.size(); ++txIdx) // Processing transactions loop
    {
        const CTransaction &tx = block.vtx[txIdx];

        nInputs += tx.GetVin().size() + tx.GetVcswCcIn().size();
        nSigOps += GetLegacySigOpCount(tx);
        if (nSigOps > MAX_BLOCK_SIGOPS)
            return state.DoS(100, error("ConnectBlock(): too many sigops"),
                             REJECT_INVALID, "bad-blk-sigops");

        if (!tx.IsCoinBase())
        {
            if (!view.HaveInputs(tx))
                return state.DoS(100, error("ConnectBlock(): tx inputs missing/spent"),
                                     REJECT_INVALID, "bad-txns-inputs-missingorspent");
 
<<<<<<< HEAD
            auto scVerifier = fExpensiveChecks ? libzendoomc::CScProofVerifier::Strict() : libzendoomc::CScProofVerifier::Disabled();
            if (!view.IsScTxApplicableToState(tx, pindex->nHeight, scVerifier))
            {
                return state.DoS(100, error("%s():%d - ERROR: tx=%s\n", __func__, __LINE__, tx.GetHash().ToString()),
                                 REJECT_INVALID, "bad-sc-tx");
            }
=======
            if (!view.HaveScRequirements(tx))
                return state.Invalid(error("ConnectBlock: sidechain is redeclared or coins are forwarded to unknown sidechain"),
                                            REJECT_INVALID, "bad-sc-tx");
>>>>>>> 9f69f9f8

            // are the JoinSplit's requirements met?
            if (!view.HaveJoinSplitRequirements(tx))
                return state.DoS(100, error("ConnectBlock(): JoinSplit requirements not met"),
                                 REJECT_INVALID, "bad-txns-joinsplit-requirements-not-met");

            // Add in sigops done by pay-to-script-hash inputs;
            // this is to prevent a "rogue miner" from creating
            // an incredibly-expensive-to-validate block.
            nSigOps += GetP2SHSigOpCount(tx, view);
            if (nSigOps > MAX_BLOCK_SIGOPS)
                return state.DoS(100, error("ConnectBlock(): too many sigops"),
                                 REJECT_INVALID, "bad-blk-sigops");

            nFees += tx.GetFeeAmount(view.GetValueIn(tx));

            std::vector<CScriptCheck> vChecks;
            if (!ContextualCheckTxInputs(tx, state, view, fExpensiveChecks, chain, flags, false, chainparams.GetConsensus(), nScriptCheckThreads ? &vChecks : NULL))
                return false;

            control.Add(vChecks);

            auto scVerifier = fExpensiveChecks ? libzendoomc::CScProofVerifier::Strict() : libzendoomc::CScProofVerifier::Disabled();
            if (!view.IsTxCswApplicableToState(tx, state, scVerifier) ) {
                LogPrint("sc", "%s():%d - ERROR: tx=%s\n", __func__, __LINE__, tx.GetHash().ToString() );
                return state.DoS(100, error("ConnectBlock(): invalid csw input for Tx [%s]", tx.GetHash().ToString()),
                                 REJECT_INVALID, "bad-txns-csw-input-not-applicable");
            }
        }

        CTxUndo undoDummy;
        if (txIdx > 0) {
            blockundo.vtxundo.push_back(CTxUndo());
        }
        UpdateCoins(tx, view, txIdx == 0 ? undoDummy : blockundo.vtxundo.back(), pindex->nHeight);

        if (txIdx > 0)
        {
            if (!view.UpdateSidechain(tx, block, pindex->nHeight) )
            {
                return state.DoS(100, error("ConnectBlock(): could not add sidechain in view: tx[%s]", tx.GetHash().ToString()),
                                 REJECT_INVALID, "bad-sc-tx");
            }

            for (const CTxScCreationOut& scCreation: tx.GetVscCcOut()) {
                if (!view.ScheduleSidechainEvent(scCreation, pindex->nHeight))
                {
                    LogPrint("cert", "%s():%d - SIDECHAIN-EVENT: failed scheduling event\n", __func__, __LINE__);
                    return state.DoS(100, error("ConnectBlock(): error scheduling maturing height for sidechain [%s]", scCreation.GetScId().ToString()),
                                                         REJECT_INVALID, "bad-sc-not-recorded");
                }
            }

            for (const CTxForwardTransferOut& fwdTransfer: tx.GetVftCcOut()) {
                if (!view.ScheduleSidechainEvent(fwdTransfer, pindex->nHeight))
                {
                    LogPrint("cert", "%s():%d - SIDECHAIN-EVENT: failed scheduling event\n", __func__, __LINE__);
                    return state.DoS(100, error("ConnectBlock(): error scheduling maturing height for sidechain [%s]", fwdTransfer.GetScId().ToString()),
                                     REJECT_INVALID, "bad-fwd-not-recorded");
                }
            }
<<<<<<< HEAD

            for (const CBwtRequestOut& mbtrOut: tx.GetVBwtRequestOut()) {
                if (!view.ScheduleSidechainEvent(mbtrOut, pindex->nHeight))
                {
                    LogPrint("cert", "%s():%d - SIDECHAIN-EVENT: failed scheduling event\n", __func__, __LINE__);
                    return state.DoS(100, error("ConnectBlock(): error scheduling maturing height for sidechain [%s]", mbtrOut.GetScId().ToString()),
                                     REJECT_INVALID, "bad-fwd-not-recorded");
=======
            
            for (const CTxCeasedSidechainWithdrawalInput& cswIn:tx.GetVcswCcIn()) {
                if (!view.AddCswNullifier(cswIn.scId, cswIn.nullifier)) {
                    return state.DoS(100, error("ConnectBlock(): try to use existed nullifier Tx [%s]", tx.GetHash().ToString()),
                             REJECT_INVALID, "bad-txns-csw-input-nullifier");
>>>>>>> 9f69f9f8
                }
            }
        }

        BOOST_FOREACH(const JSDescription &joinsplit, tx.GetVjoinsplit()) {
            BOOST_FOREACH(const uint256 &note_commitment, joinsplit.commitments) {
                // Insert the note commitments into our temporary tree.
                tree.append(note_commitment);
            }
        }

        vPos.push_back(std::make_pair(tx.GetHash(), pos));
        pos.nTxOffset += ::GetSerializeSize(tx, SER_DISK, CLIENT_VERSION);

        if (fCheckScTxesCommitment)
        {
            scCommitmentBuilder.add(tx);
        }
    }  //end of Processing transactions loop


    std::map<uint256,uint256> highQualityCertData = HighQualityCertData(block, view);
    // key: current block top quality cert for given sc --> value: prev block superseeded cert hash (possibly null)

    for (unsigned int certIdx = 0; certIdx < block.vcert.size(); certIdx++) // Processing certificates loop
    {
        const CScCertificate &cert = block.vcert[certIdx];
        nSigOps += GetLegacySigOpCount(cert);
        if (nSigOps > MAX_BLOCK_SIGOPS)
            return state.DoS(100, error("ConnectBlock(): too many sigops"),
                             REJECT_INVALID, "bad-blk-sigops");

        if (!view.HaveInputs(cert))
            return state.DoS(100, error("ConnectBlock(): certificate inputs missing/spent"),
                                 REJECT_INVALID, "bad-cert-inputs-missingorspent");

        // Add in sigops done by pay-to-script-hash inputs;
        // this is to prevent a "rogue miner" from creating
        // an incredibly-expensive-to-validate block.
        nSigOps += GetP2SHSigOpCount(cert, view);
        if (nSigOps > MAX_BLOCK_SIGOPS)
            return state.DoS(100, error("ConnectBlock(): too many sigops"),
                             REJECT_INVALID, "bad-blk-sigops");

        nFees += cert.GetFeeAmount(view.GetValueIn(cert));

        std::vector<CScriptCheck> vChecks;
        if (!ContextualCheckCertInputs(cert, state, view, fExpensiveChecks, chain, flags, false, chainparams.GetConsensus(), nScriptCheckThreads ? &vChecks : NULL))
            return false;

        control.Add(vChecks);

        auto scVerifier = fExpensiveChecks ? libzendoomc::CScProofVerifier::Strict() : libzendoomc::CScProofVerifier::Disabled();
<<<<<<< HEAD
        if (!view.IsCertApplicableToState(cert, pindex->nHeight, scVerifier) )
        {
            return state.DoS(100, error("ConnectBlock(): invalid sc certificate [%s]", cert.GetHash().ToString()),
=======
        if (!view.IsCertApplicableToState(cert, pindex->nHeight, state, scVerifier) ) {
            return state.DoS(100, error("%s():%d - ERROR: invalid cert=%s\n", __func__, __LINE__, cert.GetHash().ToString()),
>>>>>>> 9f69f9f8
                             REJECT_INVALID, "bad-sc-cert-not-applicable");
        }

        blockundo.vtxundo.push_back(CTxUndo());
        bool isBlockTopQualityCert = highQualityCertData.count(cert.GetHash()) != 0;
        UpdateCoins(cert, view, blockundo.vtxundo.back(), pindex->nHeight, isBlockTopQualityCert);

        if (isBlockTopQualityCert)
        {
<<<<<<< HEAD
            if (!view.UpdateSidechain(cert, blockundo) )
=======
            const uint256& prevBlockTopQualityCertHash = highQualityCertData.at(cert.GetHash());

            if (!view.UpdateScInfo(cert, blockundo) )
>>>>>>> 9f69f9f8
            {
                return state.DoS(100, error("ConnectBlock(): could not add in scView: cert[%s]", cert.GetHash().ToString()),
                                 REJECT_INVALID, "bad-sc-cert-not-updated");
            }

            if (!prevBlockTopQualityCertHash.IsNull())
            {
                // if prevBlockTopQualityCertHash is not null, it has same scId/epochNumber as cert

                view.NullifyBackwardTransfers(prevBlockTopQualityCertHash, blockundo.scUndoDatabyScId.at(cert.GetScId()).lowQualityBwts);
                blockundo.scUndoDatabyScId.at(cert.GetScId()).contentBitMask |= CSidechainUndoData::AvailableSections::SUPERSEDED_CERT_DATA;
                if (pCertsStateInfo != nullptr)
                    pCertsStateInfo->push_back(CScCertificateStatusUpdateInfo(cert.GetScId(), prevBlockTopQualityCertHash,
                                            cert.epochNumber,
                                            blockundo.scUndoDatabyScId.at(cert.GetScId()).prevTopCommittedCertQuality,
                                            CScCertificateStatusUpdateInfo::BwtState::BWT_OFF));
            }

            if (!view.ScheduleSidechainEvent(cert))
            {
                LogPrint("cert", "%s():%d - SIDECHAIN-EVENT: failed scheduling event\n", __func__, __LINE__);
                return state.DoS(100, error("ConnectBlock(): Error updating ceasing heights with certificate [%s]", cert.GetHash().ToString()),
                                 REJECT_INVALID, "bad-sc-cert-not-recorded");
            }

            if (pCertsStateInfo != nullptr)
                pCertsStateInfo->push_back(CScCertificateStatusUpdateInfo(cert.GetScId(), cert.GetHash(),
                                        cert.epochNumber, cert.quality, CScCertificateStatusUpdateInfo::BwtState::BWT_ON));
        } else {
            if (pCertsStateInfo != nullptr)
                pCertsStateInfo->push_back(CScCertificateStatusUpdateInfo(cert.GetScId(), cert.GetHash(),
                                        cert.epochNumber, cert.quality, CScCertificateStatusUpdateInfo::BwtState::BWT_OFF));
        }

        if (certIdx == 0) {
            // we are processing the first certificate, add the size of the vcert to the offset
            int sz = GetSizeOfCompactSize(block.vcert.size());
            LogPrint("cert", "%s():%d - adding %d to nTxOffset\n", __func__, __LINE__, sz );
            pos.nTxOffset += sz;
            LogPrint("cert", "%s():%d - nTxOffset=%d\n", __func__, __LINE__, pos.nTxOffset );
        }
        vPos.push_back(std::make_pair(cert.GetHash(), pos));
        pos.nTxOffset += cert.GetSerializeSize(SER_NETWORK, PROTOCOL_VERSION);

        if (fCheckScTxesCommitment)
        {
            scCommitmentBuilder.add(cert);
        }

        LogPrint("cert", "%s():%d - nTxOffset=%d\n", __func__, __LINE__, pos.nTxOffset );
    } //end of Processing certificates loop

    if (!view.HandleSidechainEvents(pindex->nHeight, blockundo, pCertsStateInfo))
    {
        LogPrint("cert", "%s():%d - SIDECHAIN-EVENT: failed handling scheduled event\n", __func__, __LINE__);
        return state.DoS(100, error("ConnectBlock(): could not handle scheduled event"),
                                 REJECT_INVALID, "bad-sc-events-handling");
    }

    view.PushAnchor(tree);
    if (!fJustCheck) {
        pindex->hashAnchorEnd = tree.root();
    }
    blockundo.old_tree_root = old_tree_root;

    int64_t nTime1 = GetTimeMicros(); nTimeConnect += nTime1 - nTimeStart;
    LogPrint("bench", "      - Connect %u txes, %u certs: %.2fms (%.3fms/(tx+cert), %.3fms/txin) [%.2fs]\n",
        (unsigned)block.vtx.size(), (unsigned)block.vcert.size(),
         0.001 * (nTime1 - nTimeStart), 0.001 * (nTime1 - nTimeStart) / (block.vtx.size() + block.vcert.size()),
         nInputs <= 1 ? 0 : 0.001 * (nTime1 - nTimeStart) / (nInputs-1), nTimeConnect * 0.000001);

    CAmount blockReward = nFees + GetBlockSubsidy(pindex->nHeight, chainparams.GetConsensus());
    if (block.vtx[0].GetValueOut() > blockReward)
        return state.DoS(100,
                         error("ConnectBlock(): coinbase pays too much (actual=%d vs limit=%d)",
                               block.vtx[0].GetValueOut(), blockReward),
                               REJECT_INVALID, "bad-cb-amount");

    if (fCheckScTxesCommitment)
    {
        const uint256& scTxsCommittment = scCommitmentBuilder.getCommitment();

        if (block.hashScTxsCommitment != scTxsCommittment)
        {
            // If this check fails, we return validation state obj with a state.corruptionPossible=false attribute,
            // which will mark this header as failed. This is because the previous check on merkel root was successful,
            // that means sc txes/cert are verified, and yet their contribution to scTxsCommittment is not
            LogPrint("cert", "%s():%d - failed verifying SCTxsCommitment: block[%s] vs computed[%s]\n",
                __func__, __LINE__, block.hashScTxsCommitment.ToString(), scTxsCommittment.ToString());
            return state.DoS(100, error("ConnectBlock(): SCTxsCommitment verification failed"),
                               REJECT_INVALID, "bad-sc-txs-committment");
        }
        LogPrint("cert", "%s():%d - Successfully verified SCTxsCommitment %s\n",
            __func__, __LINE__, block.hashScTxsCommitment.ToString());
    }

    if (!control.Wait())
        return state.DoS(100, false);
    int64_t nTime2 = GetTimeMicros(); nTimeVerify += nTime2 - nTimeStart;
    LogPrint("bench", "    - Verify %u txins: %.2fms (%.3fms/txin) [%.2fs]\n", nInputs - 1, 0.001 * (nTime2 - nTimeStart), nInputs <= 1 ? 0 : 0.001 * (nTime2 - nTimeStart) / (nInputs-1), nTimeVerify * 0.000001);

    if (fJustCheck)
        return true;

    LogPrint("sc", "%s():%d Writing CBlockUndo into DB:\n%s\n",
        __func__, __LINE__, blockundo.ToString());

    // Write undo information to disk
    if (pindex->GetUndoPos().IsNull() || !pindex->IsValid(BLOCK_VALID_SCRIPTS))
    {
        if (pindex->GetUndoPos().IsNull()) {
            CDiskBlockPos pos;
            if (!FindUndoPos(state, pindex->nFile, pos, ::GetSerializeSize(blockundo, SER_DISK, CLIENT_VERSION) + 40))
                return error("ConnectBlock(): FindUndoPos failed");
            if (!UndoWriteToDisk(blockundo, pos, pindex->pprev->GetBlockHash(), chainparams.MessageStart()))
                return AbortNode(state, "Failed to write undo data");

            LogPrint("sc", "%s():%d - undo info written on disk\n", __func__, __LINE__);
            // update nUndoPos in block index
            pindex->nUndoPos = pos.nPos;
            pindex->nStatus |= BLOCK_HAVE_UNDO;
        }

        pindex->RaiseValidity(BLOCK_VALID_SCRIPTS);
        setDirtyBlockIndex.insert(pindex);
    }

    if (fTxIndex)
        if (!pblocktree->WriteTxIndex(vPos))
            return AbortNode(state, "Failed to write transaction index");

    // add this block to the view's block chain
    view.SetBestBlock(pindex->GetBlockHash());

    int64_t nTime3 = GetTimeMicros(); nTimeIndex += nTime3 - nTime2;
    LogPrint("bench", "    - Index writing: %.2fms [%.2fs]\n", 0.001 * (nTime3 - nTime2), nTimeIndex * 0.000001);

    // Watch for changes to the previous coinbase transaction.
    static uint256 hashPrevBestCoinBase;
    GetMainSignals().UpdatedTransaction(hashPrevBestCoinBase);
    hashPrevBestCoinBase = block.vtx[0].GetHash();

    int64_t nTime4 = GetTimeMicros(); nTimeCallbacks += nTime4 - nTime3;
    LogPrint("bench", "    - Callbacks: %.2fms [%.2fs]\n", 0.001 * (nTime4 - nTime3), nTimeCallbacks * 0.000001);

    return true;
}

enum FlushStateMode {
    FLUSH_STATE_NONE,
    FLUSH_STATE_IF_NEEDED,
    FLUSH_STATE_PERIODIC,
    FLUSH_STATE_ALWAYS
};

/**
 * Update the on-disk chain state.
 * The caches and indexes are flushed depending on the mode we're called with
 * if they're too large, if it's been a while since the last write,
 * or always and in all cases if we're in prune mode and are deleting files.
 */
bool static FlushStateToDisk(CValidationState &state, FlushStateMode mode) {
    LogPrint("sc", "%s():%d - called\n", __func__, __LINE__);
    LOCK2(cs_main, cs_LastBlockFile);
    static int64_t nLastWrite = 0;
    static int64_t nLastFlush = 0;
    static int64_t nLastSetChain = 0;
    std::set<int> setFilesToPrune;
    bool fFlushForPrune = false;
    try {
    if (fPruneMode && fCheckForPruning && !fReindex) {
        FindFilesToPrune(setFilesToPrune);
        fCheckForPruning = false;
        if (!setFilesToPrune.empty()) {
            fFlushForPrune = true;
            if (!fHavePruned) {
                pblocktree->WriteFlag("prunedblockfiles", true);
                fHavePruned = true;
            }
        }
    }
    int64_t nNow = GetTimeMicros();
    // Avoid writing/flushing immediately after startup.
    if (nLastWrite == 0) {
        nLastWrite = nNow;
    }
    if (nLastFlush == 0) {
        nLastFlush = nNow;
    }
    if (nLastSetChain == 0) {
        nLastSetChain = nNow;
    }
    size_t cacheSize = pcoinsTip->DynamicMemoryUsage();
    // The cache is large and close to the limit, but we have time now (not in the middle of a block processing).
    bool fCacheLarge = mode == FLUSH_STATE_PERIODIC && cacheSize * (10.0/9) > nCoinCacheUsage;
    // The cache is over the limit, we have to write now.
    bool fCacheCritical = mode == FLUSH_STATE_IF_NEEDED && cacheSize > nCoinCacheUsage;
    // It's been a while since we wrote the block index to disk. Do this frequently, so we don't need to redownload after a crash.
    bool fPeriodicWrite = mode == FLUSH_STATE_PERIODIC && nNow > nLastWrite + (int64_t)DATABASE_WRITE_INTERVAL * 1000000;
    // It's been very long since we flushed the cache. Do this infrequently, to optimize cache usage.
    bool fPeriodicFlush = mode == FLUSH_STATE_PERIODIC && nNow > nLastFlush + (int64_t)DATABASE_FLUSH_INTERVAL * 1000000;
    // Combine all conditions that result in a full cache flush.
    bool fDoFullFlush = (mode == FLUSH_STATE_ALWAYS) || fCacheLarge || fCacheCritical || fPeriodicFlush || fFlushForPrune;
    // Write blocks and block index to disk.
    if (fDoFullFlush || fPeriodicWrite) {
        // Depend on nMinDiskSpace to ensure we can write block index
        if (!CheckDiskSpace(0))
            return state.Error("out of disk space");
        // First make sure all block and undo data is flushed to disk.
        FlushBlockFile();
        // Then update all block file information (which may refer to block and undo files).
        {
            std::vector<std::pair<int, const CBlockFileInfo*> > vFiles;
            vFiles.reserve(setDirtyFileInfo.size());
            for (set<int>::iterator it = setDirtyFileInfo.begin(); it != setDirtyFileInfo.end(); ) {
                vFiles.push_back(make_pair(*it, &vinfoBlockFile[*it]));
                setDirtyFileInfo.erase(it++);
            }
            std::vector<const CBlockIndex*> vBlocks;
            vBlocks.reserve(setDirtyBlockIndex.size());
            for (set<CBlockIndex*>::iterator it = setDirtyBlockIndex.begin(); it != setDirtyBlockIndex.end(); ) {
                vBlocks.push_back(*it);
                setDirtyBlockIndex.erase(it++);
            }
            if (!pblocktree->WriteBatchSync(vFiles, nLastBlockFile, vBlocks)) {
                return AbortNode(state, "Files to write to block index database");
            }
        }
        // Finally remove any pruned files
        if (fFlushForPrune)
            UnlinkPrunedFiles(setFilesToPrune);
        nLastWrite = nNow;
    }
    // Flush best chain related state. This can only be done if the blocks / block index write was also done.
    if (fDoFullFlush) {
        // Typical CCoins structures on disk are around 128 bytes in size.
        // Pushing a new one to the database can cause it to be written
        // twice (once in the log, and once in the tables). This is already
        // an overestimation, as most will delete an existing entry or
        // overwrite one. Still, use a conservative safety factor of 2.
        if (!CheckDiskSpace(128 * 2 * 2 * pcoinsTip->GetCacheSize()))
            return state.Error("out of disk space");
        // Flush the chainstate (which may refer to block index entries).
        if (!pcoinsTip->Flush())
            return AbortNode(state, "Failed to write to coin database");
        nLastFlush = nNow;
    }
    if ((mode == FLUSH_STATE_ALWAYS || mode == FLUSH_STATE_PERIODIC) && nNow > nLastSetChain + (int64_t)DATABASE_WRITE_INTERVAL * 1000000) {
        // Update best block in wallet (so we can detect restored wallets).
        GetMainSignals().SetBestChain(chainActive.GetLocator());
        nLastSetChain = nNow;
    }
    } catch (const std::runtime_error& e) {
        return AbortNode(state, std::string("System error while flushing: ") + e.what());
    }
    return true;
}

void FlushStateToDisk() {
    CValidationState state;
    FlushStateToDisk(state, FLUSH_STATE_ALWAYS);
}

void PruneAndFlush() {
    CValidationState state;
    fCheckForPruning = true;
    FlushStateToDisk(state, FLUSH_STATE_NONE);
}

/** Update chainActive and related internal data structures. */
void static UpdateTip(CBlockIndex *pindexNew) {
    const CChainParams& chainParams = Params();
    chainActive.SetTip(pindexNew);

    // New best block
    nTimeBestReceived = GetTime();
    mempool.AddTransactionsUpdated(1);

    double syncProgress = Checkpoints::GuessVerificationProgress(chainParams.Checkpoints(), chainActive.Tip());
    if(fIsStartupSyncing && std::abs(1.0 - syncProgress) < 0.000001) {
        LogPrintf("Fully synchronized at block height %d\n", chainActive.Height());
        fIsStartupSyncing = false;
    }

    LogPrintf("%s: new best=%s  height=%d  log2_work=%.8g  tx=%lu  date=%s progress=%f  cache=%.1fMiB(%utx)\n", __func__,
      chainActive.Tip()->GetBlockHash().ToString(), chainActive.Height(), log(chainActive.Tip()->nChainWork.getdouble())/log(2.0), (unsigned long)chainActive.Tip()->nChainTx,
      DateTimeStrFormat("%Y-%m-%d %H:%M:%S", chainActive.Tip()->GetBlockTime()),
      syncProgress, pcoinsTip->DynamicMemoryUsage() * (1.0 / (1<<20)), pcoinsTip->GetCacheSize());

    cvBlockChange.notify_all();
}

/** Disconnect chainActive's tip. */
bool static DisconnectTip(CValidationState &state) {
    CBlockIndex *pindexDelete = chainActive.Tip();
    assert(pindexDelete);
    mempool.check(pcoinsTip);
    // Read block from disk.
    CBlock block;
    if (!ReadBlockFromDisk(block, pindexDelete))
        return AbortNode(state, "Failed to read block");
    // Apply the block atomically to the chain state.
    uint256 anchorBeforeDisconnect = pcoinsTip->GetBestAnchor();
    int64_t nStart = GetTimeMicros();
    std::vector<CScCertificateStatusUpdateInfo> certsStateInfo;
    {
        CCoinsViewCache view(pcoinsTip);
        if (!DisconnectBlock(block, state, pindexDelete, view, NULL, &certsStateInfo))
            return error("DisconnectTip(): DisconnectBlock %s failed", pindexDelete->GetBlockHash().ToString());
        assert(view.Flush());
    }
    LogPrint("bench", "- Disconnect block: %.2fms\n", (GetTimeMicros() - nStart) * 0.001);
    uint256 anchorAfterDisconnect = pcoinsTip->GetBestAnchor();
    // Write the chain state to disk, if necessary.
    if (!FlushStateToDisk(state, FLUSH_STATE_IF_NEEDED))
        return false;

    // Resurrect mempool transactions and certificates from the disconnected block.
    std::list<CTransaction> dummyTxs;
    std::list<CScCertificate> dummyCerts;
    for(const CTransaction &tx: block.vtx) {
        // ignore validation errors in resurrected transactions
        CValidationState stateDummy;
        if (tx.IsScVersion()) {
            LogPrint("sc", "%s():%d - resurrecting tx [%s] to mempool\n", __func__, __LINE__, tx.GetHash().ToString());
        }

        if (tx.IsCoinBase() ||
            !AcceptTxToMemoryPool(mempool, stateDummy, tx, eLimitFree::OFF, NULL, eDisconnecting::ON, eRejectAbsurdFee::OFF)) {
            LogPrint("sc", "%s():%d - removing tx [%s] from mempool\n[%s]\n",
                __func__, __LINE__, tx.GetHash().ToString(), tx.ToString());
            mempool.remove(tx, dummyTxs, dummyCerts, true);
        }
    }

    dummyTxs.clear();
    dummyCerts.clear();
    for (const CScCertificate& cert : block.vcert) {
        // ignore validation errors in resurrected certificates
        LogPrint("sc", "%s():%d - resurrecting certificate [%s] to mempool\n", __func__, __LINE__, cert.GetHash().ToString());
        CValidationState stateDummy;
        if (!AcceptCertificateToMemoryPool(mempool, stateDummy, cert,
                eLimitFree::OFF, NULL, eDisconnecting::ON, eRejectAbsurdFee::OFF)) {
            LogPrint("sc", "%s():%d - removing certificate [%s] from mempool\n[%s]\n",
                __func__, __LINE__, cert.GetHash().ToString(), cert.ToString());

            mempool.remove(cert, dummyTxs, dummyCerts, true);
        }
    }

    if (anchorBeforeDisconnect != anchorAfterDisconnect) {
        // The anchor may not change between block disconnects,
        // in which case we don't want to evict from the mempool yet!
        mempool.removeWithAnchor(anchorBeforeDisconnect);
    }

    mempool.removeStaleTransactions(pcoinsTip, pindexDelete->nHeight, dummyTxs, dummyCerts);
    mempool.removeStaleCertificates(pcoinsTip, pindexDelete->GetBlockHash(), pindexDelete->nHeight, dummyCerts);

    mempool.check(pcoinsTip);
    // Update chainActive and related variables.
    UpdateTip(pindexDelete->pprev);
    // Get the current commitment tree
    ZCIncrementalMerkleTree newTree;
    assert(pcoinsTip->GetAnchorAt(pcoinsTip->GetBestAnchor(), newTree));

    // Let wallets know transactions went from 1-confirmed to
    // 0-confirmed or conflicted:
    for(const CTransaction &tx: block.vtx) {
        SyncWithWallets(tx, nullptr);
    }

    for(const CScCertificate &cert: block.vcert) {
        LogPrint("cert", "%s():%d - sync with wallet from block to unconfirmed cert[%s]\n", __func__, __LINE__, cert.GetHash().ToString());
        SyncWithWallets(cert, nullptr);
    }

    for(const auto& item : certsStateInfo) {
        LogPrint("cert", "%s():%d - updating cert state in wallet:\n[%s]\n", __func__, __LINE__, item.ToString());
        SyncCertStatusUpdate(item);
    }

    // Update cached incremental witnesses
    GetMainSignals().ChainTip(pindexDelete, &block, newTree, false);
    return true;
}

static int64_t nTimeReadFromDisk = 0;
static int64_t nTimeConnectTotal = 0;
static int64_t nTimeFlush = 0;
static int64_t nTimeChainState = 0;
static int64_t nTimePostConnect = 0;

/**
 * Connect a new block to chainActive. pblock is either NULL or a pointer to a CBlock
 * corresponding to pindexNew, to bypass loading it again from disk.
 */
bool static ConnectTip(CValidationState &state, CBlockIndex *pindexNew, CBlock *pblock) {
    assert(pindexNew->pprev == chainActive.Tip());
    mempool.check(pcoinsTip);
    // Read block from disk.
    int64_t nTime1 = GetTimeMicros();
    CBlock block;
    if (!pblock) {
        if (!ReadBlockFromDisk(block, pindexNew))
            return AbortNode(state, "Failed to read block");
        pblock = &block;
    }
    // Get the current commitment tree
    ZCIncrementalMerkleTree oldTree;
    assert(pcoinsTip->GetAnchorAt(pcoinsTip->GetBestAnchor(), oldTree));
    // Apply the block atomically to the chain state.
    int64_t nTime2 = GetTimeMicros(); nTimeReadFromDisk += nTime2 - nTime1;
    int64_t nTime3;
    LogPrint("bench", "  - Load block from disk: %.2fms [%.2fs]\n", (nTime2 - nTime1) * 0.001, nTimeReadFromDisk * 0.000001);
    std::vector<CScCertificateStatusUpdateInfo> certsStateInfo;
    {
        CCoinsViewCache view(pcoinsTip);
        static const bool JUST_CHECK_FALSE = false;
        static const bool CHECK_SC_TXES_COMMITMENT = true;
        bool rv = ConnectBlock(*pblock, state, pindexNew, view, chainActive, JUST_CHECK_FALSE, CHECK_SC_TXES_COMMITMENT, &certsStateInfo);
        GetMainSignals().BlockChecked(*pblock, state);
        if (!rv) {
            if (state.IsInvalid())
                InvalidBlockFound(pindexNew, state);
            return error("ConnectTip(): ConnectBlock %s failed", pindexNew->GetBlockHash().ToString());
        }
        mapBlockSource.erase(pindexNew->GetBlockHash());
        nTime3 = GetTimeMicros(); nTimeConnectTotal += nTime3 - nTime2;
        LogPrint("bench", "  - Connect total: %.2fms [%.2fs]\n", (nTime3 - nTime2) * 0.001, nTimeConnectTotal * 0.000001);
        assert(view.Flush());
    }
    int64_t nTime4 = GetTimeMicros(); nTimeFlush += nTime4 - nTime3;
    LogPrint("bench", "  - Flush: %.2fms [%.2fs]\n", (nTime4 - nTime3) * 0.001, nTimeFlush * 0.000001);
    // Write the chain state to disk, if necessary.
    if (!FlushStateToDisk(state, FLUSH_STATE_IF_NEEDED))
        return false;
    int64_t nTime5 = GetTimeMicros(); nTimeChainState += nTime5 - nTime4;
    LogPrint("bench", "  - Writing chainstate: %.2fms [%.2fs]\n", (nTime5 - nTime4) * 0.001, nTimeChainState * 0.000001);

    // Remove conflicting transactions from the mempool.
    std::list<CTransaction> removedTxs;
    std::list<CScCertificate> removedCerts;
    mempool.removeForBlock(pblock->vtx, pindexNew->nHeight, removedTxs,  removedCerts, !IsInitialBlockDownload());
    mempool.removeForBlock(pblock->vcert, pindexNew->nHeight, removedTxs, removedCerts);
    mempool.removeStaleTransactions(pcoinsTip, pindexNew->nHeight, removedTxs, removedCerts);

    mempool.check(pcoinsTip);

    UpdateTip(pindexNew); // Update chainActive & related variables.

    // Tell wallet about transactions and certificates that went from mempool to conflicted:
    for(const CTransaction &tx: removedTxs) {
        SyncWithWallets(tx, nullptr);
    }
    for(const CScCertificate &cert: removedCerts) {
        LogPrint("cert", "%s():%d - sync with wallet removed cert[%s]\n", __func__, __LINE__, cert.GetHash().ToString());
        SyncWithWallets(cert, nullptr);
    }

    // ... and about ones that got confirmed:
    for(const CTransaction &tx: pblock->vtx) {
        LogPrint("cert", "%s():%d - sync with wallet tx[%s]\n", __func__, __LINE__, tx.GetHash().ToString());
        SyncWithWallets(tx, pblock);
    }

    for(const CScCertificate &cert: pblock->vcert) {
        CSidechain sidechain;
        assert(pcoinsTip->GetSidechain(cert.GetScId(), sidechain));
        int currentEpoch = sidechain.EpochFor(chainActive.Height());
        int bwtMaturityDepth = sidechain.StartHeightForEpoch(currentEpoch+1) + sidechain.SafeguardMargin() - chainActive.Height();
        LogPrint("cert", "%s():%d - sync with wallet confirmed cert[%s], bwtMaturityDepth[%d]\n",
            __func__, __LINE__, cert.GetHash().ToString(), bwtMaturityDepth);
        SyncWithWallets(cert, pblock, bwtMaturityDepth);
    }

    for(const auto& item : certsStateInfo) {
        LogPrint("cert", "%s():%d - updating cert state in wallet:\n[%s]\n", __func__, __LINE__, item.ToString());
        SyncCertStatusUpdate(item);
    }

    // Update cached incremental witnesses
    GetMainSignals().ChainTip(pindexNew, pblock, oldTree, true);

    EnforceNodeDeprecation(pindexNew->nHeight);

    int64_t nTime6 = GetTimeMicros(); nTimePostConnect += nTime6 - nTime5; nTimeTotal += nTime6 - nTime1;
    LogPrint("bench", "  - Connect postprocess: %.2fms [%.2fs]\n", (nTime6 - nTime5) * 0.001, nTimePostConnect * 0.000001);
    LogPrint("bench", "- Connect block: %.2fms [%.2fs]\n", (nTime6 - nTime1) * 0.001, nTimeTotal * 0.000001);
    return true;
}

/**
 * Return the tip of the chain with the most work in it, that isn't
 * known to be invalid (it's however far from certain to be valid).
 */
static CBlockIndex* FindMostWorkChain() {
    do {
        CBlockIndex *pindexNew = NULL;

        // Find the best candidate header.
        {
            std::set<CBlockIndex*, CBlockIndexWorkComparator>::reverse_iterator it = setBlockIndexCandidates.rbegin();
            if (it == setBlockIndexCandidates.rend())
                return NULL;
            pindexNew = *it;
        }

        // Check whether all blocks on the path between the currently active chain and the candidate are valid.
        // Just going until the active chain is an optimization, as we know all blocks in it are valid already.
        CBlockIndex *pindexTest = pindexNew;
        bool fInvalidAncestor = false;
        while (pindexTest && !chainActive.Contains(pindexTest)) {
            assert(pindexTest->nChainTx || pindexTest->nHeight == 0);

            // Pruned nodes may have entries in setBlockIndexCandidates for
            // which block files have been deleted.  Remove those as candidates
            // for the most work chain if we come across them; we can't switch
            // to a chain unless we have all the non-active-chain parent blocks.
            bool fFailedChain = pindexTest->nStatus & BLOCK_FAILED_MASK;
            bool fMissingData = !(pindexTest->nStatus & BLOCK_HAVE_DATA);
            if (fFailedChain || fMissingData) {
                // Candidate chain is not usable (either invalid or missing data)
                if (fFailedChain && (pindexBestInvalid == NULL || pindexNew->nChainWork > pindexBestInvalid->nChainWork))
                    pindexBestInvalid = pindexNew;
                CBlockIndex *pindexFailed = pindexNew;
                // Remove the entire chain from the set.
                while (pindexTest != pindexFailed) {
                    if (fFailedChain) {
                        LogPrint("forks", "%s():%d - marking FAILED candidate idx [%s]\n", __func__, __LINE__,
                            pindexFailed->GetBlockHash().ToString());
                        pindexFailed->nStatus |= BLOCK_FAILED_CHILD;
                    } else if (fMissingData) {
                        // If we're missing data, then add back to mapBlocksUnlinked,
                        // so that if the block arrives in the future we can try adding
                        // to setBlockIndexCandidates again.
                        mapBlocksUnlinked.insert(std::make_pair(pindexFailed->pprev, pindexFailed));
                    }
                    setBlockIndexCandidates.erase(pindexFailed);
                    pindexFailed = pindexFailed->pprev;
                }
                setBlockIndexCandidates.erase(pindexTest);
                fInvalidAncestor = true;
                break;
            }
            pindexTest = pindexTest->pprev;
        }
        if (!fInvalidAncestor)
            return pindexNew;
    } while(true);
}

/** Delete all entries in setBlockIndexCandidates that are worse than the current tip. */
static void PruneBlockIndexCandidates() {
    // Note that we can't delete the current block itself, as we may need to return to it later in case a
    // reorganization to a better block fails.
    std::set<CBlockIndex*, CBlockIndexWorkComparator>::iterator it = setBlockIndexCandidates.begin();
    while (it != setBlockIndexCandidates.end() && setBlockIndexCandidates.value_comp()(*it, chainActive.Tip())) {
        setBlockIndexCandidates.erase(it++);
    }
    // Either the current tip or a successor of it we're working towards is left in setBlockIndexCandidates.
    assert(!setBlockIndexCandidates.empty());
}

/**
 * Try to make some progress towards making pindexMostWork the active block.
 * pblock is either NULL or a pointer to a CBlock corresponding to pindexMostWork.
 */
static bool ActivateBestChainStep(CValidationState &state, CBlockIndex *pindexMostWork, CBlock *pblock) {
    AssertLockHeld(cs_main);
    bool fInvalidFound = false;
    const CBlockIndex *pindexOldTip = chainActive.Tip();
    const CBlockIndex *pindexFork = chainActive.FindFork(pindexMostWork);

    // Disconnect active blocks which are no longer in the best chain.
    while (chainActive.Tip() && chainActive.Tip() != pindexFork) {
        if (!DisconnectTip(state))
            return false;
    }

    // Build list of new blocks to connect.
    std::vector<CBlockIndex*> vpindexToConnect;
    bool fContinue = true;
    int nHeight = pindexFork ? pindexFork->nHeight : -1;
    while (fContinue && nHeight != pindexMostWork->nHeight) {
    // Don't iterate the entire list of potential improvements toward the best tip, as we likely only need
    // a few blocks along the way.
    int nTargetHeight = std::min(nHeight + 32, pindexMostWork->nHeight);
    vpindexToConnect.clear();
    vpindexToConnect.reserve(nTargetHeight - nHeight);
    CBlockIndex *pindexIter = pindexMostWork->GetAncestor(nTargetHeight);
    while (pindexIter && pindexIter->nHeight != nHeight) {
        vpindexToConnect.push_back(pindexIter);
        pindexIter = pindexIter->pprev;
    }
    nHeight = nTargetHeight;

    // Connect new blocks.
    BOOST_REVERSE_FOREACH(CBlockIndex *pindexConnect, vpindexToConnect) {
        if (!ConnectTip(state, pindexConnect, pindexConnect == pindexMostWork ? pblock : NULL)) {
            if (state.IsInvalid()) {
                // The block violates a consensus rule.
                if (!state.CorruptionPossible())
                    InvalidChainFound(vpindexToConnect.back());
                state = CValidationState();
                fInvalidFound = true;
                fContinue = false;
                break;
            } else {
                // A system error occurred (disk space, database error, ...).
                return false;
            }
        } else {
            PruneBlockIndexCandidates();
            if (!pindexOldTip || chainActive.Tip()->nChainWork > pindexOldTip->nChainWork) {
                // We're in a better position than we were. Return temporarily to release the lock.
                fContinue = false;
                break;
            }
        }
    }
    }

    // Callbacks/notifications for a new best chain.
    if (fInvalidFound)
        CheckForkWarningConditionsOnNewFork(vpindexToConnect.back());
    else
        CheckForkWarningConditions();

    return true;
}

/**
 * Make the best chain active, in multiple steps. The result is either failure
 * or an activated best chain. pblock is either NULL or a pointer to a block
 * that is already loaded (to avoid loading it again from disk).
 */
bool ActivateBestChain(CValidationState &state, CBlock *pblock) {
    CBlockIndex *pindexNewTip = NULL;
    CBlockIndex *pindexMostWork = NULL;
    const CChainParams& chainParams = Params();
    do {
        boost::this_thread::interruption_point();

        bool fInitialDownload;
        {
            LOCK(cs_main);
            pindexMostWork = FindMostWorkChain();

            // Whether we have anything to do at all.
            if (pindexMostWork == NULL || pindexMostWork == chainActive.Tip())
                return true;

            if (!ActivateBestChainStep(state, pindexMostWork, pblock && pblock->GetHash() == pindexMostWork->GetBlockHash() ? pblock : NULL))
                return false;

            pindexNewTip = chainActive.Tip();
            fInitialDownload = IsInitialBlockDownload();
        }
        // When we reach this point, we switched to a new tip (stored in pindexNewTip).

        // Notifications/callbacks that can run without cs_main
        if (!fInitialDownload) {
            uint256 hashNewTip = pindexNewTip->GetBlockHash();
            // Relay inventory, but don't relay old inventory during initial block download.
            int nBlockEstimate = 0;
            if (fCheckpointsEnabled)
                nBlockEstimate = Checkpoints::GetTotalBlocksEstimate(chainParams.Checkpoints());
            // Don't relay blocks if pruning -- could cause a peer to try to download, resulting
            // in a stalled download if the block file is pruned before the request.
            if (nLocalServices & NODE_NETWORK) {
                LOCK(cs_vNodes);
                BOOST_FOREACH(CNode* pnode, vNodes)
                {
                    if (chainActive.Height() > (pnode->nStartingHeight != -1 ? pnode->nStartingHeight - 2000 : nBlockEstimate))
                    {
                        pnode->PushInventory(CInv(MSG_BLOCK, hashNewTip));
                    }
                    else
                    {
                        LogPrint("forks", "%s():%d - Node [%s] (peer=%d) NOT pushing inv [%s] - hM[%d], hS[%d], nB[%d]\n",
                            __func__, __LINE__, pnode->addrName, pnode->GetId(), hashNewTip.ToString(),
                            chainActive.Height(), pnode->nStartingHeight, nBlockEstimate);
                    }
                }
            }
            else
            {
                LogPrint("forks", "%s():%d - NOT pushing inv [%s]\n", __func__, __LINE__,
                    hashNewTip.ToString());
            }

            // Notify external listeners about the new tip.
            GetMainSignals().UpdatedBlockTip(pindexNewTip);
            uiInterface.NotifyBlockTip(hashNewTip);
        }
        else
        {
            LogPrint("forks", "%s():%d - InitialDownload in progress: NOT pushing any inv\n", __func__, __LINE__);
        }

    } while(pindexMostWork != chainActive.Tip());
    CheckBlockIndex();

    // Write changes periodically to disk, after relay.
    if (!FlushStateToDisk(state, FLUSH_STATE_PERIODIC)) {
        return false;
    }

    return true;
}

bool InvalidateBlock(CValidationState& state, CBlockIndex *pindex) {
    AssertLockHeld(cs_main);

    // Mark the block itself as invalid.
    pindex->nStatus |= BLOCK_FAILED_VALID;
    setDirtyBlockIndex.insert(pindex);
    setBlockIndexCandidates.erase(pindex);

    while (chainActive.Contains(pindex)) {
        CBlockIndex *pindexWalk = chainActive.Tip();
        pindexWalk->nStatus |= BLOCK_FAILED_CHILD;
        setDirtyBlockIndex.insert(pindexWalk);
        setBlockIndexCandidates.erase(pindexWalk);
        // ActivateBestChain considers blocks already in chainActive
        // unconditionally valid already, so force disconnect away from it.
        if (!DisconnectTip(state)) {
            return false;
        }
    }

    // The resulting new best tip may not be in setBlockIndexCandidates anymore, so
    // add it again.
    BlockMap::iterator it = mapBlockIndex.begin();
    while (it != mapBlockIndex.end()) {
        if (it->second->IsValid(BLOCK_VALID_TRANSACTIONS) && it->second->nChainTx && !setBlockIndexCandidates.value_comp()(it->second, chainActive.Tip())) {
            setBlockIndexCandidates.insert(it->second);
        }
        it++;
    }

    InvalidChainFound(pindex);
    return true;
}

bool ReconsiderBlock(CValidationState& state, CBlockIndex *pindex) {
    AssertLockHeld(cs_main);

    int nHeight = pindex->nHeight;

    // Remove the invalidity flag from this block and all its descendants.
    BlockMap::iterator it = mapBlockIndex.begin();
    while (it != mapBlockIndex.end()) {
        if (!it->second->IsValid() && it->second->GetAncestor(nHeight) == pindex) {
            it->second->nStatus &= ~BLOCK_FAILED_MASK;
            setDirtyBlockIndex.insert(it->second);
            if (it->second->IsValid(BLOCK_VALID_TRANSACTIONS) && it->second->nChainTx && setBlockIndexCandidates.value_comp()(chainActive.Tip(), it->second)) {
                setBlockIndexCandidates.insert(it->second);
            }
            if (it->second == pindexBestInvalid) {
                // Reset invalid block marker if it was pointing to one of those.
                pindexBestInvalid = NULL;
            }
        }
        it++;
    }

    // Remove the invalidity flag from all ancestors too.
    while (pindex != NULL) {
        if (pindex->nStatus & BLOCK_FAILED_MASK) {
            pindex->nStatus &= ~BLOCK_FAILED_MASK;
            setDirtyBlockIndex.insert(pindex);
        }
        pindex = pindex->pprev;
    }
    return true;
}

bool addToGlobalForkTips(const CBlockIndex* pindex)
{
    if (!pindex)
        return false;

    unsigned int erased = 0;
    if (pindex->pprev)
    {
        // remove its parent if any
        erased = mGlobalForkTips.erase(pindex->pprev);
    }

    if (erased == 0)
    {
        LogPrint("forks", "%s():%d - adding first fork tip in global map: h(%d) [%s]\n",
            __func__, __LINE__, pindex->nHeight, pindex->GetBlockHash().ToString());
    }

    return mGlobalForkTips.insert(std::make_pair( pindex, (int)GetTime() )).second;
}

bool updateGlobalForkTips(const CBlockIndex* pindex, bool lookForwardTips)
{
    if (!pindex)
        return false;

    LogPrint("forks", "%s():%d - Entering: lookFwd[%d], h(%d) [%s]\n",
        __func__, __LINE__, lookForwardTips, pindex->nHeight, pindex->GetBlockHash().ToString());

    if (chainActive.Contains(pindex))
    {
        LogPrint("forks", "%s():%d - Exiting: header is on main chain h(%d) [%s]\n",
            __func__, __LINE__, pindex->nHeight, pindex->GetBlockHash().ToString());
        return false;
    }

    if (mGlobalForkTips.count(pindex) )
    {
        LogPrint("forks", "%s():%d - updating tip in global set: h(%d) [%s]\n",
            __func__, __LINE__, pindex->nHeight, pindex->GetBlockHash().ToString());
        mGlobalForkTips[pindex] = (int)GetTime();
        return true;
    }
    else
    {
        // check from tips downward if we connect to this index and in this case 
        // update the tip instead (for coping with very old tips not in the most recent set)
        if (lookForwardTips)
        {
            int h = pindex->nHeight;
            bool done = false;

            BOOST_FOREACH(auto mapPair, mGlobalForkTips)
            {
                const CBlockIndex* tipIndex = mapPair.first;
                if (!tipIndex)
                    continue;

                LogPrint("forks", "%s():%d - tip %s h(%d)\n",
                    __func__, __LINE__, tipIndex->GetBlockHash().ToString(), tipIndex->nHeight);

                if (tipIndex == chainActive.Tip() || tipIndex == pindexBestHeader )
                {
                    LogPrint("forks", "%s():%d - skipping main chain tip\n", __func__, __LINE__);
                    continue;
                }
 
                const CBlockIndex* dum = tipIndex;
                while ( dum != pindex && dum->nHeight >= h)
                {
                    dum = dum->pprev;
                }

                if (dum == pindex)
                {
                    LogPrint("forks", "%s():%d - updating tip access time in global set: h(%d) [%s]\n",
                        __func__, __LINE__, tipIndex->nHeight, tipIndex->GetBlockHash().ToString());
                    mGlobalForkTips[tipIndex] = (int)GetTime();
                    done |= true;
                }
                else
                {
                    // we must neglect this branch since not linked to the pindex
                    LogPrint("forks", "%s():%d - stopped at %s h(%d)\n",
                        __func__, __LINE__, dum->GetBlockHash().ToString(), dum->nHeight);
                }
            }

            LogPrint("forks", "%s():%d - exiting done[%d]\n", __func__, __LINE__, done);
            return done;
        }

        // nothing to do, this is not a tip at all
        LogPrint("forks", "%s():%d - not a tip: h(%d) [%s]\n",
            __func__, __LINE__, pindex->nHeight, pindex->GetBlockHash().ToString());
        return false;
    }
}

int getMostRecentGlobalForkTips(std::vector<uint256>& output)
{
    using map_pair = pair<const CBlockIndex*, int>;

    std::vector<map_pair> vTemp(begin(mGlobalForkTips), end(mGlobalForkTips));

    sort(begin(vTemp), end(vTemp), [](const map_pair& a, const map_pair& b) { return a.second < b.second; });

    int count = MAX_NUM_GLOBAL_FORKS;
    BOOST_REVERSE_FOREACH(auto const &p, vTemp)
    {
        output.push_back(p.first->GetBlockHash() );
        if (--count <= 0)
            break;
    }

    return output.size();
}

CBlockIndex* AddToBlockIndex(const CBlockHeader& block)
{
    // Check for duplicate
    uint256 hash = block.GetHash();
    BlockMap::iterator it = mapBlockIndex.find(hash);
    if (it != mapBlockIndex.end())
        return it->second;

    // Construct new block index object
    CBlockIndex* pindexNew = new CBlockIndex(block);
    assert(pindexNew);
    // We assign the sequence id to blocks only when the full data is available,
    // to avoid miners withholding blocks but broadcasting headers, to get a
    // competitive advantage.
    pindexNew->nSequenceId = 0;
    BlockMap::iterator mi = mapBlockIndex.insert(make_pair(hash, pindexNew)).first;
    pindexNew->phashBlock = &((*mi).first);
    BlockMap::iterator miPrev = mapBlockIndex.find(block.hashPrevBlock);
    if (miPrev != mapBlockIndex.end())
    {
        pindexNew->pprev = (*miPrev).second;
        pindexNew->nHeight = pindexNew->pprev->nHeight + 1;
        pindexNew->BuildSkip();
    }
    pindexNew->nChainWork = (pindexNew->pprev ? pindexNew->pprev->nChainWork : 0) + GetBlockProof(*pindexNew);
    if (pindexNew->pprev){
        pindexNew->nChainDelay = pindexNew->pprev->nChainDelay + GetBlockDelay(*pindexNew,*(pindexNew->pprev), chainActive.Height(), fIsStartupSyncing);
    } else {
        pindexNew->nChainDelay = 0 ;
    }
    if(pindexNew->nChainDelay != 0) {
        LogPrintf("%s: Block belong to a chain under punishment Delay VAL: %i BLOCKHEIGHT: %d\n",__func__, pindexNew->nChainDelay,pindexNew->nHeight);
    }
    pindexNew->RaiseValidity(BLOCK_VALID_TREE);
    if (pindexBestHeader == NULL || (pindexBestHeader->nChainWork < pindexNew->nChainWork && pindexNew->nChainDelay==0))
        pindexBestHeader = pindexNew;

    setDirtyBlockIndex.insert(pindexNew);

    addToGlobalForkTips(pindexNew);

    return pindexNew;
}

/** Mark a block as having its data received and checked (up to BLOCK_VALID_TRANSACTIONS). */
bool ReceivedBlockTransactions(const CBlock &block, CValidationState& state, CBlockIndex *pindexNew, const CDiskBlockPos& pos, BlockSet* sForkTips)
{
    pindexNew->nTx = block.vtx.size() + block.vcert.size();
    pindexNew->nChainTx = 0;
    CAmount sproutValue = 0;
    for (auto tx : block.vtx) {
        for (auto js : tx.GetVjoinsplit()) {
            sproutValue += js.vpub_old;
            sproutValue -= js.vpub_new;
        }
    }
    pindexNew->nSproutValue = sproutValue;
    pindexNew->nChainSproutValue = boost::none;
    pindexNew->nFile = pos.nFile;
    pindexNew->nDataPos = pos.nPos;
    pindexNew->nUndoPos = 0;
    pindexNew->nStatus |= BLOCK_HAVE_DATA;
    pindexNew->RaiseValidity(BLOCK_VALID_TRANSACTIONS);
    setDirtyBlockIndex.insert(pindexNew);

    if (pindexNew->pprev == NULL || pindexNew->pprev->nChainTx) {
        // If pindexNew is the genesis block or all parents are BLOCK_VALID_TRANSACTIONS.
        deque<CBlockIndex*> queue;
        queue.push_back(pindexNew);

        // Recursively process any descendant blocks that now may be eligible to be connected.
        while (!queue.empty()) {
            CBlockIndex *pindex = queue.front();
            queue.pop_front();
            pindex->nChainTx = (pindex->pprev ? pindex->pprev->nChainTx : 0) + pindex->nTx;
            if (pindex->pprev) {
                if (pindex->pprev->nChainSproutValue && pindex->nSproutValue) {
                    pindex->nChainSproutValue = *pindex->pprev->nChainSproutValue + *pindex->nSproutValue;
                } else {
                    pindex->nChainSproutValue = boost::none;
                }
            } else {
                pindex->nChainSproutValue = pindex->nSproutValue;
            }
            {
                LOCK(cs_nBlockSequenceId);
                pindex->nSequenceId = nBlockSequenceId++;
            }
            if (chainActive.Tip() == NULL || !setBlockIndexCandidates.value_comp()(pindex, chainActive.Tip())) {
                setBlockIndexCandidates.insert(pindex);
            }
            // we must not take 'delay' into account, otherwise when we do the relay of a block we might miss a higher tip
            // on a fork because we will look into this container
            if (chainActive.Tip() == NULL || !CBlockIndexRealWorkComparator()(pindex, chainActive.Tip()))
            {
                if (sForkTips)
                {
                    int num = sForkTips->erase(pindex->pprev);
                    LogPrint("forks", "%s():%d - Adding idx to sForkTips: h(%d) [%s], nChainTx=%d, delay=%d, prev[%d]\n",
                        __func__, __LINE__, pindex->nHeight, pindex->GetBlockHash().ToString(),
                        pindex->nChainTx, pindex->nChainDelay, num);
                    sForkTips->insert(pindex);
                }
            }

            std::pair<std::multimap<CBlockIndex*, CBlockIndex*>::iterator, std::multimap<CBlockIndex*, CBlockIndex*>::iterator> range = mapBlocksUnlinked.equal_range(pindex);
            while (range.first != range.second) {
                std::multimap<CBlockIndex*, CBlockIndex*>::iterator it = range.first;
                queue.push_back(it->second);
                range.first++;
                mapBlocksUnlinked.erase(it);
            }
        }
    } else {
        if (pindexNew->pprev && pindexNew->pprev->IsValid(BLOCK_VALID_TREE)) {
            mapBlocksUnlinked.insert(std::make_pair(pindexNew->pprev, pindexNew));
        }
    }

    return true;
}

bool FindBlockPos(CValidationState &state, CDiskBlockPos &pos, unsigned int nAddSize, unsigned int nHeight, uint64_t nTime, bool fKnown = false)
{
    LOCK(cs_LastBlockFile);

    unsigned int nFile = fKnown ? pos.nFile : nLastBlockFile;
    if (vinfoBlockFile.size() <= nFile) {
        vinfoBlockFile.resize(nFile + 1);
    }

    if (!fKnown) {
        while (vinfoBlockFile[nFile].nSize + nAddSize >= MAX_BLOCKFILE_SIZE) {
            nFile++;
            if (vinfoBlockFile.size() <= nFile) {
                vinfoBlockFile.resize(nFile + 1);
            }
        }
        pos.nFile = nFile;
        pos.nPos = vinfoBlockFile[nFile].nSize;
    }

    if (nFile != nLastBlockFile) {
        if (!fKnown) {
            LogPrintf("Leaving block file %i: %s\n", nFile, vinfoBlockFile[nFile].ToString());
        }
        FlushBlockFile(!fKnown);
        nLastBlockFile = nFile;
    }

    vinfoBlockFile[nFile].AddBlock(nHeight, nTime);
    if (fKnown)
        vinfoBlockFile[nFile].nSize = std::max(pos.nPos + nAddSize, vinfoBlockFile[nFile].nSize);
    else
        vinfoBlockFile[nFile].nSize += nAddSize;

    if (!fKnown) {
        unsigned int nOldChunks = (pos.nPos + BLOCKFILE_CHUNK_SIZE - 1) / BLOCKFILE_CHUNK_SIZE;
        unsigned int nNewChunks = (vinfoBlockFile[nFile].nSize + BLOCKFILE_CHUNK_SIZE - 1) / BLOCKFILE_CHUNK_SIZE;
        if (nNewChunks > nOldChunks) {
            if (fPruneMode)
                fCheckForPruning = true;
            if (CheckDiskSpace(nNewChunks * BLOCKFILE_CHUNK_SIZE - pos.nPos)) {
                FILE *file = OpenBlockFile(pos);
                if (file) {
                    LogPrintf("Pre-allocating up to position 0x%x in blk%05u.dat\n", nNewChunks * BLOCKFILE_CHUNK_SIZE, pos.nFile);
                    AllocateFileRange(file, pos.nPos, nNewChunks * BLOCKFILE_CHUNK_SIZE - pos.nPos);
                    fclose(file);
                }
            }
            else
                return state.Error("out of disk space");
        }
    }

    setDirtyFileInfo.insert(nFile);
    return true;
}

bool FindUndoPos(CValidationState &state, int nFile, CDiskBlockPos &pos, unsigned int nAddSize)
{
    pos.nFile = nFile;

    LOCK(cs_LastBlockFile);

    unsigned int nNewSize;
    pos.nPos = vinfoBlockFile[nFile].nUndoSize;
    nNewSize = vinfoBlockFile[nFile].nUndoSize += nAddSize;
    setDirtyFileInfo.insert(nFile);

    unsigned int nOldChunks = (pos.nPos + UNDOFILE_CHUNK_SIZE - 1) / UNDOFILE_CHUNK_SIZE;
    unsigned int nNewChunks = (nNewSize + UNDOFILE_CHUNK_SIZE - 1) / UNDOFILE_CHUNK_SIZE;
    if (nNewChunks > nOldChunks) {
        if (fPruneMode)
            fCheckForPruning = true;
        if (CheckDiskSpace(nNewChunks * UNDOFILE_CHUNK_SIZE - pos.nPos)) {
            FILE *file = OpenUndoFile(pos);
            if (file) {
                LogPrintf("Pre-allocating up to position 0x%x in rev%05u.dat\n", nNewChunks * UNDOFILE_CHUNK_SIZE, pos.nFile);
                AllocateFileRange(file, pos.nPos, nNewChunks * UNDOFILE_CHUNK_SIZE - pos.nPos);
                fclose(file);
            }
        }
        else
            return state.Error("out of disk space");
    }

    return true;
}

bool CheckBlockHeader(const CBlockHeader& block, CValidationState& state, bool fCheckPOW)
{
    // Check block version
    if (block.nVersion < MIN_BLOCK_VERSION)
        return state.DoS(100, error("CheckBlockHeader(): block version not valid"),
                         REJECT_INVALID, "version-invalid");

    // Check Equihash solution is valid
    if (fCheckPOW && !CheckEquihashSolution(&block, Params()))
        return state.DoS(100, error("CheckBlockHeader(): Equihash solution invalid"),
                         REJECT_INVALID, "invalid-solution");

    // Check proof of work matches claimed amount
    if (fCheckPOW && !CheckProofOfWork(block.GetHash(), block.nBits, Params().GetConsensus()))
        return state.DoS(50, error("CheckBlockHeader(): proof of work failed"),
                         REJECT_INVALID, "high-hash");

    return true;
}

bool CheckBlock(const CBlock& block, CValidationState& state,
                libzcash::ProofVerifier& verifier,
                bool fCheckPOW, bool fCheckMerkleRoot)
{
    // These are checks that are independent of context.

    // Check that the header is valid (particularly PoW).  This is mostly
    // redundant with the call in AcceptBlockHeader.
    if (!CheckBlockHeader(block, state, fCheckPOW))
        return false;

    // Check the merkle root.
    if (fCheckMerkleRoot) {
        bool mutated;
        uint256 hashMerkleRoot2 = block.BuildMerkleTree(&mutated);
        if (block.hashMerkleRoot != hashMerkleRoot2)
            return state.DoS(100, error("CheckBlock(): hashMerkleRoot mismatch"),
                             REJECT_INVALID, "bad-txnmrklroot", true);

        // Check for merkle tree malleability (CVE-2012-2459): repeating sequences
        // of transactions in a block without affecting the merkle root of a block,
        // while still invalidating it.
        if (mutated)
            return state.DoS(100, error("CheckBlock(): duplicate transaction"),
                             REJECT_INVALID, "bad-txns-duplicate", true);
    }

    // All potential-corruption validation must be done before we do any
    // transaction validation, as otherwise we may mark the header as invalid
    // because we receive the wrong transactions for it.

    // Size limits
    if (block.vtx.empty() || (block.vtx.size() + block.vcert.size()) > MAX_BLOCK_SIZE || ::GetSerializeSize(block, SER_NETWORK, PROTOCOL_VERSION) > MAX_BLOCK_SIZE)
        return state.DoS(100, error("CheckBlock(): size limits failed"),
                         REJECT_INVALID, "bad-blk-length");

    // First transaction must be coinbase, the rest must not be
    if (block.vtx.empty() || !block.vtx[0].IsCoinBase())
        return state.DoS(100, error("CheckBlock(): first tx is not coinbase"),
                         REJECT_INVALID, "bad-cb-missing");
    for (unsigned int i = 1; i < block.vtx.size(); i++)
        if (block.vtx[i].IsCoinBase())
            return state.DoS(100, error("CheckBlock(): more than one coinbase"),
                             REJECT_INVALID, "bad-cb-multiple");

    // Check transactions and certificates
    for(const CTransaction& tx: block.vtx) {
        if (!CheckTransaction(tx, state, verifier)) {
            return error("CheckBlock(): CheckTransaction failed");
        }
    }

    if(!CheckCertificatesOrdering(block.vcert, state))
        return error("CheckBlock(): Certificate quality ordering check failed");

    for(const CScCertificate& cert: block.vcert)
    {
        if (!CheckCertificate(cert, state)) {
            return error("CheckBlock(): Certificate check failed");
        }
    }

    unsigned int nSigOps = 0;
    for(const CTransaction& tx: block.vtx) {
        nSigOps += GetLegacySigOpCount(tx);
    }

    for(const CScCertificate& cert: block.vcert) {
        nSigOps += GetLegacySigOpCount(cert);
    }

    if (nSigOps > MAX_BLOCK_SIGOPS)
        return state.DoS(100, error("CheckBlock(): out-of-bounds SigOpCount"),
                         REJECT_INVALID, "bad-blk-sigops", true);

    return true;
}

bool ContextualCheckBlockHeader(const CBlockHeader& block, CValidationState& state, CBlockIndex * const pindexPrev)
{
    const CChainParams& chainParams = Params();
    const Consensus::Params& consensusParams = chainParams.GetConsensus();
    uint256 hash = block.GetHash();
    if (hash == consensusParams.hashGenesisBlock)
        return true;

    assert(pindexPrev);

    int nHeight = pindexPrev->nHeight+1;

    // Check proof of work
    if (block.nBits != GetNextWorkRequired(pindexPrev, &block, consensusParams))
        return state.DoS(100, error("%s: incorrect proof of work", __func__),
                         REJECT_INVALID, "bad-diffbits");


    // Check timestamp against prev
    auto medianTimePast = pindexPrev->GetMedianTimePast();
    if (block.GetBlockTime() <= medianTimePast) {
        return state.Invalid(error("%s: block at height %d, timestamp %d is not later than median-time-past %d",
                __func__, nHeight, block.GetBlockTime(), medianTimePast),
                REJECT_INVALID, "time-too-old");
    }


    if (ForkManager::getInstance().isFutureTimeStampActive(nHeight) &&
            block.GetBlockTime() > medianTimePast + MAX_FUTURE_BLOCK_TIME_MTP) {
        return state.Invalid(error("%s: block at height %d, timestamp %d is too far ahead of median-time-past, limit is %d",
                __func__, nHeight, block.GetBlockTime(), medianTimePast + MAX_FUTURE_BLOCK_TIME_MTP),
                REJECT_INVALID, "time-too-far-ahead-of-mtp");
    }


    // Check timestamp
    auto nTimeLimit = GetTime() + MAX_FUTURE_BLOCK_TIME_LOCAL;
    if (block.GetBlockTime() > nTimeLimit) {
        return state.Invalid(error("%s: block at height %d, timestamp %d is too far ahead of local time, limit is %d",
                __func__, nHeight, block.GetBlockTime(), nTimeLimit),
                REJECT_INVALID, "time-too-new");
    }

    if (fCheckpointsEnabled)
    {
        // Don't accept any forks from the main chain prior to last checkpoint
        CBlockIndex* pcheckpoint = Checkpoints::GetLastCheckpoint(chainParams.Checkpoints());
        if (pcheckpoint && nHeight < pcheckpoint->nHeight)
            return state.DoS(100, error("%s: forked chain older than last checkpoint (height %d)", __func__, nHeight));
    }

    if (!ForkManager::getInstance().isValidBlockVersion(nHeight, block.nVersion) )
    {
        return state.Invalid(error("%s : rejected nVersion block %d not supported at height %d", __func__, block.nVersion, nHeight),
            REJECT_INVALID, "bad-version");
    }

    return true;
}

bool ContextualCheckBlock(const CBlock& block, CValidationState& state, CBlockIndex * const pindexPrev)
{
    const int nHeight = pindexPrev == NULL ? 0 : pindexPrev->nHeight + 1;
    const Consensus::Params& consensusParams = Params().GetConsensus();

    // Check that all transactions are finalized
    BOOST_FOREACH(const CTransaction& tx, block.vtx) {

        // Check transaction contextually against consensus rules at block height
        if (!tx.ContextualCheck(state, nHeight, 100)) {
            return false; // Failure reason has been set in validation state object
        }

        int nLockTimeFlags = 0;
        int64_t nLockTimeCutoff = (nLockTimeFlags & LOCKTIME_MEDIAN_TIME_PAST)
                                ? pindexPrev->GetMedianTimePast()
                                : block.GetBlockTime();
        if (!IsFinalTx(tx, nHeight, nLockTimeCutoff)) {
            return state.DoS(10, error("%s: contains a non-final transaction", __func__), REJECT_INVALID, "bad-txns-nonfinal");
        }
    }

    for(const auto& cert: block.vcert) {
        // Check certificate contextually against consensus rules at block height
        if (!cert.ContextualCheck(state, nHeight, 100)) {
            return false; // Failure reason has been set in validation state object
        }
    }

    // Enforce BIP 34 rule that the coinbase starts with serialized block height.
    // In Zcash this has been enforced since launch, except that the genesis
    // block didn't include the height in the coinbase (see Zcash protocol spec
    // section '6.8 Bitcoin Improvement Proposals').
    if (nHeight > 0)
    {
        CScript expect = CScript() << nHeight;
        if (block.vtx[0].GetVin()[0].scriptSig.size() < expect.size() ||
            !std::equal(expect.begin(), expect.end(), block.vtx[0].GetVin()[0].scriptSig.begin())) {
            return state.DoS(100, error("%s: block height mismatch in coinbase", __func__), REJECT_INVALID, "bad-cb-height");
        }
    }

    // Reject the post-chainsplit block until a specific time is reached
    if (ForkManager::getInstance().isAfterChainsplit(nHeight) && !ForkManager::getInstance().isAfterChainsplit(nHeight-1)  && block.GetBlockTime() < ForkManager::getInstance().getMinimumTime(nHeight))
    {
        return state.DoS(10, error("%s: post-chainsplit block received prior to scheduled time", __func__), REJECT_INVALID, "bad-cs-time");
    }

    CAmount reward = GetBlockSubsidy(nHeight, consensusParams);
    // Coinbase transaction must include an output sending x.x% of
    // the block reward to a community fund script

    for (Fork::CommunityFundType cfType=Fork::CommunityFundType::FOUNDATION; cfType < Fork::CommunityFundType::ENDTYPE; cfType = Fork::CommunityFundType(cfType + 1)) {
        CAmount communityReward = ForkManager::getInstance().getCommunityFundReward(nHeight, reward, cfType);
        if (communityReward > 0) {
            bool found = false;

            BOOST_FOREACH(const CTxOut& output, block.vtx[0].GetVout()) {
                if (output.scriptPubKey == Params().GetCommunityFundScriptAtHeight(nHeight, cfType)) {
                    if (output.nValue == communityReward) {
                        found = true;
                        break;
                    }
                }
            }

            if (!found) {
                return state.DoS(100, error("%s: community fund missing block %d", __func__, nHeight), REJECT_INVALID, "cb-no-community-fund");
            }
        }
    }

    return true;
}

bool AcceptBlockHeader(const CBlockHeader& block, CValidationState& state, CBlockIndex** ppindex, bool lookForwardTips)
{
    dump_global_tips(10);

    const CChainParams& chainparams = Params();
    AssertLockHeld(cs_main);
    // Check for duplicate
    uint256 hash = block.GetHash();
    BlockMap::iterator miSelf = mapBlockIndex.find(hash);
    CBlockIndex *pindex = NULL;
    if (miSelf != mapBlockIndex.end()) {
        // Block header is already known.
        pindex = miSelf->second;
        
        // update it because if it is a tip, its timestamp is most probably changed
        updateGlobalForkTips(pindex, lookForwardTips);

        if (ppindex)
            *ppindex = pindex;
        if (pindex->nStatus & BLOCK_FAILED_MASK)
            return state.Invalid(error("%s: block is marked invalid", __func__), 0, "duplicate");
        return true;
    }

    if (!CheckBlockHeader(block, state))
        return false;

    // Get prev block index
    CBlockIndex* pindexPrev = NULL;
    if (hash != chainparams.GetConsensus().hashGenesisBlock) {
        BlockMap::iterator mi = mapBlockIndex.find(block.hashPrevBlock);
        if (mi == mapBlockIndex.end())
        {
            LogPrint("forks", "%s():%d - prev block not found: [%s]\n",
                __func__, __LINE__, block.hashPrevBlock.ToString());
            return state.DoS(10, error("%s: prev block not found", __func__), 0, "bad-prevblk");
        }
        pindexPrev = (*mi).second;
        if (pindexPrev->nStatus & BLOCK_FAILED_MASK)
            return state.DoS(100, error("%s: prev block invalid", __func__), REJECT_INVALID, "bad-prevblk");
    }

    if (!ContextualCheckBlockHeader(block, state, pindexPrev))
        return false;

    if (pindex == NULL)
        pindex = AddToBlockIndex(block);

    if (ppindex)
        *ppindex = pindex;

    return true;
}

bool AcceptBlock(CBlock& block, CValidationState& state, CBlockIndex** ppindex, bool fRequested, CDiskBlockPos* dbp, BlockSet* sForkTips)
{
    const CChainParams& chainparams = Params();
    AssertLockHeld(cs_main);

    CBlockIndex *&pindex = *ppindex;

    if (!AcceptBlockHeader(block, state, &pindex))
        return false;

    // Try to process all requested blocks that we don't have, but only
    // process an unrequested block if it's new and has enough work to
    // advance our tip, and isn't too many blocks ahead.
    bool fAlreadyHave = pindex->nStatus & BLOCK_HAVE_DATA;
    bool fHasMoreWork = (chainActive.Tip() ? pindex->nChainWork > chainActive.Tip()->nChainWork : true);
    // Blocks that are too out-of-order needlessly limit the effectiveness of
    // pruning, because pruning will not delete block files that contain any
    // blocks which are too close in height to the tip.  Apply this test
    // regardless of whether pruning is enabled; it should generally be safe to
    // not process unrequested blocks.
    bool fTooFarAhead = (pindex->nHeight > int(chainActive.Height() + MIN_BLOCKS_TO_KEEP));

    // TODO: deal better with return value and error conditions for duplicate
    // and unrequested blocks.
    if (fAlreadyHave) return true;
    if (!fRequested) {  // If we didn't ask for it:
        if (pindex->nTx != 0) return true;  // This is a previously-processed block that was pruned
        if (!fHasMoreWork) return true;     // Don't process less-work chains
        if (fTooFarAhead) return true;      // Block height is too high
    }

    // See method docstring for why this is always disabled
    auto verifier = libzcash::ProofVerifier::Disabled();
    if ((!CheckBlock(block, state, verifier)) || !ContextualCheckBlock(block, state, pindex->pprev)) {
        if (state.IsInvalid() && !state.CorruptionPossible()) {
            pindex->nStatus |= BLOCK_FAILED_VALID;
            setDirtyBlockIndex.insert(pindex);
        }
        return false;
    }

    int nHeight = pindex->nHeight;

    // Write block to history file
    try {
        unsigned int nBlockSize = ::GetSerializeSize(block, SER_DISK, CLIENT_VERSION);
        CDiskBlockPos blockPos;
        if (dbp != NULL)
            blockPos = *dbp;
        if (!FindBlockPos(state, blockPos, nBlockSize+8, nHeight, block.GetBlockTime(), dbp != NULL))
            return error("AcceptBlock(): FindBlockPos failed");
        if (dbp == NULL)
            if (!WriteBlockToDisk(block, blockPos, chainparams.MessageStart()))
                AbortNode(state, "Failed to write block");
        if (!ReceivedBlockTransactions(block, state, pindex, blockPos, sForkTips))
            return error("AcceptBlock(): ReceivedBlockTransactions failed");
    } catch (const std::runtime_error& e) {
        return AbortNode(state, std::string("System error: ") + e.what());
    }

    if (fCheckForPruning)
        FlushStateToDisk(state, FLUSH_STATE_NONE); // we just allocated more disk space for block files

    return true;
}

bool ProcessNewBlock(CValidationState &state, CNode* pfrom, CBlock* pblock, bool fForceProcessing, CDiskBlockPos *dbp)
{
    // Preliminary checks
    auto verifier = libzcash::ProofVerifier::Disabled();
    bool checked = CheckBlock(*pblock, state, verifier);

    BlockSet sForkTips;

    {
        LOCK(cs_main);
        bool fRequested = MarkBlockAsReceived(pblock->GetHash());
        fRequested |= fForceProcessing;
        if (!checked) {
            return error("%s: CheckBlock FAILED", __func__);
        }

        // Store to disk
        CBlockIndex *pindex = NULL;
        bool ret = AcceptBlock(*pblock, state, &pindex, fRequested, dbp, &sForkTips);
        if (pindex && pfrom) {
            mapBlockSource[pindex->GetBlockHash()] = pfrom->GetId();
        }
        CheckBlockIndex();
        if (!ret)
            return error("%s: AcceptBlock FAILED", __func__);
    }

    if (!ActivateBestChain(state, pblock))
        return error("%s: ActivateBestChain failed", __func__);

    if (!RelayAlternativeChain(state, pblock, &sForkTips))
        return error("%s: RelayAlternativeChain failed", __func__);

    return true;
}

bool TestBlockValidity(CValidationState &state, const CBlock& block, CBlockIndex * const pindexPrev,
    bool fCheckPOW, bool fCheckMerkleRoot, bool fCheckScTxesCommitment)
{
    AssertLockHeld(cs_main);
    assert(pindexPrev == chainActive.Tip());

    CCoinsViewCache viewNew(pcoinsTip);
    CBlockIndex indexDummy(block);
    indexDummy.pprev = pindexPrev;
    indexDummy.nHeight = pindexPrev->nHeight + 1;
    // JoinSplit and Sidechains proofs are verified in ConnectBlock
    auto verifier = libzcash::ProofVerifier::Disabled();

    // NOTE: CheckBlockHeader is called by CheckBlock
    if (!ContextualCheckBlockHeader(block, state, pindexPrev))
        return false;
    if (!CheckBlock(block, state, verifier, fCheckPOW, fCheckMerkleRoot))
        return false;
    if (!ContextualCheckBlock(block, state, pindexPrev))
        return false;

    static const bool JUST_CHECK_TRUE = true;
    if (!ConnectBlock(block, state, &indexDummy, viewNew, chainActive, JUST_CHECK_TRUE, fCheckScTxesCommitment))
        return false;
    assert(state.IsValid());

    return true;
}

/**
 * BLOCK PRUNING CODE
 */

/* Calculate the amount of disk space the block & undo files currently use */
uint64_t CalculateCurrentUsage()
{
    uint64_t retval = 0;
    BOOST_FOREACH(const CBlockFileInfo &file, vinfoBlockFile) {
        retval += file.nSize + file.nUndoSize;
    }
    return retval;
}

/* Prune a block file (modify associated database entries)*/
void PruneOneBlockFile(const int fileNumber)
{
    for (BlockMap::iterator it = mapBlockIndex.begin(); it != mapBlockIndex.end(); ++it) {
        CBlockIndex* pindex = it->second;
        if (pindex->nFile == fileNumber) {
            pindex->nStatus &= ~BLOCK_HAVE_DATA;
            pindex->nStatus &= ~BLOCK_HAVE_UNDO;
            pindex->nFile = 0;
            pindex->nDataPos = 0;
            pindex->nUndoPos = 0;
            setDirtyBlockIndex.insert(pindex);

            // Prune from mapBlocksUnlinked -- any block we prune would have
            // to be downloaded again in order to consider its chain, at which
            // point it would be considered as a candidate for
            // mapBlocksUnlinked or setBlockIndexCandidates.
            std::pair<std::multimap<CBlockIndex*, CBlockIndex*>::iterator, std::multimap<CBlockIndex*, CBlockIndex*>::iterator> range = mapBlocksUnlinked.equal_range(pindex->pprev);
            while (range.first != range.second) {
                std::multimap<CBlockIndex *, CBlockIndex *>::iterator it = range.first;
                range.first++;
                if (it->second == pindex) {
                    mapBlocksUnlinked.erase(it);
                }
            }
        }
    }

    vinfoBlockFile[fileNumber].SetNull();
    setDirtyFileInfo.insert(fileNumber);
}


void UnlinkPrunedFiles(std::set<int>& setFilesToPrune)
{
    for (set<int>::iterator it = setFilesToPrune.begin(); it != setFilesToPrune.end(); ++it) {
        CDiskBlockPos pos(*it, 0);
        boost::filesystem::remove(GetBlockPosFilename(pos, "blk"));
        boost::filesystem::remove(GetBlockPosFilename(pos, "rev"));
        LogPrintf("Prune: %s deleted blk/rev (%05u)\n", __func__, *it);
    }
}

/* Calculate the block/rev files that should be deleted to remain under target*/
void FindFilesToPrune(std::set<int>& setFilesToPrune)
{
    LOCK2(cs_main, cs_LastBlockFile);
    if (chainActive.Tip() == NULL || nPruneTarget == 0) {
        return;
    }
    if (chainActive.Tip()->nHeight <= Params().PruneAfterHeight()) {
        return;
    }

    unsigned int nLastBlockWeCanPrune = chainActive.Tip()->nHeight - MIN_BLOCKS_TO_KEEP;
    uint64_t nCurrentUsage = CalculateCurrentUsage();
    // We don't check to prune until after we've allocated new space for files
    // So we should leave a buffer under our target to account for another allocation
    // before the next pruning.
    uint64_t nBuffer = BLOCKFILE_CHUNK_SIZE + UNDOFILE_CHUNK_SIZE;
    uint64_t nBytesToPrune;
    int count=0;

    if (nCurrentUsage + nBuffer >= nPruneTarget) {
        for (int fileNumber = 0; fileNumber < nLastBlockFile; fileNumber++) {
            nBytesToPrune = vinfoBlockFile[fileNumber].nSize + vinfoBlockFile[fileNumber].nUndoSize;

            if (vinfoBlockFile[fileNumber].nSize == 0)
                continue;

            if (nCurrentUsage + nBuffer < nPruneTarget)  // are we below our target?
                break;

            // don't prune files that could have a block within MIN_BLOCKS_TO_KEEP of the main chain's tip but keep scanning
            if (vinfoBlockFile[fileNumber].nHeightLast > nLastBlockWeCanPrune)
                continue;

            PruneOneBlockFile(fileNumber);
            // Queue up the files for removal
            setFilesToPrune.insert(fileNumber);
            nCurrentUsage -= nBytesToPrune;
            count++;
        }
    }

    LogPrint("prune", "Prune: target=%dMiB actual=%dMiB diff=%dMiB max_prune_height=%d removed %d blk/rev pairs\n",
           nPruneTarget/1024/1024, nCurrentUsage/1024/1024,
           ((int64_t)nPruneTarget - (int64_t)nCurrentUsage)/1024/1024,
           nLastBlockWeCanPrune, count);
}

bool CheckDiskSpace(uint64_t nAdditionalBytes)
{
    uint64_t nFreeBytesAvailable = boost::filesystem::space(GetDataDir()).available;

    // Check for nMinDiskSpace bytes (currently 50MB)
    if (nFreeBytesAvailable < nMinDiskSpace + nAdditionalBytes)
        return AbortNode("Disk space is low!", _("Error: Disk space is low!"));

    return true;
}

FILE* OpenDiskFile(const CDiskBlockPos &pos, const char *prefix, bool fReadOnly)
{
    if (pos.IsNull())
        return NULL;
    boost::filesystem::path path = GetBlockPosFilename(pos, prefix);
    boost::filesystem::create_directories(path.parent_path());
    FILE* file = fopen(path.string().c_str(), "rb+");
    if (!file && !fReadOnly)
        file = fopen(path.string().c_str(), "wb+");
    if (!file) {
        LogPrintf("Unable to open file %s\n", path.string());
        return NULL;
    }
    if (pos.nPos) {
        if (fseek(file, pos.nPos, SEEK_SET)) {
            LogPrintf("Unable to seek to position %u of %s\n", pos.nPos, path.string());
            fclose(file);
            return NULL;
        }
    }
    return file;
}

FILE* OpenBlockFile(const CDiskBlockPos &pos, bool fReadOnly) {
    return OpenDiskFile(pos, "blk", fReadOnly);
}

FILE* OpenUndoFile(const CDiskBlockPos &pos, bool fReadOnly) {
    return OpenDiskFile(pos, "rev", fReadOnly);
}

boost::filesystem::path GetBlockPosFilename(const CDiskBlockPos &pos, const char *prefix)
{
    return GetDataDir() / "blocks" / strprintf("%s%05u.dat", prefix, pos.nFile);
}

CBlockIndex * InsertBlockIndex(uint256 hash)
{
    if (hash.IsNull())
        return NULL;

    // Return existing
    BlockMap::iterator mi = mapBlockIndex.find(hash);
    if (mi != mapBlockIndex.end())
        return (*mi).second;

    // Create new
    CBlockIndex* pindexNew = new CBlockIndex();
    if (!pindexNew)
        throw runtime_error("LoadBlockIndex(): new CBlockIndex failed");
    mi = mapBlockIndex.insert(make_pair(hash, pindexNew)).first;
    pindexNew->phashBlock = &((*mi).first);

    return pindexNew;
}

bool static LoadBlockIndexDB()
{
    const CChainParams& chainparams = Params();
    if (!pblocktree->LoadBlockIndexGuts())
        return false;

    boost::this_thread::interruption_point();

    // Calculate nChainWork
    vector<pair<int, CBlockIndex*> > vSortedByHeight;
    vSortedByHeight.reserve(mapBlockIndex.size());
    BOOST_FOREACH(const PAIRTYPE(uint256, CBlockIndex*)& item, mapBlockIndex)
    {
        CBlockIndex* pindex = item.second;
        vSortedByHeight.push_back(make_pair(pindex->nHeight, pindex));
    }
    sort(vSortedByHeight.begin(), vSortedByHeight.end());
    BOOST_FOREACH(const PAIRTYPE(int, CBlockIndex*)& item, vSortedByHeight)
    {
        CBlockIndex* pindex = item.second;
        pindex->nChainWork = (pindex->pprev ? pindex->pprev->nChainWork : 0) + GetBlockProof(*pindex);
        pindex->nChainDelay = 0 ;
        // We can link the chain of blocks for which we've received transactions at some point.
        // Pruned nodes may have deleted the block.
        if (pindex->nTx > 0) {
            if (pindex->pprev) {
                if (pindex->pprev->nChainTx) {
                    pindex->nChainTx = pindex->pprev->nChainTx + pindex->nTx;
                    if (pindex->pprev->nChainSproutValue && pindex->nSproutValue) {
                        pindex->nChainSproutValue = *pindex->pprev->nChainSproutValue + *pindex->nSproutValue;
                    } else {
                        pindex->nChainSproutValue = boost::none;
                    }
                } else {
                    pindex->nChainTx = 0;
                    pindex->nChainSproutValue = boost::none;
                    mapBlocksUnlinked.insert(std::make_pair(pindex->pprev, pindex));
                }
            } else {
                pindex->nChainTx = pindex->nTx;
                pindex->nChainSproutValue = pindex->nSproutValue;
            }
        }
        if (pindex->IsValid(BLOCK_VALID_TRANSACTIONS) && (pindex->nChainTx || pindex->pprev == NULL))
            setBlockIndexCandidates.insert(pindex);
        if (pindex->nStatus & BLOCK_FAILED_MASK && (!pindexBestInvalid || pindex->nChainWork > pindexBestInvalid->nChainWork))
            pindexBestInvalid = pindex;
        if (pindex->pprev)
            pindex->BuildSkip();
        if (pindex->IsValid(BLOCK_VALID_TREE) && (pindexBestHeader == NULL || CBlockIndexWorkComparator()(pindexBestHeader, pindex)))
            pindexBestHeader = pindex;

        addToGlobalForkTips(pindex);
    }

    // Load block file info
    pblocktree->ReadLastBlockFile(nLastBlockFile);
    vinfoBlockFile.resize(nLastBlockFile + 1);
    LogPrintf("%s: last block file = %i\n", __func__, nLastBlockFile);
    for (int nFile = 0; nFile <= nLastBlockFile; nFile++) {
        pblocktree->ReadBlockFileInfo(nFile, vinfoBlockFile[nFile]);
    }
    LogPrintf("%s: last block file info: %s\n", __func__, vinfoBlockFile[nLastBlockFile].ToString());
    for (int nFile = nLastBlockFile + 1; true; nFile++) {
        CBlockFileInfo info;
        if (pblocktree->ReadBlockFileInfo(nFile, info)) {
            vinfoBlockFile.push_back(info);
        } else {
            break;
        }
    }

    // Check presence of blk files
    LogPrintf("Checking all blk files are present...\n");
    set<int> setBlkDataFiles;
    BOOST_FOREACH(const PAIRTYPE(uint256, CBlockIndex*)& item, mapBlockIndex)
    {
        CBlockIndex* pindex = item.second;
        if (pindex->nStatus & BLOCK_HAVE_DATA) {
            setBlkDataFiles.insert(pindex->nFile);
        }
    }
    for (std::set<int>::iterator it = setBlkDataFiles.begin(); it != setBlkDataFiles.end(); it++)
    {
        CDiskBlockPos pos(*it, 0);
        if (CAutoFile(OpenBlockFile(pos, true), SER_DISK, CLIENT_VERSION).IsNull()) {
            return false;
        }
    }

    // Check whether we have ever pruned block & undo files
    pblocktree->ReadFlag("prunedblockfiles", fHavePruned);
    if (fHavePruned)
        LogPrintf("LoadBlockIndexDB(): Block files have previously been pruned\n");

    // Check whether we need to continue reindexing
    bool fReindexing = false;
    pblocktree->ReadReindexing(fReindexing);
    fReindex |= fReindexing;

    // Check whether we have a transaction index
    pblocktree->ReadFlag("txindex", fTxIndex);
    LogPrintf("%s: transaction index %s\n", __func__, fTxIndex ? "enabled" : "disabled");

    // Fill in-memory data
    BOOST_FOREACH(const PAIRTYPE(uint256, CBlockIndex*)& item, mapBlockIndex)
    {
        CBlockIndex* pindex = item.second;
        // - This relationship will always be true even if pprev has multiple
        //   children, because hashAnchor is technically a property of pprev,
        //   not its children.
        // - This will miss chain tips; we handle the best tip below, and other
        //   tips will be handled by ConnectTip during a re-org.
        if (pindex->pprev) {
            pindex->pprev->hashAnchorEnd = pindex->hashAnchor;
        }
    }

    // Load pointer to end of best chain
    BlockMap::iterator it = mapBlockIndex.find(pcoinsTip->GetBestBlock());
    if (it == mapBlockIndex.end())
        return true;
    chainActive.SetTip(it->second);
    // Set hashAnchorEnd for the end of best chain
    it->second->hashAnchorEnd = pcoinsTip->GetBestAnchor();

    PruneBlockIndexCandidates();

    LogPrintf("%s: hashBestChain=%s height=%d date=%s progress=%f\n", __func__,
        chainActive.Tip()->GetBlockHash().ToString(), chainActive.Height(),
        DateTimeStrFormat("%Y-%m-%d %H:%M:%S", chainActive.Tip()->GetBlockTime()),
        Checkpoints::GuessVerificationProgress(chainparams.Checkpoints(), chainActive.Tip()));

    EnforceNodeDeprecation(chainActive.Height(), true);

    return true;
}

CVerifyDB::CVerifyDB()
{
    uiInterface.ShowProgress(_("Verifying blocks..."), 0);
}

CVerifyDB::~CVerifyDB()
{
    uiInterface.ShowProgress("", 100);
}

bool CVerifyDB::VerifyDB(CCoinsView *coinsview, int nCheckLevel, int nCheckDepth)
{
    LOCK(cs_main);
    if (chainActive.Tip() == NULL || chainActive.Tip()->pprev == NULL)
        return true;

    // Verify blocks in the best chain
    if (nCheckDepth <= 0)
        nCheckDepth = 1000000000; // suffices until the year 19000
    if (nCheckDepth > chainActive.Height())
        nCheckDepth = chainActive.Height();
    nCheckLevel = std::max(0, std::min(4, nCheckLevel));
    LogPrintf("Verifying last %i blocks at level %i\n", nCheckDepth, nCheckLevel);
    CCoinsViewCache coins(coinsview);
    CBlockIndex* pindexState = chainActive.Tip();
    CBlockIndex* pindexFailure = NULL;
    int nGoodTransactions = 0;
    CValidationState state;
    // No need to verify JoinSplits twice
    auto verifier = libzcash::ProofVerifier::Disabled();
    for (CBlockIndex* pindex = chainActive.Tip(); pindex && pindex->pprev; pindex = pindex->pprev)
    {
        boost::this_thread::interruption_point();
        uiInterface.ShowProgress(_("Verifying blocks..."), std::max(1, std::min(99, (int)(((double)(chainActive.Height() - pindex->nHeight)) / (double)nCheckDepth * (nCheckLevel >= 4 ? 50 : 100)))));
        if (pindex->nHeight < chainActive.Height()-nCheckDepth)
            break;
        CBlock block;
        // check level 0: read from disk
        if (!ReadBlockFromDisk(block, pindex))
            return error("VerifyDB(): *** ReadBlockFromDisk failed at %d, hash=%s", pindex->nHeight, pindex->GetBlockHash().ToString());
        // check level 1: verify block validity
        if (nCheckLevel >= 1 && !CheckBlock(block, state, verifier))
            return error("VerifyDB(): *** found bad block at %d, hash=%s\n", pindex->nHeight, pindex->GetBlockHash().ToString());
        // check level 2: verify undo validity
        if (nCheckLevel >= 2 && pindex) {
            CBlockUndo undo;
            CDiskBlockPos pos = pindex->GetUndoPos();
            if (!pos.IsNull()) {
                if (!UndoReadFromDisk(undo, pos, pindex->pprev->GetBlockHash()))
                    return error("VerifyDB(): *** found bad undo data at %d, hash=%s\n", pindex->nHeight, pindex->GetBlockHash().ToString());
            }
        }
        // check level 3: check for inconsistencies during memory-only disconnect of tip blocks
        if (nCheckLevel >= 3 && pindex == pindexState && (coins.DynamicMemoryUsage() + pcoinsTip->DynamicMemoryUsage()) <= nCoinCacheUsage) {
            bool fClean = true;
            if (!DisconnectBlock(block, state, pindex, coins, &fClean))
                return error("VerifyDB(): *** irrecoverable inconsistency in block data at %d, hash=%s", pindex->nHeight, pindex->GetBlockHash().ToString());
            pindexState = pindex->pprev;
            if (!fClean) {
                nGoodTransactions = 0;
                pindexFailure = pindex;
            } else
                nGoodTransactions += block.vtx.size() + block.vcert.size();
        }

        if (ShutdownRequested())
            return true;

    }

    if (pindexFailure)
        return error("VerifyDB(): *** coin database inconsistencies found (last %i blocks, %i good transactions before that)\n", chainActive.Height() - pindexFailure->nHeight + 1, nGoodTransactions);

    // check level 4: try reconnecting blocks
    if (nCheckLevel >= 4) {
        CBlockIndex *pindex = pindexState;
        CHistoricalChain chainHistorical(chainActive, pindex->nHeight - 1);
        while (pindex != chainActive.Tip()) {
            boost::this_thread::interruption_point();
            uiInterface.ShowProgress(_("Verifying blocks..."), std::max(1, std::min(99, 100 - (int)(((double)(chainActive.Height() - pindex->nHeight)) / (double)nCheckDepth * 50))));
            pindex = chainActive.Next(pindex);
            CBlock block;
            if (!ReadBlockFromDisk(block, pindex))
                return error("VerifyDB(): *** ReadBlockFromDisk failed at %d, hash=%s", pindex->nHeight, pindex->GetBlockHash().ToString());
            chainHistorical.SetHeight(pindex->nHeight - 1);
            static const bool JUST_CHECK_FALSE = false;
            static const bool CHECK_SC_TXES_COMMITMENT = true;
            if (!ConnectBlock(block, state, pindex, coins, chainHistorical, JUST_CHECK_FALSE, CHECK_SC_TXES_COMMITMENT))
                return error("VerifyDB(): *** found unconnectable block at %d, hash=%s", pindex->nHeight, pindex->GetBlockHash().ToString());
        }
    }

    LogPrintf("No coin database inconsistencies in last %i blocks (%i transactions)\n", chainActive.Height() - pindexState->nHeight, nGoodTransactions);

    return true;
}

void UnloadBlockIndex()
{
    LOCK(cs_main);
    setBlockIndexCandidates.clear();
    chainActive.SetTip(NULL);
    pindexBestInvalid = NULL;
    pindexBestHeader = NULL;
    mempool.clear();
    mapOrphanTransactions.clear();
    mapOrphanTransactionsByPrev.clear();
    nSyncStarted = 0;
    mapBlocksUnlinked.clear();
    vinfoBlockFile.clear();
    nLastBlockFile = 0;
    nBlockSequenceId = 1;
    mapBlockSource.clear();
    mapBlocksInFlight.clear();
    nQueuedValidatedHeaders = 0;
    nPreferredDownload = 0;
    setDirtyBlockIndex.clear();
    setDirtyFileInfo.clear();
    mapNodeState.clear();
    recentRejects.reset(NULL);

    BOOST_FOREACH(BlockMap::value_type& entry, mapBlockIndex) {
        delete entry.second;
    }
    mapBlockIndex.clear();
    fHavePruned = false;
}

bool LoadBlockIndex()
{
    // Load block index from databases
    if (!fReindex && !LoadBlockIndexDB())
        return false;
    return true;
}


bool InitBlockIndex() {
    const CChainParams& chainparams = Params();
    LOCK(cs_main);

    // Initialize global variables that cannot be constructed at startup.
    recentRejects.reset(new CRollingBloomFilter(120000, 0.000001));

    // Check whether we're already initialized
    if (chainActive.Genesis() != NULL)
        return true;

    // Use the provided setting for -txindex in the new database
    fTxIndex = GetBoolArg("-txindex", false);
    pblocktree->WriteFlag("txindex", fTxIndex);
    LogPrintf("Initializing databases...\n");

    // Only add the genesis block if not reindexing (in which case we reuse the one already on disk)
    if (!fReindex) {
        try {
            CBlock &block = const_cast<CBlock&>(Params().GenesisBlock());
            // Start new block file
            unsigned int nBlockSize = ::GetSerializeSize(block, SER_DISK, CLIENT_VERSION);
            CDiskBlockPos blockPos;
            CValidationState state;
            if (!FindBlockPos(state, blockPos, nBlockSize+8, 0, block.GetBlockTime()))
                return error("LoadBlockIndex(): FindBlockPos failed");
            if (!WriteBlockToDisk(block, blockPos, chainparams.MessageStart()))
                return error("LoadBlockIndex(): writing genesis block to disk failed");
            CBlockIndex *pindex = AddToBlockIndex(block);
            if (!ReceivedBlockTransactions(block, state, pindex, blockPos, NULL))
                return error("LoadBlockIndex(): genesis block not accepted");
            if (!ActivateBestChain(state, &block))
                return error("LoadBlockIndex(): genesis block cannot be activated");
            // Force a chainstate write so that when we VerifyDB in a moment, it doesn't check stale data
            return FlushStateToDisk(state, FLUSH_STATE_ALWAYS);
        } catch (const std::runtime_error& e) {
            return error("LoadBlockIndex(): failed to initialize block database: %s", e.what());
        }
    }

    return true;
}



bool LoadExternalBlockFile(FILE* fileIn, CDiskBlockPos *dbp)
{
    const CChainParams& chainparams = Params();
    // Map of disk positions for blocks with unknown parent (only used for reindex)
    static std::multimap<uint256, CDiskBlockPos> mapBlocksUnknownParent;
    int64_t nStart = GetTimeMillis();

    int nLoaded = 0;
    try {
        // This takes over fileIn and calls fclose() on it in the CBufferedFile destructor
        CBufferedFile blkdat(fileIn, 2*MAX_BLOCK_SIZE, MAX_BLOCK_SIZE+8, SER_DISK, CLIENT_VERSION);
        uint64_t nRewind = blkdat.GetPos();
        while (!blkdat.eof()) {
            boost::this_thread::interruption_point();

            blkdat.SetPos(nRewind);
            nRewind++; // start one byte further next time, in case of failure
            blkdat.SetLimit(); // remove former limit
            unsigned int nSize = 0;
            try {
                // locate a header
                unsigned char buf[MESSAGE_START_SIZE];
                blkdat.FindByte(Params().MessageStart()[0]);
                nRewind = blkdat.GetPos()+1;
                blkdat >> FLATDATA(buf);
                if (memcmp(buf, Params().MessageStart(), MESSAGE_START_SIZE))
                    continue;
                // read size
                blkdat >> nSize;
                if (nSize < 80 || nSize > MAX_BLOCK_SIZE)
                    continue;
            } catch (const std::exception&) {
                // no valid block header found; don't complain
                break;
            }
            try {
                // read block
                uint64_t nBlockPos = blkdat.GetPos();
                if (dbp)
                    dbp->nPos = nBlockPos;
                blkdat.SetLimit(nBlockPos + nSize);
                blkdat.SetPos(nBlockPos);
                CBlock block;
                blkdat >> block;
                nRewind = blkdat.GetPos();

                // detect out of order blocks, and store them for later
                uint256 hash = block.GetHash();
                if (hash != chainparams.GetConsensus().hashGenesisBlock && mapBlockIndex.find(block.hashPrevBlock) == mapBlockIndex.end()) {
                    LogPrint("reindex", "%s: Out of order block %s, parent %s not known\n", __func__, hash.ToString(),
                            block.hashPrevBlock.ToString());
                    if (dbp)
                        mapBlocksUnknownParent.insert(std::make_pair(block.hashPrevBlock, *dbp));
                    continue;
                }

                // process in case the block isn't known yet
                if (mapBlockIndex.count(hash) == 0 || (mapBlockIndex[hash]->nStatus & BLOCK_HAVE_DATA) == 0) {
                    CValidationState state;
                    if (ProcessNewBlock(state, NULL, &block, true, dbp))
                        nLoaded++;
                    if (state.IsError())
                        break;
                } else if (hash != chainparams.GetConsensus().hashGenesisBlock && mapBlockIndex[hash]->nHeight % 1000 == 0) {
                    LogPrintf("Block Import: already had block %s at height %d\n", hash.ToString(), mapBlockIndex[hash]->nHeight);
                }

                // Recursively process earlier encountered successors of this block
                deque<uint256> queue;
                queue.push_back(hash);
                while (!queue.empty()) {
                    uint256 head = queue.front();
                    queue.pop_front();
                    std::pair<std::multimap<uint256, CDiskBlockPos>::iterator, std::multimap<uint256, CDiskBlockPos>::iterator> range = mapBlocksUnknownParent.equal_range(head);
                    while (range.first != range.second) {
                        std::multimap<uint256, CDiskBlockPos>::iterator it = range.first;
                        if (ReadBlockFromDisk(block, it->second))
                        {
                            LogPrintf("%s: Processing out of order child %s of %s\n", __func__, block.GetHash().ToString(),
                                    head.ToString());
                            CValidationState dummy;
                            if (ProcessNewBlock(dummy, NULL, &block, true, &it->second))
                            {
                                nLoaded++;
                                queue.push_back(block.GetHash());
                            }
                        }
                        range.first++;
                        mapBlocksUnknownParent.erase(it);
                    }
                }
            } catch (const std::exception& e) {
                LogPrintf("%s: Deserialize or I/O error - %s\n", __func__, e.what());
            }
        }
    } catch (const std::runtime_error& e) {
        AbortNode(std::string("System error: ") + e.what());
    }
    if (nLoaded > 0)
        LogPrintf("Loaded %i blocks from external file in %dms\n", nLoaded, GetTimeMillis() - nStart);
    return nLoaded > 0;
}

void static CheckBlockIndex()
{
    const Consensus::Params& consensusParams = Params().GetConsensus();
    if (!fCheckBlockIndex) {
        return;
    }

    LOCK(cs_main);

    // During a reindex, we read the genesis block and call CheckBlockIndex before ActivateBestChain,
    // so we have the genesis block in mapBlockIndex but no active chain.  (A few of the tests when
    // iterating the block tree require that chainActive has been initialized.)
    if (chainActive.Height() < 0) {
        assert(mapBlockIndex.size() <= 1);
        return;
    }

    // Build forward-pointing map of the entire block tree.
    std::multimap<CBlockIndex*,CBlockIndex*> forward;
    for (BlockMap::iterator it = mapBlockIndex.begin(); it != mapBlockIndex.end(); ++it) {
        forward.insert(std::make_pair(it->second->pprev, it->second));
    }

    assert(forward.size() == mapBlockIndex.size());

    std::pair<std::multimap<CBlockIndex*,CBlockIndex*>::iterator,std::multimap<CBlockIndex*,CBlockIndex*>::iterator> rangeGenesis = forward.equal_range(NULL);
    CBlockIndex *pindex = rangeGenesis.first->second;
    rangeGenesis.first++;
    assert(rangeGenesis.first == rangeGenesis.second); // There is only one index entry with parent NULL.

    // Iterate over the entire block tree, using depth-first search.
    // Along the way, remember whether there are blocks on the path from genesis
    // block being explored which are the first to have certain properties.
    size_t nNodes = 0;
    int nHeight = 0;
    CBlockIndex* pindexFirstInvalid = NULL; // Oldest ancestor of pindex which is invalid.
    CBlockIndex* pindexFirstMissing = NULL; // Oldest ancestor of pindex which does not have BLOCK_HAVE_DATA.
    CBlockIndex* pindexFirstNeverProcessed = NULL; // Oldest ancestor of pindex for which nTx == 0.
    CBlockIndex* pindexFirstNotTreeValid = NULL; // Oldest ancestor of pindex which does not have BLOCK_VALID_TREE (regardless of being valid or not).
    CBlockIndex* pindexFirstNotTransactionsValid = NULL; // Oldest ancestor of pindex which does not have BLOCK_VALID_TRANSACTIONS (regardless of being valid or not).
    CBlockIndex* pindexFirstNotChainValid = NULL; // Oldest ancestor of pindex which does not have BLOCK_VALID_CHAIN (regardless of being valid or not).
    CBlockIndex* pindexFirstNotScriptsValid = NULL; // Oldest ancestor of pindex which does not have BLOCK_VALID_SCRIPTS (regardless of being valid or not).
    while (pindex != NULL) {
        nNodes++;
        if (pindexFirstInvalid == NULL && pindex->nStatus & BLOCK_FAILED_VALID) pindexFirstInvalid = pindex;
        if (pindexFirstMissing == NULL && !(pindex->nStatus & BLOCK_HAVE_DATA)) pindexFirstMissing = pindex;
        if (pindexFirstNeverProcessed == NULL && pindex->nTx == 0) pindexFirstNeverProcessed = pindex;
        if (pindex->pprev != NULL && pindexFirstNotTreeValid == NULL && (pindex->nStatus & BLOCK_VALID_MASK) < BLOCK_VALID_TREE) pindexFirstNotTreeValid = pindex;
        if (pindex->pprev != NULL && pindexFirstNotTransactionsValid == NULL && (pindex->nStatus & BLOCK_VALID_MASK) < BLOCK_VALID_TRANSACTIONS) pindexFirstNotTransactionsValid = pindex;
        if (pindex->pprev != NULL && pindexFirstNotChainValid == NULL && (pindex->nStatus & BLOCK_VALID_MASK) < BLOCK_VALID_CHAIN) pindexFirstNotChainValid = pindex;
        if (pindex->pprev != NULL && pindexFirstNotScriptsValid == NULL && (pindex->nStatus & BLOCK_VALID_MASK) < BLOCK_VALID_SCRIPTS) pindexFirstNotScriptsValid = pindex;

        // Begin: actual consistency checks.
        if (pindex->pprev == NULL) {
            // Genesis block checks.
            assert(pindex->GetBlockHash() == consensusParams.hashGenesisBlock); // Genesis block's hash must match.
            assert(pindex == chainActive.Genesis()); // The current active chain's genesis block must be this block.
        }
        if (pindex->nChainTx == 0) assert(pindex->nSequenceId == 0);  // nSequenceId can't be set for blocks that aren't linked
        // VALID_TRANSACTIONS is equivalent to nTx > 0 for all nodes (whether or not pruning has occurred).
        // HAVE_DATA is only equivalent to nTx > 0 (or VALID_TRANSACTIONS) if no pruning has occurred.
        if (!fHavePruned) {
            // If we've never pruned, then HAVE_DATA should be equivalent to nTx > 0
            assert(!(pindex->nStatus & BLOCK_HAVE_DATA) == (pindex->nTx == 0));
            assert(pindexFirstMissing == pindexFirstNeverProcessed);
        } else {
            // If we have pruned, then we can only say that HAVE_DATA implies nTx > 0
            if (pindex->nStatus & BLOCK_HAVE_DATA) assert(pindex->nTx > 0);
        }
        if (pindex->nStatus & BLOCK_HAVE_UNDO) assert(pindex->nStatus & BLOCK_HAVE_DATA);
        assert(((pindex->nStatus & BLOCK_VALID_MASK) >= BLOCK_VALID_TRANSACTIONS) == (pindex->nTx > 0)); // This is pruning-independent.
        // All parents having had data (at some point) is equivalent to all parents being VALID_TRANSACTIONS, which is equivalent to nChainTx being set.
        assert((pindexFirstNeverProcessed != NULL) == (pindex->nChainTx == 0)); // nChainTx != 0 is used to signal that all parent blocks have been processed (but may have been pruned).
        assert((pindexFirstNotTransactionsValid != NULL) == (pindex->nChainTx == 0));
        assert(pindex->nHeight == nHeight); // nHeight must be consistent.
        assert(pindex->pprev == NULL || pindex->nChainWork >= pindex->pprev->nChainWork); // For every block except the genesis block, the chainwork must be larger than the parent's.
        assert(nHeight < 2 || (pindex->pskip && (pindex->pskip->nHeight < nHeight))); // The pskip pointer must point back for all but the first 2 blocks.
        assert(pindexFirstNotTreeValid == NULL); // All mapBlockIndex entries must at least be TREE valid
        if ((pindex->nStatus & BLOCK_VALID_MASK) >= BLOCK_VALID_TREE) assert(pindexFirstNotTreeValid == NULL); // TREE valid implies all parents are TREE valid
        if ((pindex->nStatus & BLOCK_VALID_MASK) >= BLOCK_VALID_CHAIN) assert(pindexFirstNotChainValid == NULL); // CHAIN valid implies all parents are CHAIN valid
        if ((pindex->nStatus & BLOCK_VALID_MASK) >= BLOCK_VALID_SCRIPTS) assert(pindexFirstNotScriptsValid == NULL); // SCRIPTS valid implies all parents are SCRIPTS valid
        if (pindexFirstInvalid == NULL) {
            // Checks for not-invalid blocks.
            assert((pindex->nStatus & BLOCK_FAILED_MASK) == 0); // The failed mask cannot be set for blocks without invalid parents.
        }
        if (!CBlockIndexWorkComparator()(pindex, chainActive.Tip()) && pindexFirstNeverProcessed == NULL) {
            if (pindexFirstInvalid == NULL) {
                // If this block sorts at least as good as the current tip and
                // is valid and we have all data for its parents, it must be in
                // setBlockIndexCandidates.  chainActive.Tip() must also be there
                // even if some data has been pruned.
                if (pindexFirstMissing == NULL || pindex == chainActive.Tip()) {
                    // LogPrintf("net","ASSERT============>%x  but  %x", pindex->phashBlock, chainActive.Tip()->phashBlock);
                    assert(setBlockIndexCandidates.count(pindex));
                }
                // If some parent is missing, then it could be that this block was in
                // setBlockIndexCandidates but had to be removed because of the missing data.
                // In this case it must be in mapBlocksUnlinked -- see test below.
            }
        } else { // If this block sorts worse than the current tip or some ancestor's block has never been seen, it cannot be in setBlockIndexCandidates.
            assert(setBlockIndexCandidates.count(pindex) == 0);
        }
        // Check whether this block is in mapBlocksUnlinked.
        std::pair<std::multimap<CBlockIndex*,CBlockIndex*>::iterator,std::multimap<CBlockIndex*,CBlockIndex*>::iterator> rangeUnlinked = mapBlocksUnlinked.equal_range(pindex->pprev);
        bool foundInUnlinked = false;
        while (rangeUnlinked.first != rangeUnlinked.second) {
            assert(rangeUnlinked.first->first == pindex->pprev);
            if (rangeUnlinked.first->second == pindex) {
                foundInUnlinked = true;
                break;
            }
            rangeUnlinked.first++;
        }
        if (pindex->pprev && (pindex->nStatus & BLOCK_HAVE_DATA) && pindexFirstNeverProcessed != NULL && pindexFirstInvalid == NULL) {
            // If this block has block data available, some parent was never received, and has no invalid parents, it must be in mapBlocksUnlinked.
            assert(foundInUnlinked);
        }
        if (!(pindex->nStatus & BLOCK_HAVE_DATA)) assert(!foundInUnlinked); // Can't be in mapBlocksUnlinked if we don't HAVE_DATA
        if (pindexFirstMissing == NULL) assert(!foundInUnlinked); // We aren't missing data for any parent -- cannot be in mapBlocksUnlinked.
        if (pindex->pprev && (pindex->nStatus & BLOCK_HAVE_DATA) && pindexFirstNeverProcessed == NULL && pindexFirstMissing != NULL) {
            // We HAVE_DATA for this block, have received data for all parents at some point, but we're currently missing data for some parent.
            assert(fHavePruned); // We must have pruned.
            // This block may have entered mapBlocksUnlinked if:
            //  - it has a descendant that at some point had more work than the
            //    tip, and
            //  - we tried switching to that descendant but were missing
            //    data for some intermediate block between chainActive and the
            //    tip.
            // So if this block is itself better than chainActive.Tip() and it wasn't in
            // setBlockIndexCandidates, then it must be in mapBlocksUnlinked.
            if (!CBlockIndexWorkComparator()(pindex, chainActive.Tip()) && setBlockIndexCandidates.count(pindex) == 0) {
                if (pindexFirstInvalid == NULL) {
                    assert(foundInUnlinked);
                }
            }
        }
        // assert(pindex->GetBlockHash() == pindex->GetBlockHeader().GetHash()); // Perhaps too slow
        // End: actual consistency checks.

        // Try descending into the first subnode.
        std::pair<std::multimap<CBlockIndex*,CBlockIndex*>::iterator,std::multimap<CBlockIndex*,CBlockIndex*>::iterator> range = forward.equal_range(pindex);
        if (range.first != range.second) {
            // A subnode was found.
            pindex = range.first->second;
            nHeight++;
            continue;
        }
        // This is a leaf node.
        // Move upwards until we reach a node of which we have not yet visited the last child.
        while (pindex) {
            // We are going to either move to a parent or a sibling of pindex.
            // If pindex was the first with a certain property, unset the corresponding variable.
            if (pindex == pindexFirstInvalid) pindexFirstInvalid = NULL;
            if (pindex == pindexFirstMissing) pindexFirstMissing = NULL;
            if (pindex == pindexFirstNeverProcessed) pindexFirstNeverProcessed = NULL;
            if (pindex == pindexFirstNotTreeValid) pindexFirstNotTreeValid = NULL;
            if (pindex == pindexFirstNotTransactionsValid) pindexFirstNotTransactionsValid = NULL;
            if (pindex == pindexFirstNotChainValid) pindexFirstNotChainValid = NULL;
            if (pindex == pindexFirstNotScriptsValid) pindexFirstNotScriptsValid = NULL;
            // Find our parent.
            CBlockIndex* pindexPar = pindex->pprev;
            // Find which child we just visited.
            std::pair<std::multimap<CBlockIndex*,CBlockIndex*>::iterator,std::multimap<CBlockIndex*,CBlockIndex*>::iterator> rangePar = forward.equal_range(pindexPar);
            while (rangePar.first->second != pindex) {
                assert(rangePar.first != rangePar.second); // Our parent must have at least the node we're coming from as child.
                rangePar.first++;
            }
            // Proceed to the next one.
            rangePar.first++;
            if (rangePar.first != rangePar.second) {
                // Move to the sibling.
                pindex = rangePar.first->second;
                break;
            } else {
                // Move up further.
                pindex = pindexPar;
                nHeight--;
                continue;
            }
        }
    }

    // Check that we actually traversed the entire map.
    assert(nNodes == forward.size());
}


//////////////////////////////////////////////////////////////////////////////
//
// CAlert
//

std::string GetWarnings(const std::string& strFor)
{
    int nPriority = 0;
    string strStatusBar;
    string strRPC;

    if (!CLIENT_VERSION_IS_RELEASE)
        strStatusBar = _("This is a pre-release test build - use at your own risk - do not use for mining or merchant applications");

    if (GetBoolArg("-testsafemode", false))
        strStatusBar = strRPC = "testsafemode enabled";

    // Misc warnings like out of disk space and clock is wrong
    if (strMiscWarning != "")
    {
        nPriority = 1000;
        strStatusBar = strMiscWarning;
    }

    if (fLargeWorkForkFound)
    {
        nPriority = 2000;
        strStatusBar = strRPC = _("Warning: The network does not appear to fully agree! Some miners appear to be experiencing issues.");
    }
    else if (fLargeWorkInvalidChainFound)
    {
        nPriority = 2000;
        strStatusBar = strRPC = _("Warning: We do not appear to fully agree with our peers! You may need to upgrade, or other nodes may need to upgrade.");
    }

    // Alerts
    {
        LOCK(cs_mapAlerts);
        BOOST_FOREACH(PAIRTYPE(const uint256, CAlert)& item, mapAlerts)
        {
            const CAlert& alert = item.second;
            if (alert.AppliesToMe() && alert.nPriority > nPriority)
            {
                nPriority = alert.nPriority;
                strStatusBar = alert.strStatusBar;
                if (alert.nPriority >= ALERT_PRIORITY_SAFE_MODE) {
                    strRPC = alert.strRPCError;
                }
            }
        }
    }

    if (strFor == "statusbar")
        return strStatusBar;
    else if (strFor == "rpc")
        return strRPC;
    assert(!"GetWarnings(): invalid parameter");
    return "error";
}








//////////////////////////////////////////////////////////////////////////////
//
// Messages
//


bool static AlreadyHave(const CInv& inv) EXCLUSIVE_LOCKS_REQUIRED(cs_main)
{
    switch (inv.type)
    {
    case MSG_TX:
        {
            assert(recentRejects);
            if (chainActive.Tip()->GetBlockHash() != hashRecentRejectsChainTip)
            {
                // If the chain tip has changed previously rejected transactions
                // might be now valid, e.g. due to a nLockTime'd tx becoming valid,
                // or a double-spend. Reset the rejects filter and give those
                // txs a second chance.
                hashRecentRejectsChainTip = chainActive.Tip()->GetBlockHash();
                recentRejects->reset();
            }

            return recentRejects->contains(inv.hash) ||
                   mempool.exists(inv.hash) ||
                   mapOrphanTransactions.count(inv.hash) ||
                   pcoinsTip->HaveCoins(inv.hash);
        }
        case MSG_BLOCK:
        {
            return mapBlockIndex.count(inv.hash);
        }
    }
    // Don't know what it is, just say we already got one
    return true;
}

void static ProcessGetData(CNode* pfrom)
{
    std::deque<CInv>::iterator it = pfrom->vRecvGetData.begin();

    vector<CInv> vNotFound;

    LOCK(cs_main);

    while (it != pfrom->vRecvGetData.end()) {
        // Don't bother if send buffer is too full to respond anyway
        if (pfrom->nSendSize >= SendBufferSize())
            break;

        const CInv &inv = *it;
        {
            boost::this_thread::interruption_point();
            it++;

            if (inv.type == MSG_BLOCK || inv.type == MSG_FILTERED_BLOCK)
            {
                bool send = false;
                BlockMap::iterator mi = mapBlockIndex.find(inv.hash);
                if (mi != mapBlockIndex.end())
                {
                    if (chainActive.Contains(mi->second)) {
                        send = true;
                    } else {
                        static const int nOneMonth = 30 * 24 * 60 * 60;
                        // To prevent fingerprinting attacks, only send blocks outside of the active
                        // chain if they are valid, and no more than a month older (both in time, and in
                        // best equivalent proof of work) than the best header chain we know about.

                        // this is set by ConnectBlock method, when a new tip is added to the main chain
                        bool b1 = mi->second->IsValid(BLOCK_VALID_SCRIPTS);
                        bool b2 = (pindexBestHeader != NULL);
                        bool b3 = (pindexBestHeader->GetBlockTime() - mi->second->GetBlockTime() < nOneMonth);
                        bool b4 = (GetBlockProofEquivalentTime(*pindexBestHeader, *mi->second, *pindexBestHeader, Params().GetConsensus()) < nOneMonth);

                        send = b1 && b2 && b3 && b4;
                        if (!send)
                        {
                            if (b2 && b3 && b4)
                            {
                                // BLOCK_VALID_SCRIPTS is set when connecting block on main chain, but we must
                                // propagate also when relevant blocks are on a fork. Consider that a further check
                                // on BLOCK_HAVE_DATA is performed below
                                LogPrint("forks", "%s():%d: request from peer=%i: status[0x%x]\n",
                                    __func__, __LINE__, pfrom->GetId(), mi->second->nStatus);
                                send = true;
                            }
                            else
                            {
                                LogPrint("forks", "%s():%d: ignoring request from peer=%i: %s status[0x%x]\n",
                                    __func__, __LINE__, pfrom->GetId(), inv.hash.ToString(), mi->second->nStatus);
                            }
                        }
                    }
                }
                // Pruned nodes may have deleted the block, so check whether
                // it's available before trying to send.
                if (send && (mi->second->nStatus & BLOCK_HAVE_DATA))
                {
                    // Send block from disk
                    CBlock block;
                    if (!ReadBlockFromDisk(block, (*mi).second))
                        assert(!"cannot load block from disk");
                    if (inv.type == MSG_BLOCK)
                    {
                        LogPrint("forks", "%s():%d - Pushing block [%s]\n", __func__, __LINE__, block.GetHash().ToString() );
                        pfrom->PushMessage("block", block);
                    }
                    else // MSG_FILTERED_BLOCK)
                    if (inv.type == MSG_FILTERED_BLOCK)
                    {
                        LOCK(pfrom->cs_filter);
                        if (pfrom->pfilter)
                        {
                            CMerkleBlock merkleBlock(block, *pfrom->pfilter);
                            pfrom->PushMessage("merkleblock", merkleBlock);
                            // CMerkleBlock just contains hashes, so also push any transactions/certs in the block the client did not see
                            // This avoids hurting performance by pointlessly requiring a round-trip
                            // Note that there is currently no way for a node to request any single transactions we didn't send here -
                            // they must either disconnect and retry or request the full block.
                            // Thus, the protocol spec specified allows for us to provide duplicate txn here,
                            // however we MUST always provide at least what the remote peer needs
                            typedef std::pair<unsigned int, uint256> PairType;
                            BOOST_FOREACH(PairType& pair, merkleBlock.vMatchedTxn)
                            {
                                unsigned int pos = pair.first;
                                if (pos < block.vtx.size() )
                                {
                                    if (!pfrom->setInventoryKnown.count(CInv(MSG_TX, pair.second)))
                                        pfrom->PushMessage("tx", block.vtx[pos]);
                                }
                                else
                                if ( pos < (block.vcert.size() + block.vtx.size()) )
                                {
                                    if (!pfrom->setInventoryKnown.count(CInv(MSG_TX, pair.second)))
                                    {
                                        unsigned int offset = pos - block.vtx.size();
                                        pfrom->PushMessage("tx", block.vcert[offset]);
                                    }
                                }
                                else
                                {
                                    LogPrintf("%s():%d -  tx index out of range=%d, can not handle merkle block\n", __func__, __LINE__, pos);
                                }
                            }
                        }
                        // else
                            // no response
                    }
                    else
                    {
                        LogPrint("cert", "%s():%d - inv.type=%d\n", __func__, __LINE__, inv.type);
                    }

                    // Trigger the peer node to send a getblocks request for the next batch of inventory
                    if (inv.hash == pfrom->hashContinue)
                    {
                        // Bypass PushInventory, this must send even if redundant,
                        // and we want it right after the last block so they don't
                        // wait for other stuff first.
                        vector<CInv> vInv;
                        vInv.push_back(CInv(MSG_BLOCK, chainActive.Tip()->GetBlockHash()));
                        LogPrint("forks", "%s():%d - Pushing inv\n", __func__, __LINE__);
                        pfrom->PushMessage("inv", vInv);
                        pfrom->hashContinue.SetNull();
                    }
                }
                else
                {
                    if (send && !(mi->second->nStatus & BLOCK_HAVE_DATA) )
                    {
                        LogPrint("forks", "%s():%d - NOT Pushing incomplete block [%s]\n", __func__, __LINE__, inv.hash.ToString() );
                    }
                }
            }
            else if (inv.IsKnownType())
            {
                // Send stream from relay memory
                bool pushed = false;
                {
                    LOCK(cs_mapRelay);
                    map<CInv, CDataStream>::iterator mi = mapRelay.find(inv);
                    if (mi != mapRelay.end()) {
                        pfrom->PushMessage(inv.GetCommand(), (*mi).second);
                        pushed = true;
                    }
                }
                if (!pushed && inv.type == MSG_TX) {
                    CTransaction tx;
                    if (mempool.lookup(inv.hash, tx)) {
                        CDataStream ss(SER_NETWORK, PROTOCOL_VERSION);
                        ss.reserve(1000);
                        ss << tx;
                        LogPrint("cert", "%s():%d - pushing tx\n", __func__, __LINE__);
                        pfrom->PushMessage("tx", ss);
                        pushed = true;
                    }
                    else
                    {
                        CScCertificate cert;
                        if (mempool.lookup(inv.hash, cert)) {
                            CDataStream ss(SER_NETWORK, PROTOCOL_VERSION);
                            ss.reserve(1000);
                            ss << cert;
                            LogPrint("cert", "%s():%d - pushing certificate\n", __func__, __LINE__);
                            pfrom->PushMessage("tx", ss);
                            pushed = true;
                        }
                    }
                }
                if (!pushed) {
                    vNotFound.push_back(inv);
                }
            }

            // Track requests for our stuff.
            GetMainSignals().Inventory(inv.hash);

            if (inv.type == MSG_BLOCK || inv.type == MSG_FILTERED_BLOCK)
                break;
        }
    }

    pfrom->vRecvGetData.erase(pfrom->vRecvGetData.begin(), it);

    if (!vNotFound.empty()) {
        // Let the peer know that we didn't find what it asked for, so it doesn't
        // have to wait around forever. Currently only SPV clients actually care
        // about this message: it's needed when they are recursively walking the
        // dependencies of relevant unconfirmed transactions. SPV clients want to
        // do that because they want to know about (and store and rebroadcast and
        // risk analyze) the dependencies of transactions relevant to them, without
        // having to download the entire memory pool.
        pfrom->PushMessage("notfound", vNotFound);
    }
}

void ProcessTxBaseMsg(const CTransactionBase& txBase, CNode* pfrom)
{
    vector<uint256> vWorkQueue;
    vector<uint256> vEraseQueue;
    std::string strCommand = "tx";

    CInv inv(MSG_TX, txBase.GetHash());
    pfrom->AddInventoryKnown(inv);

    LOCK(cs_main);

    bool fMissingInputs = false;
    CValidationState state;

    pfrom->setAskFor.erase(inv.hash);
    mapAlreadyAskedFor.erase(inv);

    if (!AlreadyHave(inv) &&
        AcceptTxBaseToMemoryPool(mempool, state, txBase, eLimitFree::ON, &fMissingInputs, eDisconnecting::OFF, eRejectAbsurdFee::OFF))
    {
        mempool.check(pcoinsTip);
        txBase.Relay();
        vWorkQueue.push_back(inv.hash);

        LogPrint("mempool", "%s(): peer=%d %s: accepted %s (poolsz %u)\n", __func__,
            pfrom->id, pfrom->cleanSubVer,
            txBase.GetHash().ToString(),
            mempool.size());

        // Recursively process any orphan transactions that depended on this one
        set<NodeId> setMisbehaving;
        for (unsigned int i = 0; i < vWorkQueue.size(); i++)
        {
            map<uint256, set<uint256> >::iterator itByPrev = mapOrphanTransactionsByPrev.find(vWorkQueue[i]);
            if (itByPrev == mapOrphanTransactionsByPrev.end())
                continue;
            for (set<uint256>::iterator mi = itByPrev->second.begin();
                 mi != itByPrev->second.end();
                 ++mi)
            {
                const uint256& orphanHash = *mi;
                const CTransactionBase& orphanTx = *mapOrphanTransactions[orphanHash].tx;
                NodeId fromPeer = mapOrphanTransactions[orphanHash].fromPeer;
                bool fMissingInputs2 = false;
                // Use a dummy CValidationState so someone can't setup nodes to counter-DoS based on orphan
                // resolution (that is, feeding people an invalid transaction based on LegitTxX in order to get
                // anyone relaying LegitTxX banned)
                CValidationState stateDummy;

                if (setMisbehaving.count(fromPeer))
                    continue;
                if (AcceptTxBaseToMemoryPool(mempool, stateDummy, orphanTx,
                        eLimitFree::ON, &fMissingInputs2, eDisconnecting::OFF, eRejectAbsurdFee::OFF))
                {
                    LogPrint("mempool", "   accepted orphan tx %s\n", orphanHash.ToString());
                    orphanTx.Relay();
                    vWorkQueue.push_back(orphanHash);
                    vEraseQueue.push_back(orphanHash);
                }
                else if (!fMissingInputs2)
                {
                    int nDos = 0;
                    if (stateDummy.IsInvalid(nDos) && nDos > 0)
                    {
                        // Punish peer that gave us an invalid orphan tx
                        Misbehaving(fromPeer, nDos);
                        setMisbehaving.insert(fromPeer);
                        LogPrint("mempool", "   invalid orphan tx %s\n", orphanHash.ToString());
                    }
                    // Has inputs but not accepted to mempool
                    // Probably non-standard or insufficient fee/priority
                    LogPrint("mempool", "   removed orphan tx %s\n", orphanHash.ToString());
                    vEraseQueue.push_back(orphanHash);
                    assert(recentRejects);
                    recentRejects->insert(orphanHash);
                }
                mempool.check(pcoinsTip);
            }
        }

        BOOST_FOREACH(uint256 hash, vEraseQueue)
            EraseOrphanTx(hash);
    }
    // TODO: currently, prohibit joinsplits from entering mapOrphans
    else if (fMissingInputs && txBase.GetVjoinsplit().size() == 0)
    {
        AddOrphanTx(txBase, pfrom->GetId());

        // DoS prevention: do not allow mapOrphanTransactions to grow unbounded
        unsigned int nMaxOrphanTx = (unsigned int)std::max((int64_t)0, GetArg("-maxorphantx", DEFAULT_MAX_ORPHAN_TRANSACTIONS));
        unsigned int nEvicted = LimitOrphanTxSize(nMaxOrphanTx);
        if (nEvicted > 0)
            LogPrint("mempool", "mapOrphan overflow, removed %u tx\n", nEvicted);
    } else {
        assert(recentRejects);
        recentRejects->insert(txBase.GetHash());

        if (pfrom->fWhitelisted) {
            // Always relay transactions received from whitelisted peers, even
            // if they were already in the mempool or rejected from it due
            // to policy, allowing the node to function as a gateway for
            // nodes hidden behind it.
            //
            // Never relay transactions that we would assign a non-zero DoS
            // score for, as we expect peers to do the same with us in that
            // case.
            int nDoS = 0;
            if (!state.IsInvalid(nDoS) || nDoS == 0) {
                LogPrintf("Force relaying tx %s from whitelisted peer=%d\n", txBase.GetHash().ToString(), pfrom->id);
                txBase.Relay();
            } else {
                LogPrintf("Not relaying invalid transaction %s from whitelisted peer=%d (%s (code %d))\n",
                    txBase.GetHash().ToString(), pfrom->id, state.GetRejectReason(), state.GetRejectCode());
            }
        }
    }
    int nDoS = 0;
    if (state.IsInvalid(nDoS))
    {
        LogPrint("mempool", "%s from peer=%d %s was not accepted into the memory pool: %s\n", txBase.GetHash().ToString(),
            pfrom->id, pfrom->cleanSubVer,
            state.GetRejectReason());
        pfrom->PushMessage("reject", strCommand, state.GetRejectCode(),
                           state.GetRejectReason().substr(0, MAX_REJECT_MESSAGE_LENGTH), inv.hash);
        if (nDoS > 0)
            Misbehaving(pfrom->GetId(), nDoS);
    }
}

bool static ProcessMessage(CNode* pfrom, string strCommand, CDataStream& vRecv, int64_t nTimeReceived)
{
    const CChainParams& chainparams = Params();
    LogPrint("net", "%s() - received: %s (%u bytes) peer=%d\n", __func__, SanitizeString(strCommand), vRecv.size(), pfrom->id);
    if (mapArgs.count("-dropmessagestest") && GetRand(atoi(mapArgs["-dropmessagestest"])) == 0)
    {
        LogPrintf("dropmessagestest DROPPING RECV MESSAGE\n");
        return true;
    }




    if (strCommand == "version")
    {
        // Each connection can only send one version message
        if (pfrom->nVersion != 0)
        {
            pfrom->PushMessage("reject", strCommand, REJECT_DUPLICATE, string("Duplicate version message"));
            Misbehaving(pfrom->GetId(), 1);
            return false;
        }

        int64_t nTime;
        CAddress addrMe;
        CAddress addrFrom;
        uint64_t nNonce = 1;
        vRecv >> pfrom->nVersion >> pfrom->nServices >> nTime >> addrMe;
        if (pfrom->nVersion < MIN_PEER_PROTO_VERSION)
        {
            // disconnect from peers older than this proto version
            LogPrintf("peer=%d using obsolete version %i; disconnecting\n", pfrom->id, pfrom->nVersion);
            pfrom->PushMessage("reject", strCommand, REJECT_OBSOLETE,
                               strprintf("Version must be %d or greater", MIN_PEER_PROTO_VERSION));
            pfrom->fDisconnect = true;
            return false;
        }

        if (pfrom->nVersion == 10300)
            pfrom->nVersion = 300;
        if (!vRecv.empty())
            vRecv >> addrFrom >> nNonce;
        if (!vRecv.empty()) {
            vRecv >> LIMITED_STRING(pfrom->strSubVer, 256);
            pfrom->cleanSubVer = SanitizeString(pfrom->strSubVer);
        }
        if (!vRecv.empty())
            vRecv >> pfrom->nStartingHeight;
        if (!vRecv.empty())
            vRecv >> pfrom->fRelayTxes; // set to true after we get the first filter* message
        else
            pfrom->fRelayTxes = true;

        // Disconnect if we connected to ourself
        if (nNonce == nLocalHostNonce && nNonce > 1)
        {
            LogPrintf("connected to self at %s, disconnecting\n", pfrom->addr.ToString());
            pfrom->fDisconnect = true;
            return true;
        }

        pfrom->addrLocal = addrMe;
        if (pfrom->fInbound && addrMe.IsRoutable())
        {
            SeenLocal(addrMe);
        }

        // Be shy and don't send version until we hear
        if (pfrom->fInbound)
            pfrom->PushVersion();

        pfrom->fClient = !(pfrom->nServices & NODE_NETWORK);

        // Potentially mark this peer as a preferred download peer.
        UpdatePreferredDownload(pfrom, State(pfrom->GetId()));

        // Change version
        pfrom->PushMessage("verack");
        pfrom->ssSend.SetVersion(min(pfrom->nVersion, PROTOCOL_VERSION));

        if (!pfrom->fInbound)
        {
            // Advertise our address
            if (fListen && !IsInitialBlockDownload())
            {
                CAddress addr = GetLocalAddress(&pfrom->addr);
                if (addr.IsRoutable())
                {
                    LogPrintf("ProcessMessages: advertizing address %s\n", addr.ToString());
                    pfrom->PushAddress(addr);
                } else if (IsPeerAddrLocalGood(pfrom)) {
                    addr.SetIP(pfrom->addrLocal);
                    LogPrintf("ProcessMessages: advertizing address %s\n", addr.ToString());
                    pfrom->PushAddress(addr);
                }
            }

            // Get recent addresses
            if (pfrom->fOneShot || pfrom->nVersion >= CADDR_TIME_VERSION || addrman.size() < 1000)
            {
                pfrom->PushMessage("getaddr");
                pfrom->fGetAddr = true;
            }
            addrman.Good(pfrom->addr);
        } else {
            if (((CNetAddr)pfrom->addr) == (CNetAddr)addrFrom)
            {
                addrman.Add(addrFrom, addrFrom);
                addrman.Good(addrFrom);
            }
        }

        // Relay alerts
        {
            LOCK(cs_mapAlerts);
            BOOST_FOREACH(PAIRTYPE(const uint256, CAlert)& item, mapAlerts)
                item.second.RelayTo(pfrom);
        }

        pfrom->fSuccessfullyConnected = true;

        string remoteAddr;
        if (fLogIPs)
            remoteAddr = ", peeraddr=" + pfrom->addr.ToString();

        LogPrintf("receive version message: %s: version %d, blocks=%d, us=%s, peer=%d%s\n",
                  pfrom->cleanSubVer, pfrom->nVersion,
                  pfrom->nStartingHeight, addrMe.ToString(), pfrom->id,
                  remoteAddr);

        pfrom->nTimeOffset = timeWarning.AddTimeData(pfrom->addr, nTime, GetTime());
    }


    else if (pfrom->nVersion == 0)
    {
        // Must have a version message before anything else
        Misbehaving(pfrom->GetId(), 1);
        return false;
    }


    else if (strCommand == "verack")
    {
        pfrom->SetRecvVersion(min(pfrom->nVersion, PROTOCOL_VERSION));

        // Mark this node as currently connected, so we update its timestamp later.
        if (pfrom->fNetworkNode) {
            LOCK(cs_main);
            State(pfrom->GetId())->fCurrentlyConnected = true;
        }
    }


    else if (strCommand == "addr")
    {
        vector<CAddress> vAddr;
        vRecv >> vAddr;

        // Don't want addr from older versions unless seeding
        if (pfrom->nVersion < CADDR_TIME_VERSION && addrman.size() > 1000)
            return true;
        if (vAddr.size() > 1000)
        {
            Misbehaving(pfrom->GetId(), 20);
            return error("message addr size() = %u", vAddr.size());
        }

        // Store the new addresses
        vector<CAddress> vAddrOk;
        int64_t nNow = GetTime();
        int64_t nSince = nNow - 10 * 60;
        BOOST_FOREACH(CAddress& addr, vAddr)
        {
            boost::this_thread::interruption_point();

            if (addr.nTime <= 100000000 || addr.nTime > nNow + 10 * 60)
                addr.nTime = nNow - 5 * 24 * 60 * 60;
            pfrom->AddAddressKnown(addr);
            bool fReachable = IsReachable(addr);
            if (addr.nTime > nSince && !pfrom->fGetAddr && vAddr.size() <= 10 && addr.IsRoutable())
            {
                // Relay to a limited number of other nodes
                {
                    LOCK(cs_vNodes);
                    // Use deterministic randomness to send to the same nodes for 24 hours
                    // at a time so the addrKnowns of the chosen nodes prevent repeats
                    static uint256 hashSalt;
                    if (hashSalt.IsNull())
                        hashSalt = GetRandHash();
                    uint64_t hashAddr = addr.GetHash();
                    uint256 hashRand = ArithToUint256(UintToArith256(hashSalt) ^ (hashAddr<<32) ^ ((GetTime()+hashAddr)/(24*60*60)));
                    hashRand = Hash(BEGIN(hashRand), END(hashRand));
                    multimap<uint256, CNode*> mapMix;
                    BOOST_FOREACH(CNode* pnode, vNodes)
                    {
                        if (pnode->nVersion < CADDR_TIME_VERSION)
                            continue;
                        unsigned int nPointer;
                        memcpy(&nPointer, &pnode, sizeof(nPointer));
                        uint256 hashKey = ArithToUint256(UintToArith256(hashRand) ^ nPointer);
                        hashKey = Hash(BEGIN(hashKey), END(hashKey));
                        mapMix.insert(make_pair(hashKey, pnode));
                    }
                    int nRelayNodes = fReachable ? 2 : 1; // limited relaying of addresses outside our network(s)
                    for (multimap<uint256, CNode*>::iterator mi = mapMix.begin(); mi != mapMix.end() && nRelayNodes-- > 0; ++mi)
                        ((*mi).second)->PushAddress(addr);
                }
            }
            // Do not store addresses outside our network
            if (fReachable)
                vAddrOk.push_back(addr);
        }
        addrman.Add(vAddrOk, pfrom->addr, 2 * 60 * 60);
        if (vAddr.size() < 1000)
            pfrom->fGetAddr = false;
        if (pfrom->fOneShot)
            pfrom->fDisconnect = true;
    }


    else if (strCommand == "inv")
    {
        vector<CInv> vInv;
        vRecv >> vInv;
        if (vInv.size() > MAX_INV_SZ)
        {
            Misbehaving(pfrom->GetId(), 20);
            return error("message inv size() = %u", vInv.size());
        }

        LOCK(cs_main);

        std::vector<CInv> vToFetch;

        for (unsigned int nInv = 0; nInv < vInv.size(); nInv++)
        {
            const CInv &inv = vInv[nInv];

            boost::this_thread::interruption_point();
            pfrom->AddInventoryKnown(inv);

            bool fAlreadyHave = AlreadyHave(inv);
            LogPrint("net", "got inv: %s  %s peer=%d,%d/%d\n",
                inv.ToString(), fAlreadyHave ? "have" : "new", pfrom->id, (nInv+1), vInv.size());

            if (!fAlreadyHave && !fImporting && !fReindex && inv.type != MSG_BLOCK)
                pfrom->AskFor(inv);

            if (inv.type == MSG_BLOCK) {
                UpdateBlockAvailability(pfrom->GetId(), inv.hash);
                if (!fAlreadyHave && !fImporting && !fReindex && !mapBlocksInFlight.count(inv.hash)) {
                    // First request the headers preceding the announced block. In the normal fully-synced
                    // case where a new block is announced that succeeds the current tip (no reorganization),
                    // there are no such headers.
                    // Secondly, and only when we are close to being synced, we request the announced block directly,
                    // to avoid an extra round-trip. Note that we must *first* ask for the headers, so by the
                    // time the block arrives, the header chain leading up to it is already validated. Not
                    // doing this will result in the received block being rejected as an orphan in case it is
                    // not a direct successor.

                    // add fork tips to the locator, they will be used by peer in case we need updating a fork
                    CBlockLocator bl = chainActive.GetLocator(pindexBestHeader);

                    if (mGlobalForkTips.size() > 1)
                    {
                        std::vector<uint256> vOutput;
                        getMostRecentGlobalForkTips(vOutput);

                        BOOST_FOREACH(const uint256& hash, vOutput)
                        {
                            std::vector<uint256>::iterator b = bl.vHave.begin();
                            LogPrint("forks", "%s():%d - adding tip hash [%s]\n", __func__, __LINE__, hash.ToString());
                            bl.vHave.insert(b, hash);
                        }
                    }
                    pfrom->PushMessage("getheaders", bl, inv.hash);
                    CNodeState *nodestate = State(pfrom->GetId());
                    if (chainActive.Tip()->GetBlockTime() > GetTime() - chainparams.GetConsensus().nPowTargetSpacing * 20 &&
                        nodestate->nBlocksInFlight < MAX_BLOCKS_IN_TRANSIT_PER_PEER) {
                        vToFetch.push_back(inv);
                        // Mark block as in flight already, even though the actual "getdata" message only goes out
                        // later (within the same cs_main lock, though).
                        MarkBlockAsInFlight(pfrom->GetId(), inv.hash, chainparams.GetConsensus());
                    }
                    LogPrint("net", "%s():%d - getheaders (%d) %s to peer=%d\n",
                        __func__, __LINE__, pindexBestHeader->nHeight, inv.hash.ToString(), pfrom->id);
                }
                else
                {
                    if (mapBlocksInFlight.count(inv.hash) )
                    {
                        LogPrint("forks", "%s():%d - inv[%s] is in flight, skipping\n", __func__, __LINE__,
                            inv.hash.ToString());
                    }
                }
            }

            // Track requests for our stuff
            GetMainSignals().Inventory(inv.hash);

            if (pfrom->nSendSize > (SendBufferSize() * 2)) {
                Misbehaving(pfrom->GetId(), 50);
                return error("send buffer size() = %u", pfrom->nSendSize);
            }
        }

        if (!vToFetch.empty())
        {
            LogPrint("forks", "%s():%d - Pushing getdata for %d entries:\n", __func__, __LINE__, vToFetch.size());
            pfrom->PushMessage("getdata", vToFetch);
        }
    }


    else if (strCommand == "getdata")
    {
        vector<CInv> vInv;
        vRecv >> vInv;
        if (vInv.size() > MAX_INV_SZ)
        {
            Misbehaving(pfrom->GetId(), 20);
            return error("message getdata size() = %u", vInv.size());
        }

        if (fDebug || (vInv.size() != 1))
            LogPrint("net", "received getdata (%u invsz) peer=%d\n", vInv.size(), pfrom->id);

        if ((fDebug && vInv.size() > 0) || (vInv.size() == 1))
        {
            BOOST_FOREACH(const CInv& ii, vInv) {
                LogPrint("net", "received getdata for: %s peer=%d\n", ii.ToString(), pfrom->id);
            }
        }

        pfrom->vRecvGetData.insert(pfrom->vRecvGetData.end(), vInv.begin(), vInv.end());
        ProcessGetData(pfrom);
    }


    else if (strCommand == "getblocks")
    {
        CBlockLocator locator;
        uint256 hashStop;
        vRecv >> locator >> hashStop;

        LOCK(cs_main);

        // Find the last block the caller has in the main chain
        CBlockIndex* pindex = FindForkInGlobalIndex(chainActive, locator);

        // Send the rest of the chain
        if (pindex)
            pindex = chainActive.Next(pindex);
        int nLimit = 500;
        LogPrint("net", "getblocks %d to %s limit %d from peer=%d\n", (pindex ? pindex->nHeight : -1), hashStop.IsNull() ? "end" : hashStop.ToString(), nLimit, pfrom->id);
        for (; pindex; pindex = chainActive.Next(pindex))
        {
            if (pindex->GetBlockHash() == hashStop)
            {
                LogPrint("net", "  getblocks stopping at %d %s\n", pindex->nHeight, pindex->GetBlockHash().ToString());
                break;
            }
            LogPrint("forks", "%s():%d - Node [%s] pushing inv\n", __func__, __LINE__, pfrom->addrName);
            pfrom->PushInventory(CInv(MSG_BLOCK, pindex->GetBlockHash()));
            if (--nLimit <= 0)
            {
                // When this block is requested, we'll send an inv that'll
                // trigger the peer to getblocks the next batch of inventory.
                LogPrint("net", "  getblocks stopping at limit %d %s\n", pindex->nHeight, pindex->GetBlockHash().ToString());
                pfrom->hashContinue = pindex->GetBlockHash();
                break;
            }
        }
    }


    else if (strCommand == "getheaders")
    {
        CBlockLocator locator;
        uint256 hashStop;
        vRecv >> locator >> hashStop;

        LOCK(cs_main);

        if (IsInitialBlockDownload())
            return true;

        CBlockIndex* pindexReference = NULL;
        bool onMain = getHeadersIsOnMain(locator, hashStop, &pindexReference);

        if (onMain)
        {
            CBlockIndex* pindex = NULL;
            if (locator.IsNull())
            {
                // If locator is null, return the hashStop block
                BlockMap::iterator mi = mapBlockIndex.find(hashStop);
                if (mi == mapBlockIndex.end())
                    return true;
                pindex = (*mi).second;
            }
            else
            {
                // Find the last block the caller has in the main chain
                pindex = FindForkInGlobalIndex(chainActive, locator);
                if (pindex)
                    pindex = chainActive.Next(pindex);
            }
 
            // we must use CBlocks, as CBlockHeaders won't include the 0x00 nTx count at the end
            vector<CBlockHeaderForNetwork> vHeaders;
            int nLimit = MAX_HEADERS_RESULTS;
            LogPrint("net", "getheaders from h(%d) to %s from peer=%d\n", (pindex ? pindex->nHeight : -1), hashStop.ToString(), pfrom->id);
            for (; pindex; pindex = chainActive.Next(pindex))
            {
                vHeaders.push_back(CBlockHeaderForNetwork(pindex->GetBlockHeader()) );
                if (--nLimit <= 0 || pindex->GetBlockHash() == hashStop)
                    break;
            }
            LogPrint("forks", "%s():%d - Pushing %d headers to node[%s]\n", __func__, __LINE__, vHeaders.size(), pfrom->addrName);
            pfrom->PushMessage("headers", vHeaders);
        }
        else
        {
            if(!pindexReference)
            {
                // should never happen
                LogPrint("forks", "%s():%d - reference not found\n", __func__, __LINE__ );
                return true;
            }

            if (hashStop != uint256() )
            {
                BlockMap::iterator mi = mapBlockIndex.find(hashStop);
                if (mi == mapBlockIndex.end() ) 
                {
                    // should never happen
                    LogPrint("forks", "%s():%d - block [%s] not found\n", __func__, __LINE__, hashStop.ToString() );
                    return true;
                }
    
                LogPrint("forks", "%s():%d - peer is not using chain active! Starting from %s at h(%d)\n",
                    __func__, __LINE__, pindexReference->GetBlockHash().ToString(), pindexReference->nHeight );
 
                std::deque<CBlockHeaderForNetwork> dHeadersAlternative;

                bool found = false;

                // the reference is the block which triggered the getheader request (the hashStop)
                while ( pindexReference )
                {
                    dHeadersAlternative.push_front(CBlockHeaderForNetwork(pindexReference->GetBlockHeader()));
 
                    BOOST_FOREACH(const uint256& hash, locator.vHave)
                    {
                        if (hash == pindexReference->GetBlockHash() )
                        {
                            // we found the tip passed along in locator, we must stop here 
                            LogPrint("forks", "%s():%d - matched fork tip in locator [%s]\n",
                                __func__, __LINE__, hash.ToString() );
                            found = true;
                            break;
                        } 
                    }
 
                    if (found || pindexReference->pprev == chainActive.Genesis() )
                    {
                        break;
                    }
 
                    pindexReference = pindexReference->pprev;
                }

                vector<CBlockHeaderForNetwork> vHeaders;
                int nLimit = MAX_HEADERS_RESULTS;
                // we are on a fork: fill the vector rewinding the deque so that we have the correct ordering
                LogPrint("forks", "%s():%d - Found %d headers to push to node[%s]:\n", __func__, __LINE__, dHeadersAlternative.size(), pfrom->addrName);
                for(const auto& cb : dHeadersAlternative) {
                    LogPrint("forks", "%s():%d -- [%s]\n", __func__, __LINE__, cb.GetHash().ToString() );
                    vHeaders.push_back(cb);
                    if (--nLimit <= 0)
                        break;
                }
                LogPrint("forks", "%s():%d - Pushing %d headers to node[%s]\n", __func__, __LINE__, vHeaders.size(), pfrom->addrName);
                pfrom->PushMessage("headers", vHeaders);
            }
            else
            {
                LogPrint("forks", "%s():%d - hashStop block is null\n", __func__, __LINE__);

                // this is the case when we just sent 160 headers, reference is the header which the last getheader
                // request has reached: more must be sent starting from this one
                std::set<const CBlockIndex*> sProcessed;
                std::vector<CBlockHeaderForNetwork> vHeadersMulti;
                int nLimit = MAX_HEADERS_RESULTS;

                int h = pindexReference->nHeight;

                LogPrint("forks", "%s():%d - Searching up to %s h(%d) from tips backwards\n",
                    __func__, __LINE__, pindexReference->GetBlockHash().ToString(), pindexReference->nHeight);

                // we must follow all forks backwards because we can not tell which is the concerned one
                // peer will discard headers already known if any
                BOOST_FOREACH(auto mapPair, mGlobalForkTips)
                {
                    const CBlockIndex* block = mapPair.first;
                    if (block == chainActive.Tip() || block == pindexBestHeader )
                    {
                        LogPrint("forks", "%s():%d - skipping tips\n", __func__, __LINE__);
                        continue;
                    }

                    std::deque<CBlockHeaderForNetwork> dHeadersAlternativeMulti;

                    LogPrint("forks", "%s():%d - tips %s h(%d)\n",
                        __func__, __LINE__, block->GetBlockHash().ToString(), block->nHeight);

                    while (block && 
                           block != pindexReference &&
                           block->nHeight >= h)
                    {
                        if (!sProcessed.count(block) )
                        {
                            LogPrint("forks", "%s():%d - adding %s h(%d)\n",
                                __func__, __LINE__, block->GetBlockHash().ToString(), block->nHeight);
                            dHeadersAlternativeMulti.push_front(CBlockHeaderForNetwork(block->GetBlockHeader()));
                            sProcessed.insert(block);
                        }
                        block = block->pprev;
                    }

                    if (block == pindexReference)
                    {
                        // we exited from the while loop with the right condition, therefore we must take this branch into account
                        LogPrint("forks", "%s():%d - found reference %s h(%d)\n",
                            __func__, __LINE__, block->GetBlockHash().ToString(), block->nHeight);

                        // we must process each deque in order to have a resulting vector with headers in the correct order
                        // for all possible forks
                        for(const auto& cb : dHeadersAlternativeMulti)
                        {
                            if (--nLimit > 0)
                            {
                                LogPrint("forks", "%s():%d -- [%s]\n", __func__, __LINE__, cb.GetHash().ToString() );
                                vHeadersMulti.push_back(cb);
                            }
                        }
                    }
                    else
                    if (block->nHeight < h)
                    {
                        // we must neglect this branch since not linked to the reference
                        LogPrint("forks", "%s():%d - could not find reference, stopped at %s h(%d)\n",
                            __func__, __LINE__, block->GetBlockHash().ToString(), block->nHeight);
                    }
                    else
                    {
                        // should never happen
                        LogPrint("forks", "%s():%d - block ptr is null\n", __func__, __LINE__);
                    }
                }

                LogPrint("forks", "%s():%d - Pushing %d headers to node[%s]\n",
                    __func__, __LINE__, vHeadersMulti.size(), pfrom->addrName);
                pfrom->PushMessage("headers", vHeadersMulti);

            } // end of hashstop is null

        } // end of is on main

    } // end of command getheaders


    else if (strCommand == "tx")
    {
        vector<uint256> vWorkQueue;
        vector<uint256> vEraseQueue;

        int nType = vRecv.nType;
        int nVersion = vRecv.nVersion;

        int txVers = 0;
        ::Unserialize(vRecv, txVers, nType, nVersion);
        LogPrint("cert", "%s():%d - ############################### txVers[%d]\n", __func__, __LINE__, txVers );

        if (CTransactionBase::IsTransaction(txVers) )
        {
            CTransaction tx(txVers);
            tx.SerializationOpInternal(vRecv, CSerActionUnserialize(), nType, nVersion);
            LogPrint("cert", "%s():%d - tx[%s]\n", __func__, __LINE__, tx.GetHash().ToString() );
            ProcessTxBaseMsg(tx, pfrom);
        }
        else
        if (CTransactionBase::IsCertificate(txVers) )
        {
            CScCertificate cert(txVers);
            cert.SerializationOpInternal(vRecv, CSerActionUnserialize(), nType, nVersion);
            LogPrint("cert", "%s():%d - cert[%s]\n", __func__, __LINE__, cert.GetHash().ToString() );
            ProcessTxBaseMsg(cert, pfrom);
        }
        else
        {
            // This case should never happen. Consider that failing to read stream properly throws an exception
            // which is not handled here
            LogPrintf("%s():%d - pushing reject: invalid obj got from peer=%d %s\n",
                __func__, __LINE__, pfrom->id, pfrom->cleanSubVer);
            pfrom->PushMessage("reject", strCommand, REJECT_MALFORMED, string("error parsing message"));
        }
    }

    else if (strCommand == "headers" && !fImporting && !fReindex) // Ignore headers received while importing
    {
        std::vector<CBlockHeader> headers;

        // Bypass the normal CBlock deserialization, as we don't want to risk deserializing 2000 full blocks.
        unsigned int nCount = ReadCompactSize(vRecv);
        if (nCount > MAX_HEADERS_RESULTS) {
            Misbehaving(pfrom->GetId(), 20);
            return error("headers message size = %u", nCount);
        }
        headers.resize(nCount);
        for (unsigned int n = 0; n < nCount; n++) {
            vRecv >> headers[n];
            ReadCompactSize(vRecv); // ignore tx count; assume it is 0.
        }

        LOCK(cs_main);

        if (nCount == 0) {
            // Nothing interesting. Stop asking this peers for more headers.
            return true;
        }

        CBlockIndex *pindexLast = NULL;
        int cnt = 0;
        BOOST_FOREACH(const CBlockHeader& header, headers) {
            CValidationState state;
            if (pindexLast != NULL && header.hashPrevBlock != pindexLast->GetBlockHash()) {
                Misbehaving(pfrom->GetId(), 20);
                LogPrint("forks", "%s():%d - non continuous sequence\n", __func__, __LINE__);
                return error("non-continuous headers sequence");
            }
            
            bool lookForwardTips = (++cnt == MAX_HEADERS_RESULTS);
             
            if (!AcceptBlockHeader(header, state, &pindexLast, lookForwardTips)) {
                int nDoS;
                if (state.IsInvalid(nDoS)) {
                    if (nDoS > 0)
                        Misbehaving(pfrom->GetId(), nDoS);
                    return error("invalid header received");
                }
            }
        }

        if (pindexLast)
            UpdateBlockAvailability(pfrom->GetId(), pindexLast->GetBlockHash());

        if (nCount == MAX_HEADERS_RESULTS && pindexLast) {
            // Headers message had its maximum size; the peer may have more headers.
            // TODO: optimize: if pindexLast is an ancestor of chainActive.Tip or pindexBestHeader, continue
            // from there instead.

            CBlockLocator bl = chainActive.GetLocator(pindexLast);
            std::vector<uint256>::iterator b = bl.vHave.begin();
            // get a copy and place on top beside it: peer will detect we are continuing after 160 blocks
            uint256 hash = uint256(*b);
            bl.vHave.insert(b, hash);
            LogPrint("forks", "%s():%d - added duplicate of hash %s to locator\n",
                __func__, __LINE__, hash.ToString() );

            LogPrint("net", "more getheaders (%d) to end to peer=%d (startheight:%d)\n", pindexLast->nHeight, pfrom->id, pfrom->nStartingHeight);
            pfrom->PushMessage("getheaders", bl, uint256());
        }

        CheckBlockIndex();
    }

    else if (strCommand == "block" && !fImporting && !fReindex) // Ignore blocks received while importing
    {
        CBlock block;
        vRecv >> block;

        CInv inv(MSG_BLOCK, block.GetHash());
        LogPrint("net", "%s():%d - received block %s peer=%d\n", __func__, __LINE__, inv.hash.ToString(), pfrom->id);

        pfrom->AddInventoryKnown(inv);

        CValidationState state;
        // Process all blocks from whitelisted peers, even if not requested,
        // unless we're still syncing with the network.
        // Such an unrequested block may still be processed, subject to the
        // conditions in AcceptBlock().
        bool forceProcessing = pfrom->fWhitelisted && !IsInitialBlockDownload();
        ProcessNewBlock(state, pfrom, &block, forceProcessing, NULL);
        int nDoS;
        if (state.IsInvalid(nDoS)) {
            LogPrint("forks", "%s():%d - Pushing reject, DoS[%d]\n", __func__, __LINE__, nDoS);
            pfrom->PushMessage("reject", strCommand, state.GetRejectCode(),
                               state.GetRejectReason().substr(0, MAX_REJECT_MESSAGE_LENGTH), inv.hash);
            if (nDoS > 0) {
                LOCK(cs_main);
                Misbehaving(pfrom->GetId(), nDoS);
            }
        }

    }


    // This asymmetric behavior for inbound and outbound connections was introduced
    // to prevent a fingerprinting attack: an attacker can send specific fake addresses
    // to users' AddrMan and later request them by sending getaddr messages.
    // Making nodes which are behind NAT and can only make outgoing connections ignore
    // the getaddr message mitigates the attack.
    else if ((strCommand == "getaddr") && (pfrom->fInbound))
    {
        // Only send one GetAddr response per connection to reduce resource waste
        //  and discourage addr stamping of INV announcements.
        if (pfrom->fSentAddr) {
            LogPrint("net", "Ignoring repeated \"getaddr\". peer=%d\n", pfrom->id);
            return true;
        }
        pfrom->fSentAddr = true;

        pfrom->vAddrToSend.clear();
        vector<CAddress> vAddr = addrman.GetAddr();
        BOOST_FOREACH(const CAddress &addr, vAddr)
            pfrom->PushAddress(addr);
    }


    else if (strCommand == "mempool")
    {
        LOCK2(cs_main, pfrom->cs_filter);

        std::vector<uint256> vtxid;
        mempool.queryHashes(vtxid);
        vector<CInv> vInv;
        BOOST_FOREACH(uint256& hash, vtxid) {
            CInv inv(MSG_TX, hash);
            CTransaction tx;
            bool fInMemPool = mempool.lookup(hash, tx);
            if (!fInMemPool) continue; // another thread removed since queryHashes, maybe...
            if ((pfrom->pfilter && pfrom->pfilter->IsRelevantAndUpdate(tx)) ||
               (!pfrom->pfilter))
                vInv.push_back(inv);
            if (vInv.size() == MAX_INV_SZ) {
                pfrom->PushMessage("inv", vInv);
                vInv.clear();
            }
        }
        if (vInv.size() > 0)
            pfrom->PushMessage("inv", vInv);
    }


    else if (strCommand == "ping")
    {
        if (pfrom->nVersion > BIP0031_VERSION)
        {
            uint64_t nonce = 0;
            vRecv >> nonce;
            // Echo the message back with the nonce. This allows for two useful features:
            //
            // 1) A remote node can quickly check if the connection is operational
            // 2) Remote nodes can measure the latency of the network thread. If this node
            //    is overloaded it won't respond to pings quickly and the remote node can
            //    avoid sending us more work, like chain download requests.
            //
            // The nonce stops the remote getting confused between different pings: without
            // it, if the remote node sends a ping once per second and this node takes 5
            // seconds to respond to each, the 5th ping the remote sends would appear to
            // return very quickly.
            pfrom->PushMessage("pong", nonce);
        }
    }


    else if (strCommand == "pong")
    {
        int64_t pingUsecEnd = nTimeReceived;
        uint64_t nonce = 0;
        size_t nAvail = vRecv.in_avail();
        bool bPingFinished = false;
        std::string sProblem;

        if (nAvail >= sizeof(nonce)) {
            vRecv >> nonce;

            // Only process pong message if there is an outstanding ping (old ping without nonce should never pong)
            if (pfrom->nPingNonceSent != 0) {
                if (nonce == pfrom->nPingNonceSent) {
                    // Matching pong received, this ping is no longer outstanding
                    bPingFinished = true;
                    int64_t pingUsecTime = pingUsecEnd - pfrom->nPingUsecStart;
                    if (pingUsecTime > 0) {
                        // Successful ping time measurement, replace previous
                        pfrom->nPingUsecTime = pingUsecTime;
                        pfrom->nMinPingUsecTime = std::min(pfrom->nMinPingUsecTime, pingUsecTime);
                    } else {
                        // This should never happen
                        sProblem = "Timing mishap";
                    }
                } else {
                    // Nonce mismatches are normal when pings are overlapping
                    sProblem = "Nonce mismatch";
                    if (nonce == 0) {
                        // This is most likely a bug in another implementation somewhere; cancel this ping
                        bPingFinished = true;
                        sProblem = "Nonce zero";
                    }
                }
            } else {
                sProblem = "Unsolicited pong without ping";
            }
        } else {
            // This is most likely a bug in another implementation somewhere; cancel this ping
            bPingFinished = true;
            sProblem = "Short payload";
        }

        if (!(sProblem.empty())) {
            LogPrint("net", "pong peer=%d %s: %s, %x expected, %x received, %u bytes\n",
                pfrom->id,
                pfrom->cleanSubVer,
                sProblem,
                pfrom->nPingNonceSent,
                nonce,
                nAvail);
        }
        if (bPingFinished) {
            pfrom->nPingNonceSent = 0;
        }
    }


    else if (fAlerts && strCommand == "alert")
    {
        CAlert alert;
        vRecv >> alert;

        uint256 alertHash = alert.GetHash();
        if (pfrom->setKnown.count(alertHash) == 0)
        {
            if (alert.ProcessAlert(Params().AlertKey()))
            {
                // Relay
                pfrom->setKnown.insert(alertHash);
                {
                    LOCK(cs_vNodes);
                    BOOST_FOREACH(CNode* pnode, vNodes)
                        alert.RelayTo(pnode);
                }
            }
            else {
                // Small DoS penalty so peers that send us lots of
                // duplicate/expired/invalid-signature/whatever alerts
                // eventually get banned.
                // This isn't a Misbehaving(100) (immediate ban) because the
                // peer might be an older or different implementation with
                // a different signature key, etc.
                Misbehaving(pfrom->GetId(), 10);
            }
        }
    }


    else if (strCommand == "filterload")
    {
        CBloomFilter filter;
        vRecv >> filter;

        if (!filter.IsWithinSizeConstraints())
            // There is no excuse for sending a too-large filter
            Misbehaving(pfrom->GetId(), 100);
        else
        {
            LOCK(pfrom->cs_filter);
            delete pfrom->pfilter;
            pfrom->pfilter = new CBloomFilter(filter);
            pfrom->pfilter->UpdateEmptyFull();
        }
        pfrom->fRelayTxes = true;
    }


    else if (strCommand == "filteradd")
    {
        vector<unsigned char> vData;
        vRecv >> vData;

        // Nodes must NEVER send a data item > 520 bytes (the max size for a script data object,
        // and thus, the maximum size any matched object can have) in a filteradd message
        if (vData.size() > MAX_SCRIPT_ELEMENT_SIZE)
        {
            Misbehaving(pfrom->GetId(), 100);
        } else {
            LOCK(pfrom->cs_filter);
            if (pfrom->pfilter)
                pfrom->pfilter->insert(vData);
            else
                Misbehaving(pfrom->GetId(), 100);
        }
    }


    else if (strCommand == "filterclear")
    {
        LOCK(pfrom->cs_filter);
        delete pfrom->pfilter;
        pfrom->pfilter = new CBloomFilter();
        pfrom->fRelayTxes = true;
    }


    else if (strCommand == "reject")
    {
        if (fDebug) {
            try {
                string strMsg; unsigned char ccode; string strReason;
                vRecv >> LIMITED_STRING(strMsg, CMessageHeader::COMMAND_SIZE) >> ccode >> LIMITED_STRING(strReason, MAX_REJECT_MESSAGE_LENGTH);

                ostringstream ss;
                ss << strMsg << " code " << itostr(ccode) << ": " << strReason;

                if (strMsg == "block" || strMsg == "tx")
                {
                    uint256 hash;
                    vRecv >> hash;
                    ss << ": hash " << hash.ToString();
                }
                LogPrint("net", "Reject %s\n", SanitizeString(ss.str()));
            } catch (const std::ios_base::failure&) {
                // Avoid feedback loops by preventing reject messages from triggering a new reject message.
                LogPrint("net", "Unparseable reject message received\n");
            }
        }
    }

    else if (strCommand == "notfound") {
        // We do not care about the NOTFOUND message, but logging an Unknown Command
        // message would be undesirable as we transmit it ourselves.
    }

    else {
        // Ignore unknown commands for extensibility
        LogPrint("net", "Unknown command \"%s\" from peer=%d\n", SanitizeString(strCommand), pfrom->id);
    }



    return true;
}

// requires LOCK(cs_vRecvMsg)
bool ProcessMessages(CNode* pfrom)
{
    //if (fDebug)
    //    LogPrintf("%s(%u messages)\n", __func__, pfrom->vRecvMsg.size());

    //
    // Message format
    //  (4) message start
    //  (12) command
    //  (4) size
    //  (4) checksum
    //  (x) data
    //
    bool fOk = true;

    if (!pfrom->vRecvGetData.empty())
        ProcessGetData(pfrom);

    // this maintains the order of responses
    if (!pfrom->vRecvGetData.empty()) return fOk;

    std::deque<CNetMessage>::iterator it = pfrom->vRecvMsg.begin();
    while (!pfrom->fDisconnect && it != pfrom->vRecvMsg.end()) {
        // Don't bother if send buffer is too full to respond anyway
        if (pfrom->nSendSize >= SendBufferSize())
            break;

        // get next message
        CNetMessage& msg = *it;

        //if (fDebug)
        //    LogPrintf("%s(message %u msgsz, %u bytes, complete:%s)\n", __func__,
        //            msg.hdr.nMessageSize, msg.vRecv.size(),
        //            msg.complete() ? "Y" : "N");

        // end, if an incomplete message is found
        if (!msg.complete())
            break;

        // at this point, any failure means we can delete the current message
        it++;

        // Scan for message start
        if (memcmp(msg.hdr.pchMessageStart, Params().MessageStart(), MESSAGE_START_SIZE) != 0) {
            LogPrintf("PROCESSMESSAGE: INVALID MESSAGESTART %s peer=%d\n", SanitizeString(msg.hdr.GetCommand()), pfrom->id);
            fOk = false;
            break;
        }

        // Read header
        CMessageHeader& hdr = msg.hdr;
        if (!hdr.IsValid(Params().MessageStart()))
        {
            LogPrintf("PROCESSMESSAGE: ERRORS IN HEADER %s peer=%d\n", SanitizeString(hdr.GetCommand()), pfrom->id);
            continue;
        }
        string strCommand = hdr.GetCommand();

        // Message size
        unsigned int nMessageSize = hdr.nMessageSize;

        // Checksum
        CDataStream& vRecv = msg.vRecv;
        uint256 hash = Hash(vRecv.begin(), vRecv.begin() + nMessageSize);
        unsigned int nChecksum = ReadLE32((unsigned char*)&hash);
        if (nChecksum != hdr.nChecksum)
        {
            LogPrintf("%s(%s, %u bytes): CHECKSUM ERROR nChecksum=%08x hdr.nChecksum=%08x\n", __func__,
               SanitizeString(strCommand), nMessageSize, nChecksum, hdr.nChecksum);
            continue;
        }

        // Process message
        bool fRet = false;
        try
        {
            fRet = ProcessMessage(pfrom, strCommand, vRecv, msg.nTime);
            boost::this_thread::interruption_point();
        }
        catch (const std::ios_base::failure& e)
        {
            pfrom->PushMessage("reject", strCommand, REJECT_MALFORMED, string("error parsing message"));
            if (strstr(e.what(), "end of data"))
            {
                // Allow exceptions from under-length message on vRecv
                LogPrintf("%s(%s, %u bytes): Exception '%s' caught, normally caused by a message being shorter than its stated length\n", __func__, SanitizeString(strCommand), nMessageSize, e.what());
            }
            else if (strstr(e.what(), "size too large"))
            {
                // Allow exceptions from over-long size
                LogPrintf("%s(%s, %u bytes): Exception '%s' caught\n", __func__, SanitizeString(strCommand), nMessageSize, e.what());
            }
            else
            {
                PrintExceptionContinue(&e, "ProcessMessages()");
            }
        }
        catch (const boost::thread_interrupted&) {
            throw;
        }
        catch (const std::exception& e) {
            PrintExceptionContinue(&e, "ProcessMessages()");
        } catch (...) {
            PrintExceptionContinue(NULL, "ProcessMessages()");
        }

        if (!fRet)
            LogPrintf("%s(%s, %u bytes) FAILED peer=%d\n", __func__, SanitizeString(strCommand), nMessageSize, pfrom->id);

        break;
    }

    // In case the connection got shut down, its receive buffer was wiped
    if (!pfrom->fDisconnect)
        pfrom->vRecvMsg.erase(pfrom->vRecvMsg.begin(), it);

    return fOk;
}


bool SendMessages(CNode* pto, bool fSendTrickle)
{
    const Consensus::Params& consensusParams = Params().GetConsensus();
    {
        // Don't send anything until we get its version message
        if (pto->nVersion == 0)
            return true;

        //
        // Message: ping
        //
        bool pingSend = false;
        if (pto->fPingQueued) {
            // RPC ping request by user
            pingSend = true;
        }
        if (pto->nPingNonceSent == 0 && pto->nPingUsecStart + PING_INTERVAL * 1000000 < GetTimeMicros()) {
            // Ping automatically sent as a latency probe & keepalive.
            pingSend = true;
        }
        if (pingSend) {
            uint64_t nonce = 0;
            while (nonce == 0) {
                GetRandBytes((unsigned char*)&nonce, sizeof(nonce));
            }
            pto->fPingQueued = false;
            pto->nPingUsecStart = GetTimeMicros();
            if (pto->nVersion > BIP0031_VERSION) {
                pto->nPingNonceSent = nonce;
                pto->PushMessage("ping", nonce);
            } else {
                // Peer is too old to support ping command with nonce, pong will never arrive.
                pto->nPingNonceSent = 0;
                pto->PushMessage("ping");
            }
        }

        TRY_LOCK(cs_main, lockMain); // Acquire cs_main for IsInitialBlockDownload() and CNodeState()
        if (!lockMain)
            return true;

        // Address refresh broadcast
        static int64_t nLastRebroadcast;
        if (!IsInitialBlockDownload() && (GetTime() - nLastRebroadcast > 24 * 60 * 60))
        {
            LOCK(cs_vNodes);
            BOOST_FOREACH(CNode* pnode, vNodes)
            {
                // Periodically clear addrKnown to allow refresh broadcasts
                if (nLastRebroadcast)
                    pnode->addrKnown.reset();

                // Rebroadcast our address
                AdvertizeLocal(pnode);
            }
            if (!vNodes.empty())
                nLastRebroadcast = GetTime();
        }

        //
        // Message: addr
        //
        if (fSendTrickle)
        {
            vector<CAddress> vAddr;
            vAddr.reserve(pto->vAddrToSend.size());
            BOOST_FOREACH(const CAddress& addr, pto->vAddrToSend)
            {
                if (!pto->addrKnown.contains(addr.GetKey()))
                {
                    pto->addrKnown.insert(addr.GetKey());
                    vAddr.push_back(addr);
                    // receiver rejects addr messages larger than 1000
                    if (vAddr.size() >= 1000)
                    {
                        pto->PushMessage("addr", vAddr);
                        vAddr.clear();
                    }
                }
            }
            pto->vAddrToSend.clear();
            if (!vAddr.empty())
                pto->PushMessage("addr", vAddr);
        }

        CNodeState &state = *State(pto->GetId());
        if (state.fShouldBan) {
            if (pto->fWhitelisted)
                LogPrintf("Warning: not punishing whitelisted peer %s!\n", pto->addr.ToString());
            else {
                pto->fDisconnect = true;
                if (pto->addr.IsLocal())
                    LogPrintf("Warning: not banning local peer %s!\n", pto->addr.ToString());
                else
                {
                    CNode::Ban(pto->addr);
                }
            }
            state.fShouldBan = false;
        }

        BOOST_FOREACH(const CBlockReject& reject, state.rejects)
            pto->PushMessage("reject", (string)"block", reject.chRejectCode, reject.strRejectReason, reject.hashBlock);
        state.rejects.clear();

        // Start block sync
        if (pindexBestHeader == NULL)
            pindexBestHeader = chainActive.Tip();
        bool fFetch = state.fPreferredDownload || (nPreferredDownload == 0 && !pto->fClient && !pto->fOneShot); // Download if this is a nice peer, or we have no nice peers and this one might do.
        if (!state.fSyncStarted && !pto->fClient && !fImporting && !fReindex) {
            // Only actively request headers from a single peer, unless we're close to today.
            time_t t = time(0);
            int height = chainActive.Tip()->nHeight;
            if (t < ForkManager::getInstance().getMinimumTime(height) && (!ForkManager::getInstance().isAfterChainsplit(height))) {
                fFetch = true;
                if ((nSyncStarted == 0 && fFetch) || pindexBestHeader->GetBlockTime() > GetTime() - 14 * 24 * 60 * 60) {
                    state.fSyncStarted = true;
                    nSyncStarted++;
                    CBlockIndex *pindexStart = pindexBestHeader->pprev ? pindexBestHeader->pprev : pindexBestHeader;
                    LogPrint("net", "%s():%d - initial getheaders (%d) to peer=%d (startheight:%d)\n",
                        __func__, __LINE__, pindexStart->nHeight, pto->id, pto->nStartingHeight);
                    pto->PushMessage("getheaders", chainActive.GetLocator(pindexStart), uint256());
                }
            }
            else {
                if ((nSyncStarted == 0 && fFetch) || pindexBestHeader->GetBlockTime() > GetTime() - 24 * 60 * 60) {
                    state.fSyncStarted = true;
                    nSyncStarted++;
                    CBlockIndex *pindexStart = pindexBestHeader->pprev ? pindexBestHeader->pprev : pindexBestHeader;
                    LogPrint("net", "%s():%d - initial getheaders (%d) to peer=%d (startheight:%d)\n",
                        __func__, __LINE__, pindexStart->nHeight, pto->id, pto->nStartingHeight);
                    pto->PushMessage("getheaders", chainActive.GetLocator(pindexStart), uint256());
                }
            }
        }

        // Resend wallet transactions that haven't gotten in a block yet
        // Except during reindex, importing and IBD, when old wallet
        // transactions become unconfirmed and spams other nodes.
        if (!fReindex && !fImporting && !IsInitialBlockDownload())
        {
            GetMainSignals().Broadcast(nTimeBestReceived);
        }

        //
        // Message: inventory
        //
        vector<CInv> vInv;
        vector<CInv> vInvWait;
        {
            LOCK(pto->cs_inventory);
            vInv.reserve(pto->vInventoryToSend.size());
            vInvWait.reserve(pto->vInventoryToSend.size());
            BOOST_FOREACH(const CInv& inv, pto->vInventoryToSend)
            {
                if (pto->setInventoryKnown.count(inv))
                    continue;

                // trickle out tx inv to protect privacy
                if (inv.type == MSG_TX && !fSendTrickle)
                {
                    // 1/4 of tx invs blast to all immediately
                    static uint256 hashSalt;
                    if (hashSalt.IsNull())
                        hashSalt = GetRandHash();
                    uint256 hashRand = ArithToUint256(UintToArith256(inv.hash) ^ UintToArith256(hashSalt));
                    hashRand = Hash(BEGIN(hashRand), END(hashRand));
                    bool fTrickleWait = ((UintToArith256(hashRand) & 3) != 0);

                    if (fTrickleWait)
                    {
                        vInvWait.push_back(inv);
                        continue;
                    }
                }

                // returns true if wasn't already contained in the set
                if (pto->setInventoryKnown.insert(inv).second)
                {
                    vInv.push_back(inv);
                    if (vInv.size() >= 1000)
                    {
                        LogPrint("forks", "%s():%d - Pushing inv\n", __func__, __LINE__);
                        pto->PushMessage("inv", vInv);
                        vInv.clear();
                    }
                }
            }
            pto->vInventoryToSend = vInvWait;
        }
        if (!vInv.empty())
        {
            LogPrint("forks", "%s():%d - Pushing inv\n", __func__, __LINE__);
            pto->PushMessage("inv", vInv);
        }

        // Detect whether we're stalling
        int64_t nNow = GetTimeMicros();
        if (!pto->fDisconnect && state.nStallingSince && state.nStallingSince < nNow - 1000000 * BLOCK_STALLING_TIMEOUT) {
            // Stalling only triggers when the block download window cannot move. During normal steady state,
            // the download window should be much larger than the to-be-downloaded set of blocks, so disconnection
            // should only happen during initial block download.
            LogPrintf("Peer=%d is stalling block download, disconnecting\n", pto->id);
            pto->fDisconnect = true;
        }
        // In case there is a block that has been in flight from this peer for (2 + 0.5 * N) times the block interval
        // (with N the number of validated blocks that were in flight at the time it was requested), disconnect due to
        // timeout. We compensate for in-flight blocks to prevent killing off peers due to our own downstream link
        // being saturated. We only count validated in-flight blocks so peers can't advertise non-existing block hashes
        // to unreasonably increase our timeout.
        // We also compare the block download timeout originally calculated against the time at which we'd disconnect
        // if we assumed the block were being requested now (ignoring blocks we've requested from this peer, since we're
        // only looking at this peer's oldest request).  This way a large queue in the past doesn't result in a
        // permanently large window for this block to be delivered (ie if the number of blocks in flight is decreasing
        // more quickly than once every 5 minutes, then we'll shorten the download window for this block).
        if (!pto->fDisconnect && state.vBlocksInFlight.size() > 0) {
            QueuedBlock &queuedBlock = state.vBlocksInFlight.front();
            int64_t nTimeoutIfRequestedNow = GetBlockTimeout(nNow, nQueuedValidatedHeaders - state.nBlocksInFlightValidHeaders, consensusParams);
            if (queuedBlock.nTimeDisconnect > nTimeoutIfRequestedNow) {
                LogPrint("net", "Reducing block download timeout for peer=%d block=%s, orig=%d new=%d\n", pto->id, queuedBlock.hash.ToString(), queuedBlock.nTimeDisconnect, nTimeoutIfRequestedNow);
                queuedBlock.nTimeDisconnect = nTimeoutIfRequestedNow;
            }
            if (queuedBlock.nTimeDisconnect < nNow) {
                LogPrintf("Timeout downloading block %s from peer=%d, disconnecting\n", queuedBlock.hash.ToString(), pto->id);
                pto->fDisconnect = true;
            }
        }

        //
        // Message: getdata (blocks)
        //
        vector<CInv> vGetData;
        if (!pto->fDisconnect && !pto->fClient && (fFetch || !IsInitialBlockDownload()) && state.nBlocksInFlight < MAX_BLOCKS_IN_TRANSIT_PER_PEER) {
            vector<CBlockIndex*> vToDownload;
            NodeId staller = -1;
            FindNextBlocksToDownload(pto->GetId(), MAX_BLOCKS_IN_TRANSIT_PER_PEER - state.nBlocksInFlight, vToDownload, staller);
            BOOST_FOREACH(CBlockIndex *pindex, vToDownload) {
                vGetData.push_back(CInv(MSG_BLOCK, pindex->GetBlockHash()));
                MarkBlockAsInFlight(pto->GetId(), pindex->GetBlockHash(), consensusParams, pindex);
                LogPrint("net", "%s():%d Requesting block %s (%d) peer=%d\n",
                    __func__, __LINE__, pindex->GetBlockHash().ToString(), pindex->nHeight, pto->id);
            }
            if (state.nBlocksInFlight == 0 && staller != -1) {
                if (State(staller)->nStallingSince == 0) {
                    State(staller)->nStallingSince = nNow;
                    LogPrint("net", "Stall started peer=%d\n", staller);
                }
            }
        }

        //
        // Message: getdata (non-blocks)
        //
        while (!pto->fDisconnect && !pto->mapAskFor.empty() && (*pto->mapAskFor.begin()).first <= nNow)
        {
            const CInv& inv = (*pto->mapAskFor.begin()).second;
            if (!AlreadyHave(inv))
            {
                if (fDebug)
                    LogPrint("net", "%s():%d - Requesting %s peer=%d\n", __func__, __LINE__, inv.ToString(), pto->id);
                vGetData.push_back(inv);
                if (vGetData.size() >= 1000)
                {
                    pto->PushMessage("getdata", vGetData);
                    vGetData.clear();
                }
            } else {
                //If we're not going to ask, don't expect a response.
                pto->setAskFor.erase(inv.hash);
            }
            pto->mapAskFor.erase(pto->mapAskFor.begin());
        }
        if (!vGetData.empty())
            pto->PushMessage("getdata", vGetData);

    }
    return true;
}

 std::string CBlockFileInfo::ToString() const {
     return strprintf("CBlockFileInfo(blocks=%u, size=%u, heights=%u...%u, time=%s...%s)", nBlocks, nSize, nHeightFirst, nHeightLast, DateTimeStrFormat("%Y-%m-%d", nTimeFirst), DateTimeStrFormat("%Y-%m-%d", nTimeLast));
 }



class CMainCleanup
{
public:
    CMainCleanup() {}
    ~CMainCleanup() {
        // block headers
        BlockMap::iterator it1 = mapBlockIndex.begin();
        for (; it1 != mapBlockIndex.end(); it1++)
            delete (*it1).second;
        mapBlockIndex.clear();

        // orphan transactions
        mapOrphanTransactions.clear();
        mapOrphanTransactionsByPrev.clear();
    }
} instance_of_cmaincleanup;

bool RelayAlternativeChain(CValidationState &state, CBlock *pblock, BlockSet* sForkTips)
{
    if (!pblock)
    {
        LogPrint("forks", "%s():%d - Null pblock!\n", __func__, __LINE__);
        return false;
    }

    const CChainParams& chainParams = Params();
    uint256 hashAlternativeTip = pblock->GetHash();
    //LogPrint("forks", "%s():%d - Entering with hash[%s]\n", __func__, __LINE__, hashAlternativeTip.ToString() );

    // 1. check this is the best chain tip, in this case exit
    if (chainActive.Tip()->GetBlockHash() == hashAlternativeTip)
    {
        //LogPrint("forks", "%s():%d - Exiting: already best tip\n", __func__, __LINE__);
        return true;
    }

    CBlockIndex* pindex = NULL;
    BlockMap::iterator mi = mapBlockIndex.find(hashAlternativeTip);
    if (mi != mapBlockIndex.end())
    {
        pindex = (*mi).second;
    }

    if (!pindex)
    {
        LogPrint("forks", "%s():%d - Null pblock index!\n", __func__, __LINE__);
        return false;
    }

    // 2. check this block is a fork from best chain, otherwise exit
    if (chainActive.Contains(pindex))
    {
        //LogPrint("forks", "%s():%d - Exiting: it belongs to main chain\n", __func__, __LINE__);
        return true;
    }

    // 3. check we have complete list of ancestors
    // --
    // This is due to the fact that blocks can easily be received in sparse order
    // By skipping this block we choose to delay its propagation in the loop
    // below where we look for the best height possible.
    // --
    // Consider that it can be a fork but also be a future best tip as soon as missing blocks are received
    // on the main chain
    if ( pindex->nChainTx <= 0 )
    {
        LogPrint("forks", "%s():%d - Exiting: nChainTx=0\n", __func__, __LINE__);
        return true;
    }

    // 4. Starting from this block, look for the best height that has a complete chain of ancestors
    // --
    // This is done for all of possible forks stem after starting block, potentially more than one height could be found.

    //dump_global_tips();

    LogPrint("forks", "%s():%d - sForkTips(%d) - h[%d] %s\n",
        __func__, __LINE__, sForkTips->size(), pindex->nHeight, pindex->GetBlockHash().ToString() );

    std::vector<CInv> vInv;
    
    BOOST_FOREACH(const CBlockIndex* block, *sForkTips)
    {
        vInv.push_back(CInv(MSG_BLOCK, block->GetBlockHash()) );
    }

    // 5. push inv list up to the alternative tips
    int nBlockEstimate = 0;
    if (fCheckpointsEnabled)
        nBlockEstimate = Checkpoints::GetTotalBlocksEstimate(chainParams.Checkpoints());
 
    int nodeHeight = -1;
    if (nLocalServices & NODE_NETWORK) {
        LOCK(cs_vNodes);
        BOOST_FOREACH(CNode* pnode, vNodes)
        {
            if (pnode->nStartingHeight != -1)
            {
                nodeHeight = (pnode->nStartingHeight - 2000);
            }
            else
            {
                nodeHeight = nBlockEstimate;
            }
            if (chainActive.Height() > nodeHeight)
            {
                {
                    BOOST_FOREACH(CInv& inv, vInv)
                    {
                        LogPrint("forks", "%s():%d - Pushing inv to Node [%s] (id=%d) hash[%s]\n",
                            __func__, __LINE__, pnode->addrName, pnode->GetId(), inv.hash.ToString() );
                        pnode->PushInventory(inv);
                    }
                }
            }
        }
    }
    return true;
}


//
// DEBUG Functions
//----------------------------------------------------------------------------
std::string dbg_blk_in_fligth()
{
    std::string ret = "";
    int sz = mapBlocksInFlight.size();
    ret += "Blocks in fligth:" + std::to_string(sz) + "\n";
    ret += "-----------------------\n";
    if (sz <= 0)
    {
        return ret;
    }

    map<uint256, pair<NodeId, list<QueuedBlock>::iterator> >::iterator it;
    for (it = mapBlocksInFlight.begin(); it != mapBlocksInFlight.end(); ++it)
    {
        uint256 hash = it->first;
        ret += hash.GetHex() + "\n";
    }
    return ret;
}

std::string dbg_blk_unlinked()
{
    std::string ret = "";
    int sz = mapBlocksUnlinked.size();
    ret += "Blocks unlinked:" + std::to_string(sz) + "\n";
    ret += "-----------------------\n";
    if (sz <= 0)
    {
        return ret;
    }

    std::multimap<CBlockIndex*, CBlockIndex*>::iterator it;
    for (it = mapBlocksUnlinked.begin(); it != mapBlocksUnlinked.end(); ++it)
    {
        CBlockIndex* index     = it->second;
        CBlockIndex* indexPrev = it->first;
        ret += indexPrev->GetBlockHash().ToString() + "\n";
        ret += "   +--->" + index->GetBlockHash().ToString() + "\n";
    }
    return ret;
}

std::string dbg_blk_candidates()
{
    std::string ret = "";
    int sz = setBlockIndexCandidates.size();
    ret += "Blocks candidate:" + std::to_string(sz) + "\n";
    ret += "-----------------------\n";
    if (sz <= 0)
    {
        return ret;
    }

    std::set<CBlockIndex*, CBlockIndexWorkComparator>::iterator it = setBlockIndexCandidates.begin();
    for (it = setBlockIndexCandidates.begin(); it != setBlockIndexCandidates.end(); ++it)
    {
        uint256 hash = (*it)->GetBlockHash();
        ret += hash.GetHex() + "\n";
    }
    return ret;
}

std::string dbg_blk_global_tips()
{
    std::string ret = "";
    int sz = mGlobalForkTips.size();
    ret += "Global tips: " + std::to_string(sz) + "\n";
    ret += "-----------------------\n";
    if (sz <= 0)
    {
        return ret;
    }

    BOOST_FOREACH(auto mapPair, mGlobalForkTips)
    {
        const CBlockIndex* pindex = mapPair.first;

        bool onFork = !chainActive.Contains(pindex);
        bool onForkPrev = false;
        if (onFork && pindex->pprev)
        {
            // chanches are that the header is temporarly not a tip but will be promoted soon when the full blocks comes 
            onForkPrev = !chainActive.Contains(pindex->pprev);
        }

        uint256 hash = pindex->GetBlockHash();
        int h = pindex->nHeight;
        ret += "h(" + std::to_string(h) + ") " + hash.GetHex() + " onFork";
        if (onFork)
        {
            if (onForkPrev)
            {
                ret += "[X]";
            }
            else
            {
                ret += "[?]";
            }
        }
        else
        {
            ret += "[-]";
        }
        ret += " time[" + std::to_string(mapPair.second) + "]\n";
    }

    std::vector<uint256> vOutput;
    getMostRecentGlobalForkTips(vOutput);

    ret += "Ordered: ---------------\n";
    BOOST_FOREACH(const uint256& hash, vOutput)
    {
        ret += "  [" + hash.GetHex() + "]\n";
    }
    return ret;
}

void dump_index(const CBlockIndex* pindex, int val)
{
    bool onFork = !chainActive.Contains(pindex);
    bool onForkPrev = false;
    if (onFork && pindex->pprev)
    {
        // chanches are that the header is temporarly not a tip but will be promoted soon when the full blocks comes 
        onForkPrev = !chainActive.Contains(pindex->pprev);
    }

    std::string offset = "";
    if (onFork)
    {
        // indent any forked block
        offset += "            ";
    }
    LogPrint("forks", "%s-------------------------------------------------\n", offset);
    LogPrint("forks", "%sh(%3d) %s\n", offset, pindex->nHeight, pindex->GetBlockHash().ToString() );
    LogPrint("forks", "%s   onFork[%s]\n", offset, onFork? (onForkPrev?"X":"?"):"-" );
    LogPrint("forks", "%s   nTime[%d]\n", offset, (int)pindex->nTime );
    LogPrint("forks", "%s   nSequenceId[%d]\n", offset, (int)pindex->nSequenceId );
    LogPrint("forks", "%s   delay=%3d,\n", offset, pindex->nChainDelay);
    LogPrint("forks", "%s   prev[%s]\n", offset, pindex->pprev? (pindex->pprev->GetBlockHash().ToString()):"N.A." );
    LogPrint("forks", "%s   chainWork=%.8g\n", offset, log(pindex->nChainWork.getdouble())/log(2.0) );
    LogPrint("forks", "%s   status=%04x VALID_HEADER[%d] HAVE_DATA[%d] HAVE_UNDO[%d]\n", offset,
        pindex->nStatus,
        !!(pindex->nStatus & BLOCK_VALID_HEADER),
        !!(pindex->nStatus & BLOCK_HAVE_DATA),
        !!(pindex->nStatus & BLOCK_HAVE_UNDO) );
    LogPrint("forks", "%s   nChainTx=%d\n", offset, pindex->nChainTx);
    if (val)
    {
        LogPrint("forks", "%s   recv_time=%d\n", offset, val);
    }
}


void dump_db()
{
    if (!LogAcceptCategory("forks") )
    {
        return;
    }

    std::set<const CBlockIndex*, CompareBlocksByHeight> setTips;
    BOOST_FOREACH(const PAIRTYPE(const uint256, CBlockIndex*)& item, mapBlockIndex)
        setTips.insert(item.second);

    BOOST_FOREACH(const PAIRTYPE(const uint256, CBlockIndex*)& item, mapBlockIndex)
    {
        const CBlockIndex* pprev = item.second->pprev;
        if (pprev)
            setTips.erase(pprev);
    }

    // Always report the currently active tip.
    setTips.insert(chainActive.Tip());

    BOOST_FOREACH(const CBlockIndex* block, setTips)
    {
        LogPrint("forks", "===========================\n" );
        const CBlockIndex* dum = block;

        bool onFork = !chainActive.Contains(dum);
        
        while (true)
        {
            if (dum)
            {
                dump_index(dum);
                if (dum->pprev)
                {
                    dum = dum->pprev;
                    if (onFork && chainActive.Contains(dum) )
                    {
                        // started on a fork, we reached the main
                        break;
                    }
                }
                else
                {
                    // genesis
                    break;
                }
            }
            else
            {
                assert(false);
            }
        }
    }
}

void dump_candidates()
{
    if (!LogAcceptCategory("forks") )
    {
        return;
    }

    LogPrint("forks", "===== CANDIDATES: %d =================\n", setBlockIndexCandidates.size());
    BOOST_FOREACH(const CBlockIndex* block, setBlockIndexCandidates)
    {
        const CBlockIndex* dum = block;
        
        dump_index(dum);
    }
}

void dump_global_tips(int limit)
{
    if (!LogAcceptCategory("forks") )
    {
        return;
    }

    int count = limit;

    LogPrint("forks", "===== GLOBAL TIPS: %d =================\n", mGlobalForkTips.size());
    BOOST_FOREACH(auto mapPair, mGlobalForkTips)
    {
        if ( (limit > 0) && (count-- <= 0) )
        {
            LogPrint("forks", "-- stopping after %d elements\n", limit);
            break;
        }
        const CBlockIndex* block = mapPair.first;
        
        dump_index(block, mapPair.second);
    }

    std::vector<uint256> vOutput;
    getMostRecentGlobalForkTips(vOutput);

    LogPrint("forks", "Ordered by time:\n");
    LogPrint("forks", "----------------------------------------------------------------\n");
    BOOST_FOREACH(const uint256& hash, vOutput)
    {
        LogPrint("forks", "  %s\n", hash.ToString() );
    }
}

void dump_dirty()
{
    if (!LogAcceptCategory("forks") )
    {
        return;
    }

    LogPrint("forks", "===== DIRTIES: %d =================\n", setDirtyBlockIndex.size());
    BOOST_FOREACH(const CBlockIndex* block, setDirtyBlockIndex)
    {
        const CBlockIndex* dum = block;
        
        dump_index(dum);
    }
}

bool getHeadersIsOnMain(const CBlockLocator& locator, const uint256& hashStop, CBlockIndex** pindexReference)
{ 
    LogPrint("forks", "%s():%d - Entering hashStop[%s]\n", __func__, __LINE__, hashStop.ToString() );
    if (locator.IsNull() )
    {
        LogPrint("forks", "%s():%d - locator is null, returning TRUE\n", __func__, __LINE__ );
        return true;
    }

    BOOST_FOREACH(const uint256& hash, locator.vHave) {
        LogPrint("forks", "%s():%d - locator has [%s]\n", __func__, __LINE__, hash.ToString() );
    }

    if (hashStop != uint256() )
    {
        BlockMap::iterator mi = mapBlockIndex.find(hashStop);
        if (mi != mapBlockIndex.end() ) 
        {
            *pindexReference = (*mi).second;
            bool onMain = (chainActive.Contains((*mi).second) );
            LogPrint("forks", "%s():%d - hashStop found, returning %s\n",
                __func__, __LINE__, onMain?"TRUE":"FALSE");
            return onMain;
        }
        else
        {
            // should never happen
            LogPrint("forks", "%s():%d - hashStop not found, returning TRUE\n", __func__, __LINE__);
            return true;
        }
    }
    else
    {
        // hashstop can be null:
        // 1. when a node is syncing after a network join or a node startup
        // 2. when a bunch of 160 headers has been sent and peer requests more

        if (locator.vHave.size() < 2)
        {
            // should never happen
            LogPrint("forks", "%s():%d - short locator, returning TRUE\n", __func__, __LINE__);
            return true;
        }

        const uint256& hash_0 = locator.vHave[0];
        const uint256& hash_1 = locator.vHave[1];

        if (hash_0 == hash_1)
        {
            // we are on case 2. above, check locator for telling if peer is on main or not
            LogPrint("forks", "%s():%d - found duplicate of hash %s in the locator\n",
                __func__, __LINE__, hash_0.ToString() );

            BlockMap::iterator mi = mapBlockIndex.find(hash_0);
            if (mi != mapBlockIndex.end() ) 
            {
                CBlockIndex* idx = (*mi).second;
 
                if (!chainActive.Contains(idx))
                {
                    // tip of locator not on main
                    *pindexReference = idx;
                    LogPrint("forks", "%s():%d - hash found, returning FALSE\n",
                        __func__, __LINE__);
                    return false;
                }
            }
            else
            {
                // should never happen
                LogPrint("forks", "%s():%d - hash not found, returning TRUE\n", __func__, __LINE__);
                return true;
            }
        }

        LogPrint("forks", "%s():%d - Exiting returning TRUE\n", __func__, __LINE__);
        return true;
    }

    // should never get here
    LogPrint("forks", "%s():%d - ##### Exiting returning FALSE\n", __func__, __LINE__);
    return false;
}
    

static int getInitCbhSafeDepth()
{
    if ( (Params().NetworkIDString() == "regtest") || (Params().NetworkIDString() == "testnet") )
    {
        int val = (int)(GetArg("-cbhsafedepth", Params().CbhSafeDepth() ));
        LogPrint("cbh", "%s():%d - %s: using val %d \n", __func__, __LINE__, Params().NetworkIDString(), val);
        return val;
    }
    return Params().CbhSafeDepth();
}

int getCheckBlockAtHeightSafeDepth()
{
    // gets constructed just one time
    static int retVal( getInitCbhSafeDepth() );
    return retVal;
}

int getScMinWithdrawalEpochLength()
{
    // gets constructed just one time
    static int retVal(Params().ScMinWithdrawalEpochLength());
    return retVal;
}

static int getInitCbhMinAge()
{
    if ( (Params().NetworkIDString() == "regtest") || (Params().NetworkIDString() == "testnet") )
    {
        int val = (int)(GetArg("-cbhminage", Params().CbhMinimumAge() ));
        LogPrint("cbh", "%s():%d - %s: using val %d \n", __func__, __LINE__, Params().NetworkIDString(), val);
        return val;
    }
    return Params().CbhMinimumAge();
}

int getCheckBlockAtHeightMinAge()
{
    // gets constructed just one time
    static int retVal( getInitCbhMinAge() );
    return retVal;
}

static bool getInitRequireStandard()
{
    if ( (Params().NetworkIDString() == "regtest") || (Params().NetworkIDString() == "testnet") )
    {
        bool val = Params().RequireStandard();

        if ((bool)(GetBoolArg("-allownonstandardtx",  false ) ) )
        {
            // if this flag is set the user wants to allow non-standars tx, therefore we override default param and return false  
            val = false;
        }
        LogPrintf("%s():%d - %s: using val %d (%s)\n", __func__, __LINE__, Params().NetworkIDString(), (int)val, (val?"Y":"N"));
        return val;
    }
    return Params().RequireStandard();
}

bool getRequireStandard()
{
    // gets constructed just one time
    static int retVal( getInitRequireStandard() );
    return retVal;
}
<|MERGE_RESOLUTION|>--- conflicted
+++ resolved
@@ -1413,19 +1413,11 @@
                                      REJECT_DUPLICATE, "bad-txns-inputs-spent");
             }
 
-<<<<<<< HEAD
             auto scVerifier = libzendoomc::CScProofVerifier::Strict();
             if (!view.IsScTxApplicableToState(tx, nextBlockHeight, scVerifier))
             {
                 return state.DoS(0, error("%s():%d - ERROR: sc-related tx [%s] is not applicable\n", __func__, __LINE__, hash.ToString()),
                                  REJECT_INVALID, "bad-sc-tx");
-=======
-            // are the sidechains dependencies available?
-            if (!view.HaveScRequirements(tx))
-            {
-                return state.Invalid(error("%s(): sidechain is redeclared or coins are forwarded to unknown/ceased sidechain", __func__),
-                                    REJECT_INVALID, "bad-sc-tx");
->>>>>>> 9f69f9f8
             }
  
             // are the joinsplit's requirements met?
@@ -2550,17 +2542,17 @@
             }
         }
 
-<<<<<<< HEAD
         for (const CBwtRequestOut& mbtrOut: tx.GetVBwtRequestOut()) {
             if (!view.CancelSidechainEvent(mbtrOut, pindex->nHeight)) {
                 LogPrint("cert", "%s():%d - SIDECHAIN-EVENT: failed cancelling scheduled event\n", __func__, __LINE__);
                 return error("DisconnectBlock(): ceasing height cannot be reverted: data inconsistent");
-=======
+            }
+        }
+
         for (const CTxCeasedSidechainWithdrawalInput& cswIn:tx.GetVcswCcIn()) {
             if (!view.RemoveCswNullifier(cswIn.scId, cswIn.nullifier)) {
                 LogPrint("sc", "%s():%d - ERROR removing csw nullifier\n", __func__, __LINE__);
                 return error("DisconnectBlock(): nullifiers cannot be reverted: data inconsistent");
->>>>>>> 9f69f9f8
             }
         }
 
@@ -2831,19 +2823,13 @@
             if (!view.HaveInputs(tx))
                 return state.DoS(100, error("ConnectBlock(): tx inputs missing/spent"),
                                      REJECT_INVALID, "bad-txns-inputs-missingorspent");
- 
-<<<<<<< HEAD
+
             auto scVerifier = fExpensiveChecks ? libzendoomc::CScProofVerifier::Strict() : libzendoomc::CScProofVerifier::Disabled();
             if (!view.IsScTxApplicableToState(tx, pindex->nHeight, scVerifier))
             {
                 return state.DoS(100, error("%s():%d - ERROR: tx=%s\n", __func__, __LINE__, tx.GetHash().ToString()),
                                  REJECT_INVALID, "bad-sc-tx");
             }
-=======
-            if (!view.HaveScRequirements(tx))
-                return state.Invalid(error("ConnectBlock: sidechain is redeclared or coins are forwarded to unknown sidechain"),
-                                            REJECT_INVALID, "bad-sc-tx");
->>>>>>> 9f69f9f8
 
             // are the JoinSplit's requirements met?
             if (!view.HaveJoinSplitRequirements(tx))
@@ -2905,7 +2891,6 @@
                                      REJECT_INVALID, "bad-fwd-not-recorded");
                 }
             }
-<<<<<<< HEAD
 
             for (const CBwtRequestOut& mbtrOut: tx.GetVBwtRequestOut()) {
                 if (!view.ScheduleSidechainEvent(mbtrOut, pindex->nHeight))
@@ -2913,13 +2898,13 @@
                     LogPrint("cert", "%s():%d - SIDECHAIN-EVENT: failed scheduling event\n", __func__, __LINE__);
                     return state.DoS(100, error("ConnectBlock(): error scheduling maturing height for sidechain [%s]", mbtrOut.GetScId().ToString()),
                                      REJECT_INVALID, "bad-fwd-not-recorded");
-=======
+                }
+            }
             
             for (const CTxCeasedSidechainWithdrawalInput& cswIn:tx.GetVcswCcIn()) {
                 if (!view.AddCswNullifier(cswIn.scId, cswIn.nullifier)) {
                     return state.DoS(100, error("ConnectBlock(): try to use existed nullifier Tx [%s]", tx.GetHash().ToString()),
                              REJECT_INVALID, "bad-txns-csw-input-nullifier");
->>>>>>> 9f69f9f8
                 }
             }
         }
@@ -2973,14 +2958,9 @@
         control.Add(vChecks);
 
         auto scVerifier = fExpensiveChecks ? libzendoomc::CScProofVerifier::Strict() : libzendoomc::CScProofVerifier::Disabled();
-<<<<<<< HEAD
         if (!view.IsCertApplicableToState(cert, pindex->nHeight, scVerifier) )
         {
             return state.DoS(100, error("ConnectBlock(): invalid sc certificate [%s]", cert.GetHash().ToString()),
-=======
-        if (!view.IsCertApplicableToState(cert, pindex->nHeight, state, scVerifier) ) {
-            return state.DoS(100, error("%s():%d - ERROR: invalid cert=%s\n", __func__, __LINE__, cert.GetHash().ToString()),
->>>>>>> 9f69f9f8
                              REJECT_INVALID, "bad-sc-cert-not-applicable");
         }
 
@@ -2990,13 +2970,9 @@
 
         if (isBlockTopQualityCert)
         {
-<<<<<<< HEAD
+            const uint256& prevBlockTopQualityCertHash = highQualityCertData.at(cert.GetHash());
+
             if (!view.UpdateSidechain(cert, blockundo) )
-=======
-            const uint256& prevBlockTopQualityCertHash = highQualityCertData.at(cert.GetHash());
-
-            if (!view.UpdateScInfo(cert, blockundo) )
->>>>>>> 9f69f9f8
             {
                 return state.DoS(100, error("ConnectBlock(): could not add in scView: cert[%s]", cert.GetHash().ToString()),
                                  REJECT_INVALID, "bad-sc-cert-not-updated");
