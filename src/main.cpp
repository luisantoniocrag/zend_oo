// Copyright (c) 2009-2010 Satoshi Nakamoto
// Copyright (c) 2009-2014 The Bitcoin Core developers
// Distributed under the MIT software license, see the accompanying
// file COPYING or http://www.opensource.org/licenses/mit-license.php.

#include "main.h"

#include "sodium.h"

#include "addrman.h"
#include "alert.h"
#include "arith_uint256.h"
#include "chainparams.h"
#include "checkpoints.h"
#include "checkqueue.h"
#include "consensus/validation.h"
#include "deprecation.h"
#include "init.h"
#include "merkleblock.h"
#include "metrics.h"
#include "net.h"
#include "pow.h"
#include "txdb.h"
#include "txmempool.h"
#include "ui_interface.h"
#include "undo.h"
#include "util.h"
#include "utilmoneystr.h"
#include "validationinterface.h"
#include "wallet/asyncrpcoperation_sendmany.h"
#include "wallet/asyncrpcoperation_shieldcoinbase.h"

#include <sstream>

#include <boost/algorithm/string/replace.hpp>
#include <boost/filesystem.hpp>
#include <boost/filesystem/fstream.hpp>
#include <boost/math/distributions/poisson.hpp>
#include <boost/thread.hpp>
#include <boost/static_assert.hpp>

#include "zen/forkmanager.h"
#include "zen/delay.h"

#include "sc/sidechain.h"

using namespace zen;

using namespace std;

#if defined(NDEBUG)
# error "Zen cannot be compiled without assertions."
#endif

/**
 * Global state
 */

CCriticalSection cs_main;

BlockSet sGlobalForkTips;
BlockTimeMap mGlobalForkTips;

BlockMap mapBlockIndex;
CChain chainActive;
CBlockIndex *pindexBestHeader = NULL;
int64_t nTimeBestReceived = 0;
CWaitableCriticalSection csBestBlock;
CConditionVariable cvBlockChange;
int nScriptCheckThreads = 0;
bool fExperimentalMode = false;
bool fImporting = false;
bool fReindex = false;
bool fTxIndex = false;
bool fHavePruned = false;
bool fPruneMode = false;
bool fIsBareMultisigStd = true;
bool fCheckBlockIndex = false;
bool fCheckpointsEnabled = true;
bool fCoinbaseEnforcedProtectionEnabled = true;
//true in case we still have not reached the highest known block from server startup
bool fIsStartupSyncing = true;
size_t nCoinCacheUsage = 5000 * 300;
uint64_t nPruneTarget = 0;
bool fAlerts = DEFAULT_ALERTS;

/** Fees smaller than this (in satoshi) are considered zero fee (for relaying and mining) */
CFeeRate minRelayTxFee = CFeeRate(DEFAULT_MIN_RELAY_TX_FEE);

CTxMemPool mempool(::minRelayTxFee);

map<uint256, COrphanTx> mapOrphanTransactions GUARDED_BY(cs_main);;
map<uint256, set<uint256> > mapOrphanTransactionsByPrev GUARDED_BY(cs_main);;

void EraseOrphansFor(NodeId peer) EXCLUSIVE_LOCKS_REQUIRED(cs_main);

static void CheckBlockIndex();

/** Constant stuff for coinbase transactions we create: */
CScript COINBASE_FLAGS;

const string strMessageMagic = "Zcash Signed Message:\n";

// Internal stuff
namespace {

    struct CBlockIndexWorkComparator
    {
        bool operator()(CBlockIndex *pa, CBlockIndex *pb) const {
            // First sort by total delay in chain.
            if (pa->nChainDelay < pb->nChainDelay) return false;
            if (pa->nChainDelay > pb->nChainDelay) return true;

            // Then sort by most total work, ...
            if (pa->nChainWork > pb->nChainWork) return false;
            if (pa->nChainWork < pb->nChainWork) return true;

            // ... then by earliest time received, ...
            if (pa->nSequenceId < pb->nSequenceId) return false;
            if (pa->nSequenceId > pb->nSequenceId) return true;

            // Use pointer address as tie breaker (should only happen with blocks
            // loaded from disk, as those all have id 0).
            if (pa < pb) return false;
            if (pa > pb) return true;

            // Identical blocks.
            return false;
        }
    };

    struct CBlockIndexRealWorkComparator
    {
        bool operator()(CBlockIndex *pa, CBlockIndex *pb) const {

            // Then sort by most total work, ...
            if (pa->nChainWork > pb->nChainWork) return false;
            if (pa->nChainWork < pb->nChainWork) return true;

            // ... then by earliest time received, ...
            if (pa->nSequenceId < pb->nSequenceId) return false;
            if (pa->nSequenceId > pb->nSequenceId) return true;

            // Use pointer address as tie breaker (should only happen with blocks
            // loaded from disk, as those all have id 0).
            if (pa < pb) return false;
            if (pa > pb) return true;

            // Identical blocks.
            return false;
        }
    };

    CBlockIndex *pindexBestInvalid;

    /**
     * The set of all CBlockIndex entries with BLOCK_VALID_TRANSACTIONS (for itself and all ancestors) and
     * as good as our current tip or better. Entries may be failed, though, and pruning nodes may be
     * missing the data for the block.
     */
    set<CBlockIndex*, CBlockIndexWorkComparator> setBlockIndexCandidates;
    /** Number of nodes with fSyncStarted. */
    int nSyncStarted = 0;
    /** All pairs A->B, where A (or one if its ancestors) misses transactions, but B has transactions.
      * Pruned nodes may have entries where B is missing data.
      */
    multimap<CBlockIndex*, CBlockIndex*> mapBlocksUnlinked;

    CCriticalSection cs_LastBlockFile;
    std::vector<CBlockFileInfo> vinfoBlockFile;
    int nLastBlockFile = 0;
    /** Global flag to indicate we should check to see if there are
     *  block/undo files that should be deleted.  Set on startup
     *  or if we allocate more file space when we're in prune mode
     */
    bool fCheckForPruning = false;

    /**
     * Every received block is assigned a unique and increasing identifier, so we
     * know which one to give priority in case of a fork.
     */
    CCriticalSection cs_nBlockSequenceId;
    /** Blocks loaded from disk are assigned id 0, so start the counter at 1. */
    uint32_t nBlockSequenceId = 1;

    /**
     * Sources of received blocks, saved to be able to send them reject
     * messages or ban them when processing happens afterwards. Protected by
     * cs_main.
     */
    map<uint256, NodeId> mapBlockSource;

    /**
     * Filter for transactions that were recently rejected by
     * AcceptToMemoryPool. These are not rerequested until the chain tip
     * changes, at which point the entire filter is reset. Protected by
     * cs_main.
     *
     * Without this filter we'd be re-requesting txs from each of our peers,
     * increasing bandwidth consumption considerably. For instance, with 100
     * peers, half of which relay a tx we don't accept, that might be a 50x
     * bandwidth increase. A flooding attacker attempting to roll-over the
     * filter using minimum-sized, 60byte, transactions might manage to send
     * 1000/sec if we have fast peers, so we pick 120,000 to give our peers a
     * two minute window to send invs to us.
     *
     * Decreasing the false positive rate is fairly cheap, so we pick one in a
     * million to make it highly unlikely for users to have issues with this
     * filter.
     *
     * Memory used: 1.7MB
     */
    boost::scoped_ptr<CRollingBloomFilter> recentRejects;
    uint256 hashRecentRejectsChainTip;

    /** Blocks that are in flight, and that are in the queue to be downloaded. Protected by cs_main. */
    struct QueuedBlock {
        uint256 hash;
        CBlockIndex *pindex;  //! Optional.
        int64_t nTime;  //! Time of "getdata" request in microseconds.
        bool fValidatedHeaders;  //! Whether this block has validated headers at the time of request.
        int64_t nTimeDisconnect; //! The timeout for this block request (for disconnecting a slow peer)
    };
    map<uint256, pair<NodeId, list<QueuedBlock>::iterator> > mapBlocksInFlight;

    /** Number of blocks in flight with validated headers. */
    int nQueuedValidatedHeaders = 0;

    /** Number of preferable block download peers. */
    int nPreferredDownload = 0;

    /** Dirty block index entries. */
    set<CBlockIndex*> setDirtyBlockIndex;

    /** Dirty block file entries. */
    set<int> setDirtyFileInfo;
} // anon namespace

//////////////////////////////////////////////////////////////////////////////
//
// Registration of network node signals.
//

namespace {

struct CBlockReject {
    unsigned char chRejectCode;
    string strRejectReason;
    uint256 hashBlock;
};

/**
 * Maintain validation-specific state about nodes, protected by cs_main, instead
 * by CNode's own locks. This simplifies asynchronous operation, where
 * processing of incoming data is done after the ProcessMessage call returns,
 * and we're no longer holding the node's locks.
 */
struct CNodeState {
    //! The peer's address
    CService address;
    //! Whether we have a fully established connection.
    bool fCurrentlyConnected;
    //! Accumulated misbehaviour score for this peer.
    int nMisbehavior;
    //! Whether this peer should be disconnected and banned (unless whitelisted).
    bool fShouldBan;
    //! String name of this peer (debugging/logging purposes).
    std::string name;
    //! List of asynchronously-determined block rejections to notify this peer about.
    std::vector<CBlockReject> rejects;
    //! The best known block we know this peer has announced.
    CBlockIndex *pindexBestKnownBlock;
    //! The hash of the last unknown block this peer has announced.
    uint256 hashLastUnknownBlock;
    //! The last full block we both have.
    CBlockIndex *pindexLastCommonBlock;
    //! Whether we've started headers synchronization with this peer.
    bool fSyncStarted;
    //! Since when we're stalling block download progress (in microseconds), or 0.
    int64_t nStallingSince;
    list<QueuedBlock> vBlocksInFlight;
    int nBlocksInFlight;
    int nBlocksInFlightValidHeaders;
    //! Whether we consider this a preferred download peer.
    bool fPreferredDownload;

    CNodeState() {
        fCurrentlyConnected = false;
        nMisbehavior = 0;
        fShouldBan = false;
        pindexBestKnownBlock = NULL;
        hashLastUnknownBlock.SetNull();
        pindexLastCommonBlock = NULL;
        fSyncStarted = false;
        nStallingSince = 0;
        nBlocksInFlight = 0;
        nBlocksInFlightValidHeaders = 0;
        fPreferredDownload = false;
    }
};

/** Map maintaining per-node state. Requires cs_main. */
map<NodeId, CNodeState> mapNodeState;

// Requires cs_main.
CNodeState *State(NodeId pnode) {
    map<NodeId, CNodeState>::iterator it = mapNodeState.find(pnode);
    if (it == mapNodeState.end())
        return NULL;
    return &it->second;
}

int GetHeight()
{
    LOCK(cs_main);
    return chainActive.Height();
}

void UpdatePreferredDownload(CNode* node, CNodeState* state)
{
    nPreferredDownload -= state->fPreferredDownload;

    // Whether this node should be marked as a preferred download node.
    state->fPreferredDownload = (!node->fInbound || node->fWhitelisted) && !node->fOneShot && !node->fClient;

    nPreferredDownload += state->fPreferredDownload;
}

// Returns time at which to timeout block request (nTime in microseconds)
int64_t GetBlockTimeout(int64_t nTime, int nValidatedQueuedBefore, const Consensus::Params &consensusParams)
{
    return nTime + 500000 * consensusParams.nPowTargetSpacing * (4 + nValidatedQueuedBefore);
}

void InitializeNode(NodeId nodeid, const CNode *pnode) {
    LOCK(cs_main);
    CNodeState &state = mapNodeState.insert(std::make_pair(nodeid, CNodeState())).first->second;
    state.name = pnode->addrName;
    state.address = pnode->addr;
}

void FinalizeNode(NodeId nodeid) {
    LOCK(cs_main);
    CNodeState *state = State(nodeid);

    if (state->fSyncStarted)
        nSyncStarted--;

    if (state->nMisbehavior == 0 && state->fCurrentlyConnected) {
        AddressCurrentlyConnected(state->address);
    }

    BOOST_FOREACH(const QueuedBlock& entry, state->vBlocksInFlight)
        mapBlocksInFlight.erase(entry.hash);
    EraseOrphansFor(nodeid);
    nPreferredDownload -= state->fPreferredDownload;

    mapNodeState.erase(nodeid);
}

// Requires cs_main.
// Returns a bool indicating whether we requested this block.
bool MarkBlockAsReceived(const uint256& hash) {
    map<uint256, pair<NodeId, list<QueuedBlock>::iterator> >::iterator itInFlight = mapBlocksInFlight.find(hash);
    if (itInFlight != mapBlocksInFlight.end()) {
        CNodeState *state = State(itInFlight->second.first);
        nQueuedValidatedHeaders -= itInFlight->second.second->fValidatedHeaders;
        state->nBlocksInFlightValidHeaders -= itInFlight->second.second->fValidatedHeaders;
        state->vBlocksInFlight.erase(itInFlight->second.second);
        state->nBlocksInFlight--;
        state->nStallingSince = 0;
        mapBlocksInFlight.erase(itInFlight);
        return true;
    }
    return false;
}

// Requires cs_main.
void MarkBlockAsInFlight(NodeId nodeid, const uint256& hash, const Consensus::Params& consensusParams, CBlockIndex *pindex = NULL) {
    CNodeState *state = State(nodeid);
    assert(state != NULL);

    // Make sure it's not listed somewhere already.
    MarkBlockAsReceived(hash);

    int64_t nNow = GetTimeMicros();
    QueuedBlock newentry = {hash, pindex, nNow, pindex != NULL, GetBlockTimeout(nNow, nQueuedValidatedHeaders, consensusParams)};
    nQueuedValidatedHeaders += newentry.fValidatedHeaders;
    list<QueuedBlock>::iterator it = state->vBlocksInFlight.insert(state->vBlocksInFlight.end(), newentry);
    state->nBlocksInFlight++;
    state->nBlocksInFlightValidHeaders += newentry.fValidatedHeaders;
    mapBlocksInFlight[hash] = std::make_pair(nodeid, it);
}

/** Check whether the last unknown block a peer advertized is not yet known. */
void ProcessBlockAvailability(NodeId nodeid) {
    CNodeState *state = State(nodeid);
    assert(state != NULL);

    if (!state->hashLastUnknownBlock.IsNull()) {
        BlockMap::iterator itOld = mapBlockIndex.find(state->hashLastUnknownBlock);
        if (itOld != mapBlockIndex.end() && itOld->second->nChainWork > 0) {
            if (state->pindexBestKnownBlock == NULL || itOld->second->nChainWork >= state->pindexBestKnownBlock->nChainWork)
                state->pindexBestKnownBlock = itOld->second;
            state->hashLastUnknownBlock.SetNull();
        }
    }
}

/** Update tracking information about which blocks a peer is assumed to have. */
void UpdateBlockAvailability(NodeId nodeid, const uint256 &hash) {
    CNodeState *state = State(nodeid);
    assert(state != NULL);

    ProcessBlockAvailability(nodeid);

    BlockMap::iterator it = mapBlockIndex.find(hash);
    if (it != mapBlockIndex.end() && it->second->nChainWork > 0) {
        // An actually better block was announced.
        if (state->pindexBestKnownBlock == NULL || it->second->nChainWork >= state->pindexBestKnownBlock->nChainWork)
            state->pindexBestKnownBlock = it->second;
    } else {
        // An unknown block was announced; just assume that the latest one is the best one.
        state->hashLastUnknownBlock = hash;
    }
}

/** Find the last common ancestor two blocks have.
 *  Both pa and pb must be non-NULL. */
CBlockIndex* LastCommonAncestor(CBlockIndex* pa, CBlockIndex* pb) {
    if (pa->nHeight > pb->nHeight) {
        pa = pa->GetAncestor(pb->nHeight);
    } else if (pb->nHeight > pa->nHeight) {
        pb = pb->GetAncestor(pa->nHeight);
    }

    while (pa != pb && pa && pb) {
        pa = pa->pprev;
        pb = pb->pprev;
    }

    // Eventually all chain branches meet at the genesis block.
    assert(pa == pb);
    return pa;
}

/** Update pindexLastCommonBlock and add not-in-flight missing successors to vBlocks, until it has
 *  at most count entries. */
void FindNextBlocksToDownload(NodeId nodeid, unsigned int count, std::vector<CBlockIndex*>& vBlocks, NodeId& nodeStaller) {
    if (count == 0)
    {
        LogPrint("forks", "%s():%d - peer has too many blocks in fligth\n", __func__, __LINE__);
        return;
    }

    vBlocks.reserve(vBlocks.size() + count);
    CNodeState *state = State(nodeid);
    assert(state != NULL);

    // Make sure pindexBestKnownBlock is up to date, we'll need it.
    ProcessBlockAvailability(nodeid);

    if (state->pindexBestKnownBlock == NULL || state->pindexBestKnownBlock->nChainWork < chainActive.Tip()->nChainWork) {
        // This peer has nothing interesting.
        return;
    }

    if (state->pindexLastCommonBlock == NULL) {
        // Bootstrap quickly by guessing a parent of our best tip is the forking point.
        // Guessing wrong in either direction is not a problem.
        state->pindexLastCommonBlock = chainActive[std::min(state->pindexBestKnownBlock->nHeight, chainActive.Height())];
    }

    // If the peer reorganized, our previous pindexLastCommonBlock may not be an ancestor
    // of its current tip anymore. Go back enough to fix that.
    state->pindexLastCommonBlock = LastCommonAncestor(state->pindexLastCommonBlock, state->pindexBestKnownBlock);
    if (state->pindexLastCommonBlock == state->pindexBestKnownBlock)
        return;

    std::vector<CBlockIndex*> vToFetch;
    CBlockIndex *pindexWalk = state->pindexLastCommonBlock;
    // Never fetch further than the best block we know the peer has, or more than BLOCK_DOWNLOAD_WINDOW + 1 beyond the last
    // linked block we have in common with this peer. The +1 is so we can detect stalling, namely if we would be able to
    // download that next block if the window were 1 larger.
    int nWindowEnd = state->pindexLastCommonBlock->nHeight + BLOCK_DOWNLOAD_WINDOW;
    int nMaxHeight = std::min<int>(state->pindexBestKnownBlock->nHeight, nWindowEnd + 1);
    NodeId waitingfor = -1;
    while (pindexWalk->nHeight < nMaxHeight) {
        // Read up to 128 (or more, if more blocks than that are needed) successors of pindexWalk (towards
        // pindexBestKnownBlock) into vToFetch. We fetch 128, because CBlockIndex::GetAncestor may be as expensive
        // as iterating over ~100 CBlockIndex* entries anyway.
        int nToFetch = std::min(nMaxHeight - pindexWalk->nHeight, std::max<int>(count - vBlocks.size(), 128));
        vToFetch.resize(nToFetch);
        pindexWalk = state->pindexBestKnownBlock->GetAncestor(pindexWalk->nHeight + nToFetch);
        vToFetch[nToFetch - 1] = pindexWalk;
        for (unsigned int i = nToFetch - 1; i > 0; i--) {
            vToFetch[i - 1] = vToFetch[i]->pprev;
        }

        // Iterate over those blocks in vToFetch (in forward direction), adding the ones that
        // are not yet downloaded and not in flight to vBlocks. In the meantime, update
        // pindexLastCommonBlock as long as all ancestors are already downloaded, or if it's
        // already part of our chain (and therefore don't need it even if pruned).
        BOOST_FOREACH(CBlockIndex* pindex, vToFetch) {
            if (!pindex->IsValid(BLOCK_VALID_TREE)) {
                // We consider the chain that this peer is on invalid.
                return;
            }
            if (pindex->nStatus & BLOCK_HAVE_DATA || chainActive.Contains(pindex)) {
                if (pindex->nChainTx)
                    state->pindexLastCommonBlock = pindex;
            } else if (mapBlocksInFlight.count(pindex->GetBlockHash()) == 0) {
                // The block is not already downloaded, and not yet in flight.
                if (pindex->nHeight > nWindowEnd) {
                    // We reached the end of the window.
                    if (vBlocks.size() == 0 && waitingfor != nodeid) {
                        // We aren't able to fetch anything, but we would be if the download window was one larger.
                        nodeStaller = waitingfor;
                    }
                    LogPrint("forks", "%s():%d - could not fetch [%s]\n", __func__, __LINE__, pindex->GetBlockHash().ToString() );
                    return;
                }
                vBlocks.push_back(pindex);
                if (vBlocks.size() == count) {
                    return;
                }
            } else if (waitingfor == -1) {
                // This is the first already-in-flight block.
                waitingfor = mapBlocksInFlight[pindex->GetBlockHash()].first;
            }
        }
    }
}

} // anon namespace

bool GetNodeStateStats(NodeId nodeid, CNodeStateStats &stats) {
    LOCK(cs_main);
    CNodeState *state = State(nodeid);
    if (state == NULL)
        return false;
    stats.nMisbehavior = state->nMisbehavior;
    stats.nSyncHeight = state->pindexBestKnownBlock ? state->pindexBestKnownBlock->nHeight : -1;
    stats.nCommonHeight = state->pindexLastCommonBlock ? state->pindexLastCommonBlock->nHeight : -1;
    BOOST_FOREACH(const QueuedBlock& queue, state->vBlocksInFlight) {
        if (queue.pindex)
            stats.vHeightInFlight.push_back(queue.pindex->nHeight);
    }
    return true;
}

void RegisterNodeSignals(CNodeSignals& nodeSignals)
{
    nodeSignals.GetHeight.connect(&GetHeight);
    nodeSignals.ProcessMessages.connect(&ProcessMessages);
    nodeSignals.SendMessages.connect(&SendMessages);
    nodeSignals.InitializeNode.connect(&InitializeNode);
    nodeSignals.FinalizeNode.connect(&FinalizeNode);
}

void UnregisterNodeSignals(CNodeSignals& nodeSignals)
{
    nodeSignals.GetHeight.disconnect(&GetHeight);
    nodeSignals.ProcessMessages.disconnect(&ProcessMessages);
    nodeSignals.SendMessages.disconnect(&SendMessages);
    nodeSignals.InitializeNode.disconnect(&InitializeNode);
    nodeSignals.FinalizeNode.disconnect(&FinalizeNode);
}

CBlockIndex* FindForkInGlobalIndex(const CChain& chain, const CBlockLocator& locator)
{
    // Find the first block the caller has in the main chain
    BOOST_FOREACH(const uint256& hash, locator.vHave) {
        BlockMap::iterator mi = mapBlockIndex.find(hash);
        if (mi != mapBlockIndex.end())
        {
            CBlockIndex* pindex = (*mi).second;
            if (chain.Contains(pindex))
                return pindex;
        }
    }
    return chain.Genesis();
}

CCoinsViewCache *pcoinsTip = NULL;
CBlockTreeDB *pblocktree = NULL;

//////////////////////////////////////////////////////////////////////////////
//
// mapOrphanTransactions
//

bool AddOrphanTx(const CTransactionBase& txObj, NodeId peer) EXCLUSIVE_LOCKS_REQUIRED(cs_main)
{
    uint256 hash = txObj.GetHash();
    if (mapOrphanTransactions.count(hash))
        return false;

    // Ignore big transactions, to avoid a
    // send-big-orphans memory exhaustion attack. If a peer has a legitimate
    // large transaction with a missing parent then we assume
    // it will rebroadcast it later, after the parent transaction(s)
    // have been mined or received.
    // 10,000 orphans, each of which is at most 5,000 bytes big is
    // at most 500 megabytes of orphans:
    unsigned int sz = txObj.GetSerializeSize(SER_NETWORK, PROTOCOL_VERSION);
    if (sz > 5000)
    {
        LogPrint("mempool", "ignoring large orphan tx (size: %u, hash: %s)\n", sz, hash.ToString());
        return false;
    }

    mapOrphanTransactions[hash].tx = txObj.MakeShared();
    mapOrphanTransactions[hash].fromPeer = peer;
    BOOST_FOREACH(const CTxIn& txin, txObj.GetVin())
        mapOrphanTransactionsByPrev[txin.prevout.hash].insert(hash);

    LogPrint("mempool", "stored orphan tx %s (mapsz %u prevsz %u)\n", hash.ToString(),
             mapOrphanTransactions.size(), mapOrphanTransactionsByPrev.size());
    return true;
}

void static EraseOrphanTx(uint256 hash) EXCLUSIVE_LOCKS_REQUIRED(cs_main)
{
    map<uint256, COrphanTx>::iterator it = mapOrphanTransactions.find(hash);
    if (it == mapOrphanTransactions.end())
        return;
    BOOST_FOREACH(const CTxIn& txin, it->second.tx->GetVin())
    {
        map<uint256, set<uint256> >::iterator itPrev = mapOrphanTransactionsByPrev.find(txin.prevout.hash);
        if (itPrev == mapOrphanTransactionsByPrev.end())
            continue;
        itPrev->second.erase(hash);
        if (itPrev->second.empty())
            mapOrphanTransactionsByPrev.erase(itPrev);
    }
    mapOrphanTransactions.erase(it);
}

void EraseOrphansFor(NodeId peer)
{
    int nErased = 0;
    map<uint256, COrphanTx>::iterator iter = mapOrphanTransactions.begin();
    while (iter != mapOrphanTransactions.end())
    {
        map<uint256, COrphanTx>::iterator maybeErase = iter++; // increment to avoid iterator becoming invalid
        if (maybeErase->second.fromPeer == peer)
        {
            EraseOrphanTx(maybeErase->second.tx->GetHash());
            ++nErased;
        }
    }
    if (nErased > 0) LogPrint("mempool", "Erased %d orphan tx from peer %d\n", nErased, peer);
}


unsigned int LimitOrphanTxSize(unsigned int nMaxOrphans) EXCLUSIVE_LOCKS_REQUIRED(cs_main)
{
    unsigned int nEvicted = 0;
    while (mapOrphanTransactions.size() > nMaxOrphans)
    {
        // Evict a random orphan:
        uint256 randomhash = GetRandHash();
        map<uint256, COrphanTx>::iterator it = mapOrphanTransactions.lower_bound(randomhash);
        if (it == mapOrphanTransactions.end())
            it = mapOrphanTransactions.begin();
        EraseOrphanTx(it->first);
        ++nEvicted;
    }
    return nEvicted;
}


bool IsStandardTx(const CTransactionBase& txBase, string& reason, const int nHeight)
{
    if (!txBase.IsVersionStandard(nHeight))
    {
        reason = "version";
        return false;
    }


    BOOST_FOREACH(const CTxIn& txin, txBase.GetVin())
    {
        // Biggest 'standard' txin is a 15-of-15 P2SH multisig with compressed
        // keys. (remember the 520 byte limit on redeemScript size) That works
        // out to a (15*(33+1))+3=513 byte redeemScript, 513+1+15*(73+1)+3=1627
        // bytes of scriptSig, which we round off to 1650 bytes for some minor
        // future-proofing. That's also enough to spend a 20-of-20
        // CHECKMULTISIG scriptPubKey, though such a scriptPubKey is not
        // considered standard)
        if (txin.scriptSig.size() > 1650) {
            reason = "scriptsig-size";
            return false;
        }
        if (!txin.scriptSig.IsPushOnly()) {
            reason = "scriptsig-not-pushonly";
            return false;
        }
    }

    unsigned int nDataOut = 0;
    txnouttype whichType;
    for(int pos = 0; pos < txBase.GetVout().size(); ++pos) {
        const CTxOut & txout = txBase.GetVout()[pos];
        CheckBlockResult checkBlockResult;
        if (!::IsStandard(txout.scriptPubKey, whichType, checkBlockResult)) {
            reason = "scriptpubkey";
            return false;
        }

        if (checkBlockResult.referencedHeight > 0)
        {
            if ( (nHeight - checkBlockResult.referencedHeight) < getCheckBlockAtHeightMinAge())
            {
                LogPrintf("%s():%d - referenced block h[%d], chain.h[%d], minAge[%d]\n",
                    __func__, __LINE__, checkBlockResult.referencedHeight, nHeight, getCheckBlockAtHeightMinAge() );
            reason = "scriptpubkey checkblockatheight: referenced block too recent";
            return false;
        }
        }

        // provide temporary replay protection for two minerconf windows during chainsplit
        if ((!txBase.IsCoinBase() && !txBase.IsBackwardTransfer(pos)) &&
            (!ForkManager::getInstance().isTransactionTypeAllowedAtHeight(chainActive.Height(), whichType))) {
            reason = "op-checkblockatheight-needed";
            return false;
        }

        if (whichType == TX_NULL_DATA || whichType == TX_NULL_DATA_REPLAY)
            nDataOut++;
        else if ((whichType == TX_MULTISIG) && (!fIsBareMultisigStd)) {
            reason = "bare-multisig";
            return false;
        } else if (txout.IsDust(::minRelayTxFee)) {
            if (Params().NetworkIDString() == "regtest")
            {
                // do not reject this tx in regtest, there are py tests intentionally using zero values
                // and expecting this to be processable
                LogPrintf("%s():%d - txout is dust, ignoring it because we are in regtest\n",
                    __func__, __LINE__);
            }
            else
            {
            reason = "dust";
            return false;
        }
    }
    }

    // only one OP_RETURN txout is permitted
    if (nDataOut > 1) {
        reason = "multi-op-return";
        return false;
    }

    return true;
}

bool IsFinalTx(const CTransactionBase &tx, int nBlockHeight, int64_t nBlockTime)
{
    /* A specified locktime indicates that the transaction is only valid at the given blockheight or later.*/
    if (tx.GetLockTime() == 0)
        return true;
    if ((int64_t)tx.GetLockTime() < ((int64_t)tx.GetLockTime() < LOCKTIME_THRESHOLD ? (int64_t)nBlockHeight : nBlockTime))
        return true;
    BOOST_FOREACH(const CTxIn& txin, tx.GetVin())
    /* According to BIP 68, setting nSequence value to 0xFFFFFFFF for every input in the transaction disables nLocktime.
       So, whatever may be the value of nLocktime above, it will have no effect on the transaction as far as nSequence
       value is 0xFFFFFFFF.*/
        if (!txin.IsFinal())
            return false;
    return true;
}

bool CheckFinalTx(const CTransactionBase &tx, int flags)
{
    AssertLockHeld(cs_main);

    // By convention a negative value for flags indicates that the
    // current network-enforced consensus rules should be used. In
    // a future soft-fork scenario that would mean checking which
    // rules would be enforced for the next block and setting the
    // appropriate flags. At the present time no soft-forks are
    // scheduled, so no flags are set.
    flags = std::max(flags, 0);

    // CheckFinalTx() uses chainActive.Height()+1 to evaluate
    // nLockTime because when IsFinalTx() is called within
    // CBlock::AcceptBlock(), the height of the block *being*
    // evaluated is what is used. Thus if we want to know if a
    // transaction can be part of the *next* block, we need to call
    // IsFinalTx() with one more than chainActive.Height().
    const int nBlockHeight = chainActive.Height() + 1;

    // Timestamps on the other hand don't get any special treatment,
    // because we can't know what timestamp the next block will have,
    // and there aren't timestamp applications where it matters.
    // However this changes once median past time-locks are enforced:
    const int64_t nBlockTime = (flags & LOCKTIME_MEDIAN_TIME_PAST)
                             ? chainActive.Tip()->GetMedianTimePast()
                             : GetTime();

    return IsFinalTx(tx, nBlockHeight, nBlockTime);
}

/**
 * Check transaction inputs to mitigate two
 * potential denial-of-service attacks:
 *
 * 1. scriptSigs with extra data stuffed into them,
 *    not consumed by scriptPubKey (or P2SH script)
 * 2. P2SH scripts with a crazy number of expensive
 *    CHECKSIG/CHECKMULTISIG operations
 */
bool AreInputsStandard(const CTransactionBase& txBase, const CCoinsViewCache& mapInputs)
{
    if (txBase.IsCoinBase())
        return true; // Coinbases don't use vin normally

    for(const CTxIn& in : txBase.GetVin()) {
        const CTxOut& prev = mapInputs.GetOutputFor(in);

        vector<vector<unsigned char> > vSolutions;
        txnouttype whichType;
        // get the scriptPubKey corresponding to this input:
        const CScript& prevScript = prev.scriptPubKey;
        if (!Solver(prevScript, whichType, vSolutions))
            return false;
        int nArgsExpected = ScriptSigArgsExpected(whichType, vSolutions);
        if (nArgsExpected < 0)
            return false;

        // Transactions with extra stuff in their scriptSigs are
        // non-standard. Note that this EvalScript() call will
        // be quick, because if there are any operations
        // beside "push data" in the scriptSig
        // IsStandardTx() will have already returned false
        // and this method isn't called.
        vector<vector<unsigned char> > stack;
        if (!EvalScript(stack, in.scriptSig, SCRIPT_VERIFY_NONE, BaseSignatureChecker()))
            return false;

        if (whichType == TX_SCRIPTHASH || whichType == TX_SCRIPTHASH_REPLAY)
        {
            if (stack.empty())
                return false;
            CScript subscript(stack.back().begin(), stack.back().end());
            vector<vector<unsigned char> > vSolutions2;
            txnouttype whichType2;
            if (Solver(subscript, whichType2, vSolutions2))
            {
                int tmpExpected = ScriptSigArgsExpected(whichType2, vSolutions2);
                if (tmpExpected < 0)
                    return false;
                nArgsExpected += tmpExpected;
            }
            else
            {
                // Any other Script with less than 15 sigops OK:
                unsigned int sigops = subscript.GetSigOpCount(true);
                // ... extra data left on the stack after execution is OK, too:
                return (sigops <= MAX_P2SH_SIGOPS);
            }
        }

        if (stack.size() != (unsigned int)nArgsExpected)
            return false;
    }

    return true;
}

unsigned int GetLegacySigOpCount(const CTransactionBase& tx)
{
    unsigned int nSigOps = 0;
    BOOST_FOREACH(const CTxIn& txin, tx.GetVin())
    {
        nSigOps += txin.scriptSig.GetSigOpCount(false);
    }
    BOOST_FOREACH(const CTxOut& txout, tx.GetVout())
    {
        nSigOps += txout.scriptPubKey.GetSigOpCount(false);
    }
    return nSigOps;
}

unsigned int GetP2SHSigOpCount(const CTransactionBase& tx, const CCoinsViewCache& inputs)
{
    if (tx.IsCoinBase())
        return 0;

    unsigned int nSigOps = 0;
    for (unsigned int i = 0; i < tx.GetVin().size(); i++)
    {
        const CTxOut &prevout = inputs.GetOutputFor(tx.GetVin()[i]);
        if (prevout.scriptPubKey.IsPayToScriptHash())
            nSigOps += prevout.scriptPubKey.GetSigOpCount(tx.GetVin()[i].scriptSig);
    }
    return nSigOps;
}

bool CheckCertificate(const CScCertificate& cert, CValidationState& state)
{
    if (!cert.IsValidVersion(state))
        return false;

    if (!cert.CheckSerializedSize(state))
        return false;

    if (!cert.CheckAmounts(state))
        return false;

    if (!cert.CheckInputsDuplication(state))
        return false;

    if (!cert.CheckInputsInteraction(state))
        return false;
    
    if(!Sidechain::checkCertSemanticValidity(cert, state))
        return false;

    return true;
}

std::map<uint256,uint256> HighQualityCertData(const CBlock& blockToConnect, const CCoinsViewCache& view)
{
    // The function assumes that certs of given scId are ordered by increasing quality and
    // reference all the same epoch as CheckBlock() guarantees.
    // It returns key: highQualityCert hash -> value: hash of superseeded certificate to be voided (or null hash)

    std::set<uint256> visitedScIds;
    std::map<uint256,uint256> res;
    for(auto itCert = blockToConnect.vcert.rbegin(); itCert != blockToConnect.vcert.rend(); ++itCert)
    {
        if (visitedScIds.count(itCert->GetScId()) != 0)
            continue;

        CSidechain sidechain;
        if(!view.GetSidechain(itCert->GetScId(), sidechain))
            continue;

        if (itCert->epochNumber == sidechain.prevBlockTopQualityCertReferencedEpoch)
            res[itCert->GetHash()] = sidechain.prevBlockTopQualityCertHash;
        else
            res[itCert->GetHash()] = uint256();

        visitedScIds.insert(itCert->GetScId());
    }

    return res;
}

std::map<uint256,uint256> HighQualityCertData(const CBlock& blockToDisconnect, const CBlockUndo& blockUndo)
{
    // The function assumes that certs of given scId are ordered by increasing quality and
    // reference all the same epoch as CheckBlock() guarantees.
    // It returns key: highQualityCert hash -> value: hash of superseeded certificate to be restored (or null hash)

    std::set<uint256> visitedScIds;
    std::map<uint256,uint256> res;

    for (int certPos = blockToDisconnect.vcert.size() - 1; certPos >= 0; certPos--)
    {
        const CScCertificate& cert = blockToDisconnect.vcert.at(certPos);
        if (visitedScIds.count(cert.GetScId()) != 0)
            continue;

        if (cert.epochNumber == blockUndo.scUndoDatabyScId.at(cert.GetScId()).prevTopCommittedCertReferencedEpoch)
            res[cert.GetHash()] = blockUndo.scUndoDatabyScId.at(cert.GetScId()).prevTopCommittedCertHash;
        else
            res[cert.GetHash()] = uint256();

        visitedScIds.insert(cert.GetScId());
    }

    return res;
}

bool CheckCertificatesOrdering(const std::vector<CScCertificate>& certList, CValidationState& state)
{
    std::map<uint256, std::pair<int32_t,int64_t>> mBestCertDataByScId;

    for(const CScCertificate& cert: certList)
    {
        const uint256& scid = cert.GetScId();
        if (mBestCertDataByScId.count(scid))
        {
            if (mBestCertDataByScId.at(scid).first != cert.epochNumber)
            {
                LogPrint("cert", "%s():%d - cert %s / q=%d / epoch=%d has an invalid epoch in block for scid = %s\n",
                    __func__, __LINE__, cert.GetHash().ToString(), cert.quality, cert.epochNumber, scid.ToString());
                return state.DoS(100, error("%s: certificate for the same scid with different epochs",
                    __func__), REJECT_INVALID, "bad-cert-epoch");
            }
            if (mBestCertDataByScId.at(scid).second >= cert.quality)
            {
                LogPrint("cert", "%s():%d - cert %s / q=%d / epoch=%d has an incorrect order in block for scid = %s\n",
                    __func__, __LINE__, cert.GetHash().ToString(), cert.quality, cert.epochNumber, scid.ToString());
                return state.DoS(100, error("%s: certificate with quality not ordered in block",
                    __func__), REJECT_INVALID, "bad-cert-quality-in-block");
            }
        }
        LogPrint("cert", "%s():%d - setting cert %s / q=%d / epoch=%d as current best in block for scid = %s\n",
            __func__, __LINE__, cert.GetHash().ToString(), cert.quality, cert.epochNumber, scid.ToString());
        mBestCertDataByScId[scid] = std::make_pair(cert.epochNumber,cert.quality);
    }

    return true;
}

bool CheckTransaction(const CTransaction& tx, CValidationState &state,
                      libzcash::ProofVerifier& verifier)
{
    // Don't count coinbase transactions because mining skews the count
    if (!tx.IsCoinBase()) {
        transactionsValidated.increment();
    }
    if (!CheckTransactionWithoutProofVerification(tx, state)) {
        return false;
    }

    // Ensure that zk-SNARKs verify
    BOOST_FOREACH(const JSDescription &joinsplit, tx.GetVjoinsplit()) {
        if (!joinsplit.Verify(*pzcashParams, verifier, tx.joinSplitPubKey)) {
            return state.DoS(100, error("CheckTransaction(): joinsplit does not verify"),
                                REJECT_INVALID, "bad-txns-joinsplit-verification-failed");
        }
    }

    if (!Sidechain::checkTxSemanticValidity(tx, state))
        return false;

    return true;
}

bool CheckTransactionWithoutProofVerification(const CTransaction& tx, CValidationState &state)
{
    if (!tx.IsValidVersion(state))
        return false;

    if (!tx.CheckNonEmpty(state))
        return false;

    if (!tx.CheckSerializedSize(state))
        return false;

    if (!tx.CheckAmounts(state))
        return false;

    if (!tx.CheckInputsDuplication(state))
        return false;

    if (!tx.CheckInputsInteraction(state))
        return false;

    if (!tx.IsCoinBase())
    {
        if (tx.GetVjoinsplit().size() > 0) {
            // Empty output script.
            CScript scriptCode;
            uint256 dataToBeSigned;
            try {
                dataToBeSigned = SignatureHash(scriptCode, tx, NOT_AN_INPUT, SIGHASH_ALL);
            } catch (std::logic_error& ex) {
                return state.DoS(100, error("CheckTransaction(): error computing signature hash"),
                                 REJECT_INVALID, "error-computing-signature-hash");
            }

            BOOST_STATIC_ASSERT(crypto_sign_PUBLICKEYBYTES == 32);

            // We rely on libsodium to check that the signature is canonical.
            // https://github.com/jedisct1/libsodium/commit/62911edb7ff2275cccd74bf1c8aefcc4d76924e0
            if (crypto_sign_verify_detached(&tx.joinSplitSig[0],
                                            dataToBeSigned.begin(), 32,
                                            tx.joinSplitPubKey.begin()
                                           ) != 0) {
                return state.DoS(100, error("CheckTransaction(): invalid joinsplit signature"),
                                 REJECT_INVALID, "bad-txns-invalid-joinsplit-signature");
            }
        }
    }

    return true;
}

CAmount GetMinRelayFee(const CTransactionBase& tx, unsigned int nBytes, bool fAllowFree)
{
    {
        LOCK(mempool.cs);
        uint256 hash = tx.GetHash();
        double dPriorityDelta = 0;
        CAmount nFeeDelta = 0;
        mempool.ApplyDeltas(hash, dPriorityDelta, nFeeDelta);
        if (dPriorityDelta > 0 || nFeeDelta > 0)
            return 0;
    }

    CAmount nMinFee = ::minRelayTxFee.GetFee(nBytes);

    if (fAllowFree)
    {
        // There is a free transaction area in blocks created by most miners,
        // * If we are relaying we allow transactions up to DEFAULT_BLOCK_PRIORITY_SIZE - 1000
        //   to be considered to fall into this category. We don't want to encourage sending
        //   multiple transactions instead of one big transaction to avoid fees.
        if (nBytes < (DEFAULT_BLOCK_PRIORITY_SIZE - 1000))
            nMinFee = 0;
    }

    if (!MoneyRange(nMinFee))
        nMinFee = MAX_MONEY;
    return nMinFee;
}

bool AcceptCertificateToMemoryPool(CTxMemPool& pool, CValidationState &state, const CScCertificate &cert, bool fLimitFree,
                        bool* pfMissingInputs, bool fRejectAbsurdFee, bool disconnecting, bool fVerifyCert)
{
    AssertLockHeld(cs_main);
    if (pfMissingInputs)
        *pfMissingInputs = false;

    int nextBlockHeight = chainActive.Height() + 1; // OR chainActive.Tip()->nHeight
    if (disconnecting)
        nextBlockHeight -= 1;

    if (!cert.CheckInputsLimit())
        return false;

    if(!CheckCertificate(cert, state))
        return error("%s(): CheckCertificate failed", __func__);

    static const int DOS_LEVEL = 10;
    if(!cert.ContextualCheck(state, nextBlockHeight, DOS_LEVEL))
        return error("%s(): ContextualCheck failed", __func__);

    uint256 certHash = cert.GetHash();

    // Rather not work on nonstandard transactions (unless -testnet/-regtest)
    string reason;
    if (getRequireStandard() &&  !IsStandardTx(cert, reason, nextBlockHeight))
        return state.DoS(0, error("%s(): nonstandard certificate: %s", __func__, reason),
                            REJECT_NONSTANDARD, reason);

    {
        LOCK(pool.cs);
        if (pool.mapCertificate.count(certHash) != 0) {
            LogPrint("mempool", "Dropping cert %s : already in mempool\n", certHash.ToString());
            return false;
        }

        for (const CTxIn & vin : cert.GetVin())
        {
            if (pool.mapNextTx.count(vin.prevout))
            {
                LogPrint("mempool", "%s():%d - Dropping cert %s : it double spends input of [%s] that is in mempool\n",
                    __func__, __LINE__, certHash.ToString(), vin.prevout.hash.ToString());
                return state.DoS(0,
                         error("%s: Dropping cert %s : it double spends input of another tx in mempool",
                             __func__, certHash.ToString()),
                         REJECT_INVALID, "double spend");
            }

            if (pool.mapCertificate.count(vin.prevout.hash))
            {
                const CScCertificate & inputCert = pool.mapCertificate[vin.prevout.hash].GetCertificate();
                // certificates can only spend change outputs of another certificate in mempool, while backward transfers must mature first
                if (inputCert.IsBackwardTransfer(vin.prevout.n))
                {
                    LogPrint("mempool", "%s():%d - Dropping cert[%s]: it would spend the backward transfer output %d of cert[%s] that is in mempool\n",
                        __func__, __LINE__, certHash.ToString(), vin.prevout.n, vin.prevout.hash.ToString());
                    return state.DoS(0,
                         error("%s(): cert[%s]: it would spend the output %d of cert[%s] that is in mempool", 
                             __func__, certHash.ToString(), vin.prevout.n, vin.prevout.hash.ToString()),
                         REJECT_INVALID, "certificate unconfirmed output");
                }
            }
        }

        // No lower quality certs should spend (directly or indirectly) outputs of higher or equal quality certs
        std::vector<uint256> txesHashesSpentByCert = pool.mempoolDependenciesFrom(cert);
        for(const uint256& dep: txesHashesSpentByCert)
        {
            if (pool.mapCertificate.count(dep)==0)
                continue; //tx won't conflict with cert on quality

            const CScCertificate& certDep = pool.mapCertificate.at(dep).GetCertificate();
            if (certDep.GetScId() != cert.GetScId())
                continue; //no certs conflicts with certs of other sidechains
            if (certDep.quality >= cert.quality)
            {
                LogPrint("mempool", "%s():%d - cert %s depends on worse-quality ancestorCert %s\n", __func__, __LINE__,
                    cert.GetHash().ToString(), certDep.GetHash().ToString());
                return false;
            }
        }
    }

    // Check if cert is already in mempool or if there are conflicts with in-memory certs
    std::pair<uint256, CAmount> conflictingCertData = pool.FindCertWithQuality(cert.GetScId(), cert.quality);

    {
        CCoinsView dummy;
        CCoinsViewCache view(&dummy);

        CAmount nFees = 0;
        {
            LOCK(pool.cs);
            CCoinsViewMemPool viewMemPool(pcoinsTip, pool);
            view.SetBackend(viewMemPool);

            // do we already have it?
            if (view.HaveCoins(certHash))
            {
                LogPrint("mempool", "Dropping cert %s : already have coins\n", certHash.ToString());
                return false;
            }

            auto scVerifier = fVerifyCert ? libzendoomc::CScProofVerifier::Strict() : libzendoomc::CScProofVerifier::Disabled();
            if (!view.IsCertApplicableToState(cert, nextBlockHeight, state, scVerifier))
            {
                LogPrint("sc", "%s():%d - certificate [%s] is not applicable\n", __func__, __LINE__, certHash.ToString());
                return state.DoS(0, error("%s(): certificate not applicable", __func__),
                            REJECT_INVALID, "bad-sc-cert-not-applicable");
            }
            
            // do all inputs exist?
            // Note that this does not check for the presence of actual outputs (see the next check for that),
            // and only helps with filling in pfMissingInputs (to determine missing vs spent).
            for(const CTxIn txin: cert.GetVin())
            {
                if (!view.HaveCoins(txin.prevout.hash))
                {
                    if (pfMissingInputs) { *pfMissingInputs = true; }
                    LogPrint("mempool", "Dropping cert %s : no coins for vin (tx=%s)\n", certHash.ToString(), txin.prevout.hash.ToString());
                    return false;
                }
            }
 
            // are the actual inputs available?
            if (!view.HaveInputs(cert))
            {
                LogPrintf("%s():%d - ERROR: cert[%s]\n", __func__, __LINE__, certHash.ToString());
                return state.Invalid(error("AcceptCertToMemoryPool: inputs already spent"),
                                     REJECT_DUPLICATE, "bad-sc-cert-inputs-spent");
            }

            // Bring the best block into scope: it's gonna be needed for CheckInputsTx hereinafter
            view.GetBestBlock();
            nFees = cert.GetFeeAmount(view.GetValueIn(cert));
 
            if (!conflictingCertData.first.IsNull() && conflictingCertData.second >= nFees)
            {
                LogPrintf("%s():%d - Dropping cert %s : low fee and same quality as other cert in mempool\n",
                        __func__, __LINE__, certHash.ToString());
                return error("invalid quality");
            }

            // we have all inputs cached now, so switch back to dummy, so we don't need to keep lock on mempool
            view.SetBackend(dummy);
        }

        // Check for non-standard pay-to-script-hash in inputs
        if (getRequireStandard() && !AreInputsStandard(cert, view)) {
            return error("%s(): nonstandard transaction input", __func__);
        }

        unsigned int nSigOps = GetLegacySigOpCount(cert);
        if (nSigOps > MAX_STANDARD_TX_SIGOPS)
        {
            return state.DoS(0, error("%s(): too many sigops %s, %d > %d",
                                   __func__, certHash.ToString(), nSigOps, MAX_STANDARD_TX_SIGOPS),
                             REJECT_NONSTANDARD, "bad-txns-too-many-sigops");
        }

        // cert: this computes priority based on input amount and depth in blockchain, as transparent txes.
        // another option would be to return max prio, as shielded txes do
        double dPriority = view.GetPriority(cert, chainActive.Height());
        LogPrint("mempool", "%s():%d - Computed fee=%lld, prio[%22.8f]\n", __func__, __LINE__, nFees, dPriority);

        CCertificateMemPoolEntry entry(cert, nFees, GetTime(), dPriority, chainActive.Height());
        unsigned int nSize = entry.GetCertificateSize();

        // Don't accept it if it can't get into a block
        CAmount txMinFee = GetMinRelayFee(cert, nSize, true);

        LogPrintf("nFees=%d, txMinFee=%d\n", nFees, txMinFee);
        if (fLimitFree && nFees < txMinFee)
            return state.DoS(0, error("%s(): not enough fees %s, %d < %d",
                                    __func__, certHash.ToString(), nFees, txMinFee),
                            REJECT_INSUFFICIENTFEE, "insufficient fee");

        // Require that free transactions have sufficient priority to be mined in the next block.
        if (GetBoolArg("-relaypriority", false) && nFees < ::minRelayTxFee.GetFee(nSize) && !AllowFree(view.GetPriority(cert, chainActive.Height() + 1))) {
            return state.DoS(0, false, REJECT_INSUFFICIENTFEE, "insufficient priority");
        }

        // Continuously rate-limit free (really, very-low-fee) transactions
        // This mitigates 'penny-flooding' -- sending thousands of free transactions just to
        // be annoying or make others' transactions take longer to confirm.
        if (fLimitFree && nFees < ::minRelayTxFee.GetFee(nSize))
        {
            static CCriticalSection csFreeLimiter;
            static double dFreeCount;
            static int64_t nLastTime;
            int64_t nNow = GetTime();

            LOCK(csFreeLimiter);

            // Use an exponentially decaying ~10-minute window:
            dFreeCount *= pow(1.0 - 1.0/600.0, (double)(nNow - nLastTime));
            nLastTime = nNow;
            // -limitfreerelay unit is thousand-bytes-per-minute
            // At default rate it would take over a month to fill 1GB
            if (dFreeCount >= GetArg("-limitfreerelay", 15)*10*1000)
                return state.DoS(0, error("%s(): free transaction rejected by rate limiter", __func__),
                                 REJECT_INSUFFICIENTFEE, "rate limited free transaction");
            LogPrint("mempool", "Rate limit dFreeCount: %g => %g\n", dFreeCount, dFreeCount+nSize);
            dFreeCount += nSize;
        }

        if (fRejectAbsurdFee && nFees > ::minRelayTxFee.GetFee(nSize) * 10000)
        {
            LogPrintf("%s():%d - absurdly high fees cert[%s], %d > %d\n", __func__, __LINE__, certHash.ToString(),
                         nFees, ::minRelayTxFee.GetFee(nSize) * 10000);
            return false;
        }

        // Check against previous transactions
        // This is done last to help prevent CPU exhaustion denial-of-service attacks.
        if (!ContextualCheckCertInputs(cert, state, view, true, chainActive, STANDARD_CONTEXTUAL_SCRIPT_VERIFY_FLAGS, true, Params().GetConsensus()))
        {
            return error("%s(): ConnectInputs failed %s", __func__, certHash.ToString());
        }

        // Check again against just the consensus-critical mandatory script
        // verification flags, in case of bugs in the standard flags that cause
        // transactions to pass as valid when they're actually invalid. For
        // instance the STRICTENC flag was incorrectly allowing certain
        // CHECKSIG NOT scripts to pass, even though they were invalid.
        //
        // There is a similar check in CreateNewBlock() to prevent creating
        // invalid blocks, however allowing such transactions into the mempool
        // can be exploited as a DoS attack.
        if (!ContextualCheckCertInputs(cert, state, view, true, chainActive, MANDATORY_SCRIPT_VERIFY_FLAGS, true, Params().GetConsensus()))
        {
            return error("%s(): BUG! PLEASE REPORT THIS! ConnectInputs failed against MANDATORY but not STANDARD flags %s", __func__, certHash.ToString());
        }

        if (!pool.RemoveCertAndSync(conflictingCertData.first))
            return error("%s(): cert %s depends on some conflicting quality certs", __func__, certHash.ToString());

        // Store transaction in memory
        pool.addUnchecked(certHash, entry, !IsInitialBlockDownload());
    }

    return true;
}


bool AcceptTxToMemoryPool(CTxMemPool& pool, CValidationState &state, const CTransaction &tx, bool fLimitFree,
                        bool* pfMissingInputs, bool fRejectAbsurdFee, bool disconnecting)
{
    AssertLockHeld(cs_main);
    if (pfMissingInputs)
        *pfMissingInputs = false;

    int nextBlockHeight = chainActive.Height() + 1; // OR chainActive.Tip()->nHeight
    if (disconnecting)
        nextBlockHeight -= 1;

    if (!tx.CheckInputsLimit())
        return false;

    auto verifier = libzcash::ProofVerifier::Strict();
    if (!CheckTransaction(tx, state, verifier))
        return error("%s(): CheckTransaction failed", __func__);

    // DoS level set to 10 to be more forgiving.
    // Check transaction contextually against the set of consensus rules which apply in the next block to be mined.
    if (!tx.ContextualCheck(state, nextBlockHeight, 10)) {
        return error("%s(): ContextualCheck() failed", __func__);
    }

    // Silently drop pre-chainsplit transactions
    if (!ForkManager::getInstance().isAfterChainsplit(nextBlockHeight))
    {
        LogPrint("mempool", "%s():%d - Dropping txid[%s]: chain height[%d] is before chain split\n",
            __func__, __LINE__, tx.GetHash().ToString(), nextBlockHeight);
        return false;
    }

    // Coinbase is only valid in a block, not as a loose transaction
    if (tx.IsCoinBase())
        return state.DoS(100, error("%s(): coinbase as individual tx", __func__),
                         REJECT_INVALID, "coinbase");

    // Rather not work on nonstandard transactions (unless -testnet/-regtest)
    string reason;
    if (getRequireStandard() && !IsStandardTx(tx, reason, nextBlockHeight))
        return state.DoS(0,
                         error("%s(): nonstandard transaction: %s", __func__, reason),
                         REJECT_NONSTANDARD, reason);

    // Only accept nLockTime-using transactions that can be mined in the next
    // block; we don't want our mempool filled up with transactions that can't
    // be mined yet.
    if (!CheckFinalTx(tx, STANDARD_LOCKTIME_VERIFY_FLAGS))
        return state.DoS(0, false, REJECT_NONSTANDARD, "non-final");


    uint256 hash = tx.GetHash();

    // Check if tx is already in mempool or if there are conflicts with in-memory transactions
    {
        LOCK(pool.cs);

        if (pool.mapTx.count(hash) != 0) {
            LogPrint("mempool", "Dropping txid %s : already in mempool\n", hash.ToString());
            return false;
        }

        for (const CTxIn & vin : tx.GetVin()) {
            if (pool.mapNextTx.count(vin.prevout)) {
                // Disable replacement feature for now
                LogPrint("mempool", "%s():%d - Dropping txid %s : it double spends input of tx[%s] that is in mempool\n",
                    __func__, __LINE__, hash.ToString(), vin.prevout.hash.ToString());
                return false;
            }
            if (pool.mapCertificate.count(vin.prevout.hash)) {
                LogPrint("mempool", "%s():%d - Dropping tx[%s]: it would spend the output %d of cert[%s] that is in mempool\n",
                    __func__, __LINE__, hash.ToString(), vin.prevout.n, vin.prevout.hash.ToString());
                return false;
            }
        }

        // If this tx creates a sc, no other tx must be doing the same in the mempool
        for(const CTxScCreationOut& sc: tx.GetVscCcOut()) {
            if ((pool.mapSidechains.count(sc.GetScId()) != 0) && (!pool.mapSidechains.at(sc.GetScId()).scCreationTxHash.IsNull())) {
                LogPrint("sc", "%s():%d - Dropping txid [%s]: it tries to redeclare another sc in mempool\n",
                        __func__, __LINE__, hash.ToString());
                return false;
            }
        }

        for(const JSDescription &joinsplit: tx.GetVjoinsplit()) {
            for(const uint256 &nf: joinsplit.nullifiers) {
                if (pool.mapNullifiers.count(nf))
                    return false;
            }
        }

    }

    {
        CCoinsView dummy;
        CCoinsViewCache view(&dummy);

        CAmount nFees = 0;
        {
            LOCK(pool.cs);
            CCoinsViewMemPool viewMemPool(pcoinsTip, pool);
            view.SetBackend(viewMemPool);
 
            // do we already have it?
            if (view.HaveCoins(hash))
            {
                LogPrint("mempool", "Dropping txid %s : already have coins\n", hash.ToString());
                return false;
            }

            // do all inputs exist?
            // Note that this does not check for the presence of actual outputs (see the next check for that),
            // and only helps with filling in pfMissingInputs (to determine missing vs spent).
            BOOST_FOREACH(const CTxIn txin, tx.GetVin())
            {
                if (!view.HaveCoins(txin.prevout.hash))
                {
                    if (pfMissingInputs)
                    {
                        *pfMissingInputs = true;
                    }
                    LogPrint("mempool", "Dropping txid %s : no coins for vin\n", hash.ToString());
                    return false;
                }
            }
 
            // are the actual inputs available?
            if (!view.HaveInputs(tx))
            {
                LogPrintf("%s():%d - ERROR: tx[%s]\n", __func__, __LINE__, hash.ToString());
                return state.Invalid(error("%s(): inputs already spent", __func__),
                                     REJECT_DUPLICATE, "bad-txns-inputs-spent");
            }

            // are the sidechains dependencies available?
            if (!view.HaveScRequirements(tx, nextBlockHeight))
            {
                return state.Invalid(error("%s(): sidechain is redeclared or coins are forwarded to unknown/ceased sidechain", __func__),
                                    REJECT_INVALID, "bad-sc-tx");
            }
 
            // are the joinsplit's requirements met?
            if (!view.HaveJoinSplitRequirements(tx))
                return state.Invalid(error("%s(): joinsplit requirements not met", __func__),
                                     REJECT_DUPLICATE, "bad-txns-joinsplit-requirements-not-met");
 
            // Bring the best block into scope
            view.GetBestBlock();

            nFees = tx.GetFeeAmount(view.GetValueIn(tx));
 
            // we have all inputs cached now, so switch back to dummy, so we don't need to keep lock on mempool
            view.SetBackend(dummy);
        }

        // Check for non-standard pay-to-script-hash in inputs
        if (getRequireStandard() && !AreInputsStandard(tx, view))
        {
            return error("%s(): nonstandard transaction input", __func__);
        }

        // Check that the transaction doesn't have an excessive number of
        // sigops, making it impossible to mine. Since the coinbase transaction
        // itself can contain sigops MAX_STANDARD_TX_SIGOPS is less than
        // MAX_BLOCK_SIGOPS; we still consider this an invalid rather than
        // merely non-standard transaction.
        unsigned int nSigOps = GetLegacySigOpCount(tx);
        nSigOps += GetP2SHSigOpCount(tx, view);
        if (nSigOps > MAX_STANDARD_TX_SIGOPS)
        {
            return state.DoS(0,
                             error("%s(): too many sigops %s, %d > %d",
                                   __func__, hash.ToString(), nSigOps, MAX_STANDARD_TX_SIGOPS),
                             REJECT_NONSTANDARD, "bad-txns-too-many-sigops");
        }
      
        double dPriority = view.GetPriority(tx, chainActive.Height());
        LogPrint("mempool", "%s():%d - Computed fee=%lld, prio[%22.8f]\n", __func__, __LINE__, nFees, dPriority);

        CTxMemPoolEntry entry(tx, nFees, GetTime(), dPriority, chainActive.Height(), mempool.HasNoInputsOf(tx));
        unsigned int nSize = entry.GetTxSize();

        // Accept a tx if it contains joinsplits and has at least the default fee specified by z_sendmany.
        if (tx.GetVjoinsplit().size() > 0 && nFees >= ASYNC_RPC_OPERATION_DEFAULT_MINERS_FEE) {
            // In future we will we have more accurate and dynamic computation of fees for tx with joinsplits.
        } else {
            // Don't accept it if it can't get into a block
            CAmount txMinFee = GetMinRelayFee(tx, nSize, true);
            LogPrintf("nFees=%d, txMinFee=%d\n", nFees, txMinFee);
            if (fLimitFree && nFees < txMinFee)
                return state.DoS(0, error("%s(): not enough fees %s, %d < %d",
                                        __func__, hash.ToString(), nFees, txMinFee),
                                REJECT_INSUFFICIENTFEE, "insufficient fee");
        }

        // Require that free transactions have sufficient priority to be mined in the next block.
        if (GetBoolArg("-relaypriority", false) && nFees < ::minRelayTxFee.GetFee(nSize) && !AllowFree(view.GetPriority(tx, chainActive.Height() + 1))) {
            return state.DoS(0, false, REJECT_INSUFFICIENTFEE, "insufficient priority");
        }

        // Continuously rate-limit free (really, very-low-fee) transactions
        // This mitigates 'penny-flooding' -- sending thousands of free transactions just to
        // be annoying or make others' transactions take longer to confirm.
        if (fLimitFree && nFees < ::minRelayTxFee.GetFee(nSize))
        {
            static CCriticalSection csFreeLimiter;
            static double dFreeCount;
            static int64_t nLastTime;
            int64_t nNow = GetTime();

            LOCK(csFreeLimiter);

            // Use an exponentially decaying ~10-minute window:
            dFreeCount *= pow(1.0 - 1.0/600.0, (double)(nNow - nLastTime));
            nLastTime = nNow;
            // -limitfreerelay unit is thousand-bytes-per-minute
            // At default rate it would take over a month to fill 1GB
            if (dFreeCount >= GetArg("-limitfreerelay", 15)*10*1000)
                return state.DoS(0, error("%s(): free transaction rejected by rate limiter", __func__),
                                 REJECT_INSUFFICIENTFEE, "rate limited free transaction");
            LogPrint("mempool", "Rate limit dFreeCount: %g => %g\n", dFreeCount, dFreeCount+nSize);
            dFreeCount += nSize;
        }

        if (fRejectAbsurdFee && nFees > ::minRelayTxFee.GetFee(nSize) * 10000)
        {
            LogPrint("mempool", "%s(): absurdly high fees tx[%s], %d > %d", __func__, hash.ToString(),
                         nFees, ::minRelayTxFee.GetFee(nSize) * 10000);
            return false;
        }

        // Check against previous transactions
        // This is done last to help prevent CPU exhaustion denial-of-service attacks.
        if (!ContextualCheckTxInputs(tx, state, view, true, chainActive, STANDARD_CONTEXTUAL_SCRIPT_VERIFY_FLAGS, true, Params().GetConsensus()))
        {
            return error("%s(): ConnectInputs failed %s", __func__, hash.ToString());
        }

        // Check again against just the consensus-critical mandatory script
        // verification flags, in case of bugs in the standard flags that cause
        // transactions to pass as valid when they're actually invalid. For
        // instance the STRICTENC flag was incorrectly allowing certain
        // CHECKSIG NOT scripts to pass, even though they were invalid.
        //
        // There is a similar check in CreateNewBlock() to prevent creating
        // invalid blocks, however allowing such transactions into the mempool
        // can be exploited as a DoS attack.
        if (!ContextualCheckTxInputs(tx, state, view, true, chainActive, MANDATORY_SCRIPT_VERIFY_FLAGS, true, Params().GetConsensus()))
        {
            return error("%s(): BUG! PLEASE REPORT THIS! ConnectInputs failed against MANDATORY but not STANDARD flags %s", __func__,  hash.ToString());
        }

        // Store transaction in memory
        pool.addUnchecked(hash, entry, !IsInitialBlockDownload());
    }

    return true;
}

bool AcceptTxBaseToMemoryPool(CTxMemPool& pool, CValidationState &state, const CTransactionBase &txBase, bool fLimitFree,
                        bool* pfMissingInputs, bool fRejectAbsurdFee, bool disconnecting)
{
    try
    {
        if (txBase.IsCertificate())
        {
            return AcceptCertificateToMemoryPool(pool, state, dynamic_cast<const CScCertificate&>(txBase), fLimitFree,
                pfMissingInputs, fRejectAbsurdFee, disconnecting);
        }
        else
        {
            return AcceptTxToMemoryPool(pool, state, dynamic_cast<const CTransaction&>(txBase), fLimitFree,
                pfMissingInputs, fRejectAbsurdFee, disconnecting);
        }
    }
    catch (...)
    {
        LogPrintf("%s():%d - ERROR: txBase[%s] cast error\n", __func__, __LINE__, txBase.GetHash().ToString());
        return false;
    }
    return false;
}

/** Return transaction in tx, and if it was found inside a block, its hash is placed in hashBlock */
bool GetTransaction(const uint256 &hash, CTransaction &txOut, uint256 &hashBlock, bool fAllowSlow)
{
    CBlockIndex *pindexSlow = NULL;

    LOCK(cs_main);

    if (mempool.lookup(hash, txOut))
    {
        return true;
    }

    if (fTxIndex) {
        CDiskTxPos postx;
        if (pblocktree->ReadTxIndex(hash, postx)) {
            CAutoFile file(OpenBlockFile(postx, true), SER_DISK, CLIENT_VERSION);
            if (file.IsNull())
                return error("%s: OpenBlockFile failed", __func__);
            CBlockHeader header;
            try {
                file >> header;
                fseek(file.Get(), postx.nTxOffset, SEEK_CUR);
                file >> txOut;
            } catch (const std::exception& e) {
                return error("%s: Deserialize or I/O error - %s", __func__, e.what());
            }
            hashBlock = header.GetHash();
            if (txOut.GetHash() != hash)
                return error("%s: txid mismatch", __func__);
            return true;
        }
    }

    if (fAllowSlow) { // use coin database to locate block that contains transaction, and scan it
        int nHeight = -1;
        {
            CCoinsViewCache &view = *pcoinsTip;
            const CCoins* coins = view.AccessCoins(hash);
            if (coins)
                nHeight = coins->nHeight;
        }
        if (nHeight > 0)
            pindexSlow = chainActive[nHeight];
    }

    if (pindexSlow) {
        CBlock block;
        if (ReadBlockFromDisk(block, pindexSlow)) {
            BOOST_FOREACH(const CTransaction &tx, block.vtx) {
                if (tx.GetHash() == hash) {
                    txOut = tx;
                    hashBlock = pindexSlow->GetBlockHash();
                    return true;
                }
            }
        }
    }

    return false;
}

/** Return certificate in certOut, and if it was found inside a block, its hash is placed in hashBlock */
bool GetCertificate(const uint256 &hash, CScCertificate &certOut, uint256 &hashBlock, bool fAllowSlow)
{
    CBlockIndex *pindexSlow = NULL;

    LOCK(cs_main);

    if (mempool.lookup(hash, certOut))
    {
        return true;
    }

    if (fTxIndex) {
        CDiskTxPos postx;
        if (pblocktree->ReadTxIndex(hash, postx)) {
            CAutoFile file(OpenBlockFile(postx, true), SER_DISK, CLIENT_VERSION);
            if (file.IsNull())
                return error("%s: OpenBlockFile failed", __func__);
            CBlockHeader header;
            try {
                file >> header;
                fseek(file.Get(), postx.nTxOffset, SEEK_CUR);
                file >> certOut;
            } catch (const std::exception& e) {
                return error("%s: Deserialize or I/O error - %s", __func__, e.what());
            }
            hashBlock = header.GetHash();
            if (certOut.GetHash() != hash)
                return error("%s: txid mismatch", __func__);
            return true;
        }
    }

    if (fAllowSlow) { // use coin database to locate block that contains cert, and scan it
        int nHeight = -1;
        {
            CCoinsViewCache &view = *pcoinsTip;
            const CCoins* coins = view.AccessCoins(hash);
            if (coins)
                nHeight = coins->nHeight;
        }
        if (nHeight > 0)
            pindexSlow = chainActive[nHeight];
    }

    if (pindexSlow) {
        CBlock block;
        if (ReadBlockFromDisk(block, pindexSlow)) {
            BOOST_FOREACH(const CScCertificate &cert, block.vcert) {
                if (cert.GetHash() == hash) {
                    certOut = cert;
                    hashBlock = pindexSlow->GetBlockHash();
                    return true;
                }
            }
        }
    }

    return false;
}






//////////////////////////////////////////////////////////////////////////////
//
// CBlock and CBlockIndex
//

bool WriteBlockToDisk(CBlock& block, CDiskBlockPos& pos, const CMessageHeader::MessageStartChars& messageStart)
{
    // Open history file to append
    CAutoFile fileout(OpenBlockFile(pos), SER_DISK, CLIENT_VERSION);
    if (fileout.IsNull())
        return error("WriteBlockToDisk: OpenBlockFile failed");

    // Write index header
    unsigned int nSize = fileout.GetSerializeSize(block);
    fileout << FLATDATA(messageStart) << nSize;

    // Write block
    long fileOutPos = ftell(fileout.Get());
    if (fileOutPos < 0)
        return error("WriteBlockToDisk: ftell failed");
    pos.nPos = (unsigned int)fileOutPos;
    fileout << block;

    return true;
}

bool ReadBlockFromDisk(CBlock& block, const CDiskBlockPos& pos)
{
    block.SetNull();

    // Open history file to read
    CAutoFile filein(OpenBlockFile(pos, true), SER_DISK, CLIENT_VERSION);
    if (filein.IsNull())
        return error("ReadBlockFromDisk: OpenBlockFile failed for %s", pos.ToString());

    // Read block
    try {
        filein >> block;
    }
    catch (const std::exception& e) {
        return error("%s: Deserialize or I/O error - %s at %s", __func__, e.what(), pos.ToString());
    }

    // Check the header
    if (!(CheckEquihashSolution(&block, Params()) &&
          CheckProofOfWork(block.GetHash(), block.nBits, Params().GetConsensus())))
        return error("ReadBlockFromDisk: Errors in block header at %s", pos.ToString());

    return true;
}

bool ReadBlockFromDisk(CBlock& block, const CBlockIndex* pindex)
{
    if (!ReadBlockFromDisk(block, pindex->GetBlockPos()))
        return false;
    if (block.GetHash() != pindex->GetBlockHash())
        return error("ReadBlockFromDisk(CBlock&, CBlockIndex*): GetHash() doesn't match index for %s at %s",
                pindex->ToString(), pindex->GetBlockPos().ToString());
    return true;
}

CAmount GetBlockSubsidy(int nHeight, const Consensus::Params& consensusParams)
{
    CAmount nSubsidy = 12.5 * COIN;
    if (nHeight == 0)
        return 0;

    // Mining slow start
    // The subsidy is ramped up linearly, skipping the middle payout of
    // MAX_SUBSIDY/2 to keep the monetary curve consistent with no slow start.
    if (nHeight < consensusParams.nSubsidySlowStartInterval / 2) {
        nSubsidy /= consensusParams.nSubsidySlowStartInterval;
        nSubsidy *= nHeight;
        return nSubsidy;
    } else if (nHeight < consensusParams.nSubsidySlowStartInterval) {
        nSubsidy /= consensusParams.nSubsidySlowStartInterval;
        nSubsidy *= (nHeight+1);
        return nSubsidy;
    }

    assert(nHeight > consensusParams.SubsidySlowStartShift());
    int halvings = (nHeight - consensusParams.SubsidySlowStartShift()) / consensusParams.nSubsidyHalvingInterval;
    // Force block reward to zero when right shift is undefined.
    if (halvings >= 64)
        return 0;

    // Subsidy is cut in half every 840,000 blocks which will occur approximately every 4 years.
    nSubsidy >>= halvings;
    return nSubsidy;
}

bool IsInitialBlockDownload()
{
    const CChainParams& chainParams = Params();
    LOCK(cs_main);
    // from commit: https://github.com/HorizenOfficial/zen/commit/0c479520d29cae571dc531e54aa01813daacd1e1
    if (!ForkManager::getInstance().isAfterChainsplit(chainActive.Height()))
        return false;
    if (fImporting || fReindex)
        return true;
    if (fCheckpointsEnabled && chainActive.Height() < Checkpoints::GetTotalBlocksEstimate(chainParams.Checkpoints()))
        return true;
    static bool lockIBDState = false;
    if (lockIBDState)
        return false;
    bool state = (chainActive.Height() < pindexBestHeader->nHeight - 24 * 6 ||
            pindexBestHeader->GetBlockTime() < GetTime() - chainParams.MaxTipAge());
    if (!state)
        lockIBDState = true;
    return state;
}

bool fLargeWorkForkFound = false;
bool fLargeWorkInvalidChainFound = false;
CBlockIndex *pindexBestForkTip = NULL, *pindexBestForkBase = NULL;

void CheckForkWarningConditions()
{
    AssertLockHeld(cs_main);
    // Before we get past initial download, we cannot reliably alert about forks
    // (we assume we don't get stuck on a fork before the last checkpoint)
    if (IsInitialBlockDownload())
        return;

    // If our best fork is no longer within 288 blocks (+/- 12 hours if no one mines it)
    // of our head, drop it
    if (pindexBestForkTip && chainActive.Height() - pindexBestForkTip->nHeight >= 288)
        pindexBestForkTip = NULL;

    if (pindexBestForkTip || (pindexBestInvalid && pindexBestInvalid->nChainWork > chainActive.Tip()->nChainWork + (GetBlockProof(*chainActive.Tip()) * 6)))
    {
        if (!fLargeWorkForkFound && pindexBestForkBase)
        {
            std::string warning = std::string("'Warning: Large-work fork detected, forking after block ") +
                pindexBestForkBase->phashBlock->ToString() + std::string("'");
            CAlert::Notify(warning, true);
        }
        if (pindexBestForkTip && pindexBestForkBase)
        {
            LogPrintf("%s: Warning: Large valid fork found\n  forking the chain at height %d (%s)\n  lasting to height %d (%s).\nChain state database corruption likely.\n", __func__,
                   pindexBestForkBase->nHeight, pindexBestForkBase->phashBlock->ToString(),
                   pindexBestForkTip->nHeight, pindexBestForkTip->phashBlock->ToString());
            fLargeWorkForkFound = true;
        }
        else
        {
            std::string warning = std::string("Warning: Found invalid chain at least ~6 blocks longer than our best chain.\nChain state database corruption likely.");
            LogPrintf("%s: %s\n", warning.c_str(), __func__);
            CAlert::Notify(warning, true);
            fLargeWorkInvalidChainFound = true;
        }
    }
    else
    {
        fLargeWorkForkFound = false;
        fLargeWorkInvalidChainFound = false;
    }
}

void CheckForkWarningConditionsOnNewFork(CBlockIndex* pindexNewForkTip)
{
    AssertLockHeld(cs_main);
    // If we are on a fork that is sufficiently large, set a warning flag
    CBlockIndex* pfork = pindexNewForkTip;
    CBlockIndex* plonger = chainActive.Tip();
    while (pfork && pfork != plonger)
    {
        while (plonger && plonger->nHeight > pfork->nHeight)
            plonger = plonger->pprev;
        if (pfork == plonger)
            break;
        pfork = pfork->pprev;
    }

    // We define a condition where we should warn the user about as a fork of at least 7 blocks
    // with a tip within 72 blocks (+/- 3 hours if no one mines it) of ours
    // We use 7 blocks rather arbitrarily as it represents just under 10% of sustained network
    // hash rate operating on the fork.
    // or a chain that is entirely longer than ours and invalid (note that this should be detected by both)
    // We define it this way because it allows us to only store the highest fork tip (+ base) which meets
    // the 7-block condition and from this always have the most-likely-to-cause-warning fork
    if (pfork && (!pindexBestForkTip || (pindexBestForkTip && pindexNewForkTip->nHeight > pindexBestForkTip->nHeight)) &&
            pindexNewForkTip->nChainWork - pfork->nChainWork > (GetBlockProof(*pfork) * 7) &&
            chainActive.Height() - pindexNewForkTip->nHeight < 72)
    {
        pindexBestForkTip = pindexNewForkTip;
        pindexBestForkBase = pfork;
    }

    CheckForkWarningConditions();
}

// Requires cs_main.
void Misbehaving(NodeId pnode, int howmuch)
{
    if (howmuch == 0)
        return;

    CNodeState *state = State(pnode);
    if (state == NULL)
        return;

    state->nMisbehavior += howmuch;
    int banscore = GetArg("-banscore", 100);
    if (state->nMisbehavior >= banscore && state->nMisbehavior - howmuch < banscore)
    {
        LogPrintf("%s: %s (%d -> %d) BAN THRESHOLD EXCEEDED\n", __func__, state->name, state->nMisbehavior-howmuch, state->nMisbehavior);
        state->fShouldBan = true;
    } else
        LogPrintf("%s: %s (%d -> %d)\n", __func__, state->name, state->nMisbehavior-howmuch, state->nMisbehavior);
}

void static InvalidChainFound(CBlockIndex* pindexNew)
{
    if (!pindexBestInvalid || pindexNew->nChainWork > pindexBestInvalid->nChainWork)
        pindexBestInvalid = pindexNew;

    LogPrintf("%s: invalid block=%s  height=%d  log2_work=%.8g  date=%s\n", __func__,
      pindexNew->GetBlockHash().ToString(), pindexNew->nHeight,
      log(pindexNew->nChainWork.getdouble())/log(2.0), DateTimeStrFormat("%Y-%m-%d %H:%M:%S",
      pindexNew->GetBlockTime()));
    CBlockIndex *tip = chainActive.Tip();
    assert (tip);
    LogPrintf("%s:  current best=%s  height=%d  log2_work=%.8g  date=%s\n", __func__,
      tip->GetBlockHash().ToString(), chainActive.Height(), log(tip->nChainWork.getdouble())/log(2.0),
      DateTimeStrFormat("%Y-%m-%d %H:%M:%S", tip->GetBlockTime()));
    CheckForkWarningConditions();
}

void static InvalidBlockFound(CBlockIndex *pindex, const CValidationState &state) {
    int nDoS = 0;
    if (state.IsInvalid(nDoS)) {
        std::map<uint256, NodeId>::iterator it = mapBlockSource.find(pindex->GetBlockHash());
        if (it != mapBlockSource.end() && State(it->second)) {
            CBlockReject reject = {state.GetRejectCode(), state.GetRejectReason().substr(0, MAX_REJECT_MESSAGE_LENGTH), pindex->GetBlockHash()};
            State(it->second)->rejects.push_back(reject);
            if (nDoS > 0)
                Misbehaving(it->second, nDoS);
        }
    }
    if (!state.CorruptionPossible()) {
        pindex->nStatus |= BLOCK_FAILED_VALID;
        setDirtyBlockIndex.insert(pindex);
        setBlockIndexCandidates.erase(pindex);
        InvalidChainFound(pindex);
    }
}

/**
 * Apply the undo operation of a CTxInUndo to the given chain state.
 * @param undo The undo object.
 * @param view The coins view to which to apply the changes.
 * @param out The out point that corresponds to the tx input.
 * @return True on success.
 */
bool ApplyTxInUndo(const CTxInUndo& undo, CCoinsViewCache& view, const COutPoint& out)
{
    bool fClean = true;

    CCoinsModifier coins = view.ModifyCoins(out.hash);
    if (undo.nHeight != 0)
    {
        coins->fCoinBase          = undo.fCoinBase;
        coins->nHeight            = undo.nHeight;
        coins->nVersion           = undo.nVersion;
        coins->nFirstBwtPos       = undo.nFirstBwtPos;
        coins->nBwtMaturityHeight = undo.nBwtMaturityHeight;
    } else
    {
        if (coins->IsPruned())
            fClean = fClean && error("%s: undo data adding output to missing transaction", __func__);
    }

    if (coins->IsAvailable(out.n))
        fClean = fClean && error("%s: undo data overwriting existing output", __func__);
    if (coins->vout.size() < out.n+1)
        coins->vout.resize(out.n+1);

    coins->vout[out.n] = undo.txout;

    return fClean;
}

void UpdateCoins(const CTransaction& tx, CCoinsViewCache &inputs, CTxUndo &txundo, int nHeight)
{
    // mark inputs spent
    if (!tx.IsCoinBase())
    {
        txundo.vprevout.reserve(tx.GetVin().size());
        for(const CTxIn &txin: tx.GetVin())
        {
            CCoinsModifier coins = inputs.ModifyCoins(txin.prevout.hash);
            unsigned nPos = txin.prevout.n;
            assert(coins->IsAvailable(nPos));

            // mark an outpoint spent, and construct undo information
            txundo.vprevout.push_back(CTxInUndo(coins->vout[nPos]));
            coins->Spend(nPos);
            if (coins->vout.size() == 0)
            {
                CTxInUndo& undo         = txundo.vprevout.back();
                undo.nHeight            = coins->nHeight;
                undo.fCoinBase          = coins->fCoinBase;
                undo.nVersion           = coins->nVersion;
                undo.nFirstBwtPos       = coins->nFirstBwtPos;
                undo.nBwtMaturityHeight = coins->nBwtMaturityHeight;
            }
        }
    }

    // spend nullifiers
    for(const JSDescription &joinsplit: tx.GetVjoinsplit()) {
        for(const uint256 &nf: joinsplit.nullifiers) {
            inputs.SetNullifier(nf, true);
        }
    }

    // add outputs
    inputs.ModifyCoins(tx.GetHash())->From(tx, nHeight);
}

void UpdateCoins(const CScCertificate& cert, CCoinsViewCache &inputs, CTxUndo &txundo, int nHeight, bool isBlockTopQualityCert)
{
    // mark inputs spent
    txundo.vprevout.reserve(cert.GetVin().size());
    for(const CTxIn &txin: cert.GetVin())
    {
        CCoinsModifier coins = inputs.ModifyCoins(txin.prevout.hash);
        unsigned nPos = txin.prevout.n;
        assert(coins->IsAvailable(nPos));

        // mark an outpoint spent, and construct undo information
        txundo.vprevout.push_back(CTxInUndo(coins->vout[nPos]));
        coins->Spend(nPos);
        if (coins->vout.size() == 0)
        {
            CTxInUndo& undo = txundo.vprevout.back();
            undo.nHeight            = coins->nHeight;
            undo.fCoinBase          = coins->fCoinBase;
            undo.nVersion           = coins->nVersion;
            undo.nFirstBwtPos       = coins->nFirstBwtPos;
            undo.nBwtMaturityHeight = coins->nBwtMaturityHeight;
        }
    }

    // add outputs
    CSidechain sidechain;
    assert(inputs.GetSidechain(cert.GetScId(), sidechain));
    int currentEpoch = sidechain.EpochFor(nHeight);
    int bwtMaturityHeight = sidechain.StartHeightForEpoch(currentEpoch+1) + sidechain.SafeguardMargin();
    inputs.ModifyCoins(cert.GetHash())->From(cert, nHeight, bwtMaturityHeight, isBlockTopQualityCert);
    return;
}

CScriptCheck::CScriptCheck(): ptxTo(0), nIn(0), chain(nullptr),
                              nFlags(0), cacheStore(false),
                              error(SCRIPT_ERR_UNKNOWN_ERROR) {}
CScriptCheck::CScriptCheck(const CCoins& txFromIn, const CTransactionBase& txToIn,
                           unsigned int nInIn, const CChain* chainIn,
                           unsigned int nFlagsIn, bool cacheIn):
                            scriptPubKey(txFromIn.vout[txToIn.GetVin()[nInIn].prevout.n].scriptPubKey),
                            ptxTo(&txToIn), nIn(nInIn), chain(chainIn), nFlags(nFlagsIn),
                            cacheStore(cacheIn), error(SCRIPT_ERR_UNKNOWN_ERROR) { }

bool CScriptCheck::operator()() {
    return ptxTo->VerifyScript(scriptPubKey, nFlags, nIn, chain, cacheStore, &error); 
}

void CScriptCheck::swap(CScriptCheck &check) {
    scriptPubKey.swap(check.scriptPubKey);
    std::swap(ptxTo, check.ptxTo);
    std::swap(nIn, check.nIn);
    std::swap(chain, check.chain);
    std::swap(nFlags, check.nFlags);
    std::swap(cacheStore, check.cacheStore);
    std::swap(error, check.error);
}

ScriptError CScriptCheck::GetScriptError() const { return error; }

int GetSpendHeight(const CCoinsViewCache& inputs)
{
    LOCK(cs_main);
    CBlockIndex* pindexPrev = mapBlockIndex.find(inputs.GetBestBlock())->second;
    return pindexPrev->nHeight + 1;
}

bool IsCommunityFund(const CCoins *coins, int nIn)
{
    if(coins != NULL &&
       coins->IsCoinBase() &&
       ForkManager::getInstance().isAfterChainsplit(coins->nHeight) &&
       static_cast<int>(coins->vout.size()) > nIn)
    {
        const Consensus::Params& consensusParams = Params().GetConsensus();
        CAmount reward = GetBlockSubsidy(coins->nHeight, consensusParams);

        for (Fork::CommunityFundType cfType=Fork::CommunityFundType::FOUNDATION; cfType < Fork::CommunityFundType::ENDTYPE; cfType = Fork::CommunityFundType(cfType + 1)) {
            if (ForkManager::getInstance().getCommunityFundReward(coins->nHeight, reward, cfType) > 0) {
                CScript communityScriptPubKey = Params().GetCommunityFundScriptAtHeight(coins->nHeight, cfType);
                if (coins->vout[nIn].scriptPubKey == communityScriptPubKey)
                    return true;
            }
        }
    }

    return false;
}

namespace Consensus {
bool CheckTxInputs(const CTransaction& tx, CValidationState& state, const CCoinsViewCache& inputs, int nSpendHeight, const Consensus::Params& consensusParams)
{
    // This doesn't trigger the DoS code on purpose; if it did, it would make it easier
    // for an attacker to attempt to split the network.
    if (!inputs.HaveInputs(tx))
        return state.Invalid(error("CheckInputs(): %s inputs unavailable", tx.GetHash().ToString()));

    // are the JoinSplit's requirements met?
    if (!inputs.HaveJoinSplitRequirements(tx))
        return state.Invalid(error("CheckInputs(): %s JoinSplit requirements not met", tx.GetHash().ToString()));

    CAmount nValueIn = 0;
    for(const CTxIn& in: tx.GetVin()) {
        const COutPoint &prevout = in.prevout;
        const CCoins *coins = inputs.AccessCoins(prevout.hash);
        assert(coins);

        // Ensure that coinbases and certificates outputs are matured
        if (coins->IsCoinBase() || coins->IsFromCert() )
        {
            if (!coins->isOutputMature(in.prevout.n, nSpendHeight) )
            {
                LogPrintf("%s():%d - Error: tx [%s] attempts to spend immature output [%d] of tx [%s]\n",
                        __func__, __LINE__, tx.GetHash().ToString(), in.prevout.n, in.prevout.hash.ToString());
                LogPrintf("%s():%d - Error: Immature coin info: coin creation height [%d], output maturity height [%d], spend height [%d]\n",
                        __func__, __LINE__, coins->nHeight, coins->nBwtMaturityHeight, nSpendHeight);
                if (coins->IsCoinBase())
                    return state.Invalid(
                        error("CheckInputs(): tried to spend coinbase at depth %d", nSpendHeight - coins->nHeight),
                        REJECT_INVALID, "bad-txns-premature-spend-of-coinbase");
                if (coins->IsFromCert())
                    return state.Invalid(
                        error("CheckInputs(): tried to spend certificate before next epoch certificate is received"),
                        REJECT_INVALID, "bad-txns-premature-spend-of-certificate");
            }
        }

        if (coins->IsCoinBase())
        {
            // Ensure that coinbases cannot be spent to transparent outputs
            // Disabled on regtest
            if (fCoinbaseEnforcedProtectionEnabled &&
                consensusParams.fCoinbaseMustBeProtected &&
                !tx.GetVout().empty()) {

            // Since HARD_FORK_HEIGHT there is an exemption for community fund coinbase coins, so it is allowed
            // to send them to the transparent addr.
            bool fDisableProtectionForFR = ForkManager::getInstance().canSendCommunityFundsToTransparentAddress(nSpendHeight);
            if (!fDisableProtectionForFR || !IsCommunityFund(coins, prevout.n)) {
                return state.Invalid(
                    error("CheckInputs(): tried to spend coinbase with transparent outputs"),
                    REJECT_INVALID, "bad-txns-coinbase-spend-has-transparent-outputs");
                }
            }
        }

        // Check for negative or overflow input values
        nValueIn += coins->vout[prevout.n].nValue;
        if (!MoneyRange(coins->vout[prevout.n].nValue) || !MoneyRange(nValueIn))
            return state.DoS(100, error("CheckInputs(): txin values out of range"),
                REJECT_INVALID, "bad-txns-inputvalues-outofrange");
    }

    for(const CTxCeasedSidechainWithdrawalInput& csw: tx.GetVcswCcIn()) {
        nValueIn += csw.nValue;
        if (!MoneyRange(csw.nValue) || !MoneyRange(nValueIn))
            return state.DoS(100, error("CheckInputs(): tx csw input values out of range"),
                REJECT_INVALID, "bad-txns-inputvalues-outofrange");
    }

    nValueIn += tx.GetJoinSplitValueIn();
    if (!MoneyRange(nValueIn))
        return state.DoS(100, error("CheckInputs(): vpub_old values out of range"),
                         REJECT_INVALID, "bad-txns-inputvalues-outofrange");

    if (!tx.CheckFeeAmount(nValueIn, state))
        return false;

    return true;
}

bool CheckCertInputs(const CScCertificate& cert, CValidationState& state, const CCoinsViewCache& inputs, int nSpendHeight, const Consensus::Params& consensusParams)
{
    // This doesn't trigger the DoS code on purpose; if it did, it would make it easier
    // for an attacker to attempt to split the network.
    if (!inputs.HaveInputs(cert))
        return state.Invalid(error("CheckInputs(): %s inputs unavailable", cert.GetHash().ToString()));

    // are the JoinSplit's requirements met?
    if (!inputs.HaveJoinSplitRequirements(cert))
        return state.Invalid(error("CheckInputs(): %s JoinSplit requirements not met", cert.GetHash().ToString()));

    CAmount nValueIn = 0;
    for(const CTxIn& in: cert.GetVin()) {
        const COutPoint &prevout = in.prevout;
        const CCoins *coins = inputs.AccessCoins(prevout.hash);
        assert(coins);

        // Ensure that coinbases and certificates outputs are matured
        if (coins->IsCoinBase() || coins->IsFromCert() )
        {
            if (!coins->isOutputMature(in.prevout.n, nSpendHeight) )
            {
                LogPrintf("%s():%d - Error: cert [%s] attempts to spend immature output [%d] of tx [%s]\n",
                        __func__, __LINE__, cert.GetHash().ToString(), in.prevout.n, in.prevout.hash.ToString());
                LogPrintf("%s():%d - Error: Immature coin info: coin creation height [%d], output maturity height [%d], spend height [%d]\n",
                        __func__, __LINE__, coins->nHeight, coins->nBwtMaturityHeight, nSpendHeight);
                if (coins->IsCoinBase())
                    return state.Invalid(
                        error("CheckInputs(): tried to spend coinbase at depth %d", nSpendHeight - coins->nHeight),
                        REJECT_INVALID, "bad-txns-premature-spend-of-coinbase");
                if (coins->IsFromCert())
                    return state.Invalid(
                        error("CheckInputs(): tried to spend certificate before next epoch certificate is received"),
                        REJECT_INVALID, "bad-txns-premature-spend-of-certificate");
            }
        }

        if (coins->IsCoinBase())
        {
            // Ensure that coinbases cannot be spent to transparent outputs
            // Disabled on regtest
            if (fCoinbaseEnforcedProtectionEnabled &&
                consensusParams.fCoinbaseMustBeProtected &&
                !cert.GetVout().empty()) {

            // Since HARD_FORK_HEIGHT there is an exemption for community fund coinbase coins, so it is allowed
            // to send them to the transparent addr.
            bool fDisableProtectionForFR = ForkManager::getInstance().canSendCommunityFundsToTransparentAddress(nSpendHeight);
            if (!fDisableProtectionForFR || !IsCommunityFund(coins, prevout.n)) {
                return state.Invalid(
                    error("CheckInputs(): tried to spend coinbase with transparent outputs"),
                    REJECT_INVALID, "bad-txns-coinbase-spend-has-transparent-outputs");
                }
            }
        }

        // Check for negative or overflow input values
        nValueIn += coins->vout[prevout.n].nValue;
        if (!MoneyRange(coins->vout[prevout.n].nValue) || !MoneyRange(nValueIn))
            return state.DoS(100, error("CheckInputs(): txin values out of range"),
                REJECT_INVALID, "bad-txns-inputvalues-outofrange");
    }

    nValueIn += cert.GetJoinSplitValueIn();
    if (!MoneyRange(nValueIn))
        return state.DoS(100, error("CheckInputs(): vpub_old values out of range"),
                         REJECT_INVALID, "bad-txns-inputvalues-outofrange");

    if (!cert.CheckFeeAmount(nValueIn, state))
        return false;

    return true;
}
}// namespace Consensus


// TODO: check CSW inputs scripts
bool ContextualCheckTxInputs(const CTransaction& tx, CValidationState &state, const CCoinsViewCache &inputs, bool fScriptChecks, const CChain& chain, unsigned int flags, bool cacheStore, const Consensus::Params& consensusParams, std::vector<CScriptCheck> *pvChecks)
{
    if (!tx.IsCoinBase())
    {
        if (!Consensus::CheckTxInputs(tx, state, inputs, GetSpendHeight(inputs), consensusParams)) {
            return false;
        }

        if (pvChecks)
            pvChecks->reserve(tx.GetVin().size());

        // The first loop above does all the inexpensive checks.
        // Only if ALL inputs pass do we perform expensive ECDSA signature checks.
        // Helps prevent CPU exhaustion attacks.

        // Skip ECDSA signature verification when connecting blocks
        // before the last block chain checkpoint. This is safe because block merkle hashes are
        // still computed and checked, and any change will be caught at the next checkpoint.
        if (fScriptChecks) {
            for (unsigned int i = 0; i < tx.GetVin().size(); i++) {
                const COutPoint &prevout = tx.GetVin()[i].prevout;
                const CCoins* coins = inputs.AccessCoins(prevout.hash);
                assert(coins);

                // Verify signature
                CScriptCheck check(*coins, tx, i, &chain, flags, cacheStore);
                if (pvChecks) {
                    pvChecks->push_back(CScriptCheck());
                    check.swap(pvChecks->back());
                } else if (!check()) {
                    if (check.GetScriptError() == SCRIPT_ERR_NOT_FINAL) {
                        return state.DoS(0, false, REJECT_NONSTANDARD, "non-final");
                    }
                    if (flags & STANDARD_CONTEXTUAL_NOT_MANDATORY_VERIFY_FLAGS) {
                        // Check whether the failure was caused by a
                        // non-mandatory script verification check, such as
                        // non-standard DER encodings or non-null dummy
                        // arguments; if so, don't trigger DoS protection to
                        // avoid splitting the network between upgraded and
                        // non-upgraded nodes.
                        CScriptCheck check(*coins, tx, i, &chain,
                                flags & ~STANDARD_CONTEXTUAL_NOT_MANDATORY_VERIFY_FLAGS, cacheStore);
                        if (check())
                            return state.Invalid(false, REJECT_NONSTANDARD, strprintf("non-mandatory-script-verify-flag (%s)", ScriptErrorString(check.GetScriptError())));
                    }
                    // Failures of other flags indicate a transaction that is
                    // invalid in new blocks, e.g. a invalid P2SH. We DoS ban
                    // such nodes as they are not following the protocol. That
                    // said during an upgrade careful thought should be taken
                    // as to the correct behavior - we may want to continue
                    // peering with non-upgraded nodes even after a soft-fork
                    // super-majority vote has passed.
                    return state.DoS(100,false, REJECT_INVALID, strprintf("mandatory-script-verify-flag-failed (%s)", ScriptErrorString(check.GetScriptError())));
                }
            }
        }
    }

    return true;
}

bool ContextualCheckCertInputs(const CScCertificate& cert, CValidationState &state, const CCoinsViewCache &inputs, bool fScriptChecks, const CChain& chain, unsigned int flags, bool cacheStore, const Consensus::Params& consensusParams, std::vector<CScriptCheck> *pvChecks)
{
    if (!Consensus::CheckCertInputs(cert, state, inputs, GetSpendHeight(inputs), consensusParams)) {
        return false;
    }

    if (pvChecks)
        pvChecks->reserve(cert.GetVin().size());

    // The first loop above does all the inexpensive checks.
    // Only if ALL inputs pass do we perform expensive ECDSA signature checks.
    // Helps prevent CPU exhaustion attacks.

    // Skip ECDSA signature verification when connecting blocks
    // before the last block chain checkpoint. This is safe because block merkle hashes are
    // still computed and checked, and any change will be caught at the next checkpoint.
    if (fScriptChecks) {
        for (unsigned int i = 0; i < cert.GetVin().size(); i++) {
            const COutPoint &prevout = cert.GetVin()[i].prevout;
            const CCoins* coins = inputs.AccessCoins(prevout.hash);
            assert(coins);

            // Verify signature
            CScriptCheck check(*coins, cert, i, &chain, flags, cacheStore);
            if (pvChecks) {
                pvChecks->push_back(CScriptCheck());
                check.swap(pvChecks->back());
            } else if (!check()) {
                if (check.GetScriptError() == SCRIPT_ERR_NOT_FINAL) {
                    return state.DoS(0, false, REJECT_NONSTANDARD, "non-final");
                }
                if (flags & STANDARD_CONTEXTUAL_NOT_MANDATORY_VERIFY_FLAGS) {
                    // Check whether the failure was caused by a
                    // non-mandatory script verification check, such as
                    // non-standard DER encodings or non-null dummy
                    // arguments; if so, don't trigger DoS protection to
                    // avoid splitting the network between upgraded and
                    // non-upgraded nodes.
                    CScriptCheck check(*coins, cert, i, &chain,
                            flags & ~STANDARD_CONTEXTUAL_NOT_MANDATORY_VERIFY_FLAGS, cacheStore);
                    if (check())
                        return state.Invalid(false, REJECT_NONSTANDARD, strprintf("non-mandatory-script-verify-flag (%s)", ScriptErrorString(check.GetScriptError())));
                }
                // Failures of other flags indicate a transaction that is
                // invalid in new blocks, e.g. a invalid P2SH. We DoS ban
                // such nodes as they are not following the protocol. That
                // said during an upgrade careful thought should be taken
                // as to the correct behavior - we may want to continue
                // peering with non-upgraded nodes even after a soft-fork
                // super-majority vote has passed.
                return state.DoS(100,false, REJECT_INVALID, strprintf("mandatory-script-verify-flag-failed (%s)", ScriptErrorString(check.GetScriptError())));
            }
        }
    }

    return true;
}

namespace {

bool UndoWriteToDisk(const CBlockUndo& blockundo, CDiskBlockPos& pos, const uint256& hashBlock, const CMessageHeader::MessageStartChars& messageStart)
{
    // Open history file to append
    CAutoFile fileout(OpenUndoFile(pos), SER_DISK, CLIENT_VERSION);
    if (fileout.IsNull())
        return error("%s: OpenUndoFile failed", __func__);

    // Write index header
    unsigned int nSize = fileout.GetSerializeSize(blockundo);
    fileout << FLATDATA(messageStart) << nSize;

    // Write undo data
    long fileOutPos = ftell(fileout.Get());
    if (fileOutPos < 0)
        return error("%s: ftell failed", __func__);
    pos.nPos = (unsigned int)fileOutPos;
    fileout << blockundo;

    // calculate & write checksum
    CHashWriter hasher(SER_GETHASH, PROTOCOL_VERSION);
    hasher << hashBlock;
    hasher << blockundo;
    fileout << hasher.GetHash();

    return true;
}

bool UndoReadFromDisk(CBlockUndo& blockundo, const CDiskBlockPos& pos, const uint256& hashBlock)
{
    // Open history file to read
    CAutoFile filein(OpenUndoFile(pos, true), SER_DISK, CLIENT_VERSION);
    if (filein.IsNull())
        return error("%s: OpenBlockFile failed", __func__);

    // Read block
    uint256 hashChecksum;
    try {
        filein >> blockundo;
        filein >> hashChecksum;
    }
    catch (const std::exception& e) {
        return error("%s: Deserialize or I/O error - %s", __func__, e.what());
    }

    // Verify checksum
    CHashWriter hasher(SER_GETHASH, PROTOCOL_VERSION);
    hasher << hashBlock;
    hasher << blockundo;

    LogPrint("sc", "%s\n", blockundo.ToString());

    if (hashChecksum != hasher.GetHash())
        return error("%s: Checksum mismatch", __func__);

    return true;
}

/** Abort with a message */
bool AbortNode(const std::string& strMessage, const std::string& userMessage="")
{
    strMiscWarning = strMessage;
    LogPrintf("*** %s\n", strMessage);
    uiInterface.ThreadSafeMessageBox(
        userMessage.empty() ? _("Error: A fatal internal error occurred, see debug.log for details") : userMessage,
        "", CClientUIInterface::MSG_ERROR);
    StartShutdown();
    return false;
}

bool AbortNode(CValidationState& state, const std::string& strMessage, const std::string& userMessage="")
{
    AbortNode(strMessage, userMessage);
    return state.Error(strMessage);
}

} // anon namespace

bool DisconnectBlock(CBlock& block, CValidationState& state, CBlockIndex* pindex, CCoinsViewCache& view,
    bool* pfClean, std::vector<CScCertificateStatusUpdateInfo>* pCertsStateInfo)
{
    assert(pindex->GetBlockHash() == view.GetBestBlock());

    if (pfClean)
        *pfClean = false;

    bool fClean = true;

    CBlockUndo blockUndo;
    CDiskBlockPos pos = pindex->GetUndoPos();
    if (pos.IsNull())
        return error("DisconnectBlock(): no undo data available");
    if (!UndoReadFromDisk(blockUndo, pos, pindex->pprev->GetBlockHash()))
        return error("DisconnectBlock(): failure reading undo data");

    if (blockUndo.vtxundo.size() != (block.vtx.size() - 1 + block.vcert.size()))
        return error("DisconnectBlock(): block and undo data inconsistent");

    if (!view.RevertSidechainEvents(blockUndo, pindex->nHeight, pCertsStateInfo))
    {
        LogPrint("cert", "%s():%d - SIDECHAIN-EVENT: failed reverting scheduled event\n", __func__, __LINE__);
        return error("DisconnectBlock(): cannot revert sidechains scheduled events");
    }

    // not including coinbase
    const int certOffset = block.vtx.size() - 1;
    std::map<uint256,uint256> highQualityCertData = HighQualityCertData(block, blockUndo);
    // key: current block top quality cert for given sc --> value: prev block superseeded cert hash (possibly null)

    // undo certificates in reverse order
    for (int i = block.vcert.size() - 1; i >= 0; i--) {
        const CScCertificate& cert = block.vcert[i];
        uint256 hash = cert.GetHash();
        bool isBlockTopQualityCert = highQualityCertData.count(cert.GetHash()) != 0;

        LogPrint("cert", "%s():%d - reverting outs of cert[%s]\n", __func__, __LINE__, hash.ToString());

        // Check that all outputs are available and match the outputs in the block itself
        // exactly.
        {
            CCoinsModifier outs = view.ModifyCoins(hash);
            outs->ClearUnspendable();

            CSidechain sidechain;
            assert(view.GetSidechain(cert.GetScId(), sidechain));
            int currentEpoch = sidechain.EpochFor(pindex->nHeight);
            int bwtMaturityHeight = sidechain.StartHeightForEpoch(currentEpoch+1) + sidechain.SafeguardMargin();
            CCoins outsBlock(cert, pindex->nHeight, bwtMaturityHeight, isBlockTopQualityCert);

            // The CCoins serialization does not serialize negative numbers.
            // No network rules currently depend on the version here, so an inconsistency is harmless
            // but it must be corrected before txout nversion ever influences a network rule.
            if (outsBlock.nVersion < 0)
                outs->nVersion = outsBlock.nVersion;


            if (*outs != outsBlock) {

                LogPrint("cert", "%s():%d - outs     :%s\n", __func__, __LINE__, outs->ToString());
                LogPrint("cert", "%s():%d - outsBlock:%s\n", __func__, __LINE__, outsBlock.ToString());

                fClean = fClean && error("DisconnectBlock(): added certificate mismatch? database corrupted");
                //LogPrint("cert", "%s():%d - mismatched cert hash [%s]\n", __func__, __LINE__, hash.ToString());
            }
  
            // remove outputs
            LogPrint("cert", "%s():%d - clearing outs of cert[%s]\n", __func__, __LINE__, hash.ToString());
            outs->Clear();
        }

        const CTxUndo &certUndo = blockUndo.vtxundo[certOffset + i];
        if (isBlockTopQualityCert)
        {
            const uint256& prevBlockTopQualityCertHash = highQualityCertData.at(cert.GetHash());

            // cancels scEvents only if cert is first in its epoch, i.e. if it won't restore any other cert
            if (prevBlockTopQualityCertHash.IsNull())
            {
                if (!view.CancelSidechainEvent(cert))
                {
                    LogPrint("cert", "%s():%d - SIDECHAIN-EVENT: failed cancelling scheduled event\n", __func__, __LINE__);
                    return error("DisconnectBlock(): ceasing height cannot be reverted: data inconsistent");
                }
                // Remove previously stored DataHash
                if (!pblocktree->removeCertData(cert.GetScId(), cert.epochNumber))
                    return error("DisconnectBlock(): Failed to write CertData");
            } else
            {
                // resurrect prevBlockTopQualityCertHash bwts
                assert(blockUndo.scUndoDatabyScId.at(cert.GetScId()).contentBitMask & CSidechainUndoData::AvailableSections::SUPERSEDED_CERT_DATA);
                view.RestoreBackwardTransfers(prevBlockTopQualityCertHash, blockUndo.scUndoDatabyScId.at(cert.GetScId()).lowQualityBwts);
            }

<<<<<<< HEAD
                CSidechain::SetVoidedCert(cert.GetHash(), true, pVoidedCertsMap);
                CSidechain::SetVoidedCert(highQualityCertData.at(cert.GetHash()), false, pVoidedCertsMap);

                // Update CertDataHash
                libzendoomc::ScFieldElement dataHash = blockUndo.scUndoDatabyScId.at(cert.GetScId()).prevCertDataHash;
                if (!pblocktree->addCertData(cert.GetScId(), cert.epochNumber, dataHash))
                    return error("DisconnectBlock(): Failed to write CertDataHash");
=======
            // Refresh previous certificate in wallet, whether it has been just restored or it is from previous epoch
            // On the contrary, cert will have BWT_OFF status since it will end up off blockchain anyhow.
            if (pCertsStateInfo!= nullptr)
            {
                pCertsStateInfo->push_back(CScCertificateStatusUpdateInfo(cert.GetScId(),
                                           blockUndo.scUndoDatabyScId.at(cert.GetScId()).prevTopCommittedCertHash,
                                           blockUndo.scUndoDatabyScId.at(cert.GetScId()).prevTopCommittedCertReferencedEpoch,
                                           blockUndo.scUndoDatabyScId.at(cert.GetScId()).prevTopCommittedCertQuality,
                                           CScCertificateStatusUpdateInfo::BwtState::BWT_ON));
>>>>>>> 19a20ea1
            }

            if (!view.RestoreScInfo(cert, blockUndo.scUndoDatabyScId.at(cert.GetScId())) )
            {
                LogPrint("sc", "%s():%d - ERROR undoing certificate\n", __func__, __LINE__);
                return error("DisconnectBlock(): certificate can not be reverted: data inconsistent");
            }
        }

        // restore inputs
        if (certUndo.vprevout.size() != cert.GetVin().size())
            return error("DisconnectBlock(): certificate and undo data inconsistent");
        for (unsigned int j = cert.GetVin().size(); j-- > 0;) {
            const COutPoint &out = cert.GetVin()[j].prevout;
            const CTxInUndo &undo = certUndo.vprevout[j];
            if (!ApplyTxInUndo(undo, view, out)) {
                LogPrint("cert", "%s():%d ApplyTxInUndo returned FALSE on cert [%s] \n", __func__, __LINE__, cert.GetHash().ToString());
                fClean = false;
            }

        }
    }

    // undo transactions in reverse order
    for (int i = block.vtx.size() - 1; i >= 0; i--) {
        const CTransaction &tx = block.vtx[i];
        uint256 hash = tx.GetHash();

        // Check that all outputs are available and match the outputs in the block itself
        // exactly.
        {
            CCoinsModifier outs = view.ModifyCoins(hash);
            outs->ClearUnspendable();

            CCoins outsBlock(tx, pindex->nHeight);
            // The CCoins serialization does not serialize negative numbers.
            // No network rules currently depend on the version here, so an inconsistency is harmless
            // but it must be corrected before txout nversion ever influences a network rule.
            if (outsBlock.nVersion < 0)
                outs->nVersion = outsBlock.nVersion;
            if (*outs != outsBlock) {
                fClean = fClean && error("DisconnectBlock(): added transaction mismatch? database corrupted");
                LogPrint("cert", "%s():%d - tx[%s]\n", __func__, __LINE__, hash.ToString());
            }
  
            // remove outputs
            LogPrint("cert", "%s():%d - clearing outs of tx[%s]\n", __func__, __LINE__, hash.ToString());
            outs->Clear();
        }

        // unspend nullifiers
        BOOST_FOREACH(const JSDescription &joinsplit, tx.GetVjoinsplit()) {
            BOOST_FOREACH(const uint256 &nf, joinsplit.nullifiers) {
                view.SetNullifier(nf, false);
            }
        }

        for (const CTxForwardTransferOut& fwdTransfer: tx.GetVftCcOut()) {
            if (!view.CancelSidechainEvent(fwdTransfer, pindex->nHeight)) {
                LogPrint("cert", "%s():%d - SIDECHAIN-EVENT: failed cancelling scheduled event\n", __func__, __LINE__);
                return error("DisconnectBlock(): ceasing height cannot be reverted: data inconsistent");
            }
        }

        for (const CTxScCreationOut& scCreation: tx.GetVscCcOut()) {
            if (!view.CancelSidechainEvent(scCreation, pindex->nHeight)) {
                LogPrint("cert", "%s():%d - SIDECHAIN-EVENT: failed cancelling scheduled event\n", __func__, __LINE__);
                return error("DisconnectBlock(): ceasing height cannot be reverted: data inconsistent");
            }
        }

        LogPrint("sc", "%s():%d - undo sc outputs if any\n", __func__, __LINE__);
        if (!view.RevertTxOutputs(tx, pindex->nHeight) )
        {
            LogPrint("sc", "%s():%d - ERROR undoing sc creation\n", __func__, __LINE__);
            return error("DisconnectBlock(): sc creation can not be reverted: data inconsistent");
        }

        // restore inputs
        if (i > 0) { // not coinbases
            const CTxUndo &txundo = blockUndo.vtxundo[i-1];
            if (txundo.vprevout.size() != tx.GetVin().size())
                return error("DisconnectBlock(): transaction and undo data inconsistent");
            for (unsigned int j = tx.GetVin().size(); j-- > 0;) {
                const COutPoint &out = tx.GetVin()[j].prevout;
                const CTxInUndo &undo = txundo.vprevout[j];
                if (!ApplyTxInUndo(undo, view, out)) {
                    LogPrint("cert", "%s():%d ApplyTxInUndo returned FALSE on tx [%s] \n", __func__, __LINE__, tx.GetHash().ToString());
                    fClean = false;
                }

            }
        }
    }

    // set the old best anchor back
    view.PopAnchor(blockUndo.old_tree_root);

    // move best block pointer to prevout block
    view.SetBestBlock(pindex->pprev->GetBlockHash());

    if (pfClean) {
        *pfClean = fClean;
        return true;
    }

    return fClean;
}

void static FlushBlockFile(bool fFinalize = false)
{
    LOCK(cs_LastBlockFile);

    CDiskBlockPos posOld(nLastBlockFile, 0);

    FILE *fileOld = OpenBlockFile(posOld);
    if (fileOld) {
        if (fFinalize)
            TruncateFile(fileOld, vinfoBlockFile[nLastBlockFile].nSize);
        FileCommit(fileOld);
        fclose(fileOld);
    }

    fileOld = OpenUndoFile(posOld);
    if (fileOld) {
        if (fFinalize)
            TruncateFile(fileOld, vinfoBlockFile[nLastBlockFile].nUndoSize);
        FileCommit(fileOld);
        fclose(fileOld);
    }
}

bool FindUndoPos(CValidationState &state, int nFile, CDiskBlockPos &pos, unsigned int nAddSize);

static CCheckQueue<CScriptCheck> scriptcheckqueue(128);

void ThreadScriptCheck() {
    RenameThread("horizen-scriptch");
    scriptcheckqueue.Thread();
}

//
// Called periodically asynchronously; alerts if it smells like
// we're being fed a bad chain (blocks being generated much
// too slowly or too quickly).
//
void PartitionCheck(bool (*initialDownloadCheck)(), CCriticalSection& cs, const CBlockIndex *const &bestHeader,
                    int64_t nPowTargetSpacing)
{
    if (bestHeader == NULL || initialDownloadCheck()) return;

    static int64_t lastAlertTime = 0;
    int64_t now = GetTime();
    if (lastAlertTime > now-60*60*24) return; // Alert at most once per day

    const int SPAN_HOURS=4;
    const int SPAN_SECONDS=SPAN_HOURS*60*60;
    int BLOCKS_EXPECTED = SPAN_SECONDS / nPowTargetSpacing;

    boost::math::poisson_distribution<double> poisson(BLOCKS_EXPECTED);

    std::string strWarning;
    int64_t startTime = GetTime()-SPAN_SECONDS;

    LOCK(cs);
    const CBlockIndex* i = bestHeader;
    int nBlocks = 0;
    while (i->GetBlockTime() >= startTime) {
        ++nBlocks;
        i = i->pprev;
        if (i == NULL) return; // Ran out of chain, we must not be fully sync'ed
    }

    // How likely is it to find that many by chance?
    double p = boost::math::pdf(poisson, nBlocks);

    LogPrint("partitioncheck", "%s : Found %d blocks in the last %d hours\n", __func__, nBlocks, SPAN_HOURS);
    LogPrint("partitioncheck", "%s : likelihood: %g\n", __func__, p);

    // Aim for one false-positive about every fifty years of normal running:
    const int FIFTY_YEARS = 50*365*24*60*60;
    double alertThreshold = 1.0 / (FIFTY_YEARS / SPAN_SECONDS);

    if (p <= alertThreshold && nBlocks < BLOCKS_EXPECTED)
    {
        // Many fewer blocks than expected: alert!
        strWarning = strprintf(_("WARNING: check your network connection, %d blocks received in the last %d hours (%d expected)"),
                               nBlocks, SPAN_HOURS, BLOCKS_EXPECTED);
    }
    else if (p <= alertThreshold && nBlocks > BLOCKS_EXPECTED)
    {
        // Many more blocks than expected: alert!
        strWarning = strprintf(_("WARNING: abnormally high number of blocks generated, %d blocks received in the last %d hours (%d expected)"),
                               nBlocks, SPAN_HOURS, BLOCKS_EXPECTED);
    }
    if (!strWarning.empty())
    {
        strMiscWarning = strWarning;
        CAlert::Notify(strWarning, true);
        lastAlertTime = now;
    }
}


static int64_t nTimeVerify = 0;
static int64_t nTimeConnect = 0;
static int64_t nTimeIndex = 0;
static int64_t nTimeCallbacks = 0;
static int64_t nTimeTotal = 0;

bool ConnectBlock(const CBlock& block, CValidationState& state, CBlockIndex* pindex, CCoinsViewCache& view,
    const CChain& chain, bool fJustCheck, bool fCheckScTxesCommitment, std::vector<CScCertificateStatusUpdateInfo>* pCertsStateInfo)
{
    const CChainParams& chainparams = Params();
    AssertLockHeld(cs_main);

    if(block.nVersion != BLOCK_VERSION_SC_SUPPORT) {
        fCheckScTxesCommitment = false;
    }

    bool fExpensiveChecks = true;
    if (fCheckpointsEnabled) {
        CBlockIndex *pindexLastCheckpoint = Checkpoints::GetLastCheckpoint(chainparams.Checkpoints());
        if (pindexLastCheckpoint && pindexLastCheckpoint->GetAncestor(pindex->nHeight) == pindex) {
            // This block is an ancestor of a checkpoint: disable script checks
            fExpensiveChecks = false;
        }
    }

    auto verifier = libzcash::ProofVerifier::Strict();
    auto disabledVerifier = libzcash::ProofVerifier::Disabled();

    // Check it again to verify JoinSplit proofs, and in case a previous version let a bad block in
    if (!CheckBlock(block, state, fExpensiveChecks ? verifier : disabledVerifier, !fJustCheck, !fJustCheck))
        return false;

    // verify that the view's current state corresponds to the previous block
    uint256 hashPrevBlock = pindex->pprev == NULL ? uint256() : pindex->pprev->GetBlockHash();
    assert(hashPrevBlock == view.GetBestBlock());

    // Special case for the genesis block, skipping connection of its transactions
    // (its coinbase is unspendable)
    if (block.GetHash() == chainparams.GetConsensus().hashGenesisBlock) {
        if (!fJustCheck) {
            view.SetBestBlock(pindex->GetBlockHash());
            // Before the genesis block, there was an empty tree
            ZCIncrementalMerkleTree tree;
            pindex->hashAnchor = tree.root();
            // The genesis block contained no JoinSplits
            pindex->hashAnchorEnd = pindex->hashAnchor;
        }
        return true;
    }

    // Do not allow blocks that contain transactions which 'overwrite' older transactions,
    // unless those are already completely spent.
    for(const CTransaction& tx: block.vtx)
    {
        const CCoins* coins = view.AccessCoins(tx.GetHash());
        if (coins && !coins->IsPruned())
            return state.DoS(100, error("ConnectBlock(): tried to overwrite transaction"),
                             REJECT_INVALID, "bad-txns-BIP30");
    }
    for(const CScCertificate& cert: block.vcert)
    {
        const CCoins* coins = view.AccessCoins(cert.GetHash());
        if (coins && !coins->IsPruned())
            return state.DoS(100, error("ConnectBlock(): tried to overwrite certificate"),
                             REJECT_INVALID, "bad-txns-BIP30");
    }


    // Started enforcing CHECKBLOCKATHEIGHT from block.nVersion=4, that means for all the blocks
    unsigned int flags = SCRIPT_VERIFY_P2SH | SCRIPT_VERIFY_CHECKLOCKTIMEVERIFY | SCRIPT_VERIFY_CHECKBLOCKATHEIGHT;

    // DERSIG (BIP66) is also always enforced, but does not have a flag.

    CBlockUndo blockundo;

    CCheckQueueControl<CScriptCheck> control(fExpensiveChecks && nScriptCheckThreads ? &scriptcheckqueue : NULL);

    int64_t nTimeStart = GetTimeMicros();
    CAmount nFees = 0;
    int nInputs = 0;
    unsigned int nSigOps = 0;
    CDiskTxPos pos(pindex->GetBlockPos(), GetSizeOfCompactSize(block.vtx.size()));
    std::vector<std::pair<uint256, CDiskTxPos> > vPos;
    vPos.reserve(block.vtx.size());
    blockundo.vtxundo.reserve(block.vtx.size() - 1 + block.vcert.size());

    // Construct the incremental merkle tree at the current
    // block position,
    auto old_tree_root = view.GetBestAnchor();
    // saving the top anchor in the block index as we go.
    if (!fJustCheck) {
        pindex->hashAnchor = old_tree_root;
    }
    ZCIncrementalMerkleTree tree;
    // This should never fail: we should always be able to get the root
    // that is on the tip of our chain
    assert(view.GetAnchorAt(old_tree_root, tree));

    {
        // Consistency check: the root of the tree we're given should
        // match what we asked for.
        assert(tree.root() == old_tree_root);
    }

    SidechainTxsCommitmentBuilder scCommitmentBuilder;
     
    for (unsigned int txIdx = 0; txIdx < block.vtx.size(); ++txIdx) // Processing transactions loop
    {
        const CTransaction &tx = block.vtx[txIdx];

        nInputs += tx.GetVin().size();
        nSigOps += GetLegacySigOpCount(tx);
        if (nSigOps > MAX_BLOCK_SIGOPS)
            return state.DoS(100, error("ConnectBlock(): too many sigops"),
                             REJECT_INVALID, "bad-blk-sigops");

        if (!tx.IsCoinBase())
        {
            if (!view.HaveInputs(tx))
                return state.DoS(100, error("ConnectBlock(): tx inputs missing/spent"),
                                     REJECT_INVALID, "bad-txns-inputs-missingorspent");
 
            if (!view.HaveScRequirements(tx, pindex->nHeight))
                return state.Invalid(error("ConnectBlock: sidechain is redeclared or coins are forwarded to unknown sidechain"),
                                            REJECT_INVALID, "bad-sc-tx");

            // are the JoinSplit's requirements met?
            if (!view.HaveJoinSplitRequirements(tx))
                return state.DoS(100, error("ConnectBlock(): JoinSplit requirements not met"),
                                 REJECT_INVALID, "bad-txns-joinsplit-requirements-not-met");

            // Add in sigops done by pay-to-script-hash inputs;
            // this is to prevent a "rogue miner" from creating
            // an incredibly-expensive-to-validate block.
            nSigOps += GetP2SHSigOpCount(tx, view);
            if (nSigOps > MAX_BLOCK_SIGOPS)
                return state.DoS(100, error("ConnectBlock(): too many sigops"),
                                 REJECT_INVALID, "bad-blk-sigops");

            nFees += tx.GetFeeAmount(view.GetValueIn(tx));

            std::vector<CScriptCheck> vChecks;
            if (!ContextualCheckTxInputs(tx, state, view, fExpensiveChecks, chain, flags, false, chainparams.GetConsensus(), nScriptCheckThreads ? &vChecks : NULL))
                return false;

            control.Add(vChecks);
        }

        CTxUndo undoDummy;
        if (txIdx > 0) {
            blockundo.vtxundo.push_back(CTxUndo());
        }
        UpdateCoins(tx, view, txIdx == 0 ? undoDummy : blockundo.vtxundo.back(), pindex->nHeight);

        if (txIdx > 0)
        {
            if (!view.UpdateScInfo(tx, block, pindex->nHeight) )
            {
                return state.DoS(100, error("ConnectBlock(): could not add sidechain in view: tx[%s]", tx.GetHash().ToString()),
                                 REJECT_INVALID, "bad-sc-tx");
            }

            for (const CTxScCreationOut& scCreation: tx.GetVscCcOut()) {
                if (!view.ScheduleSidechainEvent(scCreation, pindex->nHeight))
                {
                    LogPrint("cert", "%s():%d - SIDECHAIN-EVENT: failed scheduling event\n", __func__, __LINE__);
                    return state.DoS(100, error("ConnectBlock(): error scheduling maturing height for sidechain [%s]", scCreation.GetScId().ToString()),
                                                         REJECT_INVALID, "bad-sc-not-recorded");
                }
            }

            for (const CTxForwardTransferOut& fwdTransfer: tx.GetVftCcOut()) {
                if (!view.ScheduleSidechainEvent(fwdTransfer, pindex->nHeight))
                {
                    LogPrint("cert", "%s():%d - SIDECHAIN-EVENT: failed scheduling event\n", __func__, __LINE__);
                    return state.DoS(100, error("ConnectBlock(): error scheduling maturing height for sidechain [%s]", fwdTransfer.GetScId().ToString()),
                                     REJECT_INVALID, "bad-fwd-not-recorded");
                }
            }
        }

        BOOST_FOREACH(const JSDescription &joinsplit, tx.GetVjoinsplit()) {
            BOOST_FOREACH(const uint256 &note_commitment, joinsplit.commitments) {
                // Insert the note commitments into our temporary tree.
                tree.append(note_commitment);
            }
        }

        vPos.push_back(std::make_pair(tx.GetHash(), pos));
        pos.nTxOffset += ::GetSerializeSize(tx, SER_DISK, CLIENT_VERSION);

        if (fCheckScTxesCommitment)
        {
            scCommitmentBuilder.add(tx);
        }
    }  //end of Processing transactions loop


    std::map<uint256,uint256> highQualityCertData = HighQualityCertData(block, view);
    // key: current block top quality cert for given sc --> value: prev block superseeded cert hash (possibly null)

    for (unsigned int certIdx = 0; certIdx < block.vcert.size(); certIdx++) // Processing certificates loop
    {
        const CScCertificate &cert = block.vcert[certIdx];
        nSigOps += GetLegacySigOpCount(cert);
        if (nSigOps > MAX_BLOCK_SIGOPS)
            return state.DoS(100, error("ConnectBlock(): too many sigops"),
                             REJECT_INVALID, "bad-blk-sigops");

        if (!view.HaveInputs(cert))
            return state.DoS(100, error("ConnectBlock(): certificate inputs missing/spent"),
                                 REJECT_INVALID, "bad-cert-inputs-missingorspent");

        // Add in sigops done by pay-to-script-hash inputs;
        // this is to prevent a "rogue miner" from creating
        // an incredibly-expensive-to-validate block.
        nSigOps += GetP2SHSigOpCount(cert, view);
        if (nSigOps > MAX_BLOCK_SIGOPS)
            return state.DoS(100, error("ConnectBlock(): too many sigops"),
                             REJECT_INVALID, "bad-blk-sigops");

        nFees += cert.GetFeeAmount(view.GetValueIn(cert));

        std::vector<CScriptCheck> vChecks;
        if (!ContextualCheckCertInputs(cert, state, view, fExpensiveChecks, chain, flags, false, chainparams.GetConsensus(), nScriptCheckThreads ? &vChecks : NULL))
            return false;

        control.Add(vChecks);

        auto scVerifier = fExpensiveChecks ? libzendoomc::CScProofVerifier::Strict() : libzendoomc::CScProofVerifier::Disabled();
        if (!view.IsCertApplicableToState(cert, pindex->nHeight, state, scVerifier) ) {
            LogPrint("sc", "%s():%d - ERROR: cert=%s\n", __func__, __LINE__, cert.GetHash().ToString() );
            return state.DoS(100, error("ConnectBlock(): invalid sc certificate [%s]", cert.GetHash().ToString()),
                             REJECT_INVALID, "bad-sc-cert-not-applicable");
        }

        blockundo.vtxundo.push_back(CTxUndo());
        bool isBlockTopQualityCert = highQualityCertData.count(cert.GetHash()) != 0;
        UpdateCoins(cert, view, blockundo.vtxundo.back(), pindex->nHeight, isBlockTopQualityCert);

        if (isBlockTopQualityCert)
        {
            if (!view.UpdateScInfo(cert, blockundo) )
            {
                return state.DoS(100, error("ConnectBlock(): could not add in scView: cert[%s]", cert.GetHash().ToString()),
                                 REJECT_INVALID, "bad-sc-cert-not-updated");
            }

            const uint256& prevBlockTopQualityCertHash = highQualityCertData.at(cert.GetHash());
            if (!prevBlockTopQualityCertHash.IsNull())
            {
                view.NullifyBackwardTransfers(prevBlockTopQualityCertHash, blockundo.scUndoDatabyScId.at(cert.GetScId()).lowQualityBwts);
                blockundo.scUndoDatabyScId.at(cert.GetScId()).contentBitMask |= CSidechainUndoData::AvailableSections::SUPERSEDED_CERT_DATA;
                if (pCertsStateInfo != nullptr)
                    pCertsStateInfo->push_back(CScCertificateStatusUpdateInfo(cert.GetScId(), prevBlockTopQualityCertHash,
                                            cert.epochNumber,
                                            blockundo.scUndoDatabyScId.at(cert.GetScId()).prevTopCommittedCertQuality,
                                            CScCertificateStatusUpdateInfo::BwtState::BWT_OFF));
                // if prevBlockTopQualityCertHash has to be voided, it has same scId/epochNumber as cert
            }

            if (!view.ScheduleSidechainEvent(cert))
            {
                LogPrint("cert", "%s():%d - SIDECHAIN-EVENT: failed scheduling event\n", __func__, __LINE__);
                return state.DoS(100, error("ConnectBlock(): Error updating ceasing heights with certificate [%s]", cert.GetHash().ToString()),
                                 REJECT_INVALID, "bad-sc-cert-not-recorded");
            }

<<<<<<< HEAD
            libzendoomc::ScFieldElement dataHash = blockundo.scUndoDatabyScId.at(cert.GetScId()).prevCertDataHash;
            if (!pblocktree->addCertData(cert.GetScId(), cert.epochNumber, dataHash))
                return AbortNode(state, "Failed to write transaction index");

            CSidechain::SetVoidedCert(cert.GetHash(), false, pVoidedCertsMap);
        } else
            CSidechain::SetVoidedCert(cert.GetHash(), true, pVoidedCertsMap);
=======
            if (pCertsStateInfo != nullptr)
                pCertsStateInfo->push_back(CScCertificateStatusUpdateInfo(cert.GetScId(), cert.GetHash(),
                                        cert.epochNumber, cert.quality, CScCertificateStatusUpdateInfo::BwtState::BWT_ON));
        } else {
            if (pCertsStateInfo != nullptr)
                pCertsStateInfo->push_back(CScCertificateStatusUpdateInfo(cert.GetScId(), cert.GetHash(),
                                        cert.epochNumber, cert.quality, CScCertificateStatusUpdateInfo::BwtState::BWT_OFF));
        }

>>>>>>> 19a20ea1

        if (certIdx == 0) {
            // we are processing the first certificate, add the size of the vcert to the offset
            int sz = GetSizeOfCompactSize(block.vcert.size());
            LogPrint("cert", "%s():%d - adding %d to nTxOffset\n", __func__, __LINE__, sz );
            pos.nTxOffset += sz;
            LogPrint("cert", "%s():%d - nTxOffset=%d\n", __func__, __LINE__, pos.nTxOffset );
        }
        vPos.push_back(std::make_pair(cert.GetHash(), pos));
        pos.nTxOffset += cert.GetSerializeSize(SER_NETWORK, PROTOCOL_VERSION);

        if (fCheckScTxesCommitment)
        {
            scCommitmentBuilder.add(cert);
        }

        LogPrint("cert", "%s():%d - nTxOffset=%d\n", __func__, __LINE__, pos.nTxOffset );
    } //end of Processing certificates loop

    if (!view.HandleSidechainEvents(pindex->nHeight, blockundo, pCertsStateInfo))
    {
        LogPrint("cert", "%s():%d - SIDECHAIN-EVENT: failed handling scheduled event\n", __func__, __LINE__);
        return state.DoS(100, error("ConnectBlock(): could not handle scheduled event"),
                                 REJECT_INVALID, "bad-sc-events-handling");
    }

    view.PushAnchor(tree);
    if (!fJustCheck) {
        pindex->hashAnchorEnd = tree.root();
    }
    blockundo.old_tree_root = old_tree_root;

    int64_t nTime1 = GetTimeMicros(); nTimeConnect += nTime1 - nTimeStart;
    LogPrint("bench", "      - Connect %u txes, %u certs: %.2fms (%.3fms/(tx+cert), %.3fms/txin) [%.2fs]\n",
        (unsigned)block.vtx.size(), (unsigned)block.vcert.size(),
         0.001 * (nTime1 - nTimeStart), 0.001 * (nTime1 - nTimeStart) / (block.vtx.size() + block.vcert.size()),
         nInputs <= 1 ? 0 : 0.001 * (nTime1 - nTimeStart) / (nInputs-1), nTimeConnect * 0.000001);

    CAmount blockReward = nFees + GetBlockSubsidy(pindex->nHeight, chainparams.GetConsensus());
    if (block.vtx[0].GetValueOut() > blockReward)
        return state.DoS(100,
                         error("ConnectBlock(): coinbase pays too much (actual=%d vs limit=%d)",
                               block.vtx[0].GetValueOut(), blockReward),
                               REJECT_INVALID, "bad-cb-amount");

    if (fCheckScTxesCommitment)
    {
        const uint256& scTxsCommittment = scCommitmentBuilder.getCommitment();

        if (block.hashScTxsCommitment != scTxsCommittment)
        {
            // If this check fails, we return validation state obj with a state.corruptionPossible=false attribute,
            // which will mark this header as failed. This is because the previous check on merkel root was successful,
            // that means sc txes/cert are verified, and yet their contribution to scTxsCommittment is not
            LogPrint("cert", "%s():%d - failed verifying SCTxsCommitment: block[%s] vs computed[%s]\n",
                __func__, __LINE__, block.hashScTxsCommitment.ToString(), scTxsCommittment.ToString());
            return state.DoS(100, error("ConnectBlock(): SCTxsCommitment verification failed"),
                               REJECT_INVALID, "bad-sc-txs-committment");
        }
        LogPrint("cert", "%s():%d - Successfully verified SCTxsCommitment %s\n",
            __func__, __LINE__, block.hashScTxsCommitment.ToString());
    }

    if (!control.Wait())
        return state.DoS(100, false);
    int64_t nTime2 = GetTimeMicros(); nTimeVerify += nTime2 - nTimeStart;
    LogPrint("bench", "    - Verify %u txins: %.2fms (%.3fms/txin) [%.2fs]\n", nInputs - 1, 0.001 * (nTime2 - nTimeStart), nInputs <= 1 ? 0 : 0.001 * (nTime2 - nTimeStart) / (nInputs-1), nTimeVerify * 0.000001);

    if (fJustCheck)
        return true;

    LogPrint("sc", "%s():%d Writing CBlockUndo into DB:\n%s\n",
        __func__, __LINE__, blockundo.ToString());

    // Write undo information to disk
    if (pindex->GetUndoPos().IsNull() || !pindex->IsValid(BLOCK_VALID_SCRIPTS))
    {
        if (pindex->GetUndoPos().IsNull()) {
            CDiskBlockPos pos;
            if (!FindUndoPos(state, pindex->nFile, pos, ::GetSerializeSize(blockundo, SER_DISK, CLIENT_VERSION) + 40))
                return error("ConnectBlock(): FindUndoPos failed");
            if (!UndoWriteToDisk(blockundo, pos, pindex->pprev->GetBlockHash(), chainparams.MessageStart()))
                return AbortNode(state, "Failed to write undo data");

            LogPrint("sc", "%s():%d - undo info written on disk\n", __func__, __LINE__);
            // update nUndoPos in block index
            pindex->nUndoPos = pos.nPos;
            pindex->nStatus |= BLOCK_HAVE_UNDO;
        }

        pindex->RaiseValidity(BLOCK_VALID_SCRIPTS);
        setDirtyBlockIndex.insert(pindex);
    }

    if (fTxIndex)
        if (!pblocktree->WriteTxIndex(vPos))
            return AbortNode(state, "Failed to write transaction index");

    // add this block to the view's block chain
    view.SetBestBlock(pindex->GetBlockHash());

    int64_t nTime3 = GetTimeMicros(); nTimeIndex += nTime3 - nTime2;
    LogPrint("bench", "    - Index writing: %.2fms [%.2fs]\n", 0.001 * (nTime3 - nTime2), nTimeIndex * 0.000001);

    // Watch for changes to the previous coinbase transaction.
    static uint256 hashPrevBestCoinBase;
    GetMainSignals().UpdatedTransaction(hashPrevBestCoinBase);
    hashPrevBestCoinBase = block.vtx[0].GetHash();

    int64_t nTime4 = GetTimeMicros(); nTimeCallbacks += nTime4 - nTime3;
    LogPrint("bench", "    - Callbacks: %.2fms [%.2fs]\n", 0.001 * (nTime4 - nTime3), nTimeCallbacks * 0.000001);

    return true;
}

enum FlushStateMode {
    FLUSH_STATE_NONE,
    FLUSH_STATE_IF_NEEDED,
    FLUSH_STATE_PERIODIC,
    FLUSH_STATE_ALWAYS
};

/**
 * Update the on-disk chain state.
 * The caches and indexes are flushed depending on the mode we're called with
 * if they're too large, if it's been a while since the last write,
 * or always and in all cases if we're in prune mode and are deleting files.
 */
bool static FlushStateToDisk(CValidationState &state, FlushStateMode mode) {
    LogPrint("sc", "%s():%d - called\n", __func__, __LINE__);
    LOCK2(cs_main, cs_LastBlockFile);
    static int64_t nLastWrite = 0;
    static int64_t nLastFlush = 0;
    static int64_t nLastSetChain = 0;
    std::set<int> setFilesToPrune;
    bool fFlushForPrune = false;
    try {
    if (fPruneMode && fCheckForPruning && !fReindex) {
        FindFilesToPrune(setFilesToPrune);
        fCheckForPruning = false;
        if (!setFilesToPrune.empty()) {
            fFlushForPrune = true;
            if (!fHavePruned) {
                pblocktree->WriteFlag("prunedblockfiles", true);
                fHavePruned = true;
            }
        }
    }
    int64_t nNow = GetTimeMicros();
    // Avoid writing/flushing immediately after startup.
    if (nLastWrite == 0) {
        nLastWrite = nNow;
    }
    if (nLastFlush == 0) {
        nLastFlush = nNow;
    }
    if (nLastSetChain == 0) {
        nLastSetChain = nNow;
    }
    size_t cacheSize = pcoinsTip->DynamicMemoryUsage();
    // The cache is large and close to the limit, but we have time now (not in the middle of a block processing).
    bool fCacheLarge = mode == FLUSH_STATE_PERIODIC && cacheSize * (10.0/9) > nCoinCacheUsage;
    // The cache is over the limit, we have to write now.
    bool fCacheCritical = mode == FLUSH_STATE_IF_NEEDED && cacheSize > nCoinCacheUsage;
    // It's been a while since we wrote the block index to disk. Do this frequently, so we don't need to redownload after a crash.
    bool fPeriodicWrite = mode == FLUSH_STATE_PERIODIC && nNow > nLastWrite + (int64_t)DATABASE_WRITE_INTERVAL * 1000000;
    // It's been very long since we flushed the cache. Do this infrequently, to optimize cache usage.
    bool fPeriodicFlush = mode == FLUSH_STATE_PERIODIC && nNow > nLastFlush + (int64_t)DATABASE_FLUSH_INTERVAL * 1000000;
    // Combine all conditions that result in a full cache flush.
    bool fDoFullFlush = (mode == FLUSH_STATE_ALWAYS) || fCacheLarge || fCacheCritical || fPeriodicFlush || fFlushForPrune;
    // Write blocks and block index to disk.
    if (fDoFullFlush || fPeriodicWrite) {
        // Depend on nMinDiskSpace to ensure we can write block index
        if (!CheckDiskSpace(0))
            return state.Error("out of disk space");
        // First make sure all block and undo data is flushed to disk.
        FlushBlockFile();
        // Then update all block file information (which may refer to block and undo files).
        {
            std::vector<std::pair<int, const CBlockFileInfo*> > vFiles;
            vFiles.reserve(setDirtyFileInfo.size());
            for (set<int>::iterator it = setDirtyFileInfo.begin(); it != setDirtyFileInfo.end(); ) {
                vFiles.push_back(make_pair(*it, &vinfoBlockFile[*it]));
                setDirtyFileInfo.erase(it++);
            }
            std::vector<const CBlockIndex*> vBlocks;
            vBlocks.reserve(setDirtyBlockIndex.size());
            for (set<CBlockIndex*>::iterator it = setDirtyBlockIndex.begin(); it != setDirtyBlockIndex.end(); ) {
                vBlocks.push_back(*it);
                setDirtyBlockIndex.erase(it++);
            }
            if (!pblocktree->WriteBatchSync(vFiles, nLastBlockFile, vBlocks)) {
                return AbortNode(state, "Files to write to block index database");
            }
        }
        // Finally remove any pruned files
        if (fFlushForPrune)
            UnlinkPrunedFiles(setFilesToPrune);
        nLastWrite = nNow;
    }
    // Flush best chain related state. This can only be done if the blocks / block index write was also done.
    if (fDoFullFlush) {
        // Typical CCoins structures on disk are around 128 bytes in size.
        // Pushing a new one to the database can cause it to be written
        // twice (once in the log, and once in the tables). This is already
        // an overestimation, as most will delete an existing entry or
        // overwrite one. Still, use a conservative safety factor of 2.
        if (!CheckDiskSpace(128 * 2 * 2 * pcoinsTip->GetCacheSize()))
            return state.Error("out of disk space");
        // Flush the chainstate (which may refer to block index entries).
        if (!pcoinsTip->Flush())
            return AbortNode(state, "Failed to write to coin database");
        nLastFlush = nNow;
    }
    if ((mode == FLUSH_STATE_ALWAYS || mode == FLUSH_STATE_PERIODIC) && nNow > nLastSetChain + (int64_t)DATABASE_WRITE_INTERVAL * 1000000) {
        // Update best block in wallet (so we can detect restored wallets).
        GetMainSignals().SetBestChain(chainActive.GetLocator());
        nLastSetChain = nNow;
    }
    } catch (const std::runtime_error& e) {
        return AbortNode(state, std::string("System error while flushing: ") + e.what());
    }
    return true;
}

void FlushStateToDisk() {
    CValidationState state;
    FlushStateToDisk(state, FLUSH_STATE_ALWAYS);
}

void PruneAndFlush() {
    CValidationState state;
    fCheckForPruning = true;
    FlushStateToDisk(state, FLUSH_STATE_NONE);
}

/** Update chainActive and related internal data structures. */
void static UpdateTip(CBlockIndex *pindexNew) {
    const CChainParams& chainParams = Params();
    chainActive.SetTip(pindexNew);

    // New best block
    nTimeBestReceived = GetTime();
    mempool.AddTransactionsUpdated(1);

    double syncProgress = Checkpoints::GuessVerificationProgress(chainParams.Checkpoints(), chainActive.Tip());
    if(fIsStartupSyncing && std::abs(1.0 - syncProgress) < 0.000001) {
        LogPrintf("Fully synchronized at block height %d\n", chainActive.Height());
        fIsStartupSyncing = false;
    }

    LogPrintf("%s: new best=%s  height=%d  log2_work=%.8g  tx=%lu  date=%s progress=%f  cache=%.1fMiB(%utx)\n", __func__,
      chainActive.Tip()->GetBlockHash().ToString(), chainActive.Height(), log(chainActive.Tip()->nChainWork.getdouble())/log(2.0), (unsigned long)chainActive.Tip()->nChainTx,
      DateTimeStrFormat("%Y-%m-%d %H:%M:%S", chainActive.Tip()->GetBlockTime()),
      syncProgress, pcoinsTip->DynamicMemoryUsage() * (1.0 / (1<<20)), pcoinsTip->GetCacheSize());

    cvBlockChange.notify_all();
}

/** Disconnect chainActive's tip. */
bool static DisconnectTip(CValidationState &state) {
    CBlockIndex *pindexDelete = chainActive.Tip();
    assert(pindexDelete);
    mempool.check(pcoinsTip);
    // Read block from disk.
    CBlock block;
    if (!ReadBlockFromDisk(block, pindexDelete))
        return AbortNode(state, "Failed to read block");
    // Apply the block atomically to the chain state.
    uint256 anchorBeforeDisconnect = pcoinsTip->GetBestAnchor();
    int64_t nStart = GetTimeMicros();
    std::vector<CScCertificateStatusUpdateInfo> certsStateInfo;
    {
        CCoinsViewCache view(pcoinsTip);
        if (!DisconnectBlock(block, state, pindexDelete, view, NULL, &certsStateInfo))
            return error("DisconnectTip(): DisconnectBlock %s failed", pindexDelete->GetBlockHash().ToString());
        assert(view.Flush());
    }
    LogPrint("bench", "- Disconnect block: %.2fms\n", (GetTimeMicros() - nStart) * 0.001);
    uint256 anchorAfterDisconnect = pcoinsTip->GetBestAnchor();
    // Write the chain state to disk, if necessary.
    if (!FlushStateToDisk(state, FLUSH_STATE_IF_NEEDED))
        return false;

    // Resurrect mempool transactions and certificates from the disconnected block.
    std::list<CTransaction> dummyTxs;
    std::list<CScCertificate> dummyCerts;
    for(const CTransaction &tx: block.vtx) {
        // ignore validation errors in resurrected transactions
        CValidationState stateDummy;
        if (tx.IsScVersion()) {
            LogPrint("sc", "%s():%d - resurrecting tx [%s] to mempool\n", __func__, __LINE__, tx.GetHash().ToString());
        }

        if (tx.IsCoinBase() || !AcceptTxToMemoryPool(mempool, stateDummy, tx, false, NULL, false, /*disconnecting*/true)) {
            LogPrint("sc", "%s():%d - removing tx [%s] from mempool\n[%s]\n",
                __func__, __LINE__, tx.GetHash().ToString(), tx.ToString());
            mempool.remove(tx, dummyTxs, dummyCerts, true);
        }
    }

    dummyTxs.clear();
    dummyCerts.clear();
    for (const CScCertificate& cert : block.vcert) {
        // ignore validation errors in resurrected certificates
        LogPrint("sc", "%s():%d - resurrecting certificate [%s] to mempool\n", __func__, __LINE__, cert.GetHash().ToString());
        CValidationState stateDummy;
        if (!AcceptCertificateToMemoryPool(mempool, stateDummy, cert, false, NULL, false, /*disconnecting*/true)) {
            LogPrint("sc", "%s():%d - removing certificate [%s] from mempool\n[%s]\n",
                __func__, __LINE__, cert.GetHash().ToString(), cert.ToString());

            mempool.remove(cert, dummyTxs, dummyCerts, true);
        }
    }

    if (anchorBeforeDisconnect != anchorAfterDisconnect) {
        // The anchor may not change between block disconnects,
        // in which case we don't want to evict from the mempool yet!
        mempool.removeWithAnchor(anchorBeforeDisconnect);
    }
    mempool.removeImmatureExpenditures(pcoinsTip, pindexDelete->nHeight);

    // remove any certificate, and possible dependancies, that refers to this block as end epoch
    mempool.removeOutOfEpochCertificates(pindexDelete);

    mempool.check(pcoinsTip);
    // Update chainActive and related variables.
    UpdateTip(pindexDelete->pprev);
    // Get the current commitment tree
    ZCIncrementalMerkleTree newTree;
    assert(pcoinsTip->GetAnchorAt(pcoinsTip->GetBestAnchor(), newTree));

    // Let wallets know transactions went from 1-confirmed to
    // 0-confirmed or conflicted:
    for(const CTransaction &tx: block.vtx) {
        SyncWithWallets(tx, nullptr);
    }

    for(const CScCertificate &cert: block.vcert) {
        LogPrint("cert", "%s():%d - sync with wallet from block to unconfirmed cert[%s]\n", __func__, __LINE__, cert.GetHash().ToString());
        SyncWithWallets(cert, nullptr);
    }

    for(const auto& item : certsStateInfo) {
        LogPrint("cert", "%s():%d - updating cert state in wallet:\n[%s]\n", __func__, __LINE__, item.ToString());
        SyncCertStatusUpdate(item);
    }

    // Update cached incremental witnesses
    GetMainSignals().ChainTip(pindexDelete, &block, newTree, false);
    return true;
}

static int64_t nTimeReadFromDisk = 0;
static int64_t nTimeConnectTotal = 0;
static int64_t nTimeFlush = 0;
static int64_t nTimeChainState = 0;
static int64_t nTimePostConnect = 0;

/**
 * Connect a new block to chainActive. pblock is either NULL or a pointer to a CBlock
 * corresponding to pindexNew, to bypass loading it again from disk.
 */
bool static ConnectTip(CValidationState &state, CBlockIndex *pindexNew, CBlock *pblock) {
    assert(pindexNew->pprev == chainActive.Tip());
    mempool.check(pcoinsTip);
    // Read block from disk.
    int64_t nTime1 = GetTimeMicros();
    CBlock block;
    if (!pblock) {
        if (!ReadBlockFromDisk(block, pindexNew))
            return AbortNode(state, "Failed to read block");
        pblock = &block;
    }
    // Get the current commitment tree
    ZCIncrementalMerkleTree oldTree;
    assert(pcoinsTip->GetAnchorAt(pcoinsTip->GetBestAnchor(), oldTree));
    // Apply the block atomically to the chain state.
    int64_t nTime2 = GetTimeMicros(); nTimeReadFromDisk += nTime2 - nTime1;
    int64_t nTime3;
    LogPrint("bench", "  - Load block from disk: %.2fms [%.2fs]\n", (nTime2 - nTime1) * 0.001, nTimeReadFromDisk * 0.000001);
    std::vector<CScCertificateStatusUpdateInfo> certsStateInfo;
    {
        CCoinsViewCache view(pcoinsTip);
        static const bool JUST_CHECK_FALSE = false;
        static const bool CHECK_SC_TXES_COMMITMENT = true;
        bool rv = ConnectBlock(*pblock, state, pindexNew, view, chainActive, JUST_CHECK_FALSE, CHECK_SC_TXES_COMMITMENT, &certsStateInfo);
        GetMainSignals().BlockChecked(*pblock, state);
        if (!rv) {
            if (state.IsInvalid())
                InvalidBlockFound(pindexNew, state);
            return error("ConnectTip(): ConnectBlock %s failed", pindexNew->GetBlockHash().ToString());
        }
        mapBlockSource.erase(pindexNew->GetBlockHash());
        nTime3 = GetTimeMicros(); nTimeConnectTotal += nTime3 - nTime2;
        LogPrint("bench", "  - Connect total: %.2fms [%.2fs]\n", (nTime3 - nTime2) * 0.001, nTimeConnectTotal * 0.000001);
        assert(view.Flush());
    }
    int64_t nTime4 = GetTimeMicros(); nTimeFlush += nTime4 - nTime3;
    LogPrint("bench", "  - Flush: %.2fms [%.2fs]\n", (nTime4 - nTime3) * 0.001, nTimeFlush * 0.000001);
    // Write the chain state to disk, if necessary.
    if (!FlushStateToDisk(state, FLUSH_STATE_IF_NEEDED))
        return false;
    int64_t nTime5 = GetTimeMicros(); nTimeChainState += nTime5 - nTime4;
    LogPrint("bench", "  - Writing chainstate: %.2fms [%.2fs]\n", (nTime5 - nTime4) * 0.001, nTimeChainState * 0.000001);

    // Remove conflicting transactions from the mempool.
    std::list<CTransaction> removedTxs;
    std::list<CScCertificate> removedCerts;
    mempool.removeForBlock(pblock->vtx, pindexNew->nHeight, removedTxs,  removedCerts, !IsInitialBlockDownload());
    mempool.removeForBlock(pblock->vcert, pindexNew->nHeight, removedTxs, removedCerts);

    mempool.check(pcoinsTip);
    // Update chainActive & related variables.
    UpdateTip(pindexNew);

    // Tell wallet about transactions and certificates that went from mempool to conflicted:
    for(const CTransaction &tx: removedTxs) {
        SyncWithWallets(tx, nullptr);
    }
    for(const CScCertificate &cert: removedCerts) {
        LogPrint("cert", "%s():%d - sync with wallet removed cert[%s]\n", __func__, __LINE__, cert.GetHash().ToString());
        SyncWithWallets(cert, nullptr);
    }

    // ... and about ones that got confirmed:
    for(const CTransaction &tx: pblock->vtx) {
        LogPrint("cert", "%s():%d - sync with wallet tx[%s]\n", __func__, __LINE__, tx.GetHash().ToString());
        SyncWithWallets(tx, pblock);
    }

    for(const CScCertificate &cert: pblock->vcert) {
        CSidechain sidechain;
        assert(pcoinsTip->GetSidechain(cert.GetScId(), sidechain));
        int currentEpoch = sidechain.EpochFor(chainActive.Height());
        int bwtMaturityDepth = sidechain.StartHeightForEpoch(currentEpoch+1) + sidechain.SafeguardMargin() - chainActive.Height();
        LogPrint("cert", "%s():%d - sync with wallet confirmed cert[%s], bwtMaturityDepth[%d]\n",
            __func__, __LINE__, cert.GetHash().ToString(), bwtMaturityDepth);
        SyncWithWallets(cert, pblock, bwtMaturityDepth);
    }

    for(const auto& item : certsStateInfo) {
        LogPrint("cert", "%s():%d - updating cert state in wallet:\n[%s]\n", __func__, __LINE__, item.ToString());
        SyncCertStatusUpdate(item);
    }

    // Update cached incremental witnesses
    GetMainSignals().ChainTip(pindexNew, pblock, oldTree, true);

    EnforceNodeDeprecation(pindexNew->nHeight);

    int64_t nTime6 = GetTimeMicros(); nTimePostConnect += nTime6 - nTime5; nTimeTotal += nTime6 - nTime1;
    LogPrint("bench", "  - Connect postprocess: %.2fms [%.2fs]\n", (nTime6 - nTime5) * 0.001, nTimePostConnect * 0.000001);
    LogPrint("bench", "- Connect block: %.2fms [%.2fs]\n", (nTime6 - nTime1) * 0.001, nTimeTotal * 0.000001);
    return true;
}

/**
 * Return the tip of the chain with the most work in it, that isn't
 * known to be invalid (it's however far from certain to be valid).
 */
static CBlockIndex* FindMostWorkChain() {
    do {
        CBlockIndex *pindexNew = NULL;

        // Find the best candidate header.
        {
            std::set<CBlockIndex*, CBlockIndexWorkComparator>::reverse_iterator it = setBlockIndexCandidates.rbegin();
            if (it == setBlockIndexCandidates.rend())
                return NULL;
            pindexNew = *it;
        }

        // Check whether all blocks on the path between the currently active chain and the candidate are valid.
        // Just going until the active chain is an optimization, as we know all blocks in it are valid already.
        CBlockIndex *pindexTest = pindexNew;
        bool fInvalidAncestor = false;
        while (pindexTest && !chainActive.Contains(pindexTest)) {
            assert(pindexTest->nChainTx || pindexTest->nHeight == 0);

            // Pruned nodes may have entries in setBlockIndexCandidates for
            // which block files have been deleted.  Remove those as candidates
            // for the most work chain if we come across them; we can't switch
            // to a chain unless we have all the non-active-chain parent blocks.
            bool fFailedChain = pindexTest->nStatus & BLOCK_FAILED_MASK;
            bool fMissingData = !(pindexTest->nStatus & BLOCK_HAVE_DATA);
            if (fFailedChain || fMissingData) {
                // Candidate chain is not usable (either invalid or missing data)
                if (fFailedChain && (pindexBestInvalid == NULL || pindexNew->nChainWork > pindexBestInvalid->nChainWork))
                    pindexBestInvalid = pindexNew;
                CBlockIndex *pindexFailed = pindexNew;
                // Remove the entire chain from the set.
                while (pindexTest != pindexFailed) {
                    if (fFailedChain) {
                        LogPrint("forks", "%s():%d - marking FAILED candidate idx [%s]\n", __func__, __LINE__,
                            pindexFailed->GetBlockHash().ToString());
                        pindexFailed->nStatus |= BLOCK_FAILED_CHILD;
                    } else if (fMissingData) {
                        // If we're missing data, then add back to mapBlocksUnlinked,
                        // so that if the block arrives in the future we can try adding
                        // to setBlockIndexCandidates again.
                        mapBlocksUnlinked.insert(std::make_pair(pindexFailed->pprev, pindexFailed));
                    }
                    setBlockIndexCandidates.erase(pindexFailed);
                    pindexFailed = pindexFailed->pprev;
                }
                setBlockIndexCandidates.erase(pindexTest);
                fInvalidAncestor = true;
                break;
            }
            pindexTest = pindexTest->pprev;
        }
        if (!fInvalidAncestor)
            return pindexNew;
    } while(true);
}

/** Delete all entries in setBlockIndexCandidates that are worse than the current tip. */
static void PruneBlockIndexCandidates() {
    // Note that we can't delete the current block itself, as we may need to return to it later in case a
    // reorganization to a better block fails.
    std::set<CBlockIndex*, CBlockIndexWorkComparator>::iterator it = setBlockIndexCandidates.begin();
    while (it != setBlockIndexCandidates.end() && setBlockIndexCandidates.value_comp()(*it, chainActive.Tip())) {
        setBlockIndexCandidates.erase(it++);
    }
    // Either the current tip or a successor of it we're working towards is left in setBlockIndexCandidates.
    assert(!setBlockIndexCandidates.empty());
}

/**
 * Try to make some progress towards making pindexMostWork the active block.
 * pblock is either NULL or a pointer to a CBlock corresponding to pindexMostWork.
 */
static bool ActivateBestChainStep(CValidationState &state, CBlockIndex *pindexMostWork, CBlock *pblock) {
    AssertLockHeld(cs_main);
    bool fInvalidFound = false;
    const CBlockIndex *pindexOldTip = chainActive.Tip();
    const CBlockIndex *pindexFork = chainActive.FindFork(pindexMostWork);

    // Disconnect active blocks which are no longer in the best chain.
    while (chainActive.Tip() && chainActive.Tip() != pindexFork) {
        if (!DisconnectTip(state))
            return false;
    }

    // Build list of new blocks to connect.
    std::vector<CBlockIndex*> vpindexToConnect;
    bool fContinue = true;
    int nHeight = pindexFork ? pindexFork->nHeight : -1;
    while (fContinue && nHeight != pindexMostWork->nHeight) {
    // Don't iterate the entire list of potential improvements toward the best tip, as we likely only need
    // a few blocks along the way.
    int nTargetHeight = std::min(nHeight + 32, pindexMostWork->nHeight);
    vpindexToConnect.clear();
    vpindexToConnect.reserve(nTargetHeight - nHeight);
    CBlockIndex *pindexIter = pindexMostWork->GetAncestor(nTargetHeight);
    while (pindexIter && pindexIter->nHeight != nHeight) {
        vpindexToConnect.push_back(pindexIter);
        pindexIter = pindexIter->pprev;
    }
    nHeight = nTargetHeight;

    // Connect new blocks.
    BOOST_REVERSE_FOREACH(CBlockIndex *pindexConnect, vpindexToConnect) {
        if (!ConnectTip(state, pindexConnect, pindexConnect == pindexMostWork ? pblock : NULL)) {
            if (state.IsInvalid()) {
                // The block violates a consensus rule.
                if (!state.CorruptionPossible())
                    InvalidChainFound(vpindexToConnect.back());
                state = CValidationState();
                fInvalidFound = true;
                fContinue = false;
                break;
            } else {
                // A system error occurred (disk space, database error, ...).
                return false;
            }
        } else {
            PruneBlockIndexCandidates();
            if (!pindexOldTip || chainActive.Tip()->nChainWork > pindexOldTip->nChainWork) {
                // We're in a better position than we were. Return temporarily to release the lock.
                fContinue = false;
                break;
            }
        }
    }
    }

    // Callbacks/notifications for a new best chain.
    if (fInvalidFound)
        CheckForkWarningConditionsOnNewFork(vpindexToConnect.back());
    else
        CheckForkWarningConditions();

    return true;
}

/**
 * Make the best chain active, in multiple steps. The result is either failure
 * or an activated best chain. pblock is either NULL or a pointer to a block
 * that is already loaded (to avoid loading it again from disk).
 */
bool ActivateBestChain(CValidationState &state, CBlock *pblock) {
    CBlockIndex *pindexNewTip = NULL;
    CBlockIndex *pindexMostWork = NULL;
    const CChainParams& chainParams = Params();
    do {
        boost::this_thread::interruption_point();

        bool fInitialDownload;
        {
            LOCK(cs_main);
            pindexMostWork = FindMostWorkChain();

            // Whether we have anything to do at all.
            if (pindexMostWork == NULL || pindexMostWork == chainActive.Tip())
                return true;

            if (!ActivateBestChainStep(state, pindexMostWork, pblock && pblock->GetHash() == pindexMostWork->GetBlockHash() ? pblock : NULL))
                return false;

            pindexNewTip = chainActive.Tip();
            fInitialDownload = IsInitialBlockDownload();
        }
        // When we reach this point, we switched to a new tip (stored in pindexNewTip).

        // Notifications/callbacks that can run without cs_main
        if (!fInitialDownload) {
            uint256 hashNewTip = pindexNewTip->GetBlockHash();
            // Relay inventory, but don't relay old inventory during initial block download.
            int nBlockEstimate = 0;
            if (fCheckpointsEnabled)
                nBlockEstimate = Checkpoints::GetTotalBlocksEstimate(chainParams.Checkpoints());
            // Don't relay blocks if pruning -- could cause a peer to try to download, resulting
            // in a stalled download if the block file is pruned before the request.
            if (nLocalServices & NODE_NETWORK) {
                LOCK(cs_vNodes);
                BOOST_FOREACH(CNode* pnode, vNodes)
                {
                    if (chainActive.Height() > (pnode->nStartingHeight != -1 ? pnode->nStartingHeight - 2000 : nBlockEstimate))
                    {
                        pnode->PushInventory(CInv(MSG_BLOCK, hashNewTip));
                    }
                    else
                    {
                        LogPrint("forks", "%s():%d - Node [%s] (peer=%d) NOT pushing inv [%s] - hM[%d], hS[%d], nB[%d]\n",
                            __func__, __LINE__, pnode->addrName, pnode->GetId(), hashNewTip.ToString(),
                            chainActive.Height(), pnode->nStartingHeight, nBlockEstimate);
                    }
                }
            }
            else
            {
                LogPrint("forks", "%s():%d - NOT pushing inv [%s]\n", __func__, __LINE__,
                    hashNewTip.ToString());
            }

            // Notify external listeners about the new tip.
            GetMainSignals().UpdatedBlockTip(pindexNewTip);
            uiInterface.NotifyBlockTip(hashNewTip);
        }
        else
        {
            LogPrint("forks", "%s():%d - InitialDownload in progress: NOT pushing any inv\n", __func__, __LINE__);
        }

    } while(pindexMostWork != chainActive.Tip());
    CheckBlockIndex();

    // Write changes periodically to disk, after relay.
    if (!FlushStateToDisk(state, FLUSH_STATE_PERIODIC)) {
        return false;
    }

    return true;
}

bool InvalidateBlock(CValidationState& state, CBlockIndex *pindex) {
    AssertLockHeld(cs_main);

    // Mark the block itself as invalid.
    pindex->nStatus |= BLOCK_FAILED_VALID;
    setDirtyBlockIndex.insert(pindex);
    setBlockIndexCandidates.erase(pindex);

    while (chainActive.Contains(pindex)) {
        CBlockIndex *pindexWalk = chainActive.Tip();
        pindexWalk->nStatus |= BLOCK_FAILED_CHILD;
        setDirtyBlockIndex.insert(pindexWalk);
        setBlockIndexCandidates.erase(pindexWalk);
        // ActivateBestChain considers blocks already in chainActive
        // unconditionally valid already, so force disconnect away from it.
        if (!DisconnectTip(state)) {
            return false;
        }
    }

    // The resulting new best tip may not be in setBlockIndexCandidates anymore, so
    // add it again.
    BlockMap::iterator it = mapBlockIndex.begin();
    while (it != mapBlockIndex.end()) {
        if (it->second->IsValid(BLOCK_VALID_TRANSACTIONS) && it->second->nChainTx && !setBlockIndexCandidates.value_comp()(it->second, chainActive.Tip())) {
            setBlockIndexCandidates.insert(it->second);
        }
        it++;
    }

    InvalidChainFound(pindex);
    return true;
}

bool ReconsiderBlock(CValidationState& state, CBlockIndex *pindex) {
    AssertLockHeld(cs_main);

    int nHeight = pindex->nHeight;

    // Remove the invalidity flag from this block and all its descendants.
    BlockMap::iterator it = mapBlockIndex.begin();
    while (it != mapBlockIndex.end()) {
        if (!it->second->IsValid() && it->second->GetAncestor(nHeight) == pindex) {
            it->second->nStatus &= ~BLOCK_FAILED_MASK;
            setDirtyBlockIndex.insert(it->second);
            if (it->second->IsValid(BLOCK_VALID_TRANSACTIONS) && it->second->nChainTx && setBlockIndexCandidates.value_comp()(chainActive.Tip(), it->second)) {
                setBlockIndexCandidates.insert(it->second);
            }
            if (it->second == pindexBestInvalid) {
                // Reset invalid block marker if it was pointing to one of those.
                pindexBestInvalid = NULL;
            }
        }
        it++;
    }

    // Remove the invalidity flag from all ancestors too.
    while (pindex != NULL) {
        if (pindex->nStatus & BLOCK_FAILED_MASK) {
            pindex->nStatus &= ~BLOCK_FAILED_MASK;
            setDirtyBlockIndex.insert(pindex);
        }
        pindex = pindex->pprev;
    }
    return true;
}

bool addToGlobalForkTips(const CBlockIndex* pindex)
{
    if (!pindex)
        return false;

    unsigned int erased = 0;
    if (pindex->pprev)
    {
        // remove its parent if any
        erased = mGlobalForkTips.erase(pindex->pprev);
    }

    if (erased == 0)
    {
        LogPrint("forks", "%s():%d - adding first fork tip in global map: h(%d) [%s]\n",
            __func__, __LINE__, pindex->nHeight, pindex->GetBlockHash().ToString());
    }

    return mGlobalForkTips.insert(std::make_pair( pindex, (int)GetTime() )).second;
}

bool updateGlobalForkTips(const CBlockIndex* pindex, bool lookForwardTips)
{
    if (!pindex)
        return false;

    LogPrint("forks", "%s():%d - Entering: lookFwd[%d], h(%d) [%s]\n",
        __func__, __LINE__, lookForwardTips, pindex->nHeight, pindex->GetBlockHash().ToString());

    if (chainActive.Contains(pindex))
    {
        LogPrint("forks", "%s():%d - Exiting: header is on main chain h(%d) [%s]\n",
            __func__, __LINE__, pindex->nHeight, pindex->GetBlockHash().ToString());
        return false;
    }

    if (mGlobalForkTips.count(pindex) )
    {
        LogPrint("forks", "%s():%d - updating tip in global set: h(%d) [%s]\n",
            __func__, __LINE__, pindex->nHeight, pindex->GetBlockHash().ToString());
        mGlobalForkTips[pindex] = (int)GetTime();
        return true;
    }
    else
    {
        // check from tips downward if we connect to this index and in this case 
        // update the tip instead (for coping with very old tips not in the most recent set)
        if (lookForwardTips)
        {
            int h = pindex->nHeight;
            bool done = false;

            BOOST_FOREACH(auto mapPair, mGlobalForkTips)
            {
                const CBlockIndex* tipIndex = mapPair.first;
                if (!tipIndex)
                    continue;

                LogPrint("forks", "%s():%d - tip %s h(%d)\n",
                    __func__, __LINE__, tipIndex->GetBlockHash().ToString(), tipIndex->nHeight);

                if (tipIndex == chainActive.Tip() || tipIndex == pindexBestHeader )
                {
                    LogPrint("forks", "%s():%d - skipping main chain tip\n", __func__, __LINE__);
                    continue;
                }
 
                const CBlockIndex* dum = tipIndex;
                while ( dum != pindex && dum->nHeight >= h)
                {
                    dum = dum->pprev;
                }

                if (dum == pindex)
                {
                    LogPrint("forks", "%s():%d - updating tip access time in global set: h(%d) [%s]\n",
                        __func__, __LINE__, tipIndex->nHeight, tipIndex->GetBlockHash().ToString());
                    mGlobalForkTips[tipIndex] = (int)GetTime();
                    done |= true;
                }
                else
                {
                    // we must neglect this branch since not linked to the pindex
                    LogPrint("forks", "%s():%d - stopped at %s h(%d)\n",
                        __func__, __LINE__, dum->GetBlockHash().ToString(), dum->nHeight);
                }
            }

            LogPrint("forks", "%s():%d - exiting done[%d]\n", __func__, __LINE__, done);
            return done;
        }

        // nothing to do, this is not a tip at all
        LogPrint("forks", "%s():%d - not a tip: h(%d) [%s]\n",
            __func__, __LINE__, pindex->nHeight, pindex->GetBlockHash().ToString());
        return false;
    }
}

int getMostRecentGlobalForkTips(std::vector<uint256>& output)
{
    using map_pair = pair<const CBlockIndex*, int>;

    std::vector<map_pair> vTemp(begin(mGlobalForkTips), end(mGlobalForkTips));

    sort(begin(vTemp), end(vTemp), [](const map_pair& a, const map_pair& b) { return a.second < b.second; });

    int count = MAX_NUM_GLOBAL_FORKS;
    BOOST_REVERSE_FOREACH(auto const &p, vTemp)
    {
        output.push_back(p.first->GetBlockHash() );
        if (--count <= 0)
            break;
    }

    return output.size();
}

CBlockIndex* AddToBlockIndex(const CBlockHeader& block)
{
    // Check for duplicate
    uint256 hash = block.GetHash();
    BlockMap::iterator it = mapBlockIndex.find(hash);
    if (it != mapBlockIndex.end())
        return it->second;

    // Construct new block index object
    CBlockIndex* pindexNew = new CBlockIndex(block);
    assert(pindexNew);
    // We assign the sequence id to blocks only when the full data is available,
    // to avoid miners withholding blocks but broadcasting headers, to get a
    // competitive advantage.
    pindexNew->nSequenceId = 0;
    BlockMap::iterator mi = mapBlockIndex.insert(make_pair(hash, pindexNew)).first;
    pindexNew->phashBlock = &((*mi).first);
    BlockMap::iterator miPrev = mapBlockIndex.find(block.hashPrevBlock);
    if (miPrev != mapBlockIndex.end())
    {
        pindexNew->pprev = (*miPrev).second;
        pindexNew->nHeight = pindexNew->pprev->nHeight + 1;
        pindexNew->BuildSkip();
    }
    pindexNew->nChainWork = (pindexNew->pprev ? pindexNew->pprev->nChainWork : 0) + GetBlockProof(*pindexNew);
    if (pindexNew->pprev){
        pindexNew->nChainDelay = pindexNew->pprev->nChainDelay + GetBlockDelay(*pindexNew,*(pindexNew->pprev), chainActive.Height(), fIsStartupSyncing);
    } else {
        pindexNew->nChainDelay = 0 ;
    }
    if(pindexNew->nChainDelay != 0) {
        LogPrintf("%s: Block belong to a chain under punishment Delay VAL: %i BLOCKHEIGHT: %d\n",__func__, pindexNew->nChainDelay,pindexNew->nHeight);
    }
    pindexNew->RaiseValidity(BLOCK_VALID_TREE);
    if (pindexBestHeader == NULL || (pindexBestHeader->nChainWork < pindexNew->nChainWork && pindexNew->nChainDelay==0))
        pindexBestHeader = pindexNew;

    setDirtyBlockIndex.insert(pindexNew);

    addToGlobalForkTips(pindexNew);

    return pindexNew;
}

/** Mark a block as having its data received and checked (up to BLOCK_VALID_TRANSACTIONS). */
bool ReceivedBlockTransactions(const CBlock &block, CValidationState& state, CBlockIndex *pindexNew, const CDiskBlockPos& pos, BlockSet* sForkTips)
{
    pindexNew->nTx = block.vtx.size() + block.vcert.size();
    pindexNew->nChainTx = 0;
    CAmount sproutValue = 0;
    for (auto tx : block.vtx) {
        for (auto js : tx.GetVjoinsplit()) {
            sproutValue += js.vpub_old;
            sproutValue -= js.vpub_new;
        }
    }
    pindexNew->nSproutValue = sproutValue;
    pindexNew->nChainSproutValue = boost::none;
    pindexNew->nFile = pos.nFile;
    pindexNew->nDataPos = pos.nPos;
    pindexNew->nUndoPos = 0;
    pindexNew->nStatus |= BLOCK_HAVE_DATA;
    pindexNew->RaiseValidity(BLOCK_VALID_TRANSACTIONS);
    setDirtyBlockIndex.insert(pindexNew);

    if (pindexNew->pprev == NULL || pindexNew->pprev->nChainTx) {
        // If pindexNew is the genesis block or all parents are BLOCK_VALID_TRANSACTIONS.
        deque<CBlockIndex*> queue;
        queue.push_back(pindexNew);

        // Recursively process any descendant blocks that now may be eligible to be connected.
        while (!queue.empty()) {
            CBlockIndex *pindex = queue.front();
            queue.pop_front();
            pindex->nChainTx = (pindex->pprev ? pindex->pprev->nChainTx : 0) + pindex->nTx;
            if (pindex->pprev) {
                if (pindex->pprev->nChainSproutValue && pindex->nSproutValue) {
                    pindex->nChainSproutValue = *pindex->pprev->nChainSproutValue + *pindex->nSproutValue;
                } else {
                    pindex->nChainSproutValue = boost::none;
                }
            } else {
                pindex->nChainSproutValue = pindex->nSproutValue;
            }
            {
                LOCK(cs_nBlockSequenceId);
                pindex->nSequenceId = nBlockSequenceId++;
            }
            if (chainActive.Tip() == NULL || !setBlockIndexCandidates.value_comp()(pindex, chainActive.Tip())) {
                setBlockIndexCandidates.insert(pindex);
            }
            // we must not take 'delay' into account, otherwise when we do the relay of a block we might miss a higher tip
            // on a fork because we will look into this container
            if (chainActive.Tip() == NULL || !CBlockIndexRealWorkComparator()(pindex, chainActive.Tip()))
            {
                if (sForkTips)
                {
                    int num = sForkTips->erase(pindex->pprev);
                    LogPrint("forks", "%s():%d - Adding idx to sForkTips: h(%d) [%s], nChainTx=%d, delay=%d, prev[%d]\n",
                        __func__, __LINE__, pindex->nHeight, pindex->GetBlockHash().ToString(),
                        pindex->nChainTx, pindex->nChainDelay, num);
                    sForkTips->insert(pindex);
                }
            }

            std::pair<std::multimap<CBlockIndex*, CBlockIndex*>::iterator, std::multimap<CBlockIndex*, CBlockIndex*>::iterator> range = mapBlocksUnlinked.equal_range(pindex);
            while (range.first != range.second) {
                std::multimap<CBlockIndex*, CBlockIndex*>::iterator it = range.first;
                queue.push_back(it->second);
                range.first++;
                mapBlocksUnlinked.erase(it);
            }
        }
    } else {
        if (pindexNew->pprev && pindexNew->pprev->IsValid(BLOCK_VALID_TREE)) {
            mapBlocksUnlinked.insert(std::make_pair(pindexNew->pprev, pindexNew));
        }
    }

    return true;
}

bool FindBlockPos(CValidationState &state, CDiskBlockPos &pos, unsigned int nAddSize, unsigned int nHeight, uint64_t nTime, bool fKnown = false)
{
    LOCK(cs_LastBlockFile);

    unsigned int nFile = fKnown ? pos.nFile : nLastBlockFile;
    if (vinfoBlockFile.size() <= nFile) {
        vinfoBlockFile.resize(nFile + 1);
    }

    if (!fKnown) {
        while (vinfoBlockFile[nFile].nSize + nAddSize >= MAX_BLOCKFILE_SIZE) {
            nFile++;
            if (vinfoBlockFile.size() <= nFile) {
                vinfoBlockFile.resize(nFile + 1);
            }
        }
        pos.nFile = nFile;
        pos.nPos = vinfoBlockFile[nFile].nSize;
    }

    if (nFile != nLastBlockFile) {
        if (!fKnown) {
            LogPrintf("Leaving block file %i: %s\n", nFile, vinfoBlockFile[nFile].ToString());
        }
        FlushBlockFile(!fKnown);
        nLastBlockFile = nFile;
    }

    vinfoBlockFile[nFile].AddBlock(nHeight, nTime);
    if (fKnown)
        vinfoBlockFile[nFile].nSize = std::max(pos.nPos + nAddSize, vinfoBlockFile[nFile].nSize);
    else
        vinfoBlockFile[nFile].nSize += nAddSize;

    if (!fKnown) {
        unsigned int nOldChunks = (pos.nPos + BLOCKFILE_CHUNK_SIZE - 1) / BLOCKFILE_CHUNK_SIZE;
        unsigned int nNewChunks = (vinfoBlockFile[nFile].nSize + BLOCKFILE_CHUNK_SIZE - 1) / BLOCKFILE_CHUNK_SIZE;
        if (nNewChunks > nOldChunks) {
            if (fPruneMode)
                fCheckForPruning = true;
            if (CheckDiskSpace(nNewChunks * BLOCKFILE_CHUNK_SIZE - pos.nPos)) {
                FILE *file = OpenBlockFile(pos);
                if (file) {
                    LogPrintf("Pre-allocating up to position 0x%x in blk%05u.dat\n", nNewChunks * BLOCKFILE_CHUNK_SIZE, pos.nFile);
                    AllocateFileRange(file, pos.nPos, nNewChunks * BLOCKFILE_CHUNK_SIZE - pos.nPos);
                    fclose(file);
                }
            }
            else
                return state.Error("out of disk space");
        }
    }

    setDirtyFileInfo.insert(nFile);
    return true;
}

bool FindUndoPos(CValidationState &state, int nFile, CDiskBlockPos &pos, unsigned int nAddSize)
{
    pos.nFile = nFile;

    LOCK(cs_LastBlockFile);

    unsigned int nNewSize;
    pos.nPos = vinfoBlockFile[nFile].nUndoSize;
    nNewSize = vinfoBlockFile[nFile].nUndoSize += nAddSize;
    setDirtyFileInfo.insert(nFile);

    unsigned int nOldChunks = (pos.nPos + UNDOFILE_CHUNK_SIZE - 1) / UNDOFILE_CHUNK_SIZE;
    unsigned int nNewChunks = (nNewSize + UNDOFILE_CHUNK_SIZE - 1) / UNDOFILE_CHUNK_SIZE;
    if (nNewChunks > nOldChunks) {
        if (fPruneMode)
            fCheckForPruning = true;
        if (CheckDiskSpace(nNewChunks * UNDOFILE_CHUNK_SIZE - pos.nPos)) {
            FILE *file = OpenUndoFile(pos);
            if (file) {
                LogPrintf("Pre-allocating up to position 0x%x in rev%05u.dat\n", nNewChunks * UNDOFILE_CHUNK_SIZE, pos.nFile);
                AllocateFileRange(file, pos.nPos, nNewChunks * UNDOFILE_CHUNK_SIZE - pos.nPos);
                fclose(file);
            }
        }
        else
            return state.Error("out of disk space");
    }

    return true;
}

bool CheckBlockHeader(const CBlockHeader& block, CValidationState& state, bool fCheckPOW)
{
    // Check block version
    if (block.nVersion < MIN_BLOCK_VERSION)
        return state.DoS(100, error("CheckBlockHeader(): block version not valid"),
                         REJECT_INVALID, "version-invalid");

    // Check Equihash solution is valid
    if (fCheckPOW && !CheckEquihashSolution(&block, Params()))
        return state.DoS(100, error("CheckBlockHeader(): Equihash solution invalid"),
                         REJECT_INVALID, "invalid-solution");

    // Check proof of work matches claimed amount
    if (fCheckPOW && !CheckProofOfWork(block.GetHash(), block.nBits, Params().GetConsensus()))
        return state.DoS(50, error("CheckBlockHeader(): proof of work failed"),
                         REJECT_INVALID, "high-hash");

    return true;
}

bool CheckBlock(const CBlock& block, CValidationState& state,
                libzcash::ProofVerifier& verifier,
                bool fCheckPOW, bool fCheckMerkleRoot)
{
    // These are checks that are independent of context.

    // Check that the header is valid (particularly PoW).  This is mostly
    // redundant with the call in AcceptBlockHeader.
    if (!CheckBlockHeader(block, state, fCheckPOW))
        return false;

    // Check the merkle root.
    if (fCheckMerkleRoot) {
        bool mutated;
        uint256 hashMerkleRoot2 = block.BuildMerkleTree(&mutated);
        if (block.hashMerkleRoot != hashMerkleRoot2)
            return state.DoS(100, error("CheckBlock(): hashMerkleRoot mismatch"),
                             REJECT_INVALID, "bad-txnmrklroot", true);

        // Check for merkle tree malleability (CVE-2012-2459): repeating sequences
        // of transactions in a block without affecting the merkle root of a block,
        // while still invalidating it.
        if (mutated)
            return state.DoS(100, error("CheckBlock(): duplicate transaction"),
                             REJECT_INVALID, "bad-txns-duplicate", true);
    }

    // All potential-corruption validation must be done before we do any
    // transaction validation, as otherwise we may mark the header as invalid
    // because we receive the wrong transactions for it.

    // Size limits
    if (block.vtx.empty() || (block.vtx.size() + block.vcert.size()) > MAX_BLOCK_SIZE || ::GetSerializeSize(block, SER_NETWORK, PROTOCOL_VERSION) > MAX_BLOCK_SIZE)
        return state.DoS(100, error("CheckBlock(): size limits failed"),
                         REJECT_INVALID, "bad-blk-length");

    // First transaction must be coinbase, the rest must not be
    if (block.vtx.empty() || !block.vtx[0].IsCoinBase())
        return state.DoS(100, error("CheckBlock(): first tx is not coinbase"),
                         REJECT_INVALID, "bad-cb-missing");
    for (unsigned int i = 1; i < block.vtx.size(); i++)
        if (block.vtx[i].IsCoinBase())
            return state.DoS(100, error("CheckBlock(): more than one coinbase"),
                             REJECT_INVALID, "bad-cb-multiple");

    // Check transactions and certificates
    for(const CTransaction& tx: block.vtx) {
        if (!CheckTransaction(tx, state, verifier)) {
            return error("CheckBlock(): CheckTransaction failed");
        }
    }

    if(!CheckCertificatesOrdering(block.vcert, state))
        return error("CheckBlock(): Certificate quality ordering check failed");

    for(const CScCertificate& cert: block.vcert)
    {
        if (!CheckCertificate(cert, state)) {
            return error("CheckBlock(): Certificate check failed");
        }
    }

    unsigned int nSigOps = 0;
    for(const CTransaction& tx: block.vtx) {
        nSigOps += GetLegacySigOpCount(tx);
    }

    for(const CScCertificate& cert: block.vcert) {
        nSigOps += GetLegacySigOpCount(cert);
    }

    if (nSigOps > MAX_BLOCK_SIGOPS)
        return state.DoS(100, error("CheckBlock(): out-of-bounds SigOpCount"),
                         REJECT_INVALID, "bad-blk-sigops", true);

    return true;
}

bool ContextualCheckBlockHeader(const CBlockHeader& block, CValidationState& state, CBlockIndex * const pindexPrev)
{
    const CChainParams& chainParams = Params();
    const Consensus::Params& consensusParams = chainParams.GetConsensus();
    uint256 hash = block.GetHash();
    if (hash == consensusParams.hashGenesisBlock)
        return true;

    assert(pindexPrev);

    int nHeight = pindexPrev->nHeight+1;

    // Check proof of work
    if (block.nBits != GetNextWorkRequired(pindexPrev, &block, consensusParams))
        return state.DoS(100, error("%s: incorrect proof of work", __func__),
                         REJECT_INVALID, "bad-diffbits");


    // Check timestamp against prev
    auto medianTimePast = pindexPrev->GetMedianTimePast();
    if (block.GetBlockTime() <= medianTimePast) {
        return state.Invalid(error("%s: block at height %d, timestamp %d is not later than median-time-past %d",
                __func__, nHeight, block.GetBlockTime(), medianTimePast),
                REJECT_INVALID, "time-too-old");
    }


    if (ForkManager::getInstance().isFutureTimeStampActive(nHeight) &&
            block.GetBlockTime() > medianTimePast + MAX_FUTURE_BLOCK_TIME_MTP) {
        return state.Invalid(error("%s: block at height %d, timestamp %d is too far ahead of median-time-past, limit is %d",
                __func__, nHeight, block.GetBlockTime(), medianTimePast + MAX_FUTURE_BLOCK_TIME_MTP),
                REJECT_INVALID, "time-too-far-ahead-of-mtp");
    }


    // Check timestamp
    auto nTimeLimit = GetTime() + MAX_FUTURE_BLOCK_TIME_LOCAL;
    if (block.GetBlockTime() > nTimeLimit) {
        return state.Invalid(error("%s: block at height %d, timestamp %d is too far ahead of local time, limit is %d",
                __func__, nHeight, block.GetBlockTime(), nTimeLimit),
                REJECT_INVALID, "time-too-new");
    }

    if (fCheckpointsEnabled)
    {
        // Don't accept any forks from the main chain prior to last checkpoint
        CBlockIndex* pcheckpoint = Checkpoints::GetLastCheckpoint(chainParams.Checkpoints());
        if (pcheckpoint && nHeight < pcheckpoint->nHeight)
            return state.DoS(100, error("%s: forked chain older than last checkpoint (height %d)", __func__, nHeight));
    }

    if (!ForkManager::getInstance().isValidBlockVersion(nHeight, block.nVersion) )
    {
        return state.Invalid(error("%s : rejected nVersion block %d not supported at height %d", __func__, block.nVersion, nHeight),
            REJECT_INVALID, "bad-version");
    }

    return true;
}

bool ContextualCheckBlock(const CBlock& block, CValidationState& state, CBlockIndex * const pindexPrev)
{
    const int nHeight = pindexPrev == NULL ? 0 : pindexPrev->nHeight + 1;
    const Consensus::Params& consensusParams = Params().GetConsensus();

    // Check that all transactions are finalized
    BOOST_FOREACH(const CTransaction& tx, block.vtx) {

        // Check transaction contextually against consensus rules at block height
        if (!tx.ContextualCheck(state, nHeight, 100)) {
            return false; // Failure reason has been set in validation state object
        }

        int nLockTimeFlags = 0;
        int64_t nLockTimeCutoff = (nLockTimeFlags & LOCKTIME_MEDIAN_TIME_PAST)
                                ? pindexPrev->GetMedianTimePast()
                                : block.GetBlockTime();
        if (!IsFinalTx(tx, nHeight, nLockTimeCutoff)) {
            return state.DoS(10, error("%s: contains a non-final transaction", __func__), REJECT_INVALID, "bad-txns-nonfinal");
        }
    }

    for(const auto& cert: block.vcert) {
        // Check certificate contextually against consensus rules at block height
        if (!cert.ContextualCheck(state, nHeight, 100)) {
            return false; // Failure reason has been set in validation state object
        }
    }

    // Enforce BIP 34 rule that the coinbase starts with serialized block height.
    // In Zcash this has been enforced since launch, except that the genesis
    // block didn't include the height in the coinbase (see Zcash protocol spec
    // section '6.8 Bitcoin Improvement Proposals').
    if (nHeight > 0)
    {
        CScript expect = CScript() << nHeight;
        if (block.vtx[0].GetVin()[0].scriptSig.size() < expect.size() ||
            !std::equal(expect.begin(), expect.end(), block.vtx[0].GetVin()[0].scriptSig.begin())) {
            return state.DoS(100, error("%s: block height mismatch in coinbase", __func__), REJECT_INVALID, "bad-cb-height");
        }
    }

    // Reject the post-chainsplit block until a specific time is reached
    if (ForkManager::getInstance().isAfterChainsplit(nHeight) && !ForkManager::getInstance().isAfterChainsplit(nHeight-1)  && block.GetBlockTime() < ForkManager::getInstance().getMinimumTime(nHeight))
    {
        return state.DoS(10, error("%s: post-chainsplit block received prior to scheduled time", __func__), REJECT_INVALID, "bad-cs-time");
    }

    CAmount reward = GetBlockSubsidy(nHeight, consensusParams);
    // Coinbase transaction must include an output sending x.x% of
    // the block reward to a community fund script

    for (Fork::CommunityFundType cfType=Fork::CommunityFundType::FOUNDATION; cfType < Fork::CommunityFundType::ENDTYPE; cfType = Fork::CommunityFundType(cfType + 1)) {
        CAmount communityReward = ForkManager::getInstance().getCommunityFundReward(nHeight, reward, cfType);
        if (communityReward > 0) {
            bool found = false;

            BOOST_FOREACH(const CTxOut& output, block.vtx[0].GetVout()) {
                if (output.scriptPubKey == Params().GetCommunityFundScriptAtHeight(nHeight, cfType)) {
                    if (output.nValue == communityReward) {
                        found = true;
                        break;
                    }
                }
            }

            if (!found) {
                return state.DoS(100, error("%s: community fund missing block %d", __func__, nHeight), REJECT_INVALID, "cb-no-community-fund");
            }
        }
    }

    return true;
}

bool AcceptBlockHeader(const CBlockHeader& block, CValidationState& state, CBlockIndex** ppindex, bool lookForwardTips)
{
    dump_global_tips(10);

    const CChainParams& chainparams = Params();
    AssertLockHeld(cs_main);
    // Check for duplicate
    uint256 hash = block.GetHash();
    BlockMap::iterator miSelf = mapBlockIndex.find(hash);
    CBlockIndex *pindex = NULL;
    if (miSelf != mapBlockIndex.end()) {
        // Block header is already known.
        pindex = miSelf->second;
        
        // update it because if it is a tip, its timestamp is most probably changed
        updateGlobalForkTips(pindex, lookForwardTips);

        if (ppindex)
            *ppindex = pindex;
        if (pindex->nStatus & BLOCK_FAILED_MASK)
            return state.Invalid(error("%s: block is marked invalid", __func__), 0, "duplicate");
        return true;
    }

    if (!CheckBlockHeader(block, state))
        return false;

    // Get prev block index
    CBlockIndex* pindexPrev = NULL;
    if (hash != chainparams.GetConsensus().hashGenesisBlock) {
        BlockMap::iterator mi = mapBlockIndex.find(block.hashPrevBlock);
        if (mi == mapBlockIndex.end())
        {
            LogPrint("forks", "%s():%d - prev block not found: [%s]\n",
                __func__, __LINE__, block.hashPrevBlock.ToString());
            return state.DoS(10, error("%s: prev block not found", __func__), 0, "bad-prevblk");
        }
        pindexPrev = (*mi).second;
        if (pindexPrev->nStatus & BLOCK_FAILED_MASK)
            return state.DoS(100, error("%s: prev block invalid", __func__), REJECT_INVALID, "bad-prevblk");
    }

    if (!ContextualCheckBlockHeader(block, state, pindexPrev))
        return false;

    if (pindex == NULL)
        pindex = AddToBlockIndex(block);

    if (ppindex)
        *ppindex = pindex;

    return true;
}

bool AcceptBlock(CBlock& block, CValidationState& state, CBlockIndex** ppindex, bool fRequested, CDiskBlockPos* dbp, BlockSet* sForkTips)
{
    const CChainParams& chainparams = Params();
    AssertLockHeld(cs_main);

    CBlockIndex *&pindex = *ppindex;

    if (!AcceptBlockHeader(block, state, &pindex))
        return false;

    // Try to process all requested blocks that we don't have, but only
    // process an unrequested block if it's new and has enough work to
    // advance our tip, and isn't too many blocks ahead.
    bool fAlreadyHave = pindex->nStatus & BLOCK_HAVE_DATA;
    bool fHasMoreWork = (chainActive.Tip() ? pindex->nChainWork > chainActive.Tip()->nChainWork : true);
    // Blocks that are too out-of-order needlessly limit the effectiveness of
    // pruning, because pruning will not delete block files that contain any
    // blocks which are too close in height to the tip.  Apply this test
    // regardless of whether pruning is enabled; it should generally be safe to
    // not process unrequested blocks.
    bool fTooFarAhead = (pindex->nHeight > int(chainActive.Height() + MIN_BLOCKS_TO_KEEP));

    // TODO: deal better with return value and error conditions for duplicate
    // and unrequested blocks.
    if (fAlreadyHave) return true;
    if (!fRequested) {  // If we didn't ask for it:
        if (pindex->nTx != 0) return true;  // This is a previously-processed block that was pruned
        if (!fHasMoreWork) return true;     // Don't process less-work chains
        if (fTooFarAhead) return true;      // Block height is too high
    }

    // See method docstring for why this is always disabled
    auto verifier = libzcash::ProofVerifier::Disabled();
    if ((!CheckBlock(block, state, verifier)) || !ContextualCheckBlock(block, state, pindex->pprev)) {
        if (state.IsInvalid() && !state.CorruptionPossible()) {
            pindex->nStatus |= BLOCK_FAILED_VALID;
            setDirtyBlockIndex.insert(pindex);
        }
        return false;
    }

    int nHeight = pindex->nHeight;

    // Write block to history file
    try {
        unsigned int nBlockSize = ::GetSerializeSize(block, SER_DISK, CLIENT_VERSION);
        CDiskBlockPos blockPos;
        if (dbp != NULL)
            blockPos = *dbp;
        if (!FindBlockPos(state, blockPos, nBlockSize+8, nHeight, block.GetBlockTime(), dbp != NULL))
            return error("AcceptBlock(): FindBlockPos failed");
        if (dbp == NULL)
            if (!WriteBlockToDisk(block, blockPos, chainparams.MessageStart()))
                AbortNode(state, "Failed to write block");
        if (!ReceivedBlockTransactions(block, state, pindex, blockPos, sForkTips))
            return error("AcceptBlock(): ReceivedBlockTransactions failed");
    } catch (const std::runtime_error& e) {
        return AbortNode(state, std::string("System error: ") + e.what());
    }

    if (fCheckForPruning)
        FlushStateToDisk(state, FLUSH_STATE_NONE); // we just allocated more disk space for block files

    return true;
}

bool ProcessNewBlock(CValidationState &state, CNode* pfrom, CBlock* pblock, bool fForceProcessing, CDiskBlockPos *dbp)
{
    // Preliminary checks
    auto verifier = libzcash::ProofVerifier::Disabled();
    bool checked = CheckBlock(*pblock, state, verifier);

    BlockSet sForkTips;

    {
        LOCK(cs_main);
        bool fRequested = MarkBlockAsReceived(pblock->GetHash());
        fRequested |= fForceProcessing;
        if (!checked) {
            return error("%s: CheckBlock FAILED", __func__);
        }

        // Store to disk
        CBlockIndex *pindex = NULL;
        bool ret = AcceptBlock(*pblock, state, &pindex, fRequested, dbp, &sForkTips);
        if (pindex && pfrom) {
            mapBlockSource[pindex->GetBlockHash()] = pfrom->GetId();
        }
        CheckBlockIndex();
        if (!ret)
            return error("%s: AcceptBlock FAILED", __func__);
    }

    if (!ActivateBestChain(state, pblock))
        return error("%s: ActivateBestChain failed", __func__);

    if (!RelayAlternativeChain(state, pblock, &sForkTips))
        return error("%s: RelayAlternativeChain failed", __func__);

    return true;
}

bool TestBlockValidity(CValidationState &state, const CBlock& block, CBlockIndex * const pindexPrev,
    bool fCheckPOW, bool fCheckMerkleRoot, bool fCheckScTxesCommitment)
{
    AssertLockHeld(cs_main);
    assert(pindexPrev == chainActive.Tip());

    CCoinsViewCache viewNew(pcoinsTip);
    CBlockIndex indexDummy(block);
    indexDummy.pprev = pindexPrev;
    indexDummy.nHeight = pindexPrev->nHeight + 1;
    // JoinSplit and Sidechains proofs are verified in ConnectBlock
    auto verifier = libzcash::ProofVerifier::Disabled();

    // NOTE: CheckBlockHeader is called by CheckBlock
    if (!ContextualCheckBlockHeader(block, state, pindexPrev))
        return false;
    if (!CheckBlock(block, state, verifier, fCheckPOW, fCheckMerkleRoot))
        return false;
    if (!ContextualCheckBlock(block, state, pindexPrev))
        return false;

    static const bool JUST_CHECK_TRUE = true;
    if (!ConnectBlock(block, state, &indexDummy, viewNew, chainActive, JUST_CHECK_TRUE, fCheckScTxesCommitment))
        return false;
    assert(state.IsValid());

    return true;
}

/**
 * BLOCK PRUNING CODE
 */

/* Calculate the amount of disk space the block & undo files currently use */
uint64_t CalculateCurrentUsage()
{
    uint64_t retval = 0;
    BOOST_FOREACH(const CBlockFileInfo &file, vinfoBlockFile) {
        retval += file.nSize + file.nUndoSize;
    }
    return retval;
}

/* Prune a block file (modify associated database entries)*/
void PruneOneBlockFile(const int fileNumber)
{
    for (BlockMap::iterator it = mapBlockIndex.begin(); it != mapBlockIndex.end(); ++it) {
        CBlockIndex* pindex = it->second;
        if (pindex->nFile == fileNumber) {
            pindex->nStatus &= ~BLOCK_HAVE_DATA;
            pindex->nStatus &= ~BLOCK_HAVE_UNDO;
            pindex->nFile = 0;
            pindex->nDataPos = 0;
            pindex->nUndoPos = 0;
            setDirtyBlockIndex.insert(pindex);

            // Prune from mapBlocksUnlinked -- any block we prune would have
            // to be downloaded again in order to consider its chain, at which
            // point it would be considered as a candidate for
            // mapBlocksUnlinked or setBlockIndexCandidates.
            std::pair<std::multimap<CBlockIndex*, CBlockIndex*>::iterator, std::multimap<CBlockIndex*, CBlockIndex*>::iterator> range = mapBlocksUnlinked.equal_range(pindex->pprev);
            while (range.first != range.second) {
                std::multimap<CBlockIndex *, CBlockIndex *>::iterator it = range.first;
                range.first++;
                if (it->second == pindex) {
                    mapBlocksUnlinked.erase(it);
                }
            }
        }
    }

    vinfoBlockFile[fileNumber].SetNull();
    setDirtyFileInfo.insert(fileNumber);
}


void UnlinkPrunedFiles(std::set<int>& setFilesToPrune)
{
    for (set<int>::iterator it = setFilesToPrune.begin(); it != setFilesToPrune.end(); ++it) {
        CDiskBlockPos pos(*it, 0);
        boost::filesystem::remove(GetBlockPosFilename(pos, "blk"));
        boost::filesystem::remove(GetBlockPosFilename(pos, "rev"));
        LogPrintf("Prune: %s deleted blk/rev (%05u)\n", __func__, *it);
    }
}

/* Calculate the block/rev files that should be deleted to remain under target*/
void FindFilesToPrune(std::set<int>& setFilesToPrune)
{
    LOCK2(cs_main, cs_LastBlockFile);
    if (chainActive.Tip() == NULL || nPruneTarget == 0) {
        return;
    }
    if (chainActive.Tip()->nHeight <= Params().PruneAfterHeight()) {
        return;
    }

    unsigned int nLastBlockWeCanPrune = chainActive.Tip()->nHeight - MIN_BLOCKS_TO_KEEP;
    uint64_t nCurrentUsage = CalculateCurrentUsage();
    // We don't check to prune until after we've allocated new space for files
    // So we should leave a buffer under our target to account for another allocation
    // before the next pruning.
    uint64_t nBuffer = BLOCKFILE_CHUNK_SIZE + UNDOFILE_CHUNK_SIZE;
    uint64_t nBytesToPrune;
    int count=0;

    if (nCurrentUsage + nBuffer >= nPruneTarget) {
        for (int fileNumber = 0; fileNumber < nLastBlockFile; fileNumber++) {
            nBytesToPrune = vinfoBlockFile[fileNumber].nSize + vinfoBlockFile[fileNumber].nUndoSize;

            if (vinfoBlockFile[fileNumber].nSize == 0)
                continue;

            if (nCurrentUsage + nBuffer < nPruneTarget)  // are we below our target?
                break;

            // don't prune files that could have a block within MIN_BLOCKS_TO_KEEP of the main chain's tip but keep scanning
            if (vinfoBlockFile[fileNumber].nHeightLast > nLastBlockWeCanPrune)
                continue;

            PruneOneBlockFile(fileNumber);
            // Queue up the files for removal
            setFilesToPrune.insert(fileNumber);
            nCurrentUsage -= nBytesToPrune;
            count++;
        }
    }

    LogPrint("prune", "Prune: target=%dMiB actual=%dMiB diff=%dMiB max_prune_height=%d removed %d blk/rev pairs\n",
           nPruneTarget/1024/1024, nCurrentUsage/1024/1024,
           ((int64_t)nPruneTarget - (int64_t)nCurrentUsage)/1024/1024,
           nLastBlockWeCanPrune, count);
}

bool CheckDiskSpace(uint64_t nAdditionalBytes)
{
    uint64_t nFreeBytesAvailable = boost::filesystem::space(GetDataDir()).available;

    // Check for nMinDiskSpace bytes (currently 50MB)
    if (nFreeBytesAvailable < nMinDiskSpace + nAdditionalBytes)
        return AbortNode("Disk space is low!", _("Error: Disk space is low!"));

    return true;
}

FILE* OpenDiskFile(const CDiskBlockPos &pos, const char *prefix, bool fReadOnly)
{
    if (pos.IsNull())
        return NULL;
    boost::filesystem::path path = GetBlockPosFilename(pos, prefix);
    boost::filesystem::create_directories(path.parent_path());
    FILE* file = fopen(path.string().c_str(), "rb+");
    if (!file && !fReadOnly)
        file = fopen(path.string().c_str(), "wb+");
    if (!file) {
        LogPrintf("Unable to open file %s\n", path.string());
        return NULL;
    }
    if (pos.nPos) {
        if (fseek(file, pos.nPos, SEEK_SET)) {
            LogPrintf("Unable to seek to position %u of %s\n", pos.nPos, path.string());
            fclose(file);
            return NULL;
        }
    }
    return file;
}

FILE* OpenBlockFile(const CDiskBlockPos &pos, bool fReadOnly) {
    return OpenDiskFile(pos, "blk", fReadOnly);
}

FILE* OpenUndoFile(const CDiskBlockPos &pos, bool fReadOnly) {
    return OpenDiskFile(pos, "rev", fReadOnly);
}

boost::filesystem::path GetBlockPosFilename(const CDiskBlockPos &pos, const char *prefix)
{
    return GetDataDir() / "blocks" / strprintf("%s%05u.dat", prefix, pos.nFile);
}

CBlockIndex * InsertBlockIndex(uint256 hash)
{
    if (hash.IsNull())
        return NULL;

    // Return existing
    BlockMap::iterator mi = mapBlockIndex.find(hash);
    if (mi != mapBlockIndex.end())
        return (*mi).second;

    // Create new
    CBlockIndex* pindexNew = new CBlockIndex();
    if (!pindexNew)
        throw runtime_error("LoadBlockIndex(): new CBlockIndex failed");
    mi = mapBlockIndex.insert(make_pair(hash, pindexNew)).first;
    pindexNew->phashBlock = &((*mi).first);

    return pindexNew;
}

bool static LoadBlockIndexDB()
{
    const CChainParams& chainparams = Params();
    if (!pblocktree->LoadBlockIndexGuts())
        return false;

    boost::this_thread::interruption_point();

    // Calculate nChainWork
    vector<pair<int, CBlockIndex*> > vSortedByHeight;
    vSortedByHeight.reserve(mapBlockIndex.size());
    BOOST_FOREACH(const PAIRTYPE(uint256, CBlockIndex*)& item, mapBlockIndex)
    {
        CBlockIndex* pindex = item.second;
        vSortedByHeight.push_back(make_pair(pindex->nHeight, pindex));
    }
    sort(vSortedByHeight.begin(), vSortedByHeight.end());
    BOOST_FOREACH(const PAIRTYPE(int, CBlockIndex*)& item, vSortedByHeight)
    {
        CBlockIndex* pindex = item.second;
        pindex->nChainWork = (pindex->pprev ? pindex->pprev->nChainWork : 0) + GetBlockProof(*pindex);
        pindex->nChainDelay = 0 ;
        // We can link the chain of blocks for which we've received transactions at some point.
        // Pruned nodes may have deleted the block.
        if (pindex->nTx > 0) {
            if (pindex->pprev) {
                if (pindex->pprev->nChainTx) {
                    pindex->nChainTx = pindex->pprev->nChainTx + pindex->nTx;
                    if (pindex->pprev->nChainSproutValue && pindex->nSproutValue) {
                        pindex->nChainSproutValue = *pindex->pprev->nChainSproutValue + *pindex->nSproutValue;
                    } else {
                        pindex->nChainSproutValue = boost::none;
                    }
                } else {
                    pindex->nChainTx = 0;
                    pindex->nChainSproutValue = boost::none;
                    mapBlocksUnlinked.insert(std::make_pair(pindex->pprev, pindex));
                }
            } else {
                pindex->nChainTx = pindex->nTx;
                pindex->nChainSproutValue = pindex->nSproutValue;
            }
        }
        if (pindex->IsValid(BLOCK_VALID_TRANSACTIONS) && (pindex->nChainTx || pindex->pprev == NULL))
            setBlockIndexCandidates.insert(pindex);
        if (pindex->nStatus & BLOCK_FAILED_MASK && (!pindexBestInvalid || pindex->nChainWork > pindexBestInvalid->nChainWork))
            pindexBestInvalid = pindex;
        if (pindex->pprev)
            pindex->BuildSkip();
        if (pindex->IsValid(BLOCK_VALID_TREE) && (pindexBestHeader == NULL || CBlockIndexWorkComparator()(pindexBestHeader, pindex)))
            pindexBestHeader = pindex;

        addToGlobalForkTips(pindex);
    }

    // Load block file info
    pblocktree->ReadLastBlockFile(nLastBlockFile);
    vinfoBlockFile.resize(nLastBlockFile + 1);
    LogPrintf("%s: last block file = %i\n", __func__, nLastBlockFile);
    for (int nFile = 0; nFile <= nLastBlockFile; nFile++) {
        pblocktree->ReadBlockFileInfo(nFile, vinfoBlockFile[nFile]);
    }
    LogPrintf("%s: last block file info: %s\n", __func__, vinfoBlockFile[nLastBlockFile].ToString());
    for (int nFile = nLastBlockFile + 1; true; nFile++) {
        CBlockFileInfo info;
        if (pblocktree->ReadBlockFileInfo(nFile, info)) {
            vinfoBlockFile.push_back(info);
        } else {
            break;
        }
    }

    // Check presence of blk files
    LogPrintf("Checking all blk files are present...\n");
    set<int> setBlkDataFiles;
    BOOST_FOREACH(const PAIRTYPE(uint256, CBlockIndex*)& item, mapBlockIndex)
    {
        CBlockIndex* pindex = item.second;
        if (pindex->nStatus & BLOCK_HAVE_DATA) {
            setBlkDataFiles.insert(pindex->nFile);
        }
    }
    for (std::set<int>::iterator it = setBlkDataFiles.begin(); it != setBlkDataFiles.end(); it++)
    {
        CDiskBlockPos pos(*it, 0);
        if (CAutoFile(OpenBlockFile(pos, true), SER_DISK, CLIENT_VERSION).IsNull()) {
            return false;
        }
    }

    // Check whether we have ever pruned block & undo files
    pblocktree->ReadFlag("prunedblockfiles", fHavePruned);
    if (fHavePruned)
        LogPrintf("LoadBlockIndexDB(): Block files have previously been pruned\n");

    // Check whether we need to continue reindexing
    bool fReindexing = false;
    pblocktree->ReadReindexing(fReindexing);
    fReindex |= fReindexing;

    // Check whether we have a transaction index
    pblocktree->ReadFlag("txindex", fTxIndex);
    LogPrintf("%s: transaction index %s\n", __func__, fTxIndex ? "enabled" : "disabled");

    // Fill in-memory data
    BOOST_FOREACH(const PAIRTYPE(uint256, CBlockIndex*)& item, mapBlockIndex)
    {
        CBlockIndex* pindex = item.second;
        // - This relationship will always be true even if pprev has multiple
        //   children, because hashAnchor is technically a property of pprev,
        //   not its children.
        // - This will miss chain tips; we handle the best tip below, and other
        //   tips will be handled by ConnectTip during a re-org.
        if (pindex->pprev) {
            pindex->pprev->hashAnchorEnd = pindex->hashAnchor;
        }
    }

    // Load pointer to end of best chain
    BlockMap::iterator it = mapBlockIndex.find(pcoinsTip->GetBestBlock());
    if (it == mapBlockIndex.end())
        return true;
    chainActive.SetTip(it->second);
    // Set hashAnchorEnd for the end of best chain
    it->second->hashAnchorEnd = pcoinsTip->GetBestAnchor();

    PruneBlockIndexCandidates();

    LogPrintf("%s: hashBestChain=%s height=%d date=%s progress=%f\n", __func__,
        chainActive.Tip()->GetBlockHash().ToString(), chainActive.Height(),
        DateTimeStrFormat("%Y-%m-%d %H:%M:%S", chainActive.Tip()->GetBlockTime()),
        Checkpoints::GuessVerificationProgress(chainparams.Checkpoints(), chainActive.Tip()));

    EnforceNodeDeprecation(chainActive.Height(), true);

    return true;
}

CVerifyDB::CVerifyDB()
{
    uiInterface.ShowProgress(_("Verifying blocks..."), 0);
}

CVerifyDB::~CVerifyDB()
{
    uiInterface.ShowProgress("", 100);
}

bool CVerifyDB::VerifyDB(CCoinsView *coinsview, int nCheckLevel, int nCheckDepth)
{
    LOCK(cs_main);
    if (chainActive.Tip() == NULL || chainActive.Tip()->pprev == NULL)
        return true;

    // Verify blocks in the best chain
    if (nCheckDepth <= 0)
        nCheckDepth = 1000000000; // suffices until the year 19000
    if (nCheckDepth > chainActive.Height())
        nCheckDepth = chainActive.Height();
    nCheckLevel = std::max(0, std::min(4, nCheckLevel));
    LogPrintf("Verifying last %i blocks at level %i\n", nCheckDepth, nCheckLevel);
    CCoinsViewCache coins(coinsview);
    CBlockIndex* pindexState = chainActive.Tip();
    CBlockIndex* pindexFailure = NULL;
    int nGoodTransactions = 0;
    CValidationState state;
    // No need to verify JoinSplits twice
    auto verifier = libzcash::ProofVerifier::Disabled();
    for (CBlockIndex* pindex = chainActive.Tip(); pindex && pindex->pprev; pindex = pindex->pprev)
    {
        boost::this_thread::interruption_point();
        uiInterface.ShowProgress(_("Verifying blocks..."), std::max(1, std::min(99, (int)(((double)(chainActive.Height() - pindex->nHeight)) / (double)nCheckDepth * (nCheckLevel >= 4 ? 50 : 100)))));
        if (pindex->nHeight < chainActive.Height()-nCheckDepth)
            break;
        CBlock block;
        // check level 0: read from disk
        if (!ReadBlockFromDisk(block, pindex))
            return error("VerifyDB(): *** ReadBlockFromDisk failed at %d, hash=%s", pindex->nHeight, pindex->GetBlockHash().ToString());
        // check level 1: verify block validity
        if (nCheckLevel >= 1 && !CheckBlock(block, state, verifier))
            return error("VerifyDB(): *** found bad block at %d, hash=%s\n", pindex->nHeight, pindex->GetBlockHash().ToString());
        // check level 2: verify undo validity
        if (nCheckLevel >= 2 && pindex) {
            CBlockUndo undo;
            CDiskBlockPos pos = pindex->GetUndoPos();
            if (!pos.IsNull()) {
                if (!UndoReadFromDisk(undo, pos, pindex->pprev->GetBlockHash()))
                    return error("VerifyDB(): *** found bad undo data at %d, hash=%s\n", pindex->nHeight, pindex->GetBlockHash().ToString());
            }
        }
        // check level 3: check for inconsistencies during memory-only disconnect of tip blocks
        if (nCheckLevel >= 3 && pindex == pindexState && (coins.DynamicMemoryUsage() + pcoinsTip->DynamicMemoryUsage()) <= nCoinCacheUsage) {
            bool fClean = true;
            if (!DisconnectBlock(block, state, pindex, coins, &fClean))
                return error("VerifyDB(): *** irrecoverable inconsistency in block data at %d, hash=%s", pindex->nHeight, pindex->GetBlockHash().ToString());
            pindexState = pindex->pprev;
            if (!fClean) {
                nGoodTransactions = 0;
                pindexFailure = pindex;
            } else
                nGoodTransactions += block.vtx.size() + block.vcert.size();
        }

        if (ShutdownRequested())
            return true;

    }

    if (pindexFailure)
        return error("VerifyDB(): *** coin database inconsistencies found (last %i blocks, %i good transactions before that)\n", chainActive.Height() - pindexFailure->nHeight + 1, nGoodTransactions);

    // check level 4: try reconnecting blocks
    if (nCheckLevel >= 4) {
        CBlockIndex *pindex = pindexState;
        CHistoricalChain chainHistorical(chainActive, pindex->nHeight - 1);
        while (pindex != chainActive.Tip()) {
            boost::this_thread::interruption_point();
            uiInterface.ShowProgress(_("Verifying blocks..."), std::max(1, std::min(99, 100 - (int)(((double)(chainActive.Height() - pindex->nHeight)) / (double)nCheckDepth * 50))));
            pindex = chainActive.Next(pindex);
            CBlock block;
            if (!ReadBlockFromDisk(block, pindex))
                return error("VerifyDB(): *** ReadBlockFromDisk failed at %d, hash=%s", pindex->nHeight, pindex->GetBlockHash().ToString());
            chainHistorical.SetHeight(pindex->nHeight - 1);
            static const bool JUST_CHECK_FALSE = false;
            static const bool CHECK_SC_TXES_COMMITMENT = true;
            if (!ConnectBlock(block, state, pindex, coins, chainHistorical, JUST_CHECK_FALSE, CHECK_SC_TXES_COMMITMENT))
                return error("VerifyDB(): *** found unconnectable block at %d, hash=%s", pindex->nHeight, pindex->GetBlockHash().ToString());
        }
    }

    LogPrintf("No coin database inconsistencies in last %i blocks (%i transactions)\n", chainActive.Height() - pindexState->nHeight, nGoodTransactions);

    return true;
}

void UnloadBlockIndex()
{
    LOCK(cs_main);
    setBlockIndexCandidates.clear();
    chainActive.SetTip(NULL);
    pindexBestInvalid = NULL;
    pindexBestHeader = NULL;
    mempool.clear();
    mapOrphanTransactions.clear();
    mapOrphanTransactionsByPrev.clear();
    nSyncStarted = 0;
    mapBlocksUnlinked.clear();
    vinfoBlockFile.clear();
    nLastBlockFile = 0;
    nBlockSequenceId = 1;
    mapBlockSource.clear();
    mapBlocksInFlight.clear();
    nQueuedValidatedHeaders = 0;
    nPreferredDownload = 0;
    setDirtyBlockIndex.clear();
    setDirtyFileInfo.clear();
    mapNodeState.clear();
    recentRejects.reset(NULL);

    BOOST_FOREACH(BlockMap::value_type& entry, mapBlockIndex) {
        delete entry.second;
    }
    mapBlockIndex.clear();
    fHavePruned = false;
}

bool LoadBlockIndex()
{
    // Load block index from databases
    if (!fReindex && !LoadBlockIndexDB())
        return false;
    return true;
}


bool InitBlockIndex() {
    const CChainParams& chainparams = Params();
    LOCK(cs_main);

    // Initialize global variables that cannot be constructed at startup.
    recentRejects.reset(new CRollingBloomFilter(120000, 0.000001));

    // Check whether we're already initialized
    if (chainActive.Genesis() != NULL)
        return true;

    // Use the provided setting for -txindex in the new database
    fTxIndex = GetBoolArg("-txindex", false);
    pblocktree->WriteFlag("txindex", fTxIndex);
    LogPrintf("Initializing databases...\n");

    // Only add the genesis block if not reindexing (in which case we reuse the one already on disk)
    if (!fReindex) {
        try {
            CBlock &block = const_cast<CBlock&>(Params().GenesisBlock());
            // Start new block file
            unsigned int nBlockSize = ::GetSerializeSize(block, SER_DISK, CLIENT_VERSION);
            CDiskBlockPos blockPos;
            CValidationState state;
            if (!FindBlockPos(state, blockPos, nBlockSize+8, 0, block.GetBlockTime()))
                return error("LoadBlockIndex(): FindBlockPos failed");
            if (!WriteBlockToDisk(block, blockPos, chainparams.MessageStart()))
                return error("LoadBlockIndex(): writing genesis block to disk failed");
            CBlockIndex *pindex = AddToBlockIndex(block);
            if (!ReceivedBlockTransactions(block, state, pindex, blockPos, NULL))
                return error("LoadBlockIndex(): genesis block not accepted");
            if (!ActivateBestChain(state, &block))
                return error("LoadBlockIndex(): genesis block cannot be activated");
            // Force a chainstate write so that when we VerifyDB in a moment, it doesn't check stale data
            return FlushStateToDisk(state, FLUSH_STATE_ALWAYS);
        } catch (const std::runtime_error& e) {
            return error("LoadBlockIndex(): failed to initialize block database: %s", e.what());
        }
    }

    return true;
}



bool LoadExternalBlockFile(FILE* fileIn, CDiskBlockPos *dbp)
{
    const CChainParams& chainparams = Params();
    // Map of disk positions for blocks with unknown parent (only used for reindex)
    static std::multimap<uint256, CDiskBlockPos> mapBlocksUnknownParent;
    int64_t nStart = GetTimeMillis();

    int nLoaded = 0;
    try {
        // This takes over fileIn and calls fclose() on it in the CBufferedFile destructor
        CBufferedFile blkdat(fileIn, 2*MAX_BLOCK_SIZE, MAX_BLOCK_SIZE+8, SER_DISK, CLIENT_VERSION);
        uint64_t nRewind = blkdat.GetPos();
        while (!blkdat.eof()) {
            boost::this_thread::interruption_point();

            blkdat.SetPos(nRewind);
            nRewind++; // start one byte further next time, in case of failure
            blkdat.SetLimit(); // remove former limit
            unsigned int nSize = 0;
            try {
                // locate a header
                unsigned char buf[MESSAGE_START_SIZE];
                blkdat.FindByte(Params().MessageStart()[0]);
                nRewind = blkdat.GetPos()+1;
                blkdat >> FLATDATA(buf);
                if (memcmp(buf, Params().MessageStart(), MESSAGE_START_SIZE))
                    continue;
                // read size
                blkdat >> nSize;
                if (nSize < 80 || nSize > MAX_BLOCK_SIZE)
                    continue;
            } catch (const std::exception&) {
                // no valid block header found; don't complain
                break;
            }
            try {
                // read block
                uint64_t nBlockPos = blkdat.GetPos();
                if (dbp)
                    dbp->nPos = nBlockPos;
                blkdat.SetLimit(nBlockPos + nSize);
                blkdat.SetPos(nBlockPos);
                CBlock block;
                blkdat >> block;
                nRewind = blkdat.GetPos();

                // detect out of order blocks, and store them for later
                uint256 hash = block.GetHash();
                if (hash != chainparams.GetConsensus().hashGenesisBlock && mapBlockIndex.find(block.hashPrevBlock) == mapBlockIndex.end()) {
                    LogPrint("reindex", "%s: Out of order block %s, parent %s not known\n", __func__, hash.ToString(),
                            block.hashPrevBlock.ToString());
                    if (dbp)
                        mapBlocksUnknownParent.insert(std::make_pair(block.hashPrevBlock, *dbp));
                    continue;
                }

                // process in case the block isn't known yet
                if (mapBlockIndex.count(hash) == 0 || (mapBlockIndex[hash]->nStatus & BLOCK_HAVE_DATA) == 0) {
                    CValidationState state;
                    if (ProcessNewBlock(state, NULL, &block, true, dbp))
                        nLoaded++;
                    if (state.IsError())
                        break;
                } else if (hash != chainparams.GetConsensus().hashGenesisBlock && mapBlockIndex[hash]->nHeight % 1000 == 0) {
                    LogPrintf("Block Import: already had block %s at height %d\n", hash.ToString(), mapBlockIndex[hash]->nHeight);
                }

                // Recursively process earlier encountered successors of this block
                deque<uint256> queue;
                queue.push_back(hash);
                while (!queue.empty()) {
                    uint256 head = queue.front();
                    queue.pop_front();
                    std::pair<std::multimap<uint256, CDiskBlockPos>::iterator, std::multimap<uint256, CDiskBlockPos>::iterator> range = mapBlocksUnknownParent.equal_range(head);
                    while (range.first != range.second) {
                        std::multimap<uint256, CDiskBlockPos>::iterator it = range.first;
                        if (ReadBlockFromDisk(block, it->second))
                        {
                            LogPrintf("%s: Processing out of order child %s of %s\n", __func__, block.GetHash().ToString(),
                                    head.ToString());
                            CValidationState dummy;
                            if (ProcessNewBlock(dummy, NULL, &block, true, &it->second))
                            {
                                nLoaded++;
                                queue.push_back(block.GetHash());
                            }
                        }
                        range.first++;
                        mapBlocksUnknownParent.erase(it);
                    }
                }
            } catch (const std::exception& e) {
                LogPrintf("%s: Deserialize or I/O error - %s\n", __func__, e.what());
            }
        }
    } catch (const std::runtime_error& e) {
        AbortNode(std::string("System error: ") + e.what());
    }
    if (nLoaded > 0)
        LogPrintf("Loaded %i blocks from external file in %dms\n", nLoaded, GetTimeMillis() - nStart);
    return nLoaded > 0;
}

void static CheckBlockIndex()
{
    const Consensus::Params& consensusParams = Params().GetConsensus();
    if (!fCheckBlockIndex) {
        return;
    }

    LOCK(cs_main);

    // During a reindex, we read the genesis block and call CheckBlockIndex before ActivateBestChain,
    // so we have the genesis block in mapBlockIndex but no active chain.  (A few of the tests when
    // iterating the block tree require that chainActive has been initialized.)
    if (chainActive.Height() < 0) {
        assert(mapBlockIndex.size() <= 1);
        return;
    }

    // Build forward-pointing map of the entire block tree.
    std::multimap<CBlockIndex*,CBlockIndex*> forward;
    for (BlockMap::iterator it = mapBlockIndex.begin(); it != mapBlockIndex.end(); ++it) {
        forward.insert(std::make_pair(it->second->pprev, it->second));
    }

    assert(forward.size() == mapBlockIndex.size());

    std::pair<std::multimap<CBlockIndex*,CBlockIndex*>::iterator,std::multimap<CBlockIndex*,CBlockIndex*>::iterator> rangeGenesis = forward.equal_range(NULL);
    CBlockIndex *pindex = rangeGenesis.first->second;
    rangeGenesis.first++;
    assert(rangeGenesis.first == rangeGenesis.second); // There is only one index entry with parent NULL.

    // Iterate over the entire block tree, using depth-first search.
    // Along the way, remember whether there are blocks on the path from genesis
    // block being explored which are the first to have certain properties.
    size_t nNodes = 0;
    int nHeight = 0;
    CBlockIndex* pindexFirstInvalid = NULL; // Oldest ancestor of pindex which is invalid.
    CBlockIndex* pindexFirstMissing = NULL; // Oldest ancestor of pindex which does not have BLOCK_HAVE_DATA.
    CBlockIndex* pindexFirstNeverProcessed = NULL; // Oldest ancestor of pindex for which nTx == 0.
    CBlockIndex* pindexFirstNotTreeValid = NULL; // Oldest ancestor of pindex which does not have BLOCK_VALID_TREE (regardless of being valid or not).
    CBlockIndex* pindexFirstNotTransactionsValid = NULL; // Oldest ancestor of pindex which does not have BLOCK_VALID_TRANSACTIONS (regardless of being valid or not).
    CBlockIndex* pindexFirstNotChainValid = NULL; // Oldest ancestor of pindex which does not have BLOCK_VALID_CHAIN (regardless of being valid or not).
    CBlockIndex* pindexFirstNotScriptsValid = NULL; // Oldest ancestor of pindex which does not have BLOCK_VALID_SCRIPTS (regardless of being valid or not).
    while (pindex != NULL) {
        nNodes++;
        if (pindexFirstInvalid == NULL && pindex->nStatus & BLOCK_FAILED_VALID) pindexFirstInvalid = pindex;
        if (pindexFirstMissing == NULL && !(pindex->nStatus & BLOCK_HAVE_DATA)) pindexFirstMissing = pindex;
        if (pindexFirstNeverProcessed == NULL && pindex->nTx == 0) pindexFirstNeverProcessed = pindex;
        if (pindex->pprev != NULL && pindexFirstNotTreeValid == NULL && (pindex->nStatus & BLOCK_VALID_MASK) < BLOCK_VALID_TREE) pindexFirstNotTreeValid = pindex;
        if (pindex->pprev != NULL && pindexFirstNotTransactionsValid == NULL && (pindex->nStatus & BLOCK_VALID_MASK) < BLOCK_VALID_TRANSACTIONS) pindexFirstNotTransactionsValid = pindex;
        if (pindex->pprev != NULL && pindexFirstNotChainValid == NULL && (pindex->nStatus & BLOCK_VALID_MASK) < BLOCK_VALID_CHAIN) pindexFirstNotChainValid = pindex;
        if (pindex->pprev != NULL && pindexFirstNotScriptsValid == NULL && (pindex->nStatus & BLOCK_VALID_MASK) < BLOCK_VALID_SCRIPTS) pindexFirstNotScriptsValid = pindex;

        // Begin: actual consistency checks.
        if (pindex->pprev == NULL) {
            // Genesis block checks.
            assert(pindex->GetBlockHash() == consensusParams.hashGenesisBlock); // Genesis block's hash must match.
            assert(pindex == chainActive.Genesis()); // The current active chain's genesis block must be this block.
        }
        if (pindex->nChainTx == 0) assert(pindex->nSequenceId == 0);  // nSequenceId can't be set for blocks that aren't linked
        // VALID_TRANSACTIONS is equivalent to nTx > 0 for all nodes (whether or not pruning has occurred).
        // HAVE_DATA is only equivalent to nTx > 0 (or VALID_TRANSACTIONS) if no pruning has occurred.
        if (!fHavePruned) {
            // If we've never pruned, then HAVE_DATA should be equivalent to nTx > 0
            assert(!(pindex->nStatus & BLOCK_HAVE_DATA) == (pindex->nTx == 0));
            assert(pindexFirstMissing == pindexFirstNeverProcessed);
        } else {
            // If we have pruned, then we can only say that HAVE_DATA implies nTx > 0
            if (pindex->nStatus & BLOCK_HAVE_DATA) assert(pindex->nTx > 0);
        }
        if (pindex->nStatus & BLOCK_HAVE_UNDO) assert(pindex->nStatus & BLOCK_HAVE_DATA);
        assert(((pindex->nStatus & BLOCK_VALID_MASK) >= BLOCK_VALID_TRANSACTIONS) == (pindex->nTx > 0)); // This is pruning-independent.
        // All parents having had data (at some point) is equivalent to all parents being VALID_TRANSACTIONS, which is equivalent to nChainTx being set.
        assert((pindexFirstNeverProcessed != NULL) == (pindex->nChainTx == 0)); // nChainTx != 0 is used to signal that all parent blocks have been processed (but may have been pruned).
        assert((pindexFirstNotTransactionsValid != NULL) == (pindex->nChainTx == 0));
        assert(pindex->nHeight == nHeight); // nHeight must be consistent.
        assert(pindex->pprev == NULL || pindex->nChainWork >= pindex->pprev->nChainWork); // For every block except the genesis block, the chainwork must be larger than the parent's.
        assert(nHeight < 2 || (pindex->pskip && (pindex->pskip->nHeight < nHeight))); // The pskip pointer must point back for all but the first 2 blocks.
        assert(pindexFirstNotTreeValid == NULL); // All mapBlockIndex entries must at least be TREE valid
        if ((pindex->nStatus & BLOCK_VALID_MASK) >= BLOCK_VALID_TREE) assert(pindexFirstNotTreeValid == NULL); // TREE valid implies all parents are TREE valid
        if ((pindex->nStatus & BLOCK_VALID_MASK) >= BLOCK_VALID_CHAIN) assert(pindexFirstNotChainValid == NULL); // CHAIN valid implies all parents are CHAIN valid
        if ((pindex->nStatus & BLOCK_VALID_MASK) >= BLOCK_VALID_SCRIPTS) assert(pindexFirstNotScriptsValid == NULL); // SCRIPTS valid implies all parents are SCRIPTS valid
        if (pindexFirstInvalid == NULL) {
            // Checks for not-invalid blocks.
            assert((pindex->nStatus & BLOCK_FAILED_MASK) == 0); // The failed mask cannot be set for blocks without invalid parents.
        }
        if (!CBlockIndexWorkComparator()(pindex, chainActive.Tip()) && pindexFirstNeverProcessed == NULL) {
            if (pindexFirstInvalid == NULL) {
                // If this block sorts at least as good as the current tip and
                // is valid and we have all data for its parents, it must be in
                // setBlockIndexCandidates.  chainActive.Tip() must also be there
                // even if some data has been pruned.
                if (pindexFirstMissing == NULL || pindex == chainActive.Tip()) {
                    // LogPrintf("net","ASSERT============>%x  but  %x", pindex->phashBlock, chainActive.Tip()->phashBlock);
                    assert(setBlockIndexCandidates.count(pindex));
                }
                // If some parent is missing, then it could be that this block was in
                // setBlockIndexCandidates but had to be removed because of the missing data.
                // In this case it must be in mapBlocksUnlinked -- see test below.
            }
        } else { // If this block sorts worse than the current tip or some ancestor's block has never been seen, it cannot be in setBlockIndexCandidates.
            assert(setBlockIndexCandidates.count(pindex) == 0);
        }
        // Check whether this block is in mapBlocksUnlinked.
        std::pair<std::multimap<CBlockIndex*,CBlockIndex*>::iterator,std::multimap<CBlockIndex*,CBlockIndex*>::iterator> rangeUnlinked = mapBlocksUnlinked.equal_range(pindex->pprev);
        bool foundInUnlinked = false;
        while (rangeUnlinked.first != rangeUnlinked.second) {
            assert(rangeUnlinked.first->first == pindex->pprev);
            if (rangeUnlinked.first->second == pindex) {
                foundInUnlinked = true;
                break;
            }
            rangeUnlinked.first++;
        }
        if (pindex->pprev && (pindex->nStatus & BLOCK_HAVE_DATA) && pindexFirstNeverProcessed != NULL && pindexFirstInvalid == NULL) {
            // If this block has block data available, some parent was never received, and has no invalid parents, it must be in mapBlocksUnlinked.
            assert(foundInUnlinked);
        }
        if (!(pindex->nStatus & BLOCK_HAVE_DATA)) assert(!foundInUnlinked); // Can't be in mapBlocksUnlinked if we don't HAVE_DATA
        if (pindexFirstMissing == NULL) assert(!foundInUnlinked); // We aren't missing data for any parent -- cannot be in mapBlocksUnlinked.
        if (pindex->pprev && (pindex->nStatus & BLOCK_HAVE_DATA) && pindexFirstNeverProcessed == NULL && pindexFirstMissing != NULL) {
            // We HAVE_DATA for this block, have received data for all parents at some point, but we're currently missing data for some parent.
            assert(fHavePruned); // We must have pruned.
            // This block may have entered mapBlocksUnlinked if:
            //  - it has a descendant that at some point had more work than the
            //    tip, and
            //  - we tried switching to that descendant but were missing
            //    data for some intermediate block between chainActive and the
            //    tip.
            // So if this block is itself better than chainActive.Tip() and it wasn't in
            // setBlockIndexCandidates, then it must be in mapBlocksUnlinked.
            if (!CBlockIndexWorkComparator()(pindex, chainActive.Tip()) && setBlockIndexCandidates.count(pindex) == 0) {
                if (pindexFirstInvalid == NULL) {
                    assert(foundInUnlinked);
                }
            }
        }
        // assert(pindex->GetBlockHash() == pindex->GetBlockHeader().GetHash()); // Perhaps too slow
        // End: actual consistency checks.

        // Try descending into the first subnode.
        std::pair<std::multimap<CBlockIndex*,CBlockIndex*>::iterator,std::multimap<CBlockIndex*,CBlockIndex*>::iterator> range = forward.equal_range(pindex);
        if (range.first != range.second) {
            // A subnode was found.
            pindex = range.first->second;
            nHeight++;
            continue;
        }
        // This is a leaf node.
        // Move upwards until we reach a node of which we have not yet visited the last child.
        while (pindex) {
            // We are going to either move to a parent or a sibling of pindex.
            // If pindex was the first with a certain property, unset the corresponding variable.
            if (pindex == pindexFirstInvalid) pindexFirstInvalid = NULL;
            if (pindex == pindexFirstMissing) pindexFirstMissing = NULL;
            if (pindex == pindexFirstNeverProcessed) pindexFirstNeverProcessed = NULL;
            if (pindex == pindexFirstNotTreeValid) pindexFirstNotTreeValid = NULL;
            if (pindex == pindexFirstNotTransactionsValid) pindexFirstNotTransactionsValid = NULL;
            if (pindex == pindexFirstNotChainValid) pindexFirstNotChainValid = NULL;
            if (pindex == pindexFirstNotScriptsValid) pindexFirstNotScriptsValid = NULL;
            // Find our parent.
            CBlockIndex* pindexPar = pindex->pprev;
            // Find which child we just visited.
            std::pair<std::multimap<CBlockIndex*,CBlockIndex*>::iterator,std::multimap<CBlockIndex*,CBlockIndex*>::iterator> rangePar = forward.equal_range(pindexPar);
            while (rangePar.first->second != pindex) {
                assert(rangePar.first != rangePar.second); // Our parent must have at least the node we're coming from as child.
                rangePar.first++;
            }
            // Proceed to the next one.
            rangePar.first++;
            if (rangePar.first != rangePar.second) {
                // Move to the sibling.
                pindex = rangePar.first->second;
                break;
            } else {
                // Move up further.
                pindex = pindexPar;
                nHeight--;
                continue;
            }
        }
    }

    // Check that we actually traversed the entire map.
    assert(nNodes == forward.size());
}


//////////////////////////////////////////////////////////////////////////////
//
// CAlert
//

std::string GetWarnings(const std::string& strFor)
{
    int nPriority = 0;
    string strStatusBar;
    string strRPC;

    if (!CLIENT_VERSION_IS_RELEASE)
        strStatusBar = _("This is a pre-release test build - use at your own risk - do not use for mining or merchant applications");

    if (GetBoolArg("-testsafemode", false))
        strStatusBar = strRPC = "testsafemode enabled";

    // Misc warnings like out of disk space and clock is wrong
    if (strMiscWarning != "")
    {
        nPriority = 1000;
        strStatusBar = strMiscWarning;
    }

    if (fLargeWorkForkFound)
    {
        nPriority = 2000;
        strStatusBar = strRPC = _("Warning: The network does not appear to fully agree! Some miners appear to be experiencing issues.");
    }
    else if (fLargeWorkInvalidChainFound)
    {
        nPriority = 2000;
        strStatusBar = strRPC = _("Warning: We do not appear to fully agree with our peers! You may need to upgrade, or other nodes may need to upgrade.");
    }

    // Alerts
    {
        LOCK(cs_mapAlerts);
        BOOST_FOREACH(PAIRTYPE(const uint256, CAlert)& item, mapAlerts)
        {
            const CAlert& alert = item.second;
            if (alert.AppliesToMe() && alert.nPriority > nPriority)
            {
                nPriority = alert.nPriority;
                strStatusBar = alert.strStatusBar;
                if (alert.nPriority >= ALERT_PRIORITY_SAFE_MODE) {
                    strRPC = alert.strRPCError;
                }
            }
        }
    }

    if (strFor == "statusbar")
        return strStatusBar;
    else if (strFor == "rpc")
        return strRPC;
    assert(!"GetWarnings(): invalid parameter");
    return "error";
}








//////////////////////////////////////////////////////////////////////////////
//
// Messages
//


bool static AlreadyHave(const CInv& inv) EXCLUSIVE_LOCKS_REQUIRED(cs_main)
{
    switch (inv.type)
    {
    case MSG_TX:
        {
            assert(recentRejects);
            if (chainActive.Tip()->GetBlockHash() != hashRecentRejectsChainTip)
            {
                // If the chain tip has changed previously rejected transactions
                // might be now valid, e.g. due to a nLockTime'd tx becoming valid,
                // or a double-spend. Reset the rejects filter and give those
                // txs a second chance.
                hashRecentRejectsChainTip = chainActive.Tip()->GetBlockHash();
                recentRejects->reset();
            }

            return recentRejects->contains(inv.hash) ||
                   mempool.exists(inv.hash) ||
                   mapOrphanTransactions.count(inv.hash) ||
                   pcoinsTip->HaveCoins(inv.hash);
        }
        case MSG_BLOCK:
        {
            return mapBlockIndex.count(inv.hash);
        }
    }
    // Don't know what it is, just say we already got one
    return true;
}

void static ProcessGetData(CNode* pfrom)
{
    std::deque<CInv>::iterator it = pfrom->vRecvGetData.begin();

    vector<CInv> vNotFound;

    LOCK(cs_main);

    while (it != pfrom->vRecvGetData.end()) {
        // Don't bother if send buffer is too full to respond anyway
        if (pfrom->nSendSize >= SendBufferSize())
            break;

        const CInv &inv = *it;
        {
            boost::this_thread::interruption_point();
            it++;

            if (inv.type == MSG_BLOCK || inv.type == MSG_FILTERED_BLOCK)
            {
                bool send = false;
                BlockMap::iterator mi = mapBlockIndex.find(inv.hash);
                if (mi != mapBlockIndex.end())
                {
                    if (chainActive.Contains(mi->second)) {
                        send = true;
                    } else {
                        static const int nOneMonth = 30 * 24 * 60 * 60;
                        // To prevent fingerprinting attacks, only send blocks outside of the active
                        // chain if they are valid, and no more than a month older (both in time, and in
                        // best equivalent proof of work) than the best header chain we know about.

                        // this is set by ConnectBlock method, when a new tip is added to the main chain
                        bool b1 = mi->second->IsValid(BLOCK_VALID_SCRIPTS);
                        bool b2 = (pindexBestHeader != NULL);
                        bool b3 = (pindexBestHeader->GetBlockTime() - mi->second->GetBlockTime() < nOneMonth);
                        bool b4 = (GetBlockProofEquivalentTime(*pindexBestHeader, *mi->second, *pindexBestHeader, Params().GetConsensus()) < nOneMonth);

                        send = b1 && b2 && b3 && b4;
                        if (!send)
                        {
                            if (b2 && b3 && b4)
                            {
                                // BLOCK_VALID_SCRIPTS is set when connecting block on main chain, but we must
                                // propagate also when relevant blocks are on a fork. Consider that a further check
                                // on BLOCK_HAVE_DATA is performed below
                                LogPrint("forks", "%s():%d: request from peer=%i: status[0x%x]\n",
                                    __func__, __LINE__, pfrom->GetId(), mi->second->nStatus);
                                send = true;
                            }
                            else
                            {
                                LogPrint("forks", "%s():%d: ignoring request from peer=%i: %s status[0x%x]\n",
                                    __func__, __LINE__, pfrom->GetId(), inv.hash.ToString(), mi->second->nStatus);
                            }
                        }
                    }
                }
                // Pruned nodes may have deleted the block, so check whether
                // it's available before trying to send.
                if (send && (mi->second->nStatus & BLOCK_HAVE_DATA))
                {
                    // Send block from disk
                    CBlock block;
                    if (!ReadBlockFromDisk(block, (*mi).second))
                        assert(!"cannot load block from disk");
                    if (inv.type == MSG_BLOCK)
                    {
                        LogPrint("forks", "%s():%d - Pushing block [%s]\n", __func__, __LINE__, block.GetHash().ToString() );
                        pfrom->PushMessage("block", block);
                    }
                    else // MSG_FILTERED_BLOCK)
                    if (inv.type == MSG_FILTERED_BLOCK)
                    {
                        LOCK(pfrom->cs_filter);
                        if (pfrom->pfilter)
                        {
                            CMerkleBlock merkleBlock(block, *pfrom->pfilter);
                            pfrom->PushMessage("merkleblock", merkleBlock);
                            // CMerkleBlock just contains hashes, so also push any transactions/certs in the block the client did not see
                            // This avoids hurting performance by pointlessly requiring a round-trip
                            // Note that there is currently no way for a node to request any single transactions we didn't send here -
                            // they must either disconnect and retry or request the full block.
                            // Thus, the protocol spec specified allows for us to provide duplicate txn here,
                            // however we MUST always provide at least what the remote peer needs
                            typedef std::pair<unsigned int, uint256> PairType;
                            BOOST_FOREACH(PairType& pair, merkleBlock.vMatchedTxn)
                            {
                                unsigned int pos = pair.first;
                                if (pos < block.vtx.size() )
                                {
                                    if (!pfrom->setInventoryKnown.count(CInv(MSG_TX, pair.second)))
                                        pfrom->PushMessage("tx", block.vtx[pos]);
                                }
                                else
                                if ( pos < (block.vcert.size() + block.vtx.size()) )
                                {
                                    if (!pfrom->setInventoryKnown.count(CInv(MSG_TX, pair.second)))
                                    {
                                        unsigned int offset = pos - block.vtx.size();
                                        pfrom->PushMessage("tx", block.vcert[offset]);
                                    }
                                }
                                else
                                {
                                    LogPrintf("%s():%d -  tx index out of range=%d, can not handle merkle block\n", __func__, __LINE__, pos);
                                }
                            }
                        }
                        // else
                            // no response
                    }
                    else
                    {
                        LogPrint("cert", "%s():%d - inv.type=%d\n", __func__, __LINE__, inv.type);
                    }

                    // Trigger the peer node to send a getblocks request for the next batch of inventory
                    if (inv.hash == pfrom->hashContinue)
                    {
                        // Bypass PushInventory, this must send even if redundant,
                        // and we want it right after the last block so they don't
                        // wait for other stuff first.
                        vector<CInv> vInv;
                        vInv.push_back(CInv(MSG_BLOCK, chainActive.Tip()->GetBlockHash()));
                        LogPrint("forks", "%s():%d - Pushing inv\n", __func__, __LINE__);
                        pfrom->PushMessage("inv", vInv);
                        pfrom->hashContinue.SetNull();
                    }
                }
                else
                {
                    if (send && !(mi->second->nStatus & BLOCK_HAVE_DATA) )
                    {
                        LogPrint("forks", "%s():%d - NOT Pushing incomplete block [%s]\n", __func__, __LINE__, inv.hash.ToString() );
                    }
                }
            }
            else if (inv.IsKnownType())
            {
                // Send stream from relay memory
                bool pushed = false;
                {
                    LOCK(cs_mapRelay);
                    map<CInv, CDataStream>::iterator mi = mapRelay.find(inv);
                    if (mi != mapRelay.end()) {
                        pfrom->PushMessage(inv.GetCommand(), (*mi).second);
                        pushed = true;
                    }
                }
                if (!pushed && inv.type == MSG_TX) {
                    CTransaction tx;
                    if (mempool.lookup(inv.hash, tx)) {
                        CDataStream ss(SER_NETWORK, PROTOCOL_VERSION);
                        ss.reserve(1000);
                        ss << tx;
                        LogPrint("cert", "%s():%d - pushing tx\n", __func__, __LINE__);
                        pfrom->PushMessage("tx", ss);
                        pushed = true;
                    }
                    else
                    {
                        CScCertificate cert;
                        if (mempool.lookup(inv.hash, cert)) {
                            CDataStream ss(SER_NETWORK, PROTOCOL_VERSION);
                            ss.reserve(1000);
                            ss << cert;
                            LogPrint("cert", "%s():%d - pushing certificate\n", __func__, __LINE__);
                            pfrom->PushMessage("tx", ss);
                            pushed = true;
                        }
                    }
                }
                if (!pushed) {
                    vNotFound.push_back(inv);
                }
            }

            // Track requests for our stuff.
            GetMainSignals().Inventory(inv.hash);

            if (inv.type == MSG_BLOCK || inv.type == MSG_FILTERED_BLOCK)
                break;
        }
    }

    pfrom->vRecvGetData.erase(pfrom->vRecvGetData.begin(), it);

    if (!vNotFound.empty()) {
        // Let the peer know that we didn't find what it asked for, so it doesn't
        // have to wait around forever. Currently only SPV clients actually care
        // about this message: it's needed when they are recursively walking the
        // dependencies of relevant unconfirmed transactions. SPV clients want to
        // do that because they want to know about (and store and rebroadcast and
        // risk analyze) the dependencies of transactions relevant to them, without
        // having to download the entire memory pool.
        pfrom->PushMessage("notfound", vNotFound);
    }
}

void ProcessTxBaseMsg(const CTransactionBase& txBase, CNode* pfrom)
{
    vector<uint256> vWorkQueue;
    vector<uint256> vEraseQueue;
    std::string strCommand = "tx";

    CInv inv(MSG_TX, txBase.GetHash());
    pfrom->AddInventoryKnown(inv);

    LOCK(cs_main);

    bool fMissingInputs = false;
    CValidationState state;

    pfrom->setAskFor.erase(inv.hash);
    mapAlreadyAskedFor.erase(inv);

    if (!AlreadyHave(inv) && AcceptTxBaseToMemoryPool(mempool, state, txBase, true, &fMissingInputs))
    {
        mempool.check(pcoinsTip);
        txBase.Relay();
        vWorkQueue.push_back(inv.hash);

        LogPrint("mempool", "%s(): peer=%d %s: accepted %s (poolsz %u)\n", __func__,
            pfrom->id, pfrom->cleanSubVer,
            txBase.GetHash().ToString(),
            mempool.size());

        // Recursively process any orphan transactions that depended on this one
        set<NodeId> setMisbehaving;
        for (unsigned int i = 0; i < vWorkQueue.size(); i++)
        {
            map<uint256, set<uint256> >::iterator itByPrev = mapOrphanTransactionsByPrev.find(vWorkQueue[i]);
            if (itByPrev == mapOrphanTransactionsByPrev.end())
                continue;
            for (set<uint256>::iterator mi = itByPrev->second.begin();
                 mi != itByPrev->second.end();
                 ++mi)
            {
                const uint256& orphanHash = *mi;
                const CTransactionBase& orphanTx = *mapOrphanTransactions[orphanHash].tx;
                NodeId fromPeer = mapOrphanTransactions[orphanHash].fromPeer;
                bool fMissingInputs2 = false;
                // Use a dummy CValidationState so someone can't setup nodes to counter-DoS based on orphan
                // resolution (that is, feeding people an invalid transaction based on LegitTxX in order to get
                // anyone relaying LegitTxX banned)
                CValidationState stateDummy;

                if (setMisbehaving.count(fromPeer))
                    continue;
                if (AcceptTxBaseToMemoryPool(mempool, stateDummy, orphanTx, true, &fMissingInputs2))
                {
                    LogPrint("mempool", "   accepted orphan tx %s\n", orphanHash.ToString());
                    orphanTx.Relay();
                    vWorkQueue.push_back(orphanHash);
                    vEraseQueue.push_back(orphanHash);
                }
                else if (!fMissingInputs2)
                {
                    int nDos = 0;
                    if (stateDummy.IsInvalid(nDos) && nDos > 0)
                    {
                        // Punish peer that gave us an invalid orphan tx
                        Misbehaving(fromPeer, nDos);
                        setMisbehaving.insert(fromPeer);
                        LogPrint("mempool", "   invalid orphan tx %s\n", orphanHash.ToString());
                    }
                    // Has inputs but not accepted to mempool
                    // Probably non-standard or insufficient fee/priority
                    LogPrint("mempool", "   removed orphan tx %s\n", orphanHash.ToString());
                    vEraseQueue.push_back(orphanHash);
                    assert(recentRejects);
                    recentRejects->insert(orphanHash);
                }
                mempool.check(pcoinsTip);
            }
        }

        BOOST_FOREACH(uint256 hash, vEraseQueue)
            EraseOrphanTx(hash);
    }
    // TODO: currently, prohibit joinsplits from entering mapOrphans
    else if (fMissingInputs && txBase.GetVjoinsplit().size() == 0)
    {
        AddOrphanTx(txBase, pfrom->GetId());

        // DoS prevention: do not allow mapOrphanTransactions to grow unbounded
        unsigned int nMaxOrphanTx = (unsigned int)std::max((int64_t)0, GetArg("-maxorphantx", DEFAULT_MAX_ORPHAN_TRANSACTIONS));
        unsigned int nEvicted = LimitOrphanTxSize(nMaxOrphanTx);
        if (nEvicted > 0)
            LogPrint("mempool", "mapOrphan overflow, removed %u tx\n", nEvicted);
    } else {
        assert(recentRejects);
        recentRejects->insert(txBase.GetHash());

        if (pfrom->fWhitelisted) {
            // Always relay transactions received from whitelisted peers, even
            // if they were already in the mempool or rejected from it due
            // to policy, allowing the node to function as a gateway for
            // nodes hidden behind it.
            //
            // Never relay transactions that we would assign a non-zero DoS
            // score for, as we expect peers to do the same with us in that
            // case.
            int nDoS = 0;
            if (!state.IsInvalid(nDoS) || nDoS == 0) {
                LogPrintf("Force relaying tx %s from whitelisted peer=%d\n", txBase.GetHash().ToString(), pfrom->id);
                txBase.Relay();
            } else {
                LogPrintf("Not relaying invalid transaction %s from whitelisted peer=%d (%s (code %d))\n",
                    txBase.GetHash().ToString(), pfrom->id, state.GetRejectReason(), state.GetRejectCode());
            }
        }
    }
    int nDoS = 0;
    if (state.IsInvalid(nDoS))
    {
        LogPrint("mempool", "%s from peer=%d %s was not accepted into the memory pool: %s\n", txBase.GetHash().ToString(),
            pfrom->id, pfrom->cleanSubVer,
            state.GetRejectReason());
        pfrom->PushMessage("reject", strCommand, state.GetRejectCode(),
                           state.GetRejectReason().substr(0, MAX_REJECT_MESSAGE_LENGTH), inv.hash);
        if (nDoS > 0)
            Misbehaving(pfrom->GetId(), nDoS);
    }
}

bool static ProcessMessage(CNode* pfrom, string strCommand, CDataStream& vRecv, int64_t nTimeReceived)
{
    const CChainParams& chainparams = Params();
    LogPrint("net", "%s() - received: %s (%u bytes) peer=%d\n", __func__, SanitizeString(strCommand), vRecv.size(), pfrom->id);
    if (mapArgs.count("-dropmessagestest") && GetRand(atoi(mapArgs["-dropmessagestest"])) == 0)
    {
        LogPrintf("dropmessagestest DROPPING RECV MESSAGE\n");
        return true;
    }




    if (strCommand == "version")
    {
        // Each connection can only send one version message
        if (pfrom->nVersion != 0)
        {
            pfrom->PushMessage("reject", strCommand, REJECT_DUPLICATE, string("Duplicate version message"));
            Misbehaving(pfrom->GetId(), 1);
            return false;
        }

        int64_t nTime;
        CAddress addrMe;
        CAddress addrFrom;
        uint64_t nNonce = 1;
        vRecv >> pfrom->nVersion >> pfrom->nServices >> nTime >> addrMe;
        if (pfrom->nVersion < MIN_PEER_PROTO_VERSION)
        {
            // disconnect from peers older than this proto version
            LogPrintf("peer=%d using obsolete version %i; disconnecting\n", pfrom->id, pfrom->nVersion);
            pfrom->PushMessage("reject", strCommand, REJECT_OBSOLETE,
                               strprintf("Version must be %d or greater", MIN_PEER_PROTO_VERSION));
            pfrom->fDisconnect = true;
            return false;
        }

        if (pfrom->nVersion == 10300)
            pfrom->nVersion = 300;
        if (!vRecv.empty())
            vRecv >> addrFrom >> nNonce;
        if (!vRecv.empty()) {
            vRecv >> LIMITED_STRING(pfrom->strSubVer, 256);
            pfrom->cleanSubVer = SanitizeString(pfrom->strSubVer);
        }
        if (!vRecv.empty())
            vRecv >> pfrom->nStartingHeight;
        if (!vRecv.empty())
            vRecv >> pfrom->fRelayTxes; // set to true after we get the first filter* message
        else
            pfrom->fRelayTxes = true;

        // Disconnect if we connected to ourself
        if (nNonce == nLocalHostNonce && nNonce > 1)
        {
            LogPrintf("connected to self at %s, disconnecting\n", pfrom->addr.ToString());
            pfrom->fDisconnect = true;
            return true;
        }

        pfrom->addrLocal = addrMe;
        if (pfrom->fInbound && addrMe.IsRoutable())
        {
            SeenLocal(addrMe);
        }

        // Be shy and don't send version until we hear
        if (pfrom->fInbound)
            pfrom->PushVersion();

        pfrom->fClient = !(pfrom->nServices & NODE_NETWORK);

        // Potentially mark this peer as a preferred download peer.
        UpdatePreferredDownload(pfrom, State(pfrom->GetId()));

        // Change version
        pfrom->PushMessage("verack");
        pfrom->ssSend.SetVersion(min(pfrom->nVersion, PROTOCOL_VERSION));

        if (!pfrom->fInbound)
        {
            // Advertise our address
            if (fListen && !IsInitialBlockDownload())
            {
                CAddress addr = GetLocalAddress(&pfrom->addr);
                if (addr.IsRoutable())
                {
                    LogPrintf("ProcessMessages: advertizing address %s\n", addr.ToString());
                    pfrom->PushAddress(addr);
                } else if (IsPeerAddrLocalGood(pfrom)) {
                    addr.SetIP(pfrom->addrLocal);
                    LogPrintf("ProcessMessages: advertizing address %s\n", addr.ToString());
                    pfrom->PushAddress(addr);
                }
            }

            // Get recent addresses
            if (pfrom->fOneShot || pfrom->nVersion >= CADDR_TIME_VERSION || addrman.size() < 1000)
            {
                pfrom->PushMessage("getaddr");
                pfrom->fGetAddr = true;
            }
            addrman.Good(pfrom->addr);
        } else {
            if (((CNetAddr)pfrom->addr) == (CNetAddr)addrFrom)
            {
                addrman.Add(addrFrom, addrFrom);
                addrman.Good(addrFrom);
            }
        }

        // Relay alerts
        {
            LOCK(cs_mapAlerts);
            BOOST_FOREACH(PAIRTYPE(const uint256, CAlert)& item, mapAlerts)
                item.second.RelayTo(pfrom);
        }

        pfrom->fSuccessfullyConnected = true;

        string remoteAddr;
        if (fLogIPs)
            remoteAddr = ", peeraddr=" + pfrom->addr.ToString();

        LogPrintf("receive version message: %s: version %d, blocks=%d, us=%s, peer=%d%s\n",
                  pfrom->cleanSubVer, pfrom->nVersion,
                  pfrom->nStartingHeight, addrMe.ToString(), pfrom->id,
                  remoteAddr);

        pfrom->nTimeOffset = timeWarning.AddTimeData(pfrom->addr, nTime, GetTime());
    }


    else if (pfrom->nVersion == 0)
    {
        // Must have a version message before anything else
        Misbehaving(pfrom->GetId(), 1);
        return false;
    }


    else if (strCommand == "verack")
    {
        pfrom->SetRecvVersion(min(pfrom->nVersion, PROTOCOL_VERSION));

        // Mark this node as currently connected, so we update its timestamp later.
        if (pfrom->fNetworkNode) {
            LOCK(cs_main);
            State(pfrom->GetId())->fCurrentlyConnected = true;
        }
    }


    else if (strCommand == "addr")
    {
        vector<CAddress> vAddr;
        vRecv >> vAddr;

        // Don't want addr from older versions unless seeding
        if (pfrom->nVersion < CADDR_TIME_VERSION && addrman.size() > 1000)
            return true;
        if (vAddr.size() > 1000)
        {
            Misbehaving(pfrom->GetId(), 20);
            return error("message addr size() = %u", vAddr.size());
        }

        // Store the new addresses
        vector<CAddress> vAddrOk;
        int64_t nNow = GetTime();
        int64_t nSince = nNow - 10 * 60;
        BOOST_FOREACH(CAddress& addr, vAddr)
        {
            boost::this_thread::interruption_point();

            if (addr.nTime <= 100000000 || addr.nTime > nNow + 10 * 60)
                addr.nTime = nNow - 5 * 24 * 60 * 60;
            pfrom->AddAddressKnown(addr);
            bool fReachable = IsReachable(addr);
            if (addr.nTime > nSince && !pfrom->fGetAddr && vAddr.size() <= 10 && addr.IsRoutable())
            {
                // Relay to a limited number of other nodes
                {
                    LOCK(cs_vNodes);
                    // Use deterministic randomness to send to the same nodes for 24 hours
                    // at a time so the addrKnowns of the chosen nodes prevent repeats
                    static uint256 hashSalt;
                    if (hashSalt.IsNull())
                        hashSalt = GetRandHash();
                    uint64_t hashAddr = addr.GetHash();
                    uint256 hashRand = ArithToUint256(UintToArith256(hashSalt) ^ (hashAddr<<32) ^ ((GetTime()+hashAddr)/(24*60*60)));
                    hashRand = Hash(BEGIN(hashRand), END(hashRand));
                    multimap<uint256, CNode*> mapMix;
                    BOOST_FOREACH(CNode* pnode, vNodes)
                    {
                        if (pnode->nVersion < CADDR_TIME_VERSION)
                            continue;
                        unsigned int nPointer;
                        memcpy(&nPointer, &pnode, sizeof(nPointer));
                        uint256 hashKey = ArithToUint256(UintToArith256(hashRand) ^ nPointer);
                        hashKey = Hash(BEGIN(hashKey), END(hashKey));
                        mapMix.insert(make_pair(hashKey, pnode));
                    }
                    int nRelayNodes = fReachable ? 2 : 1; // limited relaying of addresses outside our network(s)
                    for (multimap<uint256, CNode*>::iterator mi = mapMix.begin(); mi != mapMix.end() && nRelayNodes-- > 0; ++mi)
                        ((*mi).second)->PushAddress(addr);
                }
            }
            // Do not store addresses outside our network
            if (fReachable)
                vAddrOk.push_back(addr);
        }
        addrman.Add(vAddrOk, pfrom->addr, 2 * 60 * 60);
        if (vAddr.size() < 1000)
            pfrom->fGetAddr = false;
        if (pfrom->fOneShot)
            pfrom->fDisconnect = true;
    }


    else if (strCommand == "inv")
    {
        vector<CInv> vInv;
        vRecv >> vInv;
        if (vInv.size() > MAX_INV_SZ)
        {
            Misbehaving(pfrom->GetId(), 20);
            return error("message inv size() = %u", vInv.size());
        }

        LOCK(cs_main);

        std::vector<CInv> vToFetch;

        for (unsigned int nInv = 0; nInv < vInv.size(); nInv++)
        {
            const CInv &inv = vInv[nInv];

            boost::this_thread::interruption_point();
            pfrom->AddInventoryKnown(inv);

            bool fAlreadyHave = AlreadyHave(inv);
            LogPrint("net", "got inv: %s  %s peer=%d,%d/%d\n",
                inv.ToString(), fAlreadyHave ? "have" : "new", pfrom->id, (nInv+1), vInv.size());

            if (!fAlreadyHave && !fImporting && !fReindex && inv.type != MSG_BLOCK)
                pfrom->AskFor(inv);

            if (inv.type == MSG_BLOCK) {
                UpdateBlockAvailability(pfrom->GetId(), inv.hash);
                if (!fAlreadyHave && !fImporting && !fReindex && !mapBlocksInFlight.count(inv.hash)) {
                    // First request the headers preceding the announced block. In the normal fully-synced
                    // case where a new block is announced that succeeds the current tip (no reorganization),
                    // there are no such headers.
                    // Secondly, and only when we are close to being synced, we request the announced block directly,
                    // to avoid an extra round-trip. Note that we must *first* ask for the headers, so by the
                    // time the block arrives, the header chain leading up to it is already validated. Not
                    // doing this will result in the received block being rejected as an orphan in case it is
                    // not a direct successor.

                    // add fork tips to the locator, they will be used by peer in case we need updating a fork
                    CBlockLocator bl = chainActive.GetLocator(pindexBestHeader);

                    if (mGlobalForkTips.size() > 1)
                    {
                        std::vector<uint256> vOutput;
                        getMostRecentGlobalForkTips(vOutput);

                        BOOST_FOREACH(const uint256& hash, vOutput)
                        {
                            std::vector<uint256>::iterator b = bl.vHave.begin();
                            LogPrint("forks", "%s():%d - adding tip hash [%s]\n", __func__, __LINE__, hash.ToString());
                            bl.vHave.insert(b, hash);
                        }
                    }
                    pfrom->PushMessage("getheaders", bl, inv.hash);
                    CNodeState *nodestate = State(pfrom->GetId());
                    if (chainActive.Tip()->GetBlockTime() > GetTime() - chainparams.GetConsensus().nPowTargetSpacing * 20 &&
                        nodestate->nBlocksInFlight < MAX_BLOCKS_IN_TRANSIT_PER_PEER) {
                        vToFetch.push_back(inv);
                        // Mark block as in flight already, even though the actual "getdata" message only goes out
                        // later (within the same cs_main lock, though).
                        MarkBlockAsInFlight(pfrom->GetId(), inv.hash, chainparams.GetConsensus());
                    }
                    LogPrint("net", "%s():%d - getheaders (%d) %s to peer=%d\n",
                        __func__, __LINE__, pindexBestHeader->nHeight, inv.hash.ToString(), pfrom->id);
                }
                else
                {
                    if (mapBlocksInFlight.count(inv.hash) )
                    {
                        LogPrint("forks", "%s():%d - inv[%s] is in flight, skipping\n", __func__, __LINE__,
                            inv.hash.ToString());
                    }
                }
            }

            // Track requests for our stuff
            GetMainSignals().Inventory(inv.hash);

            if (pfrom->nSendSize > (SendBufferSize() * 2)) {
                Misbehaving(pfrom->GetId(), 50);
                return error("send buffer size() = %u", pfrom->nSendSize);
            }
        }

        if (!vToFetch.empty())
        {
            LogPrint("forks", "%s():%d - Pushing getdata for %d entries:\n", __func__, __LINE__, vToFetch.size());
            pfrom->PushMessage("getdata", vToFetch);
        }
    }


    else if (strCommand == "getdata")
    {
        vector<CInv> vInv;
        vRecv >> vInv;
        if (vInv.size() > MAX_INV_SZ)
        {
            Misbehaving(pfrom->GetId(), 20);
            return error("message getdata size() = %u", vInv.size());
        }

        if (fDebug || (vInv.size() != 1))
            LogPrint("net", "received getdata (%u invsz) peer=%d\n", vInv.size(), pfrom->id);

        if ((fDebug && vInv.size() > 0) || (vInv.size() == 1))
        {
            BOOST_FOREACH(const CInv& ii, vInv) {
                LogPrint("net", "received getdata for: %s peer=%d\n", ii.ToString(), pfrom->id);
            }
        }

        pfrom->vRecvGetData.insert(pfrom->vRecvGetData.end(), vInv.begin(), vInv.end());
        ProcessGetData(pfrom);
    }


    else if (strCommand == "getblocks")
    {
        CBlockLocator locator;
        uint256 hashStop;
        vRecv >> locator >> hashStop;

        LOCK(cs_main);

        // Find the last block the caller has in the main chain
        CBlockIndex* pindex = FindForkInGlobalIndex(chainActive, locator);

        // Send the rest of the chain
        if (pindex)
            pindex = chainActive.Next(pindex);
        int nLimit = 500;
        LogPrint("net", "getblocks %d to %s limit %d from peer=%d\n", (pindex ? pindex->nHeight : -1), hashStop.IsNull() ? "end" : hashStop.ToString(), nLimit, pfrom->id);
        for (; pindex; pindex = chainActive.Next(pindex))
        {
            if (pindex->GetBlockHash() == hashStop)
            {
                LogPrint("net", "  getblocks stopping at %d %s\n", pindex->nHeight, pindex->GetBlockHash().ToString());
                break;
            }
            LogPrint("forks", "%s():%d - Node [%s] pushing inv\n", __func__, __LINE__, pfrom->addrName);
            pfrom->PushInventory(CInv(MSG_BLOCK, pindex->GetBlockHash()));
            if (--nLimit <= 0)
            {
                // When this block is requested, we'll send an inv that'll
                // trigger the peer to getblocks the next batch of inventory.
                LogPrint("net", "  getblocks stopping at limit %d %s\n", pindex->nHeight, pindex->GetBlockHash().ToString());
                pfrom->hashContinue = pindex->GetBlockHash();
                break;
            }
        }
    }


    else if (strCommand == "getheaders")
    {
        CBlockLocator locator;
        uint256 hashStop;
        vRecv >> locator >> hashStop;

        LOCK(cs_main);

        if (IsInitialBlockDownload())
            return true;

        CBlockIndex* pindexReference = NULL;
        bool onMain = getHeadersIsOnMain(locator, hashStop, &pindexReference);

        if (onMain)
        {
            CBlockIndex* pindex = NULL;
            if (locator.IsNull())
            {
                // If locator is null, return the hashStop block
                BlockMap::iterator mi = mapBlockIndex.find(hashStop);
                if (mi == mapBlockIndex.end())
                    return true;
                pindex = (*mi).second;
            }
            else
            {
                // Find the last block the caller has in the main chain
                pindex = FindForkInGlobalIndex(chainActive, locator);
                if (pindex)
                    pindex = chainActive.Next(pindex);
            }
 
            // we must use CBlocks, as CBlockHeaders won't include the 0x00 nTx count at the end
            vector<CBlockHeaderForNetwork> vHeaders;
            int nLimit = MAX_HEADERS_RESULTS;
            LogPrint("net", "getheaders from h(%d) to %s from peer=%d\n", (pindex ? pindex->nHeight : -1), hashStop.ToString(), pfrom->id);
            for (; pindex; pindex = chainActive.Next(pindex))
            {
                vHeaders.push_back(CBlockHeaderForNetwork(pindex->GetBlockHeader()) );
                if (--nLimit <= 0 || pindex->GetBlockHash() == hashStop)
                    break;
            }
            LogPrint("forks", "%s():%d - Pushing %d headers to node[%s]\n", __func__, __LINE__, vHeaders.size(), pfrom->addrName);
            pfrom->PushMessage("headers", vHeaders);
        }
        else
        {
            if(!pindexReference)
            {
                // should never happen
                LogPrint("forks", "%s():%d - reference not found\n", __func__, __LINE__ );
                return true;
            }

            if (hashStop != uint256() )
            {
                BlockMap::iterator mi = mapBlockIndex.find(hashStop);
                if (mi == mapBlockIndex.end() ) 
                {
                    // should never happen
                    LogPrint("forks", "%s():%d - block [%s] not found\n", __func__, __LINE__, hashStop.ToString() );
                    return true;
                }
    
                LogPrint("forks", "%s():%d - peer is not using chain active! Starting from %s at h(%d)\n",
                    __func__, __LINE__, pindexReference->GetBlockHash().ToString(), pindexReference->nHeight );
 
                std::deque<CBlockHeaderForNetwork> dHeadersAlternative;

                bool found = false;

                // the reference is the block which triggered the getheader request (the hashStop)
                while ( pindexReference )
                {
                    dHeadersAlternative.push_front(CBlockHeaderForNetwork(pindexReference->GetBlockHeader()));
 
                    BOOST_FOREACH(const uint256& hash, locator.vHave)
                    {
                        if (hash == pindexReference->GetBlockHash() )
                        {
                            // we found the tip passed along in locator, we must stop here 
                            LogPrint("forks", "%s():%d - matched fork tip in locator [%s]\n",
                                __func__, __LINE__, hash.ToString() );
                            found = true;
                            break;
                        } 
                    }
 
                    if (found || pindexReference->pprev == chainActive.Genesis() )
                    {
                        break;
                    }
 
                    pindexReference = pindexReference->pprev;
                }

                vector<CBlockHeaderForNetwork> vHeaders;
                int nLimit = MAX_HEADERS_RESULTS;
                // we are on a fork: fill the vector rewinding the deque so that we have the correct ordering
                LogPrint("forks", "%s():%d - Found %d headers to push to node[%s]:\n", __func__, __LINE__, dHeadersAlternative.size(), pfrom->addrName);
                for(const auto& cb : dHeadersAlternative) {
                    LogPrint("forks", "%s():%d -- [%s]\n", __func__, __LINE__, cb.GetHash().ToString() );
                    vHeaders.push_back(cb);
                    if (--nLimit <= 0)
                        break;
                }
                LogPrint("forks", "%s():%d - Pushing %d headers to node[%s]\n", __func__, __LINE__, vHeaders.size(), pfrom->addrName);
                pfrom->PushMessage("headers", vHeaders);
            }
            else
            {
                LogPrint("forks", "%s():%d - hashStop block is null\n", __func__, __LINE__);

                // this is the case when we just sent 160 headers, reference is the header which the last getheader
                // request has reached: more must be sent starting from this one
                std::set<const CBlockIndex*> sProcessed;
                std::vector<CBlockHeaderForNetwork> vHeadersMulti;
                int nLimit = MAX_HEADERS_RESULTS;

                int h = pindexReference->nHeight;

                LogPrint("forks", "%s():%d - Searching up to %s h(%d) from tips backwards\n",
                    __func__, __LINE__, pindexReference->GetBlockHash().ToString(), pindexReference->nHeight);

                // we must follow all forks backwards because we can not tell which is the concerned one
                // peer will discard headers already known if any
                BOOST_FOREACH(auto mapPair, mGlobalForkTips)
                {
                    const CBlockIndex* block = mapPair.first;
                    if (block == chainActive.Tip() || block == pindexBestHeader )
                    {
                        LogPrint("forks", "%s():%d - skipping tips\n", __func__, __LINE__);
                        continue;
                    }

                    std::deque<CBlockHeaderForNetwork> dHeadersAlternativeMulti;

                    LogPrint("forks", "%s():%d - tips %s h(%d)\n",
                        __func__, __LINE__, block->GetBlockHash().ToString(), block->nHeight);

                    while (block && 
                           block != pindexReference &&
                           block->nHeight >= h)
                    {
                        if (!sProcessed.count(block) )
                        {
                            LogPrint("forks", "%s():%d - adding %s h(%d)\n",
                                __func__, __LINE__, block->GetBlockHash().ToString(), block->nHeight);
                            dHeadersAlternativeMulti.push_front(CBlockHeaderForNetwork(block->GetBlockHeader()));
                            sProcessed.insert(block);
                        }
                        block = block->pprev;
                    }

                    if (block == pindexReference)
                    {
                        // we exited from the while loop with the right condition, therefore we must take this branch into account
                        LogPrint("forks", "%s():%d - found reference %s h(%d)\n",
                            __func__, __LINE__, block->GetBlockHash().ToString(), block->nHeight);

                        // we must process each deque in order to have a resulting vector with headers in the correct order
                        // for all possible forks
                        for(const auto& cb : dHeadersAlternativeMulti)
                        {
                            if (--nLimit > 0)
                            {
                                LogPrint("forks", "%s():%d -- [%s]\n", __func__, __LINE__, cb.GetHash().ToString() );
                                vHeadersMulti.push_back(cb);
                            }
                        }
                    }
                    else
                    if (block->nHeight < h)
                    {
                        // we must neglect this branch since not linked to the reference
                        LogPrint("forks", "%s():%d - could not find reference, stopped at %s h(%d)\n",
                            __func__, __LINE__, block->GetBlockHash().ToString(), block->nHeight);
                    }
                    else
                    {
                        // should never happen
                        LogPrint("forks", "%s():%d - block ptr is null\n", __func__, __LINE__);
                    }
                }

                LogPrint("forks", "%s():%d - Pushing %d headers to node[%s]\n",
                    __func__, __LINE__, vHeadersMulti.size(), pfrom->addrName);
                pfrom->PushMessage("headers", vHeadersMulti);

            } // end of hashstop is null

        } // end of is on main

    } // end of command getheaders


    else if (strCommand == "tx")
    {
        vector<uint256> vWorkQueue;
        vector<uint256> vEraseQueue;

        int nType = vRecv.nType;
        int nVersion = vRecv.nVersion;

        int txVers = 0;
        ::Unserialize(vRecv, txVers, nType, nVersion);
        LogPrint("cert", "%s():%d - ############################### txVers[%d]\n", __func__, __LINE__, txVers );

        if (CTransactionBase::IsTransaction(txVers) )
        {
            CTransaction tx(txVers);
            tx.SerializationOpInternal(vRecv, CSerActionUnserialize(), nType, nVersion);
            LogPrint("cert", "%s():%d - tx[%s]\n", __func__, __LINE__, tx.GetHash().ToString() );
            ProcessTxBaseMsg(tx, pfrom);
        }
        else
        if (CTransactionBase::IsCertificate(txVers) )
        {
            CScCertificate cert(txVers);
            cert.SerializationOpInternal(vRecv, CSerActionUnserialize(), nType, nVersion);
            LogPrint("cert", "%s():%d - cert[%s]\n", __func__, __LINE__, cert.GetHash().ToString() );
            ProcessTxBaseMsg(cert, pfrom);
        }
        else
        {
            // This case should never happen. Consider that failing to read stream properly throws an exception
            // which is not handled here
            LogPrintf("%s():%d - pushing reject: invalid obj got from peer=%d %s\n",
                __func__, __LINE__, pfrom->id, pfrom->cleanSubVer);
            pfrom->PushMessage("reject", strCommand, REJECT_MALFORMED, string("error parsing message"));
        }
    }

    else if (strCommand == "headers" && !fImporting && !fReindex) // Ignore headers received while importing
    {
        std::vector<CBlockHeader> headers;

        // Bypass the normal CBlock deserialization, as we don't want to risk deserializing 2000 full blocks.
        unsigned int nCount = ReadCompactSize(vRecv);
        if (nCount > MAX_HEADERS_RESULTS) {
            Misbehaving(pfrom->GetId(), 20);
            return error("headers message size = %u", nCount);
        }
        headers.resize(nCount);
        for (unsigned int n = 0; n < nCount; n++) {
            vRecv >> headers[n];
            ReadCompactSize(vRecv); // ignore tx count; assume it is 0.
        }

        LOCK(cs_main);

        if (nCount == 0) {
            // Nothing interesting. Stop asking this peers for more headers.
            return true;
        }

        CBlockIndex *pindexLast = NULL;
        int cnt = 0;
        BOOST_FOREACH(const CBlockHeader& header, headers) {
            CValidationState state;
            if (pindexLast != NULL && header.hashPrevBlock != pindexLast->GetBlockHash()) {
                Misbehaving(pfrom->GetId(), 20);
                LogPrint("forks", "%s():%d - non continuous sequence\n", __func__, __LINE__);
                return error("non-continuous headers sequence");
            }
            
            bool lookForwardTips = (++cnt == MAX_HEADERS_RESULTS);
             
            if (!AcceptBlockHeader(header, state, &pindexLast, lookForwardTips)) {
                int nDoS;
                if (state.IsInvalid(nDoS)) {
                    if (nDoS > 0)
                        Misbehaving(pfrom->GetId(), nDoS);
                    return error("invalid header received");
                }
            }
        }

        if (pindexLast)
            UpdateBlockAvailability(pfrom->GetId(), pindexLast->GetBlockHash());

        if (nCount == MAX_HEADERS_RESULTS && pindexLast) {
            // Headers message had its maximum size; the peer may have more headers.
            // TODO: optimize: if pindexLast is an ancestor of chainActive.Tip or pindexBestHeader, continue
            // from there instead.

            CBlockLocator bl = chainActive.GetLocator(pindexLast);
            std::vector<uint256>::iterator b = bl.vHave.begin();
            // get a copy and place on top beside it: peer will detect we are continuing after 160 blocks
            uint256 hash = uint256(*b);
            bl.vHave.insert(b, hash);
            LogPrint("forks", "%s():%d - added duplicate of hash %s to locator\n",
                __func__, __LINE__, hash.ToString() );

            LogPrint("net", "more getheaders (%d) to end to peer=%d (startheight:%d)\n", pindexLast->nHeight, pfrom->id, pfrom->nStartingHeight);
            pfrom->PushMessage("getheaders", bl, uint256());
        }

        CheckBlockIndex();
    }

    else if (strCommand == "block" && !fImporting && !fReindex) // Ignore blocks received while importing
    {
        CBlock block;
        vRecv >> block;

        CInv inv(MSG_BLOCK, block.GetHash());
        LogPrint("net", "%s():%d - received block %s peer=%d\n", __func__, __LINE__, inv.hash.ToString(), pfrom->id);

        pfrom->AddInventoryKnown(inv);

        CValidationState state;
        // Process all blocks from whitelisted peers, even if not requested,
        // unless we're still syncing with the network.
        // Such an unrequested block may still be processed, subject to the
        // conditions in AcceptBlock().
        bool forceProcessing = pfrom->fWhitelisted && !IsInitialBlockDownload();
        ProcessNewBlock(state, pfrom, &block, forceProcessing, NULL);
        int nDoS;
        if (state.IsInvalid(nDoS)) {
            LogPrint("forks", "%s():%d - Pushing reject, DoS[%d]\n", __func__, __LINE__, nDoS);
            pfrom->PushMessage("reject", strCommand, state.GetRejectCode(),
                               state.GetRejectReason().substr(0, MAX_REJECT_MESSAGE_LENGTH), inv.hash);
            if (nDoS > 0) {
                LOCK(cs_main);
                Misbehaving(pfrom->GetId(), nDoS);
            }
        }

    }


    // This asymmetric behavior for inbound and outbound connections was introduced
    // to prevent a fingerprinting attack: an attacker can send specific fake addresses
    // to users' AddrMan and later request them by sending getaddr messages.
    // Making nodes which are behind NAT and can only make outgoing connections ignore
    // the getaddr message mitigates the attack.
    else if ((strCommand == "getaddr") && (pfrom->fInbound))
    {
        // Only send one GetAddr response per connection to reduce resource waste
        //  and discourage addr stamping of INV announcements.
        if (pfrom->fSentAddr) {
            LogPrint("net", "Ignoring repeated \"getaddr\". peer=%d\n", pfrom->id);
            return true;
        }
        pfrom->fSentAddr = true;

        pfrom->vAddrToSend.clear();
        vector<CAddress> vAddr = addrman.GetAddr();
        BOOST_FOREACH(const CAddress &addr, vAddr)
            pfrom->PushAddress(addr);
    }


    else if (strCommand == "mempool")
    {
        LOCK2(cs_main, pfrom->cs_filter);

        std::vector<uint256> vtxid;
        mempool.queryHashes(vtxid);
        vector<CInv> vInv;
        BOOST_FOREACH(uint256& hash, vtxid) {
            CInv inv(MSG_TX, hash);
            CTransaction tx;
            bool fInMemPool = mempool.lookup(hash, tx);
            if (!fInMemPool) continue; // another thread removed since queryHashes, maybe...
            if ((pfrom->pfilter && pfrom->pfilter->IsRelevantAndUpdate(tx)) ||
               (!pfrom->pfilter))
                vInv.push_back(inv);
            if (vInv.size() == MAX_INV_SZ) {
                pfrom->PushMessage("inv", vInv);
                vInv.clear();
            }
        }
        if (vInv.size() > 0)
            pfrom->PushMessage("inv", vInv);
    }


    else if (strCommand == "ping")
    {
        if (pfrom->nVersion > BIP0031_VERSION)
        {
            uint64_t nonce = 0;
            vRecv >> nonce;
            // Echo the message back with the nonce. This allows for two useful features:
            //
            // 1) A remote node can quickly check if the connection is operational
            // 2) Remote nodes can measure the latency of the network thread. If this node
            //    is overloaded it won't respond to pings quickly and the remote node can
            //    avoid sending us more work, like chain download requests.
            //
            // The nonce stops the remote getting confused between different pings: without
            // it, if the remote node sends a ping once per second and this node takes 5
            // seconds to respond to each, the 5th ping the remote sends would appear to
            // return very quickly.
            pfrom->PushMessage("pong", nonce);
        }
    }


    else if (strCommand == "pong")
    {
        int64_t pingUsecEnd = nTimeReceived;
        uint64_t nonce = 0;
        size_t nAvail = vRecv.in_avail();
        bool bPingFinished = false;
        std::string sProblem;

        if (nAvail >= sizeof(nonce)) {
            vRecv >> nonce;

            // Only process pong message if there is an outstanding ping (old ping without nonce should never pong)
            if (pfrom->nPingNonceSent != 0) {
                if (nonce == pfrom->nPingNonceSent) {
                    // Matching pong received, this ping is no longer outstanding
                    bPingFinished = true;
                    int64_t pingUsecTime = pingUsecEnd - pfrom->nPingUsecStart;
                    if (pingUsecTime > 0) {
                        // Successful ping time measurement, replace previous
                        pfrom->nPingUsecTime = pingUsecTime;
                        pfrom->nMinPingUsecTime = std::min(pfrom->nMinPingUsecTime, pingUsecTime);
                    } else {
                        // This should never happen
                        sProblem = "Timing mishap";
                    }
                } else {
                    // Nonce mismatches are normal when pings are overlapping
                    sProblem = "Nonce mismatch";
                    if (nonce == 0) {
                        // This is most likely a bug in another implementation somewhere; cancel this ping
                        bPingFinished = true;
                        sProblem = "Nonce zero";
                    }
                }
            } else {
                sProblem = "Unsolicited pong without ping";
            }
        } else {
            // This is most likely a bug in another implementation somewhere; cancel this ping
            bPingFinished = true;
            sProblem = "Short payload";
        }

        if (!(sProblem.empty())) {
            LogPrint("net", "pong peer=%d %s: %s, %x expected, %x received, %u bytes\n",
                pfrom->id,
                pfrom->cleanSubVer,
                sProblem,
                pfrom->nPingNonceSent,
                nonce,
                nAvail);
        }
        if (bPingFinished) {
            pfrom->nPingNonceSent = 0;
        }
    }


    else if (fAlerts && strCommand == "alert")
    {
        CAlert alert;
        vRecv >> alert;

        uint256 alertHash = alert.GetHash();
        if (pfrom->setKnown.count(alertHash) == 0)
        {
            if (alert.ProcessAlert(Params().AlertKey()))
            {
                // Relay
                pfrom->setKnown.insert(alertHash);
                {
                    LOCK(cs_vNodes);
                    BOOST_FOREACH(CNode* pnode, vNodes)
                        alert.RelayTo(pnode);
                }
            }
            else {
                // Small DoS penalty so peers that send us lots of
                // duplicate/expired/invalid-signature/whatever alerts
                // eventually get banned.
                // This isn't a Misbehaving(100) (immediate ban) because the
                // peer might be an older or different implementation with
                // a different signature key, etc.
                Misbehaving(pfrom->GetId(), 10);
            }
        }
    }


    else if (strCommand == "filterload")
    {
        CBloomFilter filter;
        vRecv >> filter;

        if (!filter.IsWithinSizeConstraints())
            // There is no excuse for sending a too-large filter
            Misbehaving(pfrom->GetId(), 100);
        else
        {
            LOCK(pfrom->cs_filter);
            delete pfrom->pfilter;
            pfrom->pfilter = new CBloomFilter(filter);
            pfrom->pfilter->UpdateEmptyFull();
        }
        pfrom->fRelayTxes = true;
    }


    else if (strCommand == "filteradd")
    {
        vector<unsigned char> vData;
        vRecv >> vData;

        // Nodes must NEVER send a data item > 520 bytes (the max size for a script data object,
        // and thus, the maximum size any matched object can have) in a filteradd message
        if (vData.size() > MAX_SCRIPT_ELEMENT_SIZE)
        {
            Misbehaving(pfrom->GetId(), 100);
        } else {
            LOCK(pfrom->cs_filter);
            if (pfrom->pfilter)
                pfrom->pfilter->insert(vData);
            else
                Misbehaving(pfrom->GetId(), 100);
        }
    }


    else if (strCommand == "filterclear")
    {
        LOCK(pfrom->cs_filter);
        delete pfrom->pfilter;
        pfrom->pfilter = new CBloomFilter();
        pfrom->fRelayTxes = true;
    }


    else if (strCommand == "reject")
    {
        if (fDebug) {
            try {
                string strMsg; unsigned char ccode; string strReason;
                vRecv >> LIMITED_STRING(strMsg, CMessageHeader::COMMAND_SIZE) >> ccode >> LIMITED_STRING(strReason, MAX_REJECT_MESSAGE_LENGTH);

                ostringstream ss;
                ss << strMsg << " code " << itostr(ccode) << ": " << strReason;

                if (strMsg == "block" || strMsg == "tx")
                {
                    uint256 hash;
                    vRecv >> hash;
                    ss << ": hash " << hash.ToString();
                }
                LogPrint("net", "Reject %s\n", SanitizeString(ss.str()));
            } catch (const std::ios_base::failure&) {
                // Avoid feedback loops by preventing reject messages from triggering a new reject message.
                LogPrint("net", "Unparseable reject message received\n");
            }
        }
    }

    else if (strCommand == "notfound") {
        // We do not care about the NOTFOUND message, but logging an Unknown Command
        // message would be undesirable as we transmit it ourselves.
    }

    else {
        // Ignore unknown commands for extensibility
        LogPrint("net", "Unknown command \"%s\" from peer=%d\n", SanitizeString(strCommand), pfrom->id);
    }



    return true;
}

// requires LOCK(cs_vRecvMsg)
bool ProcessMessages(CNode* pfrom)
{
    //if (fDebug)
    //    LogPrintf("%s(%u messages)\n", __func__, pfrom->vRecvMsg.size());

    //
    // Message format
    //  (4) message start
    //  (12) command
    //  (4) size
    //  (4) checksum
    //  (x) data
    //
    bool fOk = true;

    if (!pfrom->vRecvGetData.empty())
        ProcessGetData(pfrom);

    // this maintains the order of responses
    if (!pfrom->vRecvGetData.empty()) return fOk;

    std::deque<CNetMessage>::iterator it = pfrom->vRecvMsg.begin();
    while (!pfrom->fDisconnect && it != pfrom->vRecvMsg.end()) {
        // Don't bother if send buffer is too full to respond anyway
        if (pfrom->nSendSize >= SendBufferSize())
            break;

        // get next message
        CNetMessage& msg = *it;

        //if (fDebug)
        //    LogPrintf("%s(message %u msgsz, %u bytes, complete:%s)\n", __func__,
        //            msg.hdr.nMessageSize, msg.vRecv.size(),
        //            msg.complete() ? "Y" : "N");

        // end, if an incomplete message is found
        if (!msg.complete())
            break;

        // at this point, any failure means we can delete the current message
        it++;

        // Scan for message start
        if (memcmp(msg.hdr.pchMessageStart, Params().MessageStart(), MESSAGE_START_SIZE) != 0) {
            LogPrintf("PROCESSMESSAGE: INVALID MESSAGESTART %s peer=%d\n", SanitizeString(msg.hdr.GetCommand()), pfrom->id);
            fOk = false;
            break;
        }

        // Read header
        CMessageHeader& hdr = msg.hdr;
        if (!hdr.IsValid(Params().MessageStart()))
        {
            LogPrintf("PROCESSMESSAGE: ERRORS IN HEADER %s peer=%d\n", SanitizeString(hdr.GetCommand()), pfrom->id);
            continue;
        }
        string strCommand = hdr.GetCommand();

        // Message size
        unsigned int nMessageSize = hdr.nMessageSize;

        // Checksum
        CDataStream& vRecv = msg.vRecv;
        uint256 hash = Hash(vRecv.begin(), vRecv.begin() + nMessageSize);
        unsigned int nChecksum = ReadLE32((unsigned char*)&hash);
        if (nChecksum != hdr.nChecksum)
        {
            LogPrintf("%s(%s, %u bytes): CHECKSUM ERROR nChecksum=%08x hdr.nChecksum=%08x\n", __func__,
               SanitizeString(strCommand), nMessageSize, nChecksum, hdr.nChecksum);
            continue;
        }

        // Process message
        bool fRet = false;
        try
        {
            fRet = ProcessMessage(pfrom, strCommand, vRecv, msg.nTime);
            boost::this_thread::interruption_point();
        }
        catch (const std::ios_base::failure& e)
        {
            pfrom->PushMessage("reject", strCommand, REJECT_MALFORMED, string("error parsing message"));
            if (strstr(e.what(), "end of data"))
            {
                // Allow exceptions from under-length message on vRecv
                LogPrintf("%s(%s, %u bytes): Exception '%s' caught, normally caused by a message being shorter than its stated length\n", __func__, SanitizeString(strCommand), nMessageSize, e.what());
            }
            else if (strstr(e.what(), "size too large"))
            {
                // Allow exceptions from over-long size
                LogPrintf("%s(%s, %u bytes): Exception '%s' caught\n", __func__, SanitizeString(strCommand), nMessageSize, e.what());
            }
            else
            {
                PrintExceptionContinue(&e, "ProcessMessages()");
            }
        }
        catch (const boost::thread_interrupted&) {
            throw;
        }
        catch (const std::exception& e) {
            PrintExceptionContinue(&e, "ProcessMessages()");
        } catch (...) {
            PrintExceptionContinue(NULL, "ProcessMessages()");
        }

        if (!fRet)
            LogPrintf("%s(%s, %u bytes) FAILED peer=%d\n", __func__, SanitizeString(strCommand), nMessageSize, pfrom->id);

        break;
    }

    // In case the connection got shut down, its receive buffer was wiped
    if (!pfrom->fDisconnect)
        pfrom->vRecvMsg.erase(pfrom->vRecvMsg.begin(), it);

    return fOk;
}


bool SendMessages(CNode* pto, bool fSendTrickle)
{
    const Consensus::Params& consensusParams = Params().GetConsensus();
    {
        // Don't send anything until we get its version message
        if (pto->nVersion == 0)
            return true;

        //
        // Message: ping
        //
        bool pingSend = false;
        if (pto->fPingQueued) {
            // RPC ping request by user
            pingSend = true;
        }
        if (pto->nPingNonceSent == 0 && pto->nPingUsecStart + PING_INTERVAL * 1000000 < GetTimeMicros()) {
            // Ping automatically sent as a latency probe & keepalive.
            pingSend = true;
        }
        if (pingSend) {
            uint64_t nonce = 0;
            while (nonce == 0) {
                GetRandBytes((unsigned char*)&nonce, sizeof(nonce));
            }
            pto->fPingQueued = false;
            pto->nPingUsecStart = GetTimeMicros();
            if (pto->nVersion > BIP0031_VERSION) {
                pto->nPingNonceSent = nonce;
                pto->PushMessage("ping", nonce);
            } else {
                // Peer is too old to support ping command with nonce, pong will never arrive.
                pto->nPingNonceSent = 0;
                pto->PushMessage("ping");
            }
        }

        TRY_LOCK(cs_main, lockMain); // Acquire cs_main for IsInitialBlockDownload() and CNodeState()
        if (!lockMain)
            return true;

        // Address refresh broadcast
        static int64_t nLastRebroadcast;
        if (!IsInitialBlockDownload() && (GetTime() - nLastRebroadcast > 24 * 60 * 60))
        {
            LOCK(cs_vNodes);
            BOOST_FOREACH(CNode* pnode, vNodes)
            {
                // Periodically clear addrKnown to allow refresh broadcasts
                if (nLastRebroadcast)
                    pnode->addrKnown.reset();

                // Rebroadcast our address
                AdvertizeLocal(pnode);
            }
            if (!vNodes.empty())
                nLastRebroadcast = GetTime();
        }

        //
        // Message: addr
        //
        if (fSendTrickle)
        {
            vector<CAddress> vAddr;
            vAddr.reserve(pto->vAddrToSend.size());
            BOOST_FOREACH(const CAddress& addr, pto->vAddrToSend)
            {
                if (!pto->addrKnown.contains(addr.GetKey()))
                {
                    pto->addrKnown.insert(addr.GetKey());
                    vAddr.push_back(addr);
                    // receiver rejects addr messages larger than 1000
                    if (vAddr.size() >= 1000)
                    {
                        pto->PushMessage("addr", vAddr);
                        vAddr.clear();
                    }
                }
            }
            pto->vAddrToSend.clear();
            if (!vAddr.empty())
                pto->PushMessage("addr", vAddr);
        }

        CNodeState &state = *State(pto->GetId());
        if (state.fShouldBan) {
            if (pto->fWhitelisted)
                LogPrintf("Warning: not punishing whitelisted peer %s!\n", pto->addr.ToString());
            else {
                pto->fDisconnect = true;
                if (pto->addr.IsLocal())
                    LogPrintf("Warning: not banning local peer %s!\n", pto->addr.ToString());
                else
                {
                    CNode::Ban(pto->addr);
                }
            }
            state.fShouldBan = false;
        }

        BOOST_FOREACH(const CBlockReject& reject, state.rejects)
            pto->PushMessage("reject", (string)"block", reject.chRejectCode, reject.strRejectReason, reject.hashBlock);
        state.rejects.clear();

        // Start block sync
        if (pindexBestHeader == NULL)
            pindexBestHeader = chainActive.Tip();
        bool fFetch = state.fPreferredDownload || (nPreferredDownload == 0 && !pto->fClient && !pto->fOneShot); // Download if this is a nice peer, or we have no nice peers and this one might do.
        if (!state.fSyncStarted && !pto->fClient && !fImporting && !fReindex) {
            // Only actively request headers from a single peer, unless we're close to today.
            time_t t = time(0);
            int height = chainActive.Tip()->nHeight;
            if (t < ForkManager::getInstance().getMinimumTime(height) && (!ForkManager::getInstance().isAfterChainsplit(height))) {
                fFetch = true;
                if ((nSyncStarted == 0 && fFetch) || pindexBestHeader->GetBlockTime() > GetTime() - 14 * 24 * 60 * 60) {
                    state.fSyncStarted = true;
                    nSyncStarted++;
                    CBlockIndex *pindexStart = pindexBestHeader->pprev ? pindexBestHeader->pprev : pindexBestHeader;
                    LogPrint("net", "%s():%d - initial getheaders (%d) to peer=%d (startheight:%d)\n",
                        __func__, __LINE__, pindexStart->nHeight, pto->id, pto->nStartingHeight);
                    pto->PushMessage("getheaders", chainActive.GetLocator(pindexStart), uint256());
                }
            }
            else {
                if ((nSyncStarted == 0 && fFetch) || pindexBestHeader->GetBlockTime() > GetTime() - 24 * 60 * 60) {
                    state.fSyncStarted = true;
                    nSyncStarted++;
                    CBlockIndex *pindexStart = pindexBestHeader->pprev ? pindexBestHeader->pprev : pindexBestHeader;
                    LogPrint("net", "%s():%d - initial getheaders (%d) to peer=%d (startheight:%d)\n",
                        __func__, __LINE__, pindexStart->nHeight, pto->id, pto->nStartingHeight);
                    pto->PushMessage("getheaders", chainActive.GetLocator(pindexStart), uint256());
                }
            }
        }

        // Resend wallet transactions that haven't gotten in a block yet
        // Except during reindex, importing and IBD, when old wallet
        // transactions become unconfirmed and spams other nodes.
        if (!fReindex && !fImporting && !IsInitialBlockDownload())
        {
            GetMainSignals().Broadcast(nTimeBestReceived);
        }

        //
        // Message: inventory
        //
        vector<CInv> vInv;
        vector<CInv> vInvWait;
        {
            LOCK(pto->cs_inventory);
            vInv.reserve(pto->vInventoryToSend.size());
            vInvWait.reserve(pto->vInventoryToSend.size());
            BOOST_FOREACH(const CInv& inv, pto->vInventoryToSend)
            {
                if (pto->setInventoryKnown.count(inv))
                    continue;

                // trickle out tx inv to protect privacy
                if (inv.type == MSG_TX && !fSendTrickle)
                {
                    // 1/4 of tx invs blast to all immediately
                    static uint256 hashSalt;
                    if (hashSalt.IsNull())
                        hashSalt = GetRandHash();
                    uint256 hashRand = ArithToUint256(UintToArith256(inv.hash) ^ UintToArith256(hashSalt));
                    hashRand = Hash(BEGIN(hashRand), END(hashRand));
                    bool fTrickleWait = ((UintToArith256(hashRand) & 3) != 0);

                    if (fTrickleWait)
                    {
                        vInvWait.push_back(inv);
                        continue;
                    }
                }

                // returns true if wasn't already contained in the set
                if (pto->setInventoryKnown.insert(inv).second)
                {
                    vInv.push_back(inv);
                    if (vInv.size() >= 1000)
                    {
                        LogPrint("forks", "%s():%d - Pushing inv\n", __func__, __LINE__);
                        pto->PushMessage("inv", vInv);
                        vInv.clear();
                    }
                }
            }
            pto->vInventoryToSend = vInvWait;
        }
        if (!vInv.empty())
        {
            LogPrint("forks", "%s():%d - Pushing inv\n", __func__, __LINE__);
            pto->PushMessage("inv", vInv);
        }

        // Detect whether we're stalling
        int64_t nNow = GetTimeMicros();
        if (!pto->fDisconnect && state.nStallingSince && state.nStallingSince < nNow - 1000000 * BLOCK_STALLING_TIMEOUT) {
            // Stalling only triggers when the block download window cannot move. During normal steady state,
            // the download window should be much larger than the to-be-downloaded set of blocks, so disconnection
            // should only happen during initial block download.
            LogPrintf("Peer=%d is stalling block download, disconnecting\n", pto->id);
            pto->fDisconnect = true;
        }
        // In case there is a block that has been in flight from this peer for (2 + 0.5 * N) times the block interval
        // (with N the number of validated blocks that were in flight at the time it was requested), disconnect due to
        // timeout. We compensate for in-flight blocks to prevent killing off peers due to our own downstream link
        // being saturated. We only count validated in-flight blocks so peers can't advertise non-existing block hashes
        // to unreasonably increase our timeout.
        // We also compare the block download timeout originally calculated against the time at which we'd disconnect
        // if we assumed the block were being requested now (ignoring blocks we've requested from this peer, since we're
        // only looking at this peer's oldest request).  This way a large queue in the past doesn't result in a
        // permanently large window for this block to be delivered (ie if the number of blocks in flight is decreasing
        // more quickly than once every 5 minutes, then we'll shorten the download window for this block).
        if (!pto->fDisconnect && state.vBlocksInFlight.size() > 0) {
            QueuedBlock &queuedBlock = state.vBlocksInFlight.front();
            int64_t nTimeoutIfRequestedNow = GetBlockTimeout(nNow, nQueuedValidatedHeaders - state.nBlocksInFlightValidHeaders, consensusParams);
            if (queuedBlock.nTimeDisconnect > nTimeoutIfRequestedNow) {
                LogPrint("net", "Reducing block download timeout for peer=%d block=%s, orig=%d new=%d\n", pto->id, queuedBlock.hash.ToString(), queuedBlock.nTimeDisconnect, nTimeoutIfRequestedNow);
                queuedBlock.nTimeDisconnect = nTimeoutIfRequestedNow;
            }
            if (queuedBlock.nTimeDisconnect < nNow) {
                LogPrintf("Timeout downloading block %s from peer=%d, disconnecting\n", queuedBlock.hash.ToString(), pto->id);
                pto->fDisconnect = true;
            }
        }

        //
        // Message: getdata (blocks)
        //
        vector<CInv> vGetData;
        if (!pto->fDisconnect && !pto->fClient && (fFetch || !IsInitialBlockDownload()) && state.nBlocksInFlight < MAX_BLOCKS_IN_TRANSIT_PER_PEER) {
            vector<CBlockIndex*> vToDownload;
            NodeId staller = -1;
            FindNextBlocksToDownload(pto->GetId(), MAX_BLOCKS_IN_TRANSIT_PER_PEER - state.nBlocksInFlight, vToDownload, staller);
            BOOST_FOREACH(CBlockIndex *pindex, vToDownload) {
                vGetData.push_back(CInv(MSG_BLOCK, pindex->GetBlockHash()));
                MarkBlockAsInFlight(pto->GetId(), pindex->GetBlockHash(), consensusParams, pindex);
                LogPrint("net", "%s():%d Requesting block %s (%d) peer=%d\n",
                    __func__, __LINE__, pindex->GetBlockHash().ToString(), pindex->nHeight, pto->id);
            }
            if (state.nBlocksInFlight == 0 && staller != -1) {
                if (State(staller)->nStallingSince == 0) {
                    State(staller)->nStallingSince = nNow;
                    LogPrint("net", "Stall started peer=%d\n", staller);
                }
            }
        }

        //
        // Message: getdata (non-blocks)
        //
        while (!pto->fDisconnect && !pto->mapAskFor.empty() && (*pto->mapAskFor.begin()).first <= nNow)
        {
            const CInv& inv = (*pto->mapAskFor.begin()).second;
            if (!AlreadyHave(inv))
            {
                if (fDebug)
                    LogPrint("net", "%s():%d - Requesting %s peer=%d\n", __func__, __LINE__, inv.ToString(), pto->id);
                vGetData.push_back(inv);
                if (vGetData.size() >= 1000)
                {
                    pto->PushMessage("getdata", vGetData);
                    vGetData.clear();
                }
            } else {
                //If we're not going to ask, don't expect a response.
                pto->setAskFor.erase(inv.hash);
            }
            pto->mapAskFor.erase(pto->mapAskFor.begin());
        }
        if (!vGetData.empty())
            pto->PushMessage("getdata", vGetData);

    }
    return true;
}

 std::string CBlockFileInfo::ToString() const {
     return strprintf("CBlockFileInfo(blocks=%u, size=%u, heights=%u...%u, time=%s...%s)", nBlocks, nSize, nHeightFirst, nHeightLast, DateTimeStrFormat("%Y-%m-%d", nTimeFirst), DateTimeStrFormat("%Y-%m-%d", nTimeLast));
 }



class CMainCleanup
{
public:
    CMainCleanup() {}
    ~CMainCleanup() {
        // block headers
        BlockMap::iterator it1 = mapBlockIndex.begin();
        for (; it1 != mapBlockIndex.end(); it1++)
            delete (*it1).second;
        mapBlockIndex.clear();

        // orphan transactions
        mapOrphanTransactions.clear();
        mapOrphanTransactionsByPrev.clear();
    }
} instance_of_cmaincleanup;

bool RelayAlternativeChain(CValidationState &state, CBlock *pblock, BlockSet* sForkTips)
{
    if (!pblock)
    {
        LogPrint("forks", "%s():%d - Null pblock!\n", __func__, __LINE__);
        return false;
    }

    const CChainParams& chainParams = Params();
    uint256 hashAlternativeTip = pblock->GetHash();
    //LogPrint("forks", "%s():%d - Entering with hash[%s]\n", __func__, __LINE__, hashAlternativeTip.ToString() );

    // 1. check this is the best chain tip, in this case exit
    if (chainActive.Tip()->GetBlockHash() == hashAlternativeTip)
    {
        //LogPrint("forks", "%s():%d - Exiting: already best tip\n", __func__, __LINE__);
        return true;
    }

    CBlockIndex* pindex = NULL;
    BlockMap::iterator mi = mapBlockIndex.find(hashAlternativeTip);
    if (mi != mapBlockIndex.end())
    {
        pindex = (*mi).second;
    }

    if (!pindex)
    {
        LogPrint("forks", "%s():%d - Null pblock index!\n", __func__, __LINE__);
        return false;
    }

    // 2. check this block is a fork from best chain, otherwise exit
    if (chainActive.Contains(pindex))
    {
        //LogPrint("forks", "%s():%d - Exiting: it belongs to main chain\n", __func__, __LINE__);
        return true;
    }

    // 3. check we have complete list of ancestors
    // --
    // This is due to the fact that blocks can easily be received in sparse order
    // By skipping this block we choose to delay its propagation in the loop
    // below where we look for the best height possible.
    // --
    // Consider that it can be a fork but also be a future best tip as soon as missing blocks are received
    // on the main chain
    if ( pindex->nChainTx <= 0 )
    {
        LogPrint("forks", "%s():%d - Exiting: nChainTx=0\n", __func__, __LINE__);
        return true;
    }

    // 4. Starting from this block, look for the best height that has a complete chain of ancestors
    // --
    // This is done for all of possible forks stem after starting block, potentially more than one height could be found.

    //dump_global_tips();

    LogPrint("forks", "%s():%d - sForkTips(%d) - h[%d] %s\n",
        __func__, __LINE__, sForkTips->size(), pindex->nHeight, pindex->GetBlockHash().ToString() );

    std::vector<CInv> vInv;
    
    BOOST_FOREACH(const CBlockIndex* block, *sForkTips)
    {
        vInv.push_back(CInv(MSG_BLOCK, block->GetBlockHash()) );
    }

    // 5. push inv list up to the alternative tips
    int nBlockEstimate = 0;
    if (fCheckpointsEnabled)
        nBlockEstimate = Checkpoints::GetTotalBlocksEstimate(chainParams.Checkpoints());
 
    int nodeHeight = -1;
    if (nLocalServices & NODE_NETWORK) {
        LOCK(cs_vNodes);
        BOOST_FOREACH(CNode* pnode, vNodes)
        {
            if (pnode->nStartingHeight != -1)
            {
                nodeHeight = (pnode->nStartingHeight - 2000);
            }
            else
            {
                nodeHeight = nBlockEstimate;
            }
            if (chainActive.Height() > nodeHeight)
            {
                {
                    BOOST_FOREACH(CInv& inv, vInv)
                    {
                        LogPrint("forks", "%s():%d - Pushing inv to Node [%s] (id=%d) hash[%s]\n",
                            __func__, __LINE__, pnode->addrName, pnode->GetId(), inv.hash.ToString() );
                        pnode->PushInventory(inv);
                    }
                }
            }
        }
    }
    return true;
}


//
// DEBUG Functions
//----------------------------------------------------------------------------
std::string dbg_blk_in_fligth()
{
    std::string ret = "";
    int sz = mapBlocksInFlight.size();
    ret += "Blocks in fligth:" + std::to_string(sz) + "\n";
    ret += "-----------------------\n";
    if (sz <= 0)
    {
        return ret;
    }

    map<uint256, pair<NodeId, list<QueuedBlock>::iterator> >::iterator it;
    for (it = mapBlocksInFlight.begin(); it != mapBlocksInFlight.end(); ++it)
    {
        uint256 hash = it->first;
        ret += hash.GetHex() + "\n";
    }
    return ret;
}

std::string dbg_blk_unlinked()
{
    std::string ret = "";
    int sz = mapBlocksUnlinked.size();
    ret += "Blocks unlinked:" + std::to_string(sz) + "\n";
    ret += "-----------------------\n";
    if (sz <= 0)
    {
        return ret;
    }

    std::multimap<CBlockIndex*, CBlockIndex*>::iterator it;
    for (it = mapBlocksUnlinked.begin(); it != mapBlocksUnlinked.end(); ++it)
    {
        CBlockIndex* index     = it->second;
        CBlockIndex* indexPrev = it->first;
        ret += indexPrev->GetBlockHash().ToString() + "\n";
        ret += "   +--->" + index->GetBlockHash().ToString() + "\n";
    }
    return ret;
}

std::string dbg_blk_candidates()
{
    std::string ret = "";
    int sz = setBlockIndexCandidates.size();
    ret += "Blocks candidate:" + std::to_string(sz) + "\n";
    ret += "-----------------------\n";
    if (sz <= 0)
    {
        return ret;
    }

    std::set<CBlockIndex*, CBlockIndexWorkComparator>::iterator it = setBlockIndexCandidates.begin();
    for (it = setBlockIndexCandidates.begin(); it != setBlockIndexCandidates.end(); ++it)
    {
        uint256 hash = (*it)->GetBlockHash();
        ret += hash.GetHex() + "\n";
    }
    return ret;
}

std::string dbg_blk_global_tips()
{
    std::string ret = "";
    int sz = mGlobalForkTips.size();
    ret += "Global tips: " + std::to_string(sz) + "\n";
    ret += "-----------------------\n";
    if (sz <= 0)
    {
        return ret;
    }

    BOOST_FOREACH(auto mapPair, mGlobalForkTips)
    {
        const CBlockIndex* pindex = mapPair.first;

        bool onFork = !chainActive.Contains(pindex);
        bool onForkPrev = false;
        if (onFork && pindex->pprev)
        {
            // chanches are that the header is temporarly not a tip but will be promoted soon when the full blocks comes 
            onForkPrev = !chainActive.Contains(pindex->pprev);
        }

        uint256 hash = pindex->GetBlockHash();
        int h = pindex->nHeight;
        ret += "h(" + std::to_string(h) + ") " + hash.GetHex() + " onFork";
        if (onFork)
        {
            if (onForkPrev)
            {
                ret += "[X]";
            }
            else
            {
                ret += "[?]";
            }
        }
        else
        {
            ret += "[-]";
        }
        ret += " time[" + std::to_string(mapPair.second) + "]\n";
    }

    std::vector<uint256> vOutput;
    getMostRecentGlobalForkTips(vOutput);

    ret += "Ordered: ---------------\n";
    BOOST_FOREACH(const uint256& hash, vOutput)
    {
        ret += "  [" + hash.GetHex() + "]\n";
    }
    return ret;
}

void dump_index(const CBlockIndex* pindex, int val)
{
    bool onFork = !chainActive.Contains(pindex);
    bool onForkPrev = false;
    if (onFork && pindex->pprev)
    {
        // chanches are that the header is temporarly not a tip but will be promoted soon when the full blocks comes 
        onForkPrev = !chainActive.Contains(pindex->pprev);
    }

    std::string offset = "";
    if (onFork)
    {
        // indent any forked block
        offset += "            ";
    }
    LogPrint("forks", "%s-------------------------------------------------\n", offset);
    LogPrint("forks", "%sh(%3d) %s\n", offset, pindex->nHeight, pindex->GetBlockHash().ToString() );
    LogPrint("forks", "%s   onFork[%s]\n", offset, onFork? (onForkPrev?"X":"?"):"-" );
    LogPrint("forks", "%s   nTime[%d]\n", offset, (int)pindex->nTime );
    LogPrint("forks", "%s   nSequenceId[%d]\n", offset, (int)pindex->nSequenceId );
    LogPrint("forks", "%s   delay=%3d,\n", offset, pindex->nChainDelay);
    LogPrint("forks", "%s   prev[%s]\n", offset, pindex->pprev? (pindex->pprev->GetBlockHash().ToString()):"N.A." );
    LogPrint("forks", "%s   chainWork=%.8g\n", offset, log(pindex->nChainWork.getdouble())/log(2.0) );
    LogPrint("forks", "%s   status=%04x VALID_HEADER[%d] HAVE_DATA[%d] HAVE_UNDO[%d]\n", offset,
        pindex->nStatus,
        !!(pindex->nStatus & BLOCK_VALID_HEADER),
        !!(pindex->nStatus & BLOCK_HAVE_DATA),
        !!(pindex->nStatus & BLOCK_HAVE_UNDO) );
    LogPrint("forks", "%s   nChainTx=%d\n", offset, pindex->nChainTx);
    if (val)
    {
        LogPrint("forks", "%s   recv_time=%d\n", offset, val);
    }
}


void dump_db()
{
    if (!LogAcceptCategory("forks") )
    {
        return;
    }

    std::set<const CBlockIndex*, CompareBlocksByHeight> setTips;
    BOOST_FOREACH(const PAIRTYPE(const uint256, CBlockIndex*)& item, mapBlockIndex)
        setTips.insert(item.second);

    BOOST_FOREACH(const PAIRTYPE(const uint256, CBlockIndex*)& item, mapBlockIndex)
    {
        const CBlockIndex* pprev = item.second->pprev;
        if (pprev)
            setTips.erase(pprev);
    }

    // Always report the currently active tip.
    setTips.insert(chainActive.Tip());

    BOOST_FOREACH(const CBlockIndex* block, setTips)
    {
        LogPrint("forks", "===========================\n" );
        const CBlockIndex* dum = block;

        bool onFork = !chainActive.Contains(dum);
        
        while (true)
        {
            if (dum)
            {
                dump_index(dum);
                if (dum->pprev)
                {
                    dum = dum->pprev;
                    if (onFork && chainActive.Contains(dum) )
                    {
                        // started on a fork, we reached the main
                        break;
                    }
                }
                else
                {
                    // genesis
                    break;
                }
            }
            else
            {
                assert(false);
            }
        }
    }
}

void dump_candidates()
{
    if (!LogAcceptCategory("forks") )
    {
        return;
    }

    LogPrint("forks", "===== CANDIDATES: %d =================\n", setBlockIndexCandidates.size());
    BOOST_FOREACH(const CBlockIndex* block, setBlockIndexCandidates)
    {
        const CBlockIndex* dum = block;
        
        dump_index(dum);
    }
}

void dump_global_tips(int limit)
{
    if (!LogAcceptCategory("forks") )
    {
        return;
    }

    int count = limit;

    LogPrint("forks", "===== GLOBAL TIPS: %d =================\n", mGlobalForkTips.size());
    BOOST_FOREACH(auto mapPair, mGlobalForkTips)
    {
        if ( (limit > 0) && (count-- <= 0) )
        {
            LogPrint("forks", "-- stopping after %d elements\n", limit);
            break;
        }
        const CBlockIndex* block = mapPair.first;
        
        dump_index(block, mapPair.second);
    }

    std::vector<uint256> vOutput;
    getMostRecentGlobalForkTips(vOutput);

    LogPrint("forks", "Ordered by time:\n");
    LogPrint("forks", "----------------------------------------------------------------\n");
    BOOST_FOREACH(const uint256& hash, vOutput)
    {
        LogPrint("forks", "  %s\n", hash.ToString() );
    }
}

void dump_dirty()
{
    if (!LogAcceptCategory("forks") )
    {
        return;
    }

    LogPrint("forks", "===== DIRTIES: %d =================\n", setDirtyBlockIndex.size());
    BOOST_FOREACH(const CBlockIndex* block, setDirtyBlockIndex)
    {
        const CBlockIndex* dum = block;
        
        dump_index(dum);
    }
}

bool getHeadersIsOnMain(const CBlockLocator& locator, const uint256& hashStop, CBlockIndex** pindexReference)
{ 
    LogPrint("forks", "%s():%d - Entering hashStop[%s]\n", __func__, __LINE__, hashStop.ToString() );
    if (locator.IsNull() )
    {
        LogPrint("forks", "%s():%d - locator is null, returning TRUE\n", __func__, __LINE__ );
        return true;
    }

    BOOST_FOREACH(const uint256& hash, locator.vHave) {
        LogPrint("forks", "%s():%d - locator has [%s]\n", __func__, __LINE__, hash.ToString() );
    }

    if (hashStop != uint256() )
    {
        BlockMap::iterator mi = mapBlockIndex.find(hashStop);
        if (mi != mapBlockIndex.end() ) 
        {
            *pindexReference = (*mi).second;
            bool onMain = (chainActive.Contains((*mi).second) );
            LogPrint("forks", "%s():%d - hashStop found, returning %s\n",
                __func__, __LINE__, onMain?"TRUE":"FALSE");
            return onMain;
        }
        else
        {
            // should never happen
            LogPrint("forks", "%s():%d - hashStop not found, returning TRUE\n", __func__, __LINE__);
            return true;
        }
    }
    else
    {
        // hashstop can be null:
        // 1. when a node is syncing after a network join or a node startup
        // 2. when a bunch of 160 headers has been sent and peer requests more

        if (locator.vHave.size() < 2)
        {
            // should never happen
            LogPrint("forks", "%s():%d - short locator, returning TRUE\n", __func__, __LINE__);
            return true;
        }

        const uint256& hash_0 = locator.vHave[0];
        const uint256& hash_1 = locator.vHave[1];

        if (hash_0 == hash_1)
        {
            // we are on case 2. above, check locator for telling if peer is on main or not
            LogPrint("forks", "%s():%d - found duplicate of hash %s in the locator\n",
                __func__, __LINE__, hash_0.ToString() );

            BlockMap::iterator mi = mapBlockIndex.find(hash_0);
            if (mi != mapBlockIndex.end() ) 
            {
                CBlockIndex* idx = (*mi).second;
 
                if (!chainActive.Contains(idx))
                {
                    // tip of locator not on main
                    *pindexReference = idx;
                    LogPrint("forks", "%s():%d - hash found, returning FALSE\n",
                        __func__, __LINE__);
                    return false;
                }
            }
            else
            {
                // should never happen
                LogPrint("forks", "%s():%d - hash not found, returning TRUE\n", __func__, __LINE__);
                return true;
            }
        }

        LogPrint("forks", "%s():%d - Exiting returning TRUE\n", __func__, __LINE__);
        return true;
    }

    // should never get here
    LogPrint("forks", "%s():%d - ##### Exiting returning FALSE\n", __func__, __LINE__);
    return false;
}
    

static int getInitCbhSafeDepth()
{
    if ( (Params().NetworkIDString() == "regtest") || (Params().NetworkIDString() == "testnet") )
    {
        int val = (int)(GetArg("-cbhsafedepth", Params().CbhSafeDepth() ));
        LogPrint("cbh", "%s():%d - %s: using val %d \n", __func__, __LINE__, Params().NetworkIDString(), val);
        return val;
    }
    return Params().CbhSafeDepth();
}

int getCheckBlockAtHeightSafeDepth()
{
    // gets constructed just one time
    static int retVal( getInitCbhSafeDepth() );
    return retVal;
}

int getScMinWithdrawalEpochLength()
{
    // gets constructed just one time
    static int retVal(Params().ScMinWithdrawalEpochLength());
    return retVal;
}

static int getInitCbhMinAge()
{
    if ( (Params().NetworkIDString() == "regtest") || (Params().NetworkIDString() == "testnet") )
    {
        int val = (int)(GetArg("-cbhminage", Params().CbhMinimumAge() ));
        LogPrint("cbh", "%s():%d - %s: using val %d \n", __func__, __LINE__, Params().NetworkIDString(), val);
        return val;
    }
    return Params().CbhMinimumAge();
}

int getCheckBlockAtHeightMinAge()
{
    // gets constructed just one time
    static int retVal( getInitCbhMinAge() );
    return retVal;
}

static bool getInitRequireStandard()
{
    if ( (Params().NetworkIDString() == "regtest") || (Params().NetworkIDString() == "testnet") )
    {
        bool val = Params().RequireStandard();

        if ((bool)(GetBoolArg("-allownonstandardtx",  false ) ) )
        {
            // if this flag is set the user wants to allow non-standars tx, therefore we override default param and return false  
            val = false;
        }
        LogPrintf("%s():%d - %s: using val %d (%s)\n", __func__, __LINE__, Params().NetworkIDString(), (int)val, (val?"Y":"N"));
        return val;
    }
    return Params().RequireStandard();
}

bool getRequireStandard()
{
    // gets constructed just one time
    static int retVal( getInitRequireStandard() );
    return retVal;
}
<|MERGE_RESOLUTION|>--- conflicted
+++ resolved
@@ -2628,17 +2628,12 @@
                 // resurrect prevBlockTopQualityCertHash bwts
                 assert(blockUndo.scUndoDatabyScId.at(cert.GetScId()).contentBitMask & CSidechainUndoData::AvailableSections::SUPERSEDED_CERT_DATA);
                 view.RestoreBackwardTransfers(prevBlockTopQualityCertHash, blockUndo.scUndoDatabyScId.at(cert.GetScId()).lowQualityBwts);
-            }
-
-<<<<<<< HEAD
-                CSidechain::SetVoidedCert(cert.GetHash(), true, pVoidedCertsMap);
-                CSidechain::SetVoidedCert(highQualityCertData.at(cert.GetHash()), false, pVoidedCertsMap);
-
                 // Update CertDataHash
                 libzendoomc::ScFieldElement dataHash = blockUndo.scUndoDatabyScId.at(cert.GetScId()).prevCertDataHash;
                 if (!pblocktree->addCertData(cert.GetScId(), cert.epochNumber, dataHash))
                     return error("DisconnectBlock(): Failed to write CertDataHash");
-=======
+            }
+
             // Refresh previous certificate in wallet, whether it has been just restored or it is from previous epoch
             // On the contrary, cert will have BWT_OFF status since it will end up off blockchain anyhow.
             if (pCertsStateInfo!= nullptr)
@@ -2648,7 +2643,6 @@
                                            blockUndo.scUndoDatabyScId.at(cert.GetScId()).prevTopCommittedCertReferencedEpoch,
                                            blockUndo.scUndoDatabyScId.at(cert.GetScId()).prevTopCommittedCertQuality,
                                            CScCertificateStatusUpdateInfo::BwtState::BWT_ON));
->>>>>>> 19a20ea1
             }
 
             if (!view.RestoreScInfo(cert, blockUndo.scUndoDatabyScId.at(cert.GetScId())) )
@@ -3121,15 +3115,10 @@
                                  REJECT_INVALID, "bad-sc-cert-not-recorded");
             }
 
-<<<<<<< HEAD
             libzendoomc::ScFieldElement dataHash = blockundo.scUndoDatabyScId.at(cert.GetScId()).prevCertDataHash;
             if (!pblocktree->addCertData(cert.GetScId(), cert.epochNumber, dataHash))
                 return AbortNode(state, "Failed to write transaction index");
 
-            CSidechain::SetVoidedCert(cert.GetHash(), false, pVoidedCertsMap);
-        } else
-            CSidechain::SetVoidedCert(cert.GetHash(), true, pVoidedCertsMap);
-=======
             if (pCertsStateInfo != nullptr)
                 pCertsStateInfo->push_back(CScCertificateStatusUpdateInfo(cert.GetScId(), cert.GetHash(),
                                         cert.epochNumber, cert.quality, CScCertificateStatusUpdateInfo::BwtState::BWT_ON));
@@ -3138,8 +3127,6 @@
                 pCertsStateInfo->push_back(CScCertificateStatusUpdateInfo(cert.GetScId(), cert.GetHash(),
                                         cert.epochNumber, cert.quality, CScCertificateStatusUpdateInfo::BwtState::BWT_OFF));
         }
-
->>>>>>> 19a20ea1
 
         if (certIdx == 0) {
             // we are processing the first certificate, add the size of the vcert to the offset
