// Copyright (c) 2009-2010 Satoshi Nakamoto
// Copyright (c) 2009-2014 The Bitcoin Core developers
// Distributed under the MIT software license, see the accompanying
// file COPYING or http://www.opensource.org/licenses/mit-license.php.

#include "main.h"

#include "sodium.h"

#include "addrman.h"
#include "alert.h"
#include "arith_uint256.h"
#include "chainparams.h"
#include "checkpoints.h"
#include "checkqueue.h"
#include "consensus/validation.h"
#include "deprecation.h"
#include "init.h"
#include "merkleblock.h"
#include "metrics.h"
#include "net.h"
#include "pow.h"
#include "txdb.h"
#include "txmempool.h"
#include "ui_interface.h"
#include "undo.h"
#include "util.h"
#include "utilmoneystr.h"
#include "validationinterface.h"
#include "wallet/asyncrpcoperation_sendmany.h"
#include "wallet/asyncrpcoperation_shieldcoinbase.h"

#include <sstream>

#include <boost/algorithm/string/replace.hpp>
#include <boost/filesystem.hpp>
#include <boost/filesystem/fstream.hpp>
#include <boost/math/distributions/poisson.hpp>
#include <boost/thread.hpp>
#include <boost/static_assert.hpp>

#include "zen/forkmanager.h"
#include "zen/delay.h"

#include "sc/sidechain.h"

using namespace zen;

using namespace std;

#if defined(NDEBUG)
# error "Zen cannot be compiled without assertions."
#endif

/**
 * Global state
 */

CCriticalSection cs_main;

BlockSet sGlobalForkTips;
BlockTimeMap mGlobalForkTips;

BlockMap mapBlockIndex;
CChain chainActive;
CBlockIndex *pindexBestHeader = NULL;
int64_t nTimeBestReceived = 0;
CWaitableCriticalSection csBestBlock;
CConditionVariable cvBlockChange;
int nScriptCheckThreads = 0;
bool fExperimentalMode = false;
bool fImporting = false;
bool fReindex = false;
bool fTxIndex = false;
bool fHavePruned = false;
bool fPruneMode = false;
bool fIsBareMultisigStd = true;
bool fCheckBlockIndex = false;
bool fCheckpointsEnabled = true;
bool fCoinbaseEnforcedProtectionEnabled = true;
//true in case we still have not reached the highest known block from server startup
bool fIsStartupSyncing = true;
size_t nCoinCacheUsage = 5000 * 300;
uint64_t nPruneTarget = 0;
bool fAlerts = DEFAULT_ALERTS;

/** Fees smaller than this (in satoshi) are considered zero fee (for relaying and mining) */
CFeeRate minRelayTxFee = CFeeRate(DEFAULT_MIN_RELAY_TX_FEE);

CTxMemPool mempool(::minRelayTxFee);

map<uint256, COrphanTx> mapOrphanTransactions GUARDED_BY(cs_main);;
map<uint256, set<uint256> > mapOrphanTransactionsByPrev GUARDED_BY(cs_main);;

void EraseOrphansFor(NodeId peer) EXCLUSIVE_LOCKS_REQUIRED(cs_main);

static void CheckBlockIndex();

/** Constant stuff for coinbase transactions we create: */
CScript COINBASE_FLAGS;

const string strMessageMagic = "Zcash Signed Message:\n";

// Internal stuff
namespace {

    struct CBlockIndexWorkComparator
    {
        bool operator()(CBlockIndex *pa, CBlockIndex *pb) const {
            // First sort by total delay in chain.
            if (pa->nChainDelay < pb->nChainDelay) return false;
            if (pa->nChainDelay > pb->nChainDelay) return true;

            // Then sort by most total work, ...
            if (pa->nChainWork > pb->nChainWork) return false;
            if (pa->nChainWork < pb->nChainWork) return true;

            // ... then by earliest time received, ...
            if (pa->nSequenceId < pb->nSequenceId) return false;
            if (pa->nSequenceId > pb->nSequenceId) return true;

            // Use pointer address as tie breaker (should only happen with blocks
            // loaded from disk, as those all have id 0).
            if (pa < pb) return false;
            if (pa > pb) return true;

            // Identical blocks.
            return false;
        }
    };

    struct CBlockIndexRealWorkComparator
    {
        bool operator()(CBlockIndex *pa, CBlockIndex *pb) const {

            // Then sort by most total work, ...
            if (pa->nChainWork > pb->nChainWork) return false;
            if (pa->nChainWork < pb->nChainWork) return true;

            // ... then by earliest time received, ...
            if (pa->nSequenceId < pb->nSequenceId) return false;
            if (pa->nSequenceId > pb->nSequenceId) return true;

            // Use pointer address as tie breaker (should only happen with blocks
            // loaded from disk, as those all have id 0).
            if (pa < pb) return false;
            if (pa > pb) return true;

            // Identical blocks.
            return false;
        }
    };

    CBlockIndex *pindexBestInvalid;

    /**
     * The set of all CBlockIndex entries with BLOCK_VALID_TRANSACTIONS (for itself and all ancestors) and
     * as good as our current tip or better. Entries may be failed, though, and pruning nodes may be
     * missing the data for the block.
     */
    set<CBlockIndex*, CBlockIndexWorkComparator> setBlockIndexCandidates;
    /** Number of nodes with fSyncStarted. */
    int nSyncStarted = 0;
    /** All pairs A->B, where A (or one if its ancestors) misses transactions, but B has transactions.
      * Pruned nodes may have entries where B is missing data.
      */
    multimap<CBlockIndex*, CBlockIndex*> mapBlocksUnlinked;

    CCriticalSection cs_LastBlockFile;
    std::vector<CBlockFileInfo> vinfoBlockFile;
    int nLastBlockFile = 0;
    /** Global flag to indicate we should check to see if there are
     *  block/undo files that should be deleted.  Set on startup
     *  or if we allocate more file space when we're in prune mode
     */
    bool fCheckForPruning = false;

    /**
     * Every received block is assigned a unique and increasing identifier, so we
     * know which one to give priority in case of a fork.
     */
    CCriticalSection cs_nBlockSequenceId;
    /** Blocks loaded from disk are assigned id 0, so start the counter at 1. */
    uint32_t nBlockSequenceId = 1;

    /**
     * Sources of received blocks, saved to be able to send them reject
     * messages or ban them when processing happens afterwards. Protected by
     * cs_main.
     */
    map<uint256, NodeId> mapBlockSource;

    /**
     * Filter for transactions that were recently rejected by
     * AcceptToMemoryPool. These are not rerequested until the chain tip
     * changes, at which point the entire filter is reset. Protected by
     * cs_main.
     *
     * Without this filter we'd be re-requesting txs from each of our peers,
     * increasing bandwidth consumption considerably. For instance, with 100
     * peers, half of which relay a tx we don't accept, that might be a 50x
     * bandwidth increase. A flooding attacker attempting to roll-over the
     * filter using minimum-sized, 60byte, transactions might manage to send
     * 1000/sec if we have fast peers, so we pick 120,000 to give our peers a
     * two minute window to send invs to us.
     *
     * Decreasing the false positive rate is fairly cheap, so we pick one in a
     * million to make it highly unlikely for users to have issues with this
     * filter.
     *
     * Memory used: 1.7MB
     */
    boost::scoped_ptr<CRollingBloomFilter> recentRejects;
    uint256 hashRecentRejectsChainTip;

    /** Blocks that are in flight, and that are in the queue to be downloaded. Protected by cs_main. */
    struct QueuedBlock {
        uint256 hash;
        CBlockIndex *pindex;  //! Optional.
        int64_t nTime;  //! Time of "getdata" request in microseconds.
        bool fValidatedHeaders;  //! Whether this block has validated headers at the time of request.
        int64_t nTimeDisconnect; //! The timeout for this block request (for disconnecting a slow peer)
    };
    map<uint256, pair<NodeId, list<QueuedBlock>::iterator> > mapBlocksInFlight;

    /** Number of blocks in flight with validated headers. */
    int nQueuedValidatedHeaders = 0;

    /** Number of preferable block download peers. */
    int nPreferredDownload = 0;

    /** Dirty block index entries. */
    set<CBlockIndex*> setDirtyBlockIndex;

    /** Dirty block file entries. */
    set<int> setDirtyFileInfo;
} // anon namespace

//////////////////////////////////////////////////////////////////////////////
//
// Registration of network node signals.
//

namespace {

struct CBlockReject {
    unsigned char chRejectCode;
    string strRejectReason;
    uint256 hashBlock;
};

/**
 * Maintain validation-specific state about nodes, protected by cs_main, instead
 * by CNode's own locks. This simplifies asynchronous operation, where
 * processing of incoming data is done after the ProcessMessage call returns,
 * and we're no longer holding the node's locks.
 */
struct CNodeState {
    //! The peer's address
    CService address;
    //! Whether we have a fully established connection.
    bool fCurrentlyConnected;
    //! Accumulated misbehaviour score for this peer.
    int nMisbehavior;
    //! Whether this peer should be disconnected and banned (unless whitelisted).
    bool fShouldBan;
    //! String name of this peer (debugging/logging purposes).
    std::string name;
    //! List of asynchronously-determined block rejections to notify this peer about.
    std::vector<CBlockReject> rejects;
    //! The best known block we know this peer has announced.
    CBlockIndex *pindexBestKnownBlock;
    //! The hash of the last unknown block this peer has announced.
    uint256 hashLastUnknownBlock;
    //! The last full block we both have.
    CBlockIndex *pindexLastCommonBlock;
    //! Whether we've started headers synchronization with this peer.
    bool fSyncStarted;
    //! Since when we're stalling block download progress (in microseconds), or 0.
    int64_t nStallingSince;
    list<QueuedBlock> vBlocksInFlight;
    int nBlocksInFlight;
    int nBlocksInFlightValidHeaders;
    //! Whether we consider this a preferred download peer.
    bool fPreferredDownload;

    CNodeState() {
        fCurrentlyConnected = false;
        nMisbehavior = 0;
        fShouldBan = false;
        pindexBestKnownBlock = NULL;
        hashLastUnknownBlock.SetNull();
        pindexLastCommonBlock = NULL;
        fSyncStarted = false;
        nStallingSince = 0;
        nBlocksInFlight = 0;
        nBlocksInFlightValidHeaders = 0;
        fPreferredDownload = false;
    }
};

/** Map maintaining per-node state. Requires cs_main. */
map<NodeId, CNodeState> mapNodeState;

// Requires cs_main.
CNodeState *State(NodeId pnode) {
    map<NodeId, CNodeState>::iterator it = mapNodeState.find(pnode);
    if (it == mapNodeState.end())
        return NULL;
    return &it->second;
}

int GetHeight()
{
    LOCK(cs_main);
    return chainActive.Height();
}

void UpdatePreferredDownload(CNode* node, CNodeState* state)
{
    nPreferredDownload -= state->fPreferredDownload;

    // Whether this node should be marked as a preferred download node.
    state->fPreferredDownload = (!node->fInbound || node->fWhitelisted) && !node->fOneShot && !node->fClient;

    nPreferredDownload += state->fPreferredDownload;
}

// Returns time at which to timeout block request (nTime in microseconds)
int64_t GetBlockTimeout(int64_t nTime, int nValidatedQueuedBefore, const Consensus::Params &consensusParams)
{
    return nTime + 500000 * consensusParams.nPowTargetSpacing * (4 + nValidatedQueuedBefore);
}

void InitializeNode(NodeId nodeid, const CNode *pnode) {
    LOCK(cs_main);
    CNodeState &state = mapNodeState.insert(std::make_pair(nodeid, CNodeState())).first->second;
    state.name = pnode->addrName;
    state.address = pnode->addr;
}

void FinalizeNode(NodeId nodeid) {
    LOCK(cs_main);
    CNodeState *state = State(nodeid);

    if (state->fSyncStarted)
        nSyncStarted--;

    if (state->nMisbehavior == 0 && state->fCurrentlyConnected) {
        AddressCurrentlyConnected(state->address);
    }

    BOOST_FOREACH(const QueuedBlock& entry, state->vBlocksInFlight)
        mapBlocksInFlight.erase(entry.hash);
    EraseOrphansFor(nodeid);
    nPreferredDownload -= state->fPreferredDownload;

    mapNodeState.erase(nodeid);
}

// Requires cs_main.
// Returns a bool indicating whether we requested this block.
bool MarkBlockAsReceived(const uint256& hash) {
    map<uint256, pair<NodeId, list<QueuedBlock>::iterator> >::iterator itInFlight = mapBlocksInFlight.find(hash);
    if (itInFlight != mapBlocksInFlight.end()) {
        CNodeState *state = State(itInFlight->second.first);
        nQueuedValidatedHeaders -= itInFlight->second.second->fValidatedHeaders;
        state->nBlocksInFlightValidHeaders -= itInFlight->second.second->fValidatedHeaders;
        state->vBlocksInFlight.erase(itInFlight->second.second);
        state->nBlocksInFlight--;
        state->nStallingSince = 0;
        mapBlocksInFlight.erase(itInFlight);
        return true;
    }
    return false;
}

// Requires cs_main.
void MarkBlockAsInFlight(NodeId nodeid, const uint256& hash, const Consensus::Params& consensusParams, CBlockIndex *pindex = NULL) {
    CNodeState *state = State(nodeid);
    assert(state != NULL);

    // Make sure it's not listed somewhere already.
    MarkBlockAsReceived(hash);

    int64_t nNow = GetTimeMicros();
    QueuedBlock newentry = {hash, pindex, nNow, pindex != NULL, GetBlockTimeout(nNow, nQueuedValidatedHeaders, consensusParams)};
    nQueuedValidatedHeaders += newentry.fValidatedHeaders;
    list<QueuedBlock>::iterator it = state->vBlocksInFlight.insert(state->vBlocksInFlight.end(), newentry);
    state->nBlocksInFlight++;
    state->nBlocksInFlightValidHeaders += newentry.fValidatedHeaders;
    mapBlocksInFlight[hash] = std::make_pair(nodeid, it);
}

/** Check whether the last unknown block a peer advertized is not yet known. */
void ProcessBlockAvailability(NodeId nodeid) {
    CNodeState *state = State(nodeid);
    assert(state != NULL);

    if (!state->hashLastUnknownBlock.IsNull()) {
        BlockMap::iterator itOld = mapBlockIndex.find(state->hashLastUnknownBlock);
        if (itOld != mapBlockIndex.end() && itOld->second->nChainWork > 0) {
            if (state->pindexBestKnownBlock == NULL || itOld->second->nChainWork >= state->pindexBestKnownBlock->nChainWork)
                state->pindexBestKnownBlock = itOld->second;
            state->hashLastUnknownBlock.SetNull();
        }
    }
}

/** Update tracking information about which blocks a peer is assumed to have. */
void UpdateBlockAvailability(NodeId nodeid, const uint256 &hash) {
    CNodeState *state = State(nodeid);
    assert(state != NULL);

    ProcessBlockAvailability(nodeid);

    BlockMap::iterator it = mapBlockIndex.find(hash);
    if (it != mapBlockIndex.end() && it->second->nChainWork > 0) {
        // An actually better block was announced.
        if (state->pindexBestKnownBlock == NULL || it->second->nChainWork >= state->pindexBestKnownBlock->nChainWork)
            state->pindexBestKnownBlock = it->second;
    } else {
        // An unknown block was announced; just assume that the latest one is the best one.
        state->hashLastUnknownBlock = hash;
    }
}

/** Find the last common ancestor two blocks have.
 *  Both pa and pb must be non-NULL. */
CBlockIndex* LastCommonAncestor(CBlockIndex* pa, CBlockIndex* pb) {
    if (pa->nHeight > pb->nHeight) {
        pa = pa->GetAncestor(pb->nHeight);
    } else if (pb->nHeight > pa->nHeight) {
        pb = pb->GetAncestor(pa->nHeight);
    }

    while (pa != pb && pa && pb) {
        pa = pa->pprev;
        pb = pb->pprev;
    }

    // Eventually all chain branches meet at the genesis block.
    assert(pa == pb);
    return pa;
}

/** Update pindexLastCommonBlock and add not-in-flight missing successors to vBlocks, until it has
 *  at most count entries. */
void FindNextBlocksToDownload(NodeId nodeid, unsigned int count, std::vector<CBlockIndex*>& vBlocks, NodeId& nodeStaller) {
    if (count == 0)
    {
        LogPrint("forks", "%s():%d - peer has too many blocks in fligth\n", __func__, __LINE__);
        return;
    }

    vBlocks.reserve(vBlocks.size() + count);
    CNodeState *state = State(nodeid);
    assert(state != NULL);

    // Make sure pindexBestKnownBlock is up to date, we'll need it.
    ProcessBlockAvailability(nodeid);

    if (state->pindexBestKnownBlock == NULL || state->pindexBestKnownBlock->nChainWork < chainActive.Tip()->nChainWork) {
        // This peer has nothing interesting.
        return;
    }

    if (state->pindexLastCommonBlock == NULL) {
        // Bootstrap quickly by guessing a parent of our best tip is the forking point.
        // Guessing wrong in either direction is not a problem.
        state->pindexLastCommonBlock = chainActive[std::min(state->pindexBestKnownBlock->nHeight, chainActive.Height())];
    }

    // If the peer reorganized, our previous pindexLastCommonBlock may not be an ancestor
    // of its current tip anymore. Go back enough to fix that.
    state->pindexLastCommonBlock = LastCommonAncestor(state->pindexLastCommonBlock, state->pindexBestKnownBlock);
    if (state->pindexLastCommonBlock == state->pindexBestKnownBlock)
        return;

    std::vector<CBlockIndex*> vToFetch;
    CBlockIndex *pindexWalk = state->pindexLastCommonBlock;
    // Never fetch further than the best block we know the peer has, or more than BLOCK_DOWNLOAD_WINDOW + 1 beyond the last
    // linked block we have in common with this peer. The +1 is so we can detect stalling, namely if we would be able to
    // download that next block if the window were 1 larger.
    int nWindowEnd = state->pindexLastCommonBlock->nHeight + BLOCK_DOWNLOAD_WINDOW;
    int nMaxHeight = std::min<int>(state->pindexBestKnownBlock->nHeight, nWindowEnd + 1);
    NodeId waitingfor = -1;
    while (pindexWalk->nHeight < nMaxHeight) {
        // Read up to 128 (or more, if more blocks than that are needed) successors of pindexWalk (towards
        // pindexBestKnownBlock) into vToFetch. We fetch 128, because CBlockIndex::GetAncestor may be as expensive
        // as iterating over ~100 CBlockIndex* entries anyway.
        int nToFetch = std::min(nMaxHeight - pindexWalk->nHeight, std::max<int>(count - vBlocks.size(), 128));
        vToFetch.resize(nToFetch);
        pindexWalk = state->pindexBestKnownBlock->GetAncestor(pindexWalk->nHeight + nToFetch);
        vToFetch[nToFetch - 1] = pindexWalk;
        for (unsigned int i = nToFetch - 1; i > 0; i--) {
            vToFetch[i - 1] = vToFetch[i]->pprev;
        }

        // Iterate over those blocks in vToFetch (in forward direction), adding the ones that
        // are not yet downloaded and not in flight to vBlocks. In the meantime, update
        // pindexLastCommonBlock as long as all ancestors are already downloaded, or if it's
        // already part of our chain (and therefore don't need it even if pruned).
        BOOST_FOREACH(CBlockIndex* pindex, vToFetch) {
            if (!pindex->IsValid(BLOCK_VALID_TREE)) {
                // We consider the chain that this peer is on invalid.
                return;
            }
            if (pindex->nStatus & BLOCK_HAVE_DATA || chainActive.Contains(pindex)) {
                if (pindex->nChainTx)
                    state->pindexLastCommonBlock = pindex;
            } else if (mapBlocksInFlight.count(pindex->GetBlockHash()) == 0) {
                // The block is not already downloaded, and not yet in flight.
                if (pindex->nHeight > nWindowEnd) {
                    // We reached the end of the window.
                    if (vBlocks.size() == 0 && waitingfor != nodeid) {
                        // We aren't able to fetch anything, but we would be if the download window was one larger.
                        nodeStaller = waitingfor;
                    }
                    LogPrint("forks", "%s():%d - could not fetch [%s]\n", __func__, __LINE__, pindex->GetBlockHash().ToString() );
                    return;
                }
                vBlocks.push_back(pindex);
                if (vBlocks.size() == count) {
                    return;
                }
            } else if (waitingfor == -1) {
                // This is the first already-in-flight block.
                waitingfor = mapBlocksInFlight[pindex->GetBlockHash()].first;
            }
        }
    }
}

} // anon namespace

bool GetNodeStateStats(NodeId nodeid, CNodeStateStats &stats) {
    LOCK(cs_main);
    CNodeState *state = State(nodeid);
    if (state == NULL)
        return false;
    stats.nMisbehavior = state->nMisbehavior;
    stats.nSyncHeight = state->pindexBestKnownBlock ? state->pindexBestKnownBlock->nHeight : -1;
    stats.nCommonHeight = state->pindexLastCommonBlock ? state->pindexLastCommonBlock->nHeight : -1;
    BOOST_FOREACH(const QueuedBlock& queue, state->vBlocksInFlight) {
        if (queue.pindex)
            stats.vHeightInFlight.push_back(queue.pindex->nHeight);
    }
    return true;
}

void RegisterNodeSignals(CNodeSignals& nodeSignals)
{
    nodeSignals.GetHeight.connect(&GetHeight);
    nodeSignals.ProcessMessages.connect(&ProcessMessages);
    nodeSignals.SendMessages.connect(&SendMessages);
    nodeSignals.InitializeNode.connect(&InitializeNode);
    nodeSignals.FinalizeNode.connect(&FinalizeNode);
}

void UnregisterNodeSignals(CNodeSignals& nodeSignals)
{
    nodeSignals.GetHeight.disconnect(&GetHeight);
    nodeSignals.ProcessMessages.disconnect(&ProcessMessages);
    nodeSignals.SendMessages.disconnect(&SendMessages);
    nodeSignals.InitializeNode.disconnect(&InitializeNode);
    nodeSignals.FinalizeNode.disconnect(&FinalizeNode);
}

CBlockIndex* FindForkInGlobalIndex(const CChain& chain, const CBlockLocator& locator)
{
    // Find the first block the caller has in the main chain
    BOOST_FOREACH(const uint256& hash, locator.vHave) {
        BlockMap::iterator mi = mapBlockIndex.find(hash);
        if (mi != mapBlockIndex.end())
        {
            CBlockIndex* pindex = (*mi).second;
            if (chain.Contains(pindex))
                return pindex;
        }
    }
    return chain.Genesis();
}

CCoinsViewCache *pcoinsTip = NULL;
CBlockTreeDB *pblocktree = NULL;

//////////////////////////////////////////////////////////////////////////////
//
// mapOrphanTransactions
//

bool AddOrphanTx(const CTransactionBase& txObj, NodeId peer) EXCLUSIVE_LOCKS_REQUIRED(cs_main)
{
    uint256 hash = txObj.GetHash();
    if (mapOrphanTransactions.count(hash))
        return false;

    // Ignore big transactions, to avoid a
    // send-big-orphans memory exhaustion attack. If a peer has a legitimate
    // large transaction with a missing parent then we assume
    // it will rebroadcast it later, after the parent transaction(s)
    // have been mined or received.
    // 10,000 orphans, each of which is at most 5,000 bytes big is
    // at most 500 megabytes of orphans:
    unsigned int sz = txObj.GetSerializeSize(SER_NETWORK, PROTOCOL_VERSION);
    if (sz > 5000)
    {
        LogPrint("mempool", "ignoring large orphan tx (size: %u, hash: %s)\n", sz, hash.ToString());
        return false;
    }

    mapOrphanTransactions[hash].tx = txObj.MakeShared();
    mapOrphanTransactions[hash].fromPeer = peer;
    BOOST_FOREACH(const CTxIn& txin, txObj.GetVin())
        mapOrphanTransactionsByPrev[txin.prevout.hash].insert(hash);

    LogPrint("mempool", "stored orphan tx %s (mapsz %u prevsz %u)\n", hash.ToString(),
             mapOrphanTransactions.size(), mapOrphanTransactionsByPrev.size());
    return true;
}

void static EraseOrphanTx(uint256 hash) EXCLUSIVE_LOCKS_REQUIRED(cs_main)
{
    map<uint256, COrphanTx>::iterator it = mapOrphanTransactions.find(hash);
    if (it == mapOrphanTransactions.end())
        return;
    BOOST_FOREACH(const CTxIn& txin, it->second.tx->GetVin())
    {
        map<uint256, set<uint256> >::iterator itPrev = mapOrphanTransactionsByPrev.find(txin.prevout.hash);
        if (itPrev == mapOrphanTransactionsByPrev.end())
            continue;
        itPrev->second.erase(hash);
        if (itPrev->second.empty())
            mapOrphanTransactionsByPrev.erase(itPrev);
    }
    mapOrphanTransactions.erase(it);
}

void EraseOrphansFor(NodeId peer)
{
    int nErased = 0;
    map<uint256, COrphanTx>::iterator iter = mapOrphanTransactions.begin();
    while (iter != mapOrphanTransactions.end())
    {
        map<uint256, COrphanTx>::iterator maybeErase = iter++; // increment to avoid iterator becoming invalid
        if (maybeErase->second.fromPeer == peer)
        {
            EraseOrphanTx(maybeErase->second.tx->GetHash());
            ++nErased;
        }
    }
    if (nErased > 0) LogPrint("mempool", "Erased %d orphan tx from peer %d\n", nErased, peer);
}


unsigned int LimitOrphanTxSize(unsigned int nMaxOrphans) EXCLUSIVE_LOCKS_REQUIRED(cs_main)
{
    unsigned int nEvicted = 0;
    while (mapOrphanTransactions.size() > nMaxOrphans)
    {
        // Evict a random orphan:
        uint256 randomhash = GetRandHash();
        map<uint256, COrphanTx>::iterator it = mapOrphanTransactions.lower_bound(randomhash);
        if (it == mapOrphanTransactions.end())
            it = mapOrphanTransactions.begin();
        EraseOrphanTx(it->first);
        ++nEvicted;
    }
    return nEvicted;
}


bool IsStandardTx(const CTransactionBase& txBase, string& reason, const int nHeight)
{
    if (!txBase.CheckVersionIsStandard(reason, nHeight))
        return false;


    BOOST_FOREACH(const CTxIn& txin, txBase.GetVin())
    {
        // Biggest 'standard' txin is a 15-of-15 P2SH multisig with compressed
        // keys. (remember the 520 byte limit on redeemScript size) That works
        // out to a (15*(33+1))+3=513 byte redeemScript, 513+1+15*(73+1)+3=1627
        // bytes of scriptSig, which we round off to 1650 bytes for some minor
        // future-proofing. That's also enough to spend a 20-of-20
        // CHECKMULTISIG scriptPubKey, though such a scriptPubKey is not
        // considered standard)
        if (txin.scriptSig.size() > 1650) {
            reason = "scriptsig-size";
            return false;
        }
        if (!txin.scriptSig.IsPushOnly()) {
            reason = "scriptsig-not-pushonly";
            return false;
        }
    }

    unsigned int nDataOut = 0;
    txnouttype whichType;
    BOOST_FOREACH(const CTxOut& txout, txBase.GetVout()) {
        CheckBlockResult checkBlockResult;
        if (!::IsStandard(txout.scriptPubKey, whichType, checkBlockResult)) {
            reason = "scriptpubkey";
            return false;
        }

        if (checkBlockResult.referencedHeight > 0)
        {
            if ( (nHeight - checkBlockResult.referencedHeight) < getCheckBlockAtHeightMinAge())
            {
                LogPrintf("%s():%d - referenced block h[%d], chain.h[%d], minAge[%d]\n",
                    __func__, __LINE__, checkBlockResult.referencedHeight, nHeight, getCheckBlockAtHeightMinAge() );
            reason = "scriptpubkey checkblockatheight: referenced block too recent";
            return false;
        }
        }

        // provide temporary replay protection for two minerconf windows during chainsplit
        if ((!txBase.IsCoinBase() && !txout.isFromBackwardTransfer) &&
            (!ForkManager::getInstance().isTransactionTypeAllowedAtHeight(chainActive.Height(), whichType))) {
            reason = "op-checkblockatheight-needed";
            return false;
        }

        if (whichType == TX_NULL_DATA || whichType == TX_NULL_DATA_REPLAY)
            nDataOut++;
        else if ((whichType == TX_MULTISIG) && (!fIsBareMultisigStd)) {
            reason = "bare-multisig";
            return false;
        } else if (txout.IsDust(::minRelayTxFee)) {
            if (Params().NetworkIDString() == "regtest")
            {
                // do not reject this tx in regtest, there are py tests intentionally using zero values
                // and expecting this to be processable
                LogPrintf("%s():%d - txout is dust, ignoring it because we are in regtest\n",
                    __func__, __LINE__);
            }
            else
            {
            reason = "dust";
            return false;
        }
    }
    }

    // only one OP_RETURN txout is permitted
    if (nDataOut > 1) {
        reason = "multi-op-return";
        return false;
    }

    return true;
}

bool IsFinalTx(const CTransaction &tx, int nBlockHeight, int64_t nBlockTime)
{
    /* A specified locktime indicates that the transaction is only valid at the given blockheight or later.*/
    if (tx.GetLockTime() == 0)
        return true;
    if ((int64_t)tx.GetLockTime() < ((int64_t)tx.GetLockTime() < LOCKTIME_THRESHOLD ? (int64_t)nBlockHeight : nBlockTime))
        return true;
    BOOST_FOREACH(const CTxIn& txin, tx.GetVin())
    /* According to BIP 68, setting nSequence value to 0xFFFFFFFF for every input in the transaction disables nLocktime.
       So, whatever may be the value of nLocktime above, it will have no effect on the transaction as far as nSequence
       value is 0xFFFFFFFF.*/
        if (!txin.IsFinal())
            return false;
    return true;
}

bool CheckFinalTx(const CTransaction &tx, int flags)
{
    AssertLockHeld(cs_main);

    // By convention a negative value for flags indicates that the
    // current network-enforced consensus rules should be used. In
    // a future soft-fork scenario that would mean checking which
    // rules would be enforced for the next block and setting the
    // appropriate flags. At the present time no soft-forks are
    // scheduled, so no flags are set.
    flags = std::max(flags, 0);

    // CheckFinalTx() uses chainActive.Height()+1 to evaluate
    // nLockTime because when IsFinalTx() is called within
    // CBlock::AcceptBlock(), the height of the block *being*
    // evaluated is what is used. Thus if we want to know if a
    // transaction can be part of the *next* block, we need to call
    // IsFinalTx() with one more than chainActive.Height().
    const int nBlockHeight = chainActive.Height() + 1;

    // Timestamps on the other hand don't get any special treatment,
    // because we can't know what timestamp the next block will have,
    // and there aren't timestamp applications where it matters.
    // However this changes once median past time-locks are enforced:
    const int64_t nBlockTime = (flags & LOCKTIME_MEDIAN_TIME_PAST)
                             ? chainActive.Tip()->GetMedianTimePast()
                             : GetAdjustedTime();

    return IsFinalTx(tx, nBlockHeight, nBlockTime);
}

/**
 * Check transaction inputs to mitigate two
 * potential denial-of-service attacks:
 *
 * 1. scriptSigs with extra data stuffed into them,
 *    not consumed by scriptPubKey (or P2SH script)
 * 2. P2SH scripts with a crazy number of expensive
 *    CHECKSIG/CHECKMULTISIG operations
 */
bool AreInputsStandard(const CTransactionBase& txBase, const CCoinsViewCache& mapInputs)
{
    if (txBase.IsCoinBase())
        return true; // Coinbases don't use vin normally

    for(const CTxIn& in : txBase.GetVin()) {
        const CTxOut& prev = mapInputs.GetOutputFor(in);

        vector<vector<unsigned char> > vSolutions;
        txnouttype whichType;
        // get the scriptPubKey corresponding to this input:
        const CScript& prevScript = prev.scriptPubKey;
        if (!Solver(prevScript, whichType, vSolutions))
            return false;
        int nArgsExpected = ScriptSigArgsExpected(whichType, vSolutions);
        if (nArgsExpected < 0)
            return false;

        // Transactions with extra stuff in their scriptSigs are
        // non-standard. Note that this EvalScript() call will
        // be quick, because if there are any operations
        // beside "push data" in the scriptSig
        // IsStandardTx() will have already returned false
        // and this method isn't called.
        vector<vector<unsigned char> > stack;
        if (!EvalScript(stack, in.scriptSig, SCRIPT_VERIFY_NONE, BaseSignatureChecker()))
            return false;

        if (whichType == TX_SCRIPTHASH || whichType == TX_SCRIPTHASH_REPLAY)
        {
            if (stack.empty())
                return false;
            CScript subscript(stack.back().begin(), stack.back().end());
            vector<vector<unsigned char> > vSolutions2;
            txnouttype whichType2;
            if (Solver(subscript, whichType2, vSolutions2))
            {
                int tmpExpected = ScriptSigArgsExpected(whichType2, vSolutions2);
                if (tmpExpected < 0)
                    return false;
                nArgsExpected += tmpExpected;
            }
            else
            {
                // Any other Script with less than 15 sigops OK:
                unsigned int sigops = subscript.GetSigOpCount(true);
                // ... extra data left on the stack after execution is OK, too:
                return (sigops <= MAX_P2SH_SIGOPS);
            }
        }

        if (stack.size() != (unsigned int)nArgsExpected)
            return false;
    }

    return true;
}

unsigned int GetLegacySigOpCount(const CTransactionBase& tx)
{
    unsigned int nSigOps = 0;
    BOOST_FOREACH(const CTxIn& txin, tx.GetVin())
    {
        nSigOps += txin.scriptSig.GetSigOpCount(false);
    }
    BOOST_FOREACH(const CTxOut& txout, tx.GetVout())
    {
        nSigOps += txout.scriptPubKey.GetSigOpCount(false);
    }
    return nSigOps;
}

unsigned int GetP2SHSigOpCount(const CTransactionBase& tx, const CCoinsViewCache& inputs)
{
    if (tx.IsCoinBase())
        return 0;

    unsigned int nSigOps = 0;
    for (unsigned int i = 0; i < tx.GetVin().size(); i++)
    {
        const CTxOut &prevout = inputs.GetOutputFor(tx.GetVin()[i]);
        if (prevout.scriptPubKey.IsPayToScriptHash())
            nSigOps += prevout.scriptPubKey.GetSigOpCount(tx.GetVin()[i].scriptSig);
    }
    return nSigOps;
}

bool CheckCertificate(const CScCertificate& cert, CValidationState& state)
{
    if (!cert.IsValidVersion(state))
        return false;

    if (!cert.CheckSerializedSize(state))
        return false;

    if (!cert.CheckAmounts(state))
        return false;

    if (!cert.CheckInputsDuplication(state))
        return false;

    if (!cert.CheckInputsInteraction(state))
        return false;

    if (!Sidechain::checkCertSemanticValidity(cert, state))
        return false;

    return true;
}


bool CheckTransaction(const CTransaction& tx, CValidationState &state,
                      libzcash::ProofVerifier& verifier)
{
    // Don't count coinbase transactions because mining skews the count
    if (!tx.IsCoinBase()) {
        transactionsValidated.increment();
    }
    if (!CheckTransactionWithoutProofVerification(tx, state)) {
        return false;
    }

    // Ensure that zk-SNARKs verify
    BOOST_FOREACH(const JSDescription &joinsplit, tx.GetVjoinsplit()) {
        if (!joinsplit.Verify(*pzcashParams, verifier, tx.joinSplitPubKey)) {
            return state.DoS(100, error("CheckTransaction(): joinsplit does not verify"),
                                REJECT_INVALID, "bad-txns-joinsplit-verification-failed");
        }
    }

    if (!Sidechain::checkTxSemanticValidity(tx, state))
        return false;

    return true;
}

bool CheckTransactionWithoutProofVerification(const CTransaction& tx, CValidationState &state)
{
    if (!tx.IsValidVersion(state))
        return false;

    if (!tx.CheckNonEmpty(state))
        return false;

    if (!tx.CheckSerializedSize(state))
        return false;

    if (!tx.CheckAmounts(state))
        return false;

    if (!tx.CheckInputsDuplication(state))
        return false;

    if (!tx.CheckInputsInteraction(state))
        return false;

    if (!tx.IsCoinBase())
    {
        if (tx.GetVjoinsplit().size() > 0) {
            // Empty output script.
            CScript scriptCode;
            uint256 dataToBeSigned;
            try {
                dataToBeSigned = SignatureHash(scriptCode, tx, NOT_AN_INPUT, SIGHASH_ALL);
            } catch (std::logic_error& ex) {
                return state.DoS(100, error("CheckTransaction(): error computing signature hash"),
                                 REJECT_INVALID, "error-computing-signature-hash");
            }

            BOOST_STATIC_ASSERT(crypto_sign_PUBLICKEYBYTES == 32);

            // We rely on libsodium to check that the signature is canonical.
            // https://github.com/jedisct1/libsodium/commit/62911edb7ff2275cccd74bf1c8aefcc4d76924e0
            if (crypto_sign_verify_detached(&tx.joinSplitSig[0],
                                            dataToBeSigned.begin(), 32,
                                            tx.joinSplitPubKey.begin()
                                           ) != 0) {
                return state.DoS(100, error("CheckTransaction(): invalid joinsplit signature"),
                                 REJECT_INVALID, "bad-txns-invalid-joinsplit-signature");
            }
        }
    }

    return true;
}

CAmount GetMinRelayFee(const CTransactionBase& tx, unsigned int nBytes, bool fAllowFree)
{
    {
        LOCK(mempool.cs);
        uint256 hash = tx.GetHash();
        double dPriorityDelta = 0;
        CAmount nFeeDelta = 0;
        mempool.ApplyDeltas(hash, dPriorityDelta, nFeeDelta);
        if (dPriorityDelta > 0 || nFeeDelta > 0)
            return 0;
    }

    CAmount nMinFee = ::minRelayTxFee.GetFee(nBytes);

    if (fAllowFree)
    {
        // There is a free transaction area in blocks created by most miners,
        // * If we are relaying we allow transactions up to DEFAULT_BLOCK_PRIORITY_SIZE - 1000
        //   to be considered to fall into this category. We don't want to encourage sending
        //   multiple transactions instead of one big transaction to avoid fees.
        if (nBytes < (DEFAULT_BLOCK_PRIORITY_SIZE - 1000))
            nMinFee = 0;
    }

    if (!MoneyRange(nMinFee))
        nMinFee = MAX_MONEY;
    return nMinFee;
}

bool AcceptCertificateToMemoryPool(CTxMemPool& pool, CValidationState &state, const CScCertificate &cert, bool fLimitFree,
                        bool* pfMissingInputs, bool fRejectAbsurdFee, int epochSafeGuardHeight)
{
    AssertLockHeld(cs_main);
    if (pfMissingInputs)
        *pfMissingInputs = false;

    int nextBlockHeight = chainActive.Height() + 1; // OR chainActive.Tip()->nHeight

    if (!cert.CheckInputsLimit())
        return false;

    if(!CheckCertificate(cert,state))
        return error("%s(): CheckCertificate failed", __func__);

    if(!cert.ContextualCheck(state, nextBlockHeight, 10))
        return error("%s(): ContextualCheck failed", __func__);

    uint256 certHash = cert.GetHash();

    // Silently drop pre-chainsplit certificates
    if (!ForkManager::getInstance().isAfterChainsplit(chainActive.Tip()->nHeight))
    {
        LogPrint("mempool", "%s():%d - Dropping certificateId[%s]: chain height[%d] is before chain split\n",
            __func__, __LINE__, certHash.ToString(), chainActive.Tip()->nHeight);
        return false;
    }

    // Rather not work on nonstandard transactions (unless -testnet/-regtest)
    string reason;
    if (getRequireStandard() &&  !IsStandardTx(cert, reason, nextBlockHeight))
        return state.DoS(0, error("%s(): nonstandard certificate: %s", __func__, reason),
                            REJECT_NONSTANDARD, reason);

    // Check if cert is already in mempool or if there are conflicts with in-memory certs
    {
        LOCK(pool.cs);
        if (pool.mapCertificate.count(certHash) != 0) {
            LogPrint("mempool", "Dropping cert %s : already in mempool\n", certHash.ToString());
            return false;
        }

        if ((pool.mapSidechains.count(cert.GetScId()) != 0) &&
            (!pool.mapSidechains.at(cert.GetScId()).backwardCertificate.IsNull())) {
            LogPrint("mempool", "Dropping cert %s : another cert for same sc is already in mempool\n", certHash.ToString());
            return error("another cert for same sc is already in mempool");
        }

        for (const CTxIn & vin : cert.GetVin()) {
            if (pool.mapNextTx.count(vin.prevout)) {
                LogPrint("mempool", "%s():%d - Dropping cert %s : it double spends input of [%s] that is in mempool\n",
                    __func__, __LINE__, certHash.ToString(), vin.prevout.hash.ToString());
                return state.DoS(0,
                         error("%s: Dropping cert %s : it double spends input of another tx in mempool",
                             __func__, certHash.ToString()),
                         REJECT_INVALID, "double spend");
            }
            if (pool.mapCertificate.count(vin.prevout.hash)) {
                const CScCertificate & inputCert = pool.mapCertificate[vin.prevout.hash].GetCertificate();
                // certificates can only spend change outputs of another certificate in mempool, while backward transfers must mature first
                if (inputCert.GetVout()[vin.prevout.n].isFromBackwardTransfer ) 
                {
                    LogPrint("mempool", "%s():%d - Dropping cert[%s]: it would spend the backward transfer output %d of cert[%s] that is in mempool\n",
                        __func__, __LINE__, certHash.ToString(), vin.prevout.n, vin.prevout.hash.ToString());
                    return state.DoS(0,
                         error("%s(): cert[%s]: it would spend the output %d of cert[%s] that is in mempool", 
                             __func__, certHash.ToString(), vin.prevout.n, vin.prevout.hash.ToString()),
                         REJECT_INVALID, "certificate unconfirmed output");
                }
            }
        }
    }

    {
        CCoinsView dummy;
        CCoinsViewCache view(&dummy);

        CAmount nFees = 0;
        {
            LOCK(pool.cs);
            CCoinsViewMemPool viewMemPool(pcoinsTip, pool);
            view.SetBackend(viewMemPool);

            // do we already have it?
            if (view.HaveCoins(certHash))
            {
                LogPrint("mempool", "Dropping cert %s : already have coins\n", certHash.ToString());
                return false;
            }

            if(viewMemPool.HaveCertForEpoch(cert.GetScId(), cert.epochNumber))
            {
                LogPrint("mempool", "Dropping cert %s : already have cert for same sc and epoch\n", certHash.ToString());
                return state.DoS(0, error("%s(): certificate for same sc and epoch already received", __func__),
                            REJECT_INVALID, "bad-sc-cert-not-applicable");
            }

            int sgHeight = (epochSafeGuardHeight > 0) ? epochSafeGuardHeight : nextBlockHeight;   
            if (!view.IsCertApplicableToState(cert, sgHeight, state) )
            {
                LogPrint("sc", "%s():%d - certificate [%s] is not applicable\n", __func__, __LINE__, certHash.ToString());
                return state.DoS(0, error("%s(): certificate not applicable", __func__),
                            REJECT_INVALID, "bad-sc-cert-not-applicable");
            }
            
            // do all inputs exist?
            // Note that this does not check for the presence of actual outputs (see the next check for that),
            // and only helps with filling in pfMissingInputs (to determine missing vs spent).
            BOOST_FOREACH(const CTxIn txin, cert.GetVin())
            {
                if (!view.HaveCoins(txin.prevout.hash))
                {
                    if (pfMissingInputs)
                    {
                        *pfMissingInputs = true;
                    }
                    LogPrint("mempool", "Dropping cert %s : no coins for vin (tx=%s)\n", certHash.ToString(), txin.prevout.hash.ToString());
                    return false;
                }
            }
 
            // are the actual inputs available?
            if (!view.HaveInputs(cert))
            {
                LogPrintf("%s():%d - ERROR: cert[%s]\n", __func__, __LINE__, certHash.ToString());
                return state.Invalid(error("AcceptCertToMemoryPool: inputs already spent"),
                                     REJECT_DUPLICATE, "bad-sc-cert-inputs-spent");
            }

            // Bring the best block into scope: it's gonna be needed for CheckInputsTx hereinafter
            view.GetBestBlock();
            nFees = cert.GetFeeAmount(view.GetValueIn(cert));
 
            // we have all inputs cached now, so switch back to dummy, so we don't need to keep lock on mempool
            view.SetBackend(dummy);
        }

        // Check for non-standard pay-to-script-hash in inputs
        if (getRequireStandard() && !AreInputsStandard(cert, view)) {
            return error("%s(): nonstandard transaction input", __func__);
        }

        unsigned int nSigOps = GetLegacySigOpCount(cert);
        if (nSigOps > MAX_STANDARD_TX_SIGOPS)
        {
            return state.DoS(0, error("%s(): too many sigops %s, %d > %d",
                                   __func__, certHash.ToString(), nSigOps, MAX_STANDARD_TX_SIGOPS),
                             REJECT_NONSTANDARD, "bad-txns-too-many-sigops");
        }

        // cert: this computes priority based on input amount and depth in blockchain, as transparent txes.
        // another option would be to return max prio, as shielded txes do
        double dPriority = view.GetPriority(cert, chainActive.Height());
        LogPrint("mempool", "%s():%d - Computed fee=%lld, prio[%22.8f]\n", __func__, __LINE__, nFees, dPriority);

        CCertificateMemPoolEntry entry(cert, nFees, GetTime(), dPriority, chainActive.Height());
        unsigned int nSize = entry.GetCertificateSize();

        // Don't accept it if it can't get into a block
        CAmount txMinFee = GetMinRelayFee(cert, nSize, true);

        LogPrintf("nFees=%d, txMinFee=%d\n", nFees, txMinFee);
        if (fLimitFree && nFees < txMinFee)
            return state.DoS(0, error("%s(): not enough fees %s, %d < %d",
                                    __func__, certHash.ToString(), nFees, txMinFee),
                            REJECT_INSUFFICIENTFEE, "insufficient fee");

        // Require that free transactions have sufficient priority to be mined in the next block.
        if (GetBoolArg("-relaypriority", false) && nFees < ::minRelayTxFee.GetFee(nSize) && !AllowFree(view.GetPriority(cert, chainActive.Height() + 1))) {
            return state.DoS(0, false, REJECT_INSUFFICIENTFEE, "insufficient priority");
        }

        // Continuously rate-limit free (really, very-low-fee) transactions
        // This mitigates 'penny-flooding' -- sending thousands of free transactions just to
        // be annoying or make others' transactions take longer to confirm.
        if (fLimitFree && nFees < ::minRelayTxFee.GetFee(nSize))
        {
            static CCriticalSection csFreeLimiter;
            static double dFreeCount;
            static int64_t nLastTime;
            int64_t nNow = GetTime();

            LOCK(csFreeLimiter);

            // Use an exponentially decaying ~10-minute window:
            dFreeCount *= pow(1.0 - 1.0/600.0, (double)(nNow - nLastTime));
            nLastTime = nNow;
            // -limitfreerelay unit is thousand-bytes-per-minute
            // At default rate it would take over a month to fill 1GB
            if (dFreeCount >= GetArg("-limitfreerelay", 15)*10*1000)
                return state.DoS(0, error("%s(): free transaction rejected by rate limiter", __func__),
                                 REJECT_INSUFFICIENTFEE, "rate limited free transaction");
            LogPrint("mempool", "Rate limit dFreeCount: %g => %g\n", dFreeCount, dFreeCount+nSize);
            dFreeCount += nSize;
        }

        if (fRejectAbsurdFee && nFees > ::minRelayTxFee.GetFee(nSize) * 10000)
        {
            LogPrint("mempool", "%s(): absurdly high fees cert[%s], %d > %d", __func__, certHash.ToString(),
                         nFees, ::minRelayTxFee.GetFee(nSize) * 10000);
            return false;
        }

        // Check against previous transactions
        // This is done last to help prevent CPU exhaustion denial-of-service attacks.
        if (!ContextualCheckInputs(cert, state, view, true, chainActive, STANDARD_CONTEXTUAL_SCRIPT_VERIFY_FLAGS, true, Params().GetConsensus()))
        {
            return error("%s(): ConnectInputs failed %s", __func__, certHash.ToString());
        }

        // Check again against just the consensus-critical mandatory script
        // verification flags, in case of bugs in the standard flags that cause
        // transactions to pass as valid when they're actually invalid. For
        // instance the STRICTENC flag was incorrectly allowing certain
        // CHECKSIG NOT scripts to pass, even though they were invalid.
        //
        // There is a similar check in CreateNewBlock() to prevent creating
        // invalid blocks, however allowing such transactions into the mempool
        // can be exploited as a DoS attack.
        if (!ContextualCheckInputs(cert, state, view, true, chainActive, MANDATORY_SCRIPT_VERIFY_FLAGS, true, Params().GetConsensus()))
        {
            return error("%s(): BUG! PLEASE REPORT THIS! ConnectInputs failed against MANDATORY but not STANDARD flags %s", __func__, certHash.ToString());
        }

        // Store transaction in memory
        pool.addUnchecked(certHash, entry, !IsInitialBlockDownload());
    }

    LogPrint("mempool", "%s():%d - sync with wallet cert[%s]\n", __func__, __LINE__, certHash.ToString());
    SyncWithWallets(cert, nullptr);
    return true;
}


bool AcceptTxToMemoryPool(CTxMemPool& pool, CValidationState &state, const CTransaction &tx, bool fLimitFree,
                        bool* pfMissingInputs, bool fRejectAbsurdFee)
{
    AssertLockHeld(cs_main);
    if (pfMissingInputs)
        *pfMissingInputs = false;

    int nextBlockHeight = chainActive.Height() + 1; // OR chainActive.Tip()->nHeight

    if (!tx.CheckInputsLimit())
        return false;

    auto verifier = libzcash::ProofVerifier::Strict();
    if (!CheckTransaction(tx, state, verifier))
        return error("%s(): CheckTransaction failed", __func__);

    // DoS level set to 10 to be more forgiving.
    // Check transaction contextually against the set of consensus rules which apply in the next block to be mined.
    if (!tx.ContextualCheck(state, nextBlockHeight, 10)) {
        return error("%s(): ContextualCheck() failed", __func__);
    }

    // Silently drop pre-chainsplit transactions
    if (!ForkManager::getInstance().isAfterChainsplit(chainActive.Tip()->nHeight))
    {
        LogPrint("mempool", "%s():%d - Dropping txid[%s]: chain height[%d] is before chain split\n",
            __func__, __LINE__, tx.GetHash().ToString(), chainActive.Tip()->nHeight);
        return false;
    }

    // Coinbase is only valid in a block, not as a loose transaction
    if (tx.IsCoinBase())
        return state.DoS(100, error("%s(): coinbase as individual tx", __func__),
                         REJECT_INVALID, "coinbase");

    // Rather not work on nonstandard transactions (unless -testnet/-regtest)
    string reason;
    if (getRequireStandard() && !IsStandardTx(tx, reason, nextBlockHeight))
        return state.DoS(0,
                         error("%s(): nonstandard transaction: %s", __func__, reason),
                         REJECT_NONSTANDARD, reason);

    // Only accept nLockTime-using transactions that can be mined in the next
    // block; we don't want our mempool filled up with transactions that can't
    // be mined yet.
    if (!CheckFinalTx(tx, STANDARD_LOCKTIME_VERIFY_FLAGS))
        return state.DoS(0, false, REJECT_NONSTANDARD, "non-final");


    uint256 hash = tx.GetHash();

    // Check if tx is already in mempool or if there are conflicts with in-memory transactions
    {
        LOCK(pool.cs);

        if (pool.mapTx.count(hash) != 0) {
            LogPrint("mempool", "Dropping txid %s : already in mempool\n", hash.ToString());
            return false;
        }

        for (const CTxIn & vin : tx.GetVin()) {
            if (pool.mapNextTx.count(vin.prevout)) {
                // Disable replacement feature for now
                LogPrint("mempool", "%s():%d - Dropping txid %s : it double spends input of tx[%s] that is in mempool\n",
                    __func__, __LINE__, hash.ToString(), vin.prevout.hash.ToString());
                return false;
            }
            if (pool.mapCertificate.count(vin.prevout.hash)) {
                LogPrint("mempool", "%s():%d - Dropping tx[%s]: it would spend the output %d of cert[%s] that is in mempool\n",
                    __func__, __LINE__, hash.ToString(), vin.prevout.n, vin.prevout.hash.ToString());
                return false;
            }
        }

        // If this tx creates a sc, no other tx must be doing the same in the mempool
        for(const CTxScCreationOut& sc: tx.GetVscCcOut()) {
            if ((pool.mapSidechains.count(sc.GetScId()) != 0) && (!pool.mapSidechains.at(sc.GetScId()).scCreationTxHash.IsNull())) {
                LogPrint("sc", "%s():%d - Dropping txid [%s]: it tries to redeclare another sc in mempool\n",
                        __func__, __LINE__, hash.ToString());
                return false;
            }
        }

        for(const JSDescription &joinsplit: tx.GetVjoinsplit()) {
            for(const uint256 &nf: joinsplit.nullifiers) {
                if (pool.mapNullifiers.count(nf))
                    return false;
            }
        }

    }

    {
        CCoinsView dummy;
        CCoinsViewCache view(&dummy);

        CAmount nFees = 0;
        {
            LOCK(pool.cs);
            CCoinsViewMemPool viewMemPool(pcoinsTip, pool);
            view.SetBackend(viewMemPool);
 
            // do we already have it?
            if (view.HaveCoins(hash))
            {
                LogPrint("mempool", "Dropping txid %s : already have coins\n", hash.ToString());
                return false;
            }

            // do all inputs exist?
            // Note that this does not check for the presence of actual outputs (see the next check for that),
            // and only helps with filling in pfMissingInputs (to determine missing vs spent).
            BOOST_FOREACH(const CTxIn txin, tx.GetVin())
            {
                if (!view.HaveCoins(txin.prevout.hash))
                {
                    if (pfMissingInputs)
                    {
                        *pfMissingInputs = true;
                    }
                    LogPrint("mempool", "Dropping txid %s : no coins for vin\n", hash.ToString());
                    return false;
                }
            }
 
            // are the actual inputs available?
            if (!view.HaveInputs(tx))
            {
                LogPrintf("%s():%d - ERROR: tx[%s]\n", __func__, __LINE__, hash.ToString());
                return state.Invalid(error("%s(): inputs already spent", __func__),
                                     REJECT_DUPLICATE, "bad-txns-inputs-spent");
            }

            // are the sidechains dependencies available?
            if (!view.HaveScRequirements(tx, nextBlockHeight))
            {
                return state.Invalid(error("%s(): sidechain is redeclared or coins are forwarded to unknown sidechain", __func__),
                                    REJECT_INVALID, "bad-sc-tx");
            }
 
            // are the joinsplit's requirements met?
            if (!view.HaveJoinSplitRequirements(tx))
                return state.Invalid(error("%s(): joinsplit requirements not met", __func__),
                                     REJECT_DUPLICATE, "bad-txns-joinsplit-requirements-not-met");
 
            // Bring the best block into scope
            view.GetBestBlock();

            nFees = tx.GetFeeAmount(view.GetValueIn(tx));
 
            // we have all inputs cached now, so switch back to dummy, so we don't need to keep lock on mempool
            view.SetBackend(dummy);
        }

        // Check for non-standard pay-to-script-hash in inputs
        if (getRequireStandard() && !AreInputsStandard(tx, view))
        {
            return error("%s(): nonstandard transaction input", __func__);
        }

        // Check that the transaction doesn't have an excessive number of
        // sigops, making it impossible to mine. Since the coinbase transaction
        // itself can contain sigops MAX_STANDARD_TX_SIGOPS is less than
        // MAX_BLOCK_SIGOPS; we still consider this an invalid rather than
        // merely non-standard transaction.
        unsigned int nSigOps = GetLegacySigOpCount(tx);
        nSigOps += GetP2SHSigOpCount(tx, view);
        if (nSigOps > MAX_STANDARD_TX_SIGOPS)
        {
            return state.DoS(0,
                             error("%s(): too many sigops %s, %d > %d",
                                   __func__, hash.ToString(), nSigOps, MAX_STANDARD_TX_SIGOPS),
                             REJECT_NONSTANDARD, "bad-txns-too-many-sigops");
        }
      
        double dPriority = view.GetPriority(tx, chainActive.Height());
        LogPrint("mempool", "%s():%d - Computed fee=%lld, prio[%22.8f]\n", __func__, __LINE__, nFees, dPriority);

        CTxMemPoolEntry entry(tx, nFees, GetTime(), dPriority, chainActive.Height(), mempool.HasNoInputsOf(tx));
        unsigned int nSize = entry.GetTxSize();

        // Accept a tx if it contains joinsplits and has at least the default fee specified by z_sendmany.
        if (tx.GetVjoinsplit().size() > 0 && nFees >= ASYNC_RPC_OPERATION_DEFAULT_MINERS_FEE) {
            // In future we will we have more accurate and dynamic computation of fees for tx with joinsplits.
        } else {
            // Don't accept it if it can't get into a block
            CAmount txMinFee = GetMinRelayFee(tx, nSize, true);
            LogPrintf("nFees=%d, txMinFee=%d\n", nFees, txMinFee);
            if (fLimitFree && nFees < txMinFee)
                return state.DoS(0, error("%s(): not enough fees %s, %d < %d",
                                        __func__, hash.ToString(), nFees, txMinFee),
                                REJECT_INSUFFICIENTFEE, "insufficient fee");
        }

        // Require that free transactions have sufficient priority to be mined in the next block.
        if (GetBoolArg("-relaypriority", false) && nFees < ::minRelayTxFee.GetFee(nSize) && !AllowFree(view.GetPriority(tx, chainActive.Height() + 1))) {
            return state.DoS(0, false, REJECT_INSUFFICIENTFEE, "insufficient priority");
        }

        // Continuously rate-limit free (really, very-low-fee) transactions
        // This mitigates 'penny-flooding' -- sending thousands of free transactions just to
        // be annoying or make others' transactions take longer to confirm.
        if (fLimitFree && nFees < ::minRelayTxFee.GetFee(nSize))
        {
            static CCriticalSection csFreeLimiter;
            static double dFreeCount;
            static int64_t nLastTime;
            int64_t nNow = GetTime();

            LOCK(csFreeLimiter);

            // Use an exponentially decaying ~10-minute window:
            dFreeCount *= pow(1.0 - 1.0/600.0, (double)(nNow - nLastTime));
            nLastTime = nNow;
            // -limitfreerelay unit is thousand-bytes-per-minute
            // At default rate it would take over a month to fill 1GB
            if (dFreeCount >= GetArg("-limitfreerelay", 15)*10*1000)
                return state.DoS(0, error("%s(): free transaction rejected by rate limiter", __func__),
                                 REJECT_INSUFFICIENTFEE, "rate limited free transaction");
            LogPrint("mempool", "Rate limit dFreeCount: %g => %g\n", dFreeCount, dFreeCount+nSize);
            dFreeCount += nSize;
        }

        if (fRejectAbsurdFee && nFees > ::minRelayTxFee.GetFee(nSize) * 10000)
        {
            LogPrint("mempool", "%s(): absurdly high fees tx[%s], %d > %d", __func__, hash.ToString(),
                         nFees, ::minRelayTxFee.GetFee(nSize) * 10000);
            return false;
        }

        // Check against previous transactions
        // This is done last to help prevent CPU exhaustion denial-of-service attacks.
        if (!ContextualCheckInputs(tx, state, view, true, chainActive, STANDARD_CONTEXTUAL_SCRIPT_VERIFY_FLAGS, true, Params().GetConsensus()))
        {
            return error("%s(): ConnectInputs failed %s", __func__, hash.ToString());
        }

        // Check again against just the consensus-critical mandatory script
        // verification flags, in case of bugs in the standard flags that cause
        // transactions to pass as valid when they're actually invalid. For
        // instance the STRICTENC flag was incorrectly allowing certain
        // CHECKSIG NOT scripts to pass, even though they were invalid.
        //
        // There is a similar check in CreateNewBlock() to prevent creating
        // invalid blocks, however allowing such transactions into the mempool
        // can be exploited as a DoS attack.
        if (!ContextualCheckInputs(tx, state, view, true, chainActive, MANDATORY_SCRIPT_VERIFY_FLAGS, true, Params().GetConsensus()))
        {
            return error("%s(): BUG! PLEASE REPORT THIS! ConnectInputs failed against MANDATORY but not STANDARD flags %s", __func__,  hash.ToString());
        }

        // Store transaction in memory
        pool.addUnchecked(hash, entry, !IsInitialBlockDownload());
    }

    LogPrint("mempool", "%s():%d - sync with wallet tx[%s]\n", __func__, __LINE__, hash.ToString());
    SyncWithWallets(tx, NULL);

    return true;
}

bool AcceptTxBaseToMemoryPool(CTxMemPool& pool, CValidationState &state, const CTransactionBase &txBase, bool fLimitFree,
                        bool* pfMissingInputs, bool fRejectAbsurdFee, int epochSafeGuardHeight)
{
    try
    {
        if (txBase.IsCertificate())
        {
            return AcceptCertificateToMemoryPool(pool, state, dynamic_cast<const CScCertificate&>(txBase), fLimitFree,
                pfMissingInputs, fRejectAbsurdFee, epochSafeGuardHeight);
        }
        else
        {
            return AcceptTxToMemoryPool(pool, state, dynamic_cast<const CTransaction&>(txBase), fLimitFree,
                pfMissingInputs, fRejectAbsurdFee);
        }
    }
    catch (...)
    {
        LogPrintf("%s():%d - ERROR: txBase[%s] cast error\n", __func__, __LINE__, txBase.GetHash().ToString());
        return false;
    }
    return false;
}

/** Return transaction in tx, and if it was found inside a block, its hash is placed in hashBlock */
bool GetTransaction(const uint256 &hash, CTransaction &txOut, uint256 &hashBlock, bool fAllowSlow)
{
    CBlockIndex *pindexSlow = NULL;

    LOCK(cs_main);

    if (mempool.lookup(hash, txOut))
    {
        return true;
    }

    if (fTxIndex) {
        CDiskTxPos postx;
        if (pblocktree->ReadTxIndex(hash, postx)) {
            CAutoFile file(OpenBlockFile(postx, true), SER_DISK, CLIENT_VERSION);
            if (file.IsNull())
                return error("%s: OpenBlockFile failed", __func__);
            CBlockHeader header;
            try {
                file >> header;
                fseek(file.Get(), postx.nTxOffset, SEEK_CUR);
                file >> txOut;
            } catch (const std::exception& e) {
                return error("%s: Deserialize or I/O error - %s", __func__, e.what());
            }
            hashBlock = header.GetHash();
            if (txOut.GetHash() != hash)
                return error("%s: txid mismatch", __func__);
            return true;
        }
    }

    if (fAllowSlow) { // use coin database to locate block that contains transaction, and scan it
        int nHeight = -1;
        {
            CCoinsViewCache &view = *pcoinsTip;
            const CCoins* coins = view.AccessCoins(hash);
            if (coins)
                nHeight = coins->nHeight;
        }
        if (nHeight > 0)
            pindexSlow = chainActive[nHeight];
    }

    if (pindexSlow) {
        CBlock block;
        if (ReadBlockFromDisk(block, pindexSlow)) {
            BOOST_FOREACH(const CTransaction &tx, block.vtx) {
                if (tx.GetHash() == hash) {
                    txOut = tx;
                    hashBlock = pindexSlow->GetBlockHash();
                    return true;
                }
            }
        }
    }

    return false;
}

/** Return certificate in certOut, and if it was found inside a block, its hash is placed in hashBlock */
bool GetCertificate(const uint256 &hash, CScCertificate &certOut, uint256 &hashBlock, bool fAllowSlow)
{
    CBlockIndex *pindexSlow = NULL;

    LOCK(cs_main);

    if (mempool.lookup(hash, certOut))
    {
        return true;
    }

    if (fTxIndex) {
        CDiskTxPos postx;
        if (pblocktree->ReadTxIndex(hash, postx)) {
            CAutoFile file(OpenBlockFile(postx, true), SER_DISK, CLIENT_VERSION);
            if (file.IsNull())
                return error("%s: OpenBlockFile failed", __func__);
            CBlockHeader header;
            try {
                file >> header;
                fseek(file.Get(), postx.nTxOffset, SEEK_CUR);
                file >> certOut;
            } catch (const std::exception& e) {
                return error("%s: Deserialize or I/O error - %s", __func__, e.what());
            }
            hashBlock = header.GetHash();
            if (certOut.GetHash() != hash)
                return error("%s: txid mismatch", __func__);
            return true;
        }
    }

    if (fAllowSlow) { // use coin database to locate block that contains cert, and scan it
        int nHeight = -1;
        {
            CCoinsViewCache &view = *pcoinsTip;
            const CCoins* coins = view.AccessCoins(hash);
            if (coins)
                nHeight = coins->nHeight;
        }
        if (nHeight > 0)
            pindexSlow = chainActive[nHeight];
    }

    if (pindexSlow) {
        CBlock block;
        if (ReadBlockFromDisk(block, pindexSlow)) {
            BOOST_FOREACH(const CScCertificate &cert, block.vcert) {
                if (cert.GetHash() == hash) {
                    certOut = cert;
                    hashBlock = pindexSlow->GetBlockHash();
                    return true;
                }
            }
        }
    }

    return false;
}






//////////////////////////////////////////////////////////////////////////////
//
// CBlock and CBlockIndex
//

bool WriteBlockToDisk(CBlock& block, CDiskBlockPos& pos, const CMessageHeader::MessageStartChars& messageStart)
{
    // Open history file to append
    CAutoFile fileout(OpenBlockFile(pos), SER_DISK, CLIENT_VERSION);
    if (fileout.IsNull())
        return error("WriteBlockToDisk: OpenBlockFile failed");

    // Write index header
    unsigned int nSize = fileout.GetSerializeSize(block);
    fileout << FLATDATA(messageStart) << nSize;

    // Write block
    long fileOutPos = ftell(fileout.Get());
    if (fileOutPos < 0)
        return error("WriteBlockToDisk: ftell failed");
    pos.nPos = (unsigned int)fileOutPos;
    fileout << block;

    return true;
}

bool ReadBlockFromDisk(CBlock& block, const CDiskBlockPos& pos)
{
    block.SetNull();

    // Open history file to read
    CAutoFile filein(OpenBlockFile(pos, true), SER_DISK, CLIENT_VERSION);
    if (filein.IsNull())
        return error("ReadBlockFromDisk: OpenBlockFile failed for %s", pos.ToString());

    // Read block
    try {
        filein >> block;
    }
    catch (const std::exception& e) {
        return error("%s: Deserialize or I/O error - %s at %s", __func__, e.what(), pos.ToString());
    }

    // Check the header
    if (!(CheckEquihashSolution(&block, Params()) &&
          CheckProofOfWork(block.GetHash(), block.nBits, Params().GetConsensus())))
        return error("ReadBlockFromDisk: Errors in block header at %s", pos.ToString());

    return true;
}

bool ReadBlockFromDisk(CBlock& block, const CBlockIndex* pindex)
{
    if (!ReadBlockFromDisk(block, pindex->GetBlockPos()))
        return false;
    if (block.GetHash() != pindex->GetBlockHash())
        return error("ReadBlockFromDisk(CBlock&, CBlockIndex*): GetHash() doesn't match index for %s at %s",
                pindex->ToString(), pindex->GetBlockPos().ToString());
    return true;
}

CAmount GetBlockSubsidy(int nHeight, const Consensus::Params& consensusParams)
{
    CAmount nSubsidy = 12.5 * COIN;
    if (nHeight == 0)
        return 0;

    // Mining slow start
    // The subsidy is ramped up linearly, skipping the middle payout of
    // MAX_SUBSIDY/2 to keep the monetary curve consistent with no slow start.
    if (nHeight < consensusParams.nSubsidySlowStartInterval / 2) {
        nSubsidy /= consensusParams.nSubsidySlowStartInterval;
        nSubsidy *= nHeight;
        return nSubsidy;
    } else if (nHeight < consensusParams.nSubsidySlowStartInterval) {
        nSubsidy /= consensusParams.nSubsidySlowStartInterval;
        nSubsidy *= (nHeight+1);
        return nSubsidy;
    }

    assert(nHeight > consensusParams.SubsidySlowStartShift());
    int halvings = (nHeight - consensusParams.SubsidySlowStartShift()) / consensusParams.nSubsidyHalvingInterval;
    // Force block reward to zero when right shift is undefined.
    if (halvings >= 64)
        return 0;

    // Subsidy is cut in half every 840,000 blocks which will occur approximately every 4 years.
    nSubsidy >>= halvings;
    return nSubsidy;
}

bool IsInitialBlockDownload()
{
    const CChainParams& chainParams = Params();
    LOCK(cs_main);
    // from commit: https://github.com/ZencashOfficial/zen/commit/0c479520d29cae571dc531e54aa01813daacd1e1
    if (!ForkManager::getInstance().isAfterChainsplit(chainActive.Height()))
        return false;
    if (fImporting || fReindex)
        return true;
    if (fCheckpointsEnabled && chainActive.Height() < Checkpoints::GetTotalBlocksEstimate(chainParams.Checkpoints()))
        return true;
    static bool lockIBDState = false;
    if (lockIBDState)
        return false;
    bool state = (chainActive.Height() < pindexBestHeader->nHeight - 24 * 6 ||
            pindexBestHeader->GetBlockTime() < GetTime() - chainParams.MaxTipAge());
    if (!state)
        lockIBDState = true;
    return state;
}

bool fLargeWorkForkFound = false;
bool fLargeWorkInvalidChainFound = false;
CBlockIndex *pindexBestForkTip = NULL, *pindexBestForkBase = NULL;

void CheckForkWarningConditions()
{
    AssertLockHeld(cs_main);
    // Before we get past initial download, we cannot reliably alert about forks
    // (we assume we don't get stuck on a fork before the last checkpoint)
    if (IsInitialBlockDownload())
        return;

    // If our best fork is no longer within 288 blocks (+/- 12 hours if no one mines it)
    // of our head, drop it
    if (pindexBestForkTip && chainActive.Height() - pindexBestForkTip->nHeight >= 288)
        pindexBestForkTip = NULL;

    if (pindexBestForkTip || (pindexBestInvalid && pindexBestInvalid->nChainWork > chainActive.Tip()->nChainWork + (GetBlockProof(*chainActive.Tip()) * 6)))
    {
        if (!fLargeWorkForkFound && pindexBestForkBase)
        {
            std::string warning = std::string("'Warning: Large-work fork detected, forking after block ") +
                pindexBestForkBase->phashBlock->ToString() + std::string("'");
            CAlert::Notify(warning, true);
        }
        if (pindexBestForkTip && pindexBestForkBase)
        {
            LogPrintf("%s: Warning: Large valid fork found\n  forking the chain at height %d (%s)\n  lasting to height %d (%s).\nChain state database corruption likely.\n", __func__,
                   pindexBestForkBase->nHeight, pindexBestForkBase->phashBlock->ToString(),
                   pindexBestForkTip->nHeight, pindexBestForkTip->phashBlock->ToString());
            fLargeWorkForkFound = true;
        }
        else
        {
            std::string warning = std::string("Warning: Found invalid chain at least ~6 blocks longer than our best chain.\nChain state database corruption likely.");
            LogPrintf("%s: %s\n", warning.c_str(), __func__);
            CAlert::Notify(warning, true);
            fLargeWorkInvalidChainFound = true;
        }
    }
    else
    {
        fLargeWorkForkFound = false;
        fLargeWorkInvalidChainFound = false;
    }
}

void CheckForkWarningConditionsOnNewFork(CBlockIndex* pindexNewForkTip)
{
    AssertLockHeld(cs_main);
    // If we are on a fork that is sufficiently large, set a warning flag
    CBlockIndex* pfork = pindexNewForkTip;
    CBlockIndex* plonger = chainActive.Tip();
    while (pfork && pfork != plonger)
    {
        while (plonger && plonger->nHeight > pfork->nHeight)
            plonger = plonger->pprev;
        if (pfork == plonger)
            break;
        pfork = pfork->pprev;
    }

    // We define a condition where we should warn the user about as a fork of at least 7 blocks
    // with a tip within 72 blocks (+/- 3 hours if no one mines it) of ours
    // We use 7 blocks rather arbitrarily as it represents just under 10% of sustained network
    // hash rate operating on the fork.
    // or a chain that is entirely longer than ours and invalid (note that this should be detected by both)
    // We define it this way because it allows us to only store the highest fork tip (+ base) which meets
    // the 7-block condition and from this always have the most-likely-to-cause-warning fork
    if (pfork && (!pindexBestForkTip || (pindexBestForkTip && pindexNewForkTip->nHeight > pindexBestForkTip->nHeight)) &&
            pindexNewForkTip->nChainWork - pfork->nChainWork > (GetBlockProof(*pfork) * 7) &&
            chainActive.Height() - pindexNewForkTip->nHeight < 72)
    {
        pindexBestForkTip = pindexNewForkTip;
        pindexBestForkBase = pfork;
    }

    CheckForkWarningConditions();
}

// Requires cs_main.
void Misbehaving(NodeId pnode, int howmuch)
{
    if (howmuch == 0)
        return;

    CNodeState *state = State(pnode);
    if (state == NULL)
        return;

    state->nMisbehavior += howmuch;
    int banscore = GetArg("-banscore", 100);
    if (state->nMisbehavior >= banscore && state->nMisbehavior - howmuch < banscore)
    {
        LogPrintf("%s: %s (%d -> %d) BAN THRESHOLD EXCEEDED\n", __func__, state->name, state->nMisbehavior-howmuch, state->nMisbehavior);
        state->fShouldBan = true;
    } else
        LogPrintf("%s: %s (%d -> %d)\n", __func__, state->name, state->nMisbehavior-howmuch, state->nMisbehavior);
}

void static InvalidChainFound(CBlockIndex* pindexNew)
{
    if (!pindexBestInvalid || pindexNew->nChainWork > pindexBestInvalid->nChainWork)
        pindexBestInvalid = pindexNew;

    LogPrintf("%s: invalid block=%s  height=%d  log2_work=%.8g  date=%s\n", __func__,
      pindexNew->GetBlockHash().ToString(), pindexNew->nHeight,
      log(pindexNew->nChainWork.getdouble())/log(2.0), DateTimeStrFormat("%Y-%m-%d %H:%M:%S",
      pindexNew->GetBlockTime()));
    CBlockIndex *tip = chainActive.Tip();
    assert (tip);
    LogPrintf("%s:  current best=%s  height=%d  log2_work=%.8g  date=%s\n", __func__,
      tip->GetBlockHash().ToString(), chainActive.Height(), log(tip->nChainWork.getdouble())/log(2.0),
      DateTimeStrFormat("%Y-%m-%d %H:%M:%S", tip->GetBlockTime()));
    CheckForkWarningConditions();
}

void static InvalidBlockFound(CBlockIndex *pindex, const CValidationState &state) {
    int nDoS = 0;
    if (state.IsInvalid(nDoS)) {
        std::map<uint256, NodeId>::iterator it = mapBlockSource.find(pindex->GetBlockHash());
        if (it != mapBlockSource.end() && State(it->second)) {
            CBlockReject reject = {state.GetRejectCode(), state.GetRejectReason().substr(0, MAX_REJECT_MESSAGE_LENGTH), pindex->GetBlockHash()};
            State(it->second)->rejects.push_back(reject);
            if (nDoS > 0)
                Misbehaving(it->second, nDoS);
        }
    }
    if (!state.CorruptionPossible()) {
        pindex->nStatus |= BLOCK_FAILED_VALID;
        setDirtyBlockIndex.insert(pindex);
        setBlockIndexCandidates.erase(pindex);
        InvalidChainFound(pindex);
    }
}

/**
 * Apply the undo operation of a CTxInUndo to the given chain state.
 * @param undo The undo object.
 * @param view The coins view to which to apply the changes.
 * @param out The out point that corresponds to the tx input.
 * @return True on success.
 */
bool ApplyTxInUndo(const CTxInUndo& undo, CCoinsViewCache& view, const COutPoint& out)
{
    bool fClean = true;

    CCoinsModifier coins = view.ModifyCoins(out.hash);
    if (undo.nHeight != 0)
    {
        coins->fCoinBase          = undo.fCoinBase;
        coins->nHeight            = undo.nHeight;
        coins->nVersion           = undo.nVersion;
        coins->nFirstBwtPos       = undo.nFirstBwtPos;
        coins->nBwtMaturityHeight = undo.nBwtMaturityHeight;
    } else
    {
        if (coins->IsPruned())
            fClean = fClean && error("%s: undo data adding output to missing transaction", __func__);
    }

    if (coins->IsAvailable(out.n))
        fClean = fClean && error("%s: undo data overwriting existing output", __func__);
    if (coins->vout.size() < out.n+1)
        coins->vout.resize(out.n+1);

    coins->vout[out.n] = undo.txout;
    if (coins->IsFromCert() && (out.n >= coins->nFirstBwtPos))
        coins->vout[out.n].isFromBackwardTransfer = true;

    return fClean;
}

void UpdateCoins(const CTransaction& tx, CCoinsViewCache &inputs, CTxUndo &txundo, int nHeight)
{
    // mark inputs spent
    if (!tx.IsCoinBase())
    {
        txundo.vprevout.reserve(tx.GetVin().size());
        for(const CTxIn &txin: tx.GetVin())
        {
            CCoinsModifier coins = inputs.ModifyCoins(txin.prevout.hash);
            unsigned nPos = txin.prevout.n;
            assert(coins->IsAvailable(nPos));

            // mark an outpoint spent, and construct undo information
            txundo.vprevout.push_back(CTxInUndo(coins->vout[nPos]));
            coins->Spend(nPos);
            if (coins->vout.size() == 0)
            {
                CTxInUndo& undo         = txundo.vprevout.back();
                undo.nHeight            = coins->nHeight;
                undo.fCoinBase          = coins->fCoinBase;
                undo.nVersion           = coins->nVersion;
                undo.nFirstBwtPos       = coins->nFirstBwtPos;
                undo.nBwtMaturityHeight = coins->nBwtMaturityHeight;
            }
        }
    }

    // spend nullifiers
    for(const JSDescription &joinsplit: tx.GetVjoinsplit()) {
        for(const uint256 &nf: joinsplit.nullifiers) {
            inputs.SetNullifier(nf, true);
        }
    }

    // add outputs
    inputs.ModifyCoins(tx.GetHash())->From(tx, nHeight);
}

void UpdateCoins(const CScCertificate& cert, CCoinsViewCache &inputs, CTxUndo &txundo, int nHeight)
{
    // mark inputs spent
    txundo.vprevout.reserve(cert.GetVin().size());
    for(const CTxIn &txin: cert.GetVin())
    {
        CCoinsModifier coins = inputs.ModifyCoins(txin.prevout.hash);
        unsigned nPos = txin.prevout.n;
        assert(coins->IsAvailable(nPos));

        // mark an outpoint spent, and construct undo information
        txundo.vprevout.push_back(CTxInUndo(coins->vout[nPos]));
        coins->Spend(nPos);
        if (coins->vout.size() == 0)
        {
            CTxInUndo& undo = txundo.vprevout.back();
            undo.nHeight            = coins->nHeight;
            undo.fCoinBase          = coins->fCoinBase;
            undo.nVersion           = coins->nVersion;
            undo.nFirstBwtPos       = coins->nFirstBwtPos;
            undo.nBwtMaturityHeight = coins->nBwtMaturityHeight;
        }
    }

    // add outputs
    CSidechain sidechain;
    assert(inputs.GetSidechain(cert.GetScId(), sidechain));
    int currentEpoch = sidechain.EpochFor(nHeight);
    int bwtMaturityHeight = sidechain.StartHeightForEpoch(currentEpoch+1) + sidechain.SafeguardMargin();
    inputs.ModifyCoins(cert.GetHash())->From(cert, nHeight, bwtMaturityHeight);
}

CScriptCheck::CScriptCheck(): ptxTo(0), nIn(0), chain(nullptr),
                              nFlags(0), cacheStore(false),
                              error(SCRIPT_ERR_UNKNOWN_ERROR) {}
CScriptCheck::CScriptCheck(const CCoins& txFromIn, const CTransactionBase& txToIn,
                           unsigned int nInIn, const CChain* chainIn,
                           unsigned int nFlagsIn, bool cacheIn):
                            scriptPubKey(txFromIn.vout[txToIn.GetVin()[nInIn].prevout.n].scriptPubKey),
                            ptxTo(&txToIn), nIn(nInIn), chain(chainIn), nFlags(nFlagsIn),
                            cacheStore(cacheIn), error(SCRIPT_ERR_UNKNOWN_ERROR) { }

bool CScriptCheck::operator()() {
    return ptxTo->VerifyScript(scriptPubKey, nFlags, nIn, chain, cacheStore, &error); 
}

void CScriptCheck::swap(CScriptCheck &check) {
    scriptPubKey.swap(check.scriptPubKey);
    std::swap(ptxTo, check.ptxTo);
    std::swap(nIn, check.nIn);
    std::swap(chain, check.chain);
    std::swap(nFlags, check.nFlags);
    std::swap(cacheStore, check.cacheStore);
    std::swap(error, check.error);
}

ScriptError CScriptCheck::GetScriptError() const { return error; }

int GetSpendHeight(const CCoinsViewCache& inputs)
{
    LOCK(cs_main);
    CBlockIndex* pindexPrev = mapBlockIndex.find(inputs.GetBestBlock())->second;
    return pindexPrev->nHeight + 1;
}

bool IsCommunityFund(const CCoins *coins, int nIn)
{
    if(coins != NULL &&
       coins->IsCoinBase() &&
       ForkManager::getInstance().isAfterChainsplit(coins->nHeight) &&
       static_cast<int>(coins->vout.size()) > nIn)
    {
        const Consensus::Params& consensusParams = Params().GetConsensus();
        CAmount reward = GetBlockSubsidy(coins->nHeight, consensusParams);

        for (Fork::CommunityFundType cfType=Fork::CommunityFundType::FOUNDATION; cfType < Fork::CommunityFundType::ENDTYPE; cfType = Fork::CommunityFundType(cfType + 1)) {
            if (ForkManager::getInstance().getCommunityFundReward(coins->nHeight, reward, cfType) > 0) {
                CScript communityScriptPubKey = Params().GetCommunityFundScriptAtHeight(coins->nHeight, cfType);
                if (coins->vout[nIn].scriptPubKey == communityScriptPubKey)
                    return true;
            }
        }
    }

    return false;
}

namespace Consensus {
bool CheckTxInputs(const CTransactionBase& txBase, CValidationState& state, const CCoinsViewCache& inputs, int nSpendHeight, const Consensus::Params& consensusParams)
{
    // This doesn't trigger the DoS code on purpose; if it did, it would make it easier
    // for an attacker to attempt to split the network.
    if (!inputs.HaveInputs(txBase))
        return state.Invalid(error("CheckInputs(): %s inputs unavailable", txBase.GetHash().ToString()));

    // are the JoinSplit's requirements met?
    if (!inputs.HaveJoinSplitRequirements(txBase))
        return state.Invalid(error("CheckInputs(): %s JoinSplit requirements not met", txBase.GetHash().ToString()));

    CAmount nValueIn = 0;
    for(const CTxIn& in: txBase.GetVin()) {
        const COutPoint &prevout = in.prevout;
        const CCoins *coins = inputs.AccessCoins(prevout.hash);
        assert(coins);

        // Ensure that coinbases and certificates outputs are matured
        int maturityHeight = coins->GetMaturityHeightForOutput(in.prevout.n);
        assert(maturityHeight >= 0);
        if ((maturityHeight != MEMPOOL_HEIGHT) && (nSpendHeight < maturityHeight))
        {
            LogPrintf("%s():%d - Error: txBase [%s] attempts to spend immature output [%d] of tx [%s]\n",
                    __func__, __LINE__, txBase.GetHash().ToString(), in.prevout.n, in.prevout.hash.ToString());
            LogPrintf("%s():%d - Error: Immature coin info: coin creation height [%d], output maturity height [%d], spend height [%d]\n",
                    __func__, __LINE__, coins->nHeight, coins->nBwtMaturityHeight, nSpendHeight);
            if (coins->IsCoinBase())
                return state.Invalid(
                    error("CheckInputs(): tried to spend coinbase at depth %d", nSpendHeight - coins->nHeight),
                    REJECT_INVALID, "bad-txns-premature-spend-of-coinbase");
            if (coins->IsFromCert())
                return state.Invalid(
                    error("CheckInputs(): tried to spend certificate before next epoch certificate is received"),
                    REJECT_INVALID, "bad-txns-premature-spend-of-certificate");
        }


        if (coins->IsCoinBase())
        {
            // Ensure that coinbases cannot be spent to transparent outputs
            // Disabled on regtest
            if (fCoinbaseEnforcedProtectionEnabled &&
                consensusParams.fCoinbaseMustBeProtected &&
                !txBase.GetVout().empty()) {

            // Since HARD_FORK_HEIGHT there is an exemption for community fund coinbase coins, so it is allowed
            // to send them to the transparent addr.
            bool fDisableProtectionForFR = ForkManager::getInstance().canSendCommunityFundsToTransparentAddress(nSpendHeight);
            if (!fDisableProtectionForFR || !IsCommunityFund(coins, prevout.n)) {
                return state.Invalid(
                    error("CheckInputs(): tried to spend coinbase with transparent outputs"),
                    REJECT_INVALID, "bad-txns-coinbase-spend-has-transparent-outputs");
                }
            }
        }

        // Check for negative or overflow input values
        nValueIn += coins->vout[prevout.n].nValue;
        if (!MoneyRange(coins->vout[prevout.n].nValue) || !MoneyRange(nValueIn))
            return state.DoS(100, error("CheckInputs(): txin values out of range"),
                REJECT_INVALID, "bad-txns-inputvalues-outofrange");
    }

    nValueIn += txBase.GetJoinSplitValueIn();
    if (!MoneyRange(nValueIn))
        return state.DoS(100, error("CheckInputs(): vpub_old values out of range"),
                         REJECT_INVALID, "bad-txns-inputvalues-outofrange");

    if (!txBase.CheckFeeAmount(nValueIn, state))
        return false;

    return true;
}
}// namespace Consensus

bool ContextualCheckInputs(const CTransactionBase& tx, CValidationState &state, const CCoinsViewCache &inputs, bool fScriptChecks, const CChain& chain, unsigned int flags, bool cacheStore, const Consensus::Params& consensusParams, std::vector<CScriptCheck> *pvChecks)
{
    if (!tx.IsCoinBase())
    {
        if (!Consensus::CheckTxInputs(tx, state, inputs, GetSpendHeight(inputs), consensusParams)) {
            return false;
        }

        if (pvChecks)
            pvChecks->reserve(tx.GetVin().size());

        // The first loop above does all the inexpensive checks.
        // Only if ALL inputs pass do we perform expensive ECDSA signature checks.
        // Helps prevent CPU exhaustion attacks.

        // Skip ECDSA signature verification when connecting blocks
        // before the last block chain checkpoint. This is safe because block merkle hashes are
        // still computed and checked, and any change will be caught at the next checkpoint.
        if (fScriptChecks) {
            for (unsigned int i = 0; i < tx.GetVin().size(); i++) {
                const COutPoint &prevout = tx.GetVin()[i].prevout;
                const CCoins* coins = inputs.AccessCoins(prevout.hash);
                assert(coins);

                // Verify signature
                CScriptCheck check(*coins, tx, i, &chain, flags, cacheStore);
                if (pvChecks) {
                    pvChecks->push_back(CScriptCheck());
                    check.swap(pvChecks->back());
                } else if (!check()) {
                    if (check.GetScriptError() == SCRIPT_ERR_NOT_FINAL) {
                        return state.DoS(0, false, REJECT_NONSTANDARD, "non-final");
                    }
                    if (flags & STANDARD_CONTEXTUAL_NOT_MANDATORY_VERIFY_FLAGS) {
                        // Check whether the failure was caused by a
                        // non-mandatory script verification check, such as
                        // non-standard DER encodings or non-null dummy
                        // arguments; if so, don't trigger DoS protection to
                        // avoid splitting the network between upgraded and
                        // non-upgraded nodes.
                        CScriptCheck check(*coins, tx, i, &chain,
                                flags & ~STANDARD_CONTEXTUAL_NOT_MANDATORY_VERIFY_FLAGS, cacheStore);
                        if (check())
                            return state.Invalid(false, REJECT_NONSTANDARD, strprintf("non-mandatory-script-verify-flag (%s)", ScriptErrorString(check.GetScriptError())));
                    }
                    // Failures of other flags indicate a transaction that is
                    // invalid in new blocks, e.g. a invalid P2SH. We DoS ban
                    // such nodes as they are not following the protocol. That
                    // said during an upgrade careful thought should be taken
                    // as to the correct behavior - we may want to continue
                    // peering with non-upgraded nodes even after a soft-fork
                    // super-majority vote has passed.
                    return state.DoS(100,false, REJECT_INVALID, strprintf("mandatory-script-verify-flag-failed (%s)", ScriptErrorString(check.GetScriptError())));
                }
            }
        }
    }

    return true;
}

namespace {

bool UndoWriteToDisk(const CBlockUndo& blockundo, CDiskBlockPos& pos, const uint256& hashBlock, const CMessageHeader::MessageStartChars& messageStart)
{
    // Open history file to append
    CAutoFile fileout(OpenUndoFile(pos), SER_DISK, CLIENT_VERSION);
    if (fileout.IsNull())
        return error("%s: OpenUndoFile failed", __func__);

    // Write index header
    unsigned int nSize = fileout.GetSerializeSize(blockundo);
    fileout << FLATDATA(messageStart) << nSize;

    // Write undo data
    long fileOutPos = ftell(fileout.Get());
    if (fileOutPos < 0)
        return error("%s: ftell failed", __func__);
    pos.nPos = (unsigned int)fileOutPos;
    fileout << blockundo;

    // calculate & write checksum
    CHashWriter hasher(SER_GETHASH, PROTOCOL_VERSION);
    hasher << hashBlock;
    hasher << blockundo;
    fileout << hasher.GetHash();

    return true;
}

bool UndoReadFromDisk(CBlockUndo& blockundo, const CDiskBlockPos& pos, const uint256& hashBlock)
{
    // Open history file to read
    CAutoFile filein(OpenUndoFile(pos, true), SER_DISK, CLIENT_VERSION);
    if (filein.IsNull())
        return error("%s: OpenBlockFile failed", __func__);

    // Read block
    uint256 hashChecksum;
    try {
        filein >> blockundo;
        filein >> hashChecksum;
    }
    catch (const std::exception& e) {
        return error("%s: Deserialize or I/O error - %s", __func__, e.what());
    }

    // Verify checksum
    CHashWriter hasher(SER_GETHASH, PROTOCOL_VERSION);
    hasher << hashBlock;
    hasher << blockundo;

    LogPrint("sc", "%s\n", blockundo.ToString());

    if (hashChecksum != hasher.GetHash())
        return error("%s: Checksum mismatch", __func__);

    return true;
}

/** Abort with a message */
bool AbortNode(const std::string& strMessage, const std::string& userMessage="")
{
    strMiscWarning = strMessage;
    LogPrintf("*** %s\n", strMessage);
    uiInterface.ThreadSafeMessageBox(
        userMessage.empty() ? _("Error: A fatal internal error occurred, see debug.log for details") : userMessage,
        "", CClientUIInterface::MSG_ERROR);
    StartShutdown();
    return false;
}

bool AbortNode(CValidationState& state, const std::string& strMessage, const std::string& userMessage="")
{
    AbortNode(strMessage, userMessage);
    return state.Error(strMessage);
}

} // anon namespace

bool DisconnectBlock(CBlock& block, CValidationState& state, CBlockIndex* pindex, CCoinsViewCache& view,
    bool* pfClean)
{
    assert(pindex->GetBlockHash() == view.GetBestBlock());

    if (pfClean)
        *pfClean = false;

    bool fClean = true;

    CBlockUndo blockUndo;
    CDiskBlockPos pos = pindex->GetUndoPos();
    if (pos.IsNull())
        return error("DisconnectBlock(): no undo data available");
    if (!UndoReadFromDisk(blockUndo, pos, pindex->pprev->GetBlockHash()))
        return error("DisconnectBlock(): failure reading undo data");

//    LogPrint("sc", "%s():%d - ===============> CBlockUndo red from DB:\n%s\n",
//        __func__, __LINE__, blockUndo.ToString());
    // no coinbase in blockundo
    if (blockUndo.vtxundo.size() != (block.vtx.size() - 1 + block.vcert.size()))
        return error("DisconnectBlock(): block and undo data inconsistent");

    if (!view.RevertSidechainEvents(blockUndo, pindex->nHeight))
    {
        LogPrint("cert", "%s():%d - SIDECHAIN-EVENT: failed reverting scheduled event\n", __func__, __LINE__);
        return error("DisconnectBlock(): cannot revert sidechains scheduled events");
    }


    // not including coinbase
    const int certOffset = block.vtx.size() - 1;

    // undo certificates in reverse order
    for (int i = block.vcert.size() - 1; i >= 0; i--) {
        const CScCertificate& cert = block.vcert[i];
        uint256 hash = cert.GetHash();

        LogPrint("cert", "%s():%d - reverting outs of cert[%s]\n", __func__, __LINE__, hash.ToString());

        // Check that all outputs are available and match the outputs in the block itself
        // exactly.
        {
            CCoinsModifier outs = view.ModifyCoins(hash);
            outs->ClearUnspendable();

            CSidechain sidechain;
            assert(view.GetSidechain(cert.GetScId(), sidechain));
            int currentEpoch = sidechain.EpochFor(pindex->nHeight);
            int bwtMaturityHeight = sidechain.StartHeightForEpoch(currentEpoch+1) + sidechain.SafeguardMargin();
            CCoins outsBlock(cert, pindex->nHeight, bwtMaturityHeight);
            // The CCoins serialization does not serialize negative numbers.
            // No network rules currently depend on the version here, so an inconsistency is harmless
            // but it must be corrected before txout nversion ever influences a network rule.
            if (outsBlock.nVersion < 0)
                outs->nVersion = outsBlock.nVersion;


            if (*outs != outsBlock) {

                LogPrint("cert", "%s():%d - outs     :%s\n", __func__, __LINE__, outs->ToString());
                LogPrint("cert", "%s():%d - outsBlock:%s\n", __func__, __LINE__, outsBlock.ToString());

                fClean = fClean && error("DisconnectBlock(): added certificate mismatch? database corrupted");
                //LogPrint("cert", "%s():%d - mismatched cert hash [%s]\n", __func__, __LINE__, hash.ToString());
            }
  
            // remove outputs
            LogPrint("cert", "%s():%d - clearing outs of tx[%s]\n", __func__, __LINE__, hash.ToString());
            outs->Clear();
        }

        if (!view.CancelSidechainEvent(cert)) {
            LogPrint("cert", "%s():%d - SIDECHAIN-EVENT: failed cancelling scheduled event\n", __func__, __LINE__);
            return error("DisconnectBlock(): ceasing height cannot be reverted: data inconsistent");
        }

        const CTxUndo &certUndo = blockUndo.vtxundo[certOffset + i];
        if (!view.RevertCertOutputs(cert, certUndo) ) {
            LogPrint("sc", "%s():%d - ERROR undoing certificate\n", __func__, __LINE__);
            return error("DisconnectBlock(): certificate can not be reverted: data inconsistent");
        }

        // restore inputs
        if (certUndo.vprevout.size() != cert.GetVin().size())
            return error("DisconnectBlock(): certificate and undo data inconsistent");
        for (unsigned int j = cert.GetVin().size(); j-- > 0;) {
            const COutPoint &out = cert.GetVin()[j].prevout;
            const CTxInUndo &undo = certUndo.vprevout[j];
            if (!ApplyTxInUndo(undo, view, out)) {
                LogPrint("cert", "%s():%d ApplyTxInUndo returned FALSE on cert [%s] \n", __func__, __LINE__, cert.GetHash().ToString());
                fClean = false;
            }

        }
    }

    // undo transactions in reverse order
    for (int i = block.vtx.size() - 1; i >= 0; i--) {
        const CTransaction &tx = block.vtx[i];
        uint256 hash = tx.GetHash();

        // Check that all outputs are available and match the outputs in the block itself
        // exactly.
        {
            CCoinsModifier outs = view.ModifyCoins(hash);
            outs->ClearUnspendable();

            CCoins outsBlock(tx, pindex->nHeight);
            // The CCoins serialization does not serialize negative numbers.
            // No network rules currently depend on the version here, so an inconsistency is harmless
            // but it must be corrected before txout nversion ever influences a network rule.
            if (outsBlock.nVersion < 0)
                outs->nVersion = outsBlock.nVersion;
            if (*outs != outsBlock) {
                fClean = fClean && error("DisconnectBlock(): added transaction mismatch? database corrupted");
                LogPrint("cert", "%s():%d - tx[%s]\n", __func__, __LINE__, hash.ToString());
            }
  
            // remove outputs
            LogPrint("cert", "%s():%d - clearing outs of tx[%s]\n", __func__, __LINE__, hash.ToString());
            outs->Clear();
        }

        // unspend nullifiers
        BOOST_FOREACH(const JSDescription &joinsplit, tx.GetVjoinsplit()) {
            BOOST_FOREACH(const uint256 &nf, joinsplit.nullifiers) {
                view.SetNullifier(nf, false);
            }
        }

        for (const CTxForwardTransferOut& fwdTransfer: tx.GetVftCcOut()) {
            if (!view.CancelSidechainEvent(fwdTransfer, pindex->nHeight)) {
                LogPrint("cert", "%s():%d - SIDECHAIN-EVENT: failed cancelling scheduled event\n", __func__, __LINE__);
                return error("DisconnectBlock(): ceasing height cannot be reverted: data inconsistent");
            }
        }

        for (const CTxScCreationOut& scCreation: tx.GetVscCcOut()) {
            if (!view.CancelSidechainEvent(scCreation, pindex->nHeight)) {
                LogPrint("cert", "%s():%d - SIDECHAIN-EVENT: failed cancelling scheduled event\n", __func__, __LINE__);
                return error("DisconnectBlock(): ceasing height cannot be reverted: data inconsistent");
            }
        }

        LogPrint("sc", "%s():%d - undo sc outputs if any\n", __func__, __LINE__);
        if (!view.RevertTxOutputs(tx, pindex->nHeight) )
        {
            LogPrint("sc", "%s():%d - ERROR undoing sc creation\n", __func__, __LINE__);
            return error("DisconnectBlock(): sc creation can not be reverted: data inconsistent");
        }

        // restore inputs
        if (i > 0) { // not coinbases
            const CTxUndo &txundo = blockUndo.vtxundo[i-1];
            if (txundo.vprevout.size() != tx.GetVin().size())
                return error("DisconnectBlock(): transaction and undo data inconsistent");
            for (unsigned int j = tx.GetVin().size(); j-- > 0;) {
                const COutPoint &out = tx.GetVin()[j].prevout;
                const CTxInUndo &undo = txundo.vprevout[j];
                if (!ApplyTxInUndo(undo, view, out)) {
                    LogPrint("cert", "%s():%d ApplyTxInUndo returned FALSE on tx [%s] \n", __func__, __LINE__, tx.GetHash().ToString());
                    fClean = false;
                }

            }
        }
    }

    // set the old best anchor back
    view.PopAnchor(blockUndo.old_tree_root);

    // move best block pointer to prevout block
    view.SetBestBlock(pindex->pprev->GetBlockHash());

    if (pfClean) {
        *pfClean = fClean;
        return true;
    }

    return fClean;
}

void static FlushBlockFile(bool fFinalize = false)
{
    LOCK(cs_LastBlockFile);

    CDiskBlockPos posOld(nLastBlockFile, 0);

    FILE *fileOld = OpenBlockFile(posOld);
    if (fileOld) {
        if (fFinalize)
            TruncateFile(fileOld, vinfoBlockFile[nLastBlockFile].nSize);
        FileCommit(fileOld);
        fclose(fileOld);
    }

    fileOld = OpenUndoFile(posOld);
    if (fileOld) {
        if (fFinalize)
            TruncateFile(fileOld, vinfoBlockFile[nLastBlockFile].nUndoSize);
        FileCommit(fileOld);
        fclose(fileOld);
    }
}

bool FindUndoPos(CValidationState &state, int nFile, CDiskBlockPos &pos, unsigned int nAddSize);

static CCheckQueue<CScriptCheck> scriptcheckqueue(128);

void ThreadScriptCheck() {
    RenameThread("horizen-scriptch");
    scriptcheckqueue.Thread();
}

//
// Called periodically asynchronously; alerts if it smells like
// we're being fed a bad chain (blocks being generated much
// too slowly or too quickly).
//
void PartitionCheck(bool (*initialDownloadCheck)(), CCriticalSection& cs, const CBlockIndex *const &bestHeader,
                    int64_t nPowTargetSpacing)
{
    if (bestHeader == NULL || initialDownloadCheck()) return;

    static int64_t lastAlertTime = 0;
    int64_t now = GetAdjustedTime();
    if (lastAlertTime > now-60*60*24) return; // Alert at most once per day

    const int SPAN_HOURS=4;
    const int SPAN_SECONDS=SPAN_HOURS*60*60;
    int BLOCKS_EXPECTED = SPAN_SECONDS / nPowTargetSpacing;

    boost::math::poisson_distribution<double> poisson(BLOCKS_EXPECTED);

    std::string strWarning;
    int64_t startTime = GetAdjustedTime()-SPAN_SECONDS;

    LOCK(cs);
    const CBlockIndex* i = bestHeader;
    int nBlocks = 0;
    while (i->GetBlockTime() >= startTime) {
        ++nBlocks;
        i = i->pprev;
        if (i == NULL) return; // Ran out of chain, we must not be fully sync'ed
    }

    // How likely is it to find that many by chance?
    double p = boost::math::pdf(poisson, nBlocks);

    LogPrint("partitioncheck", "%s : Found %d blocks in the last %d hours\n", __func__, nBlocks, SPAN_HOURS);
    LogPrint("partitioncheck", "%s : likelihood: %g\n", __func__, p);

    // Aim for one false-positive about every fifty years of normal running:
    const int FIFTY_YEARS = 50*365*24*60*60;
    double alertThreshold = 1.0 / (FIFTY_YEARS / SPAN_SECONDS);

    if (p <= alertThreshold && nBlocks < BLOCKS_EXPECTED)
    {
        // Many fewer blocks than expected: alert!
        strWarning = strprintf(_("WARNING: check your network connection, %d blocks received in the last %d hours (%d expected)"),
                               nBlocks, SPAN_HOURS, BLOCKS_EXPECTED);
    }
    else if (p <= alertThreshold && nBlocks > BLOCKS_EXPECTED)
    {
        // Many more blocks than expected: alert!
        strWarning = strprintf(_("WARNING: abnormally high number of blocks generated, %d blocks received in the last %d hours (%d expected)"),
                               nBlocks, SPAN_HOURS, BLOCKS_EXPECTED);
    }
    if (!strWarning.empty())
    {
        strMiscWarning = strWarning;
        CAlert::Notify(strWarning, true);
        lastAlertTime = now;
    }
}


static int64_t nTimeVerify = 0;
static int64_t nTimeConnect = 0;
static int64_t nTimeIndex = 0;
static int64_t nTimeCallbacks = 0;
static int64_t nTimeTotal = 0;

bool ConnectBlock(const CBlock& block, CValidationState& state, CBlockIndex* pindex, CCoinsViewCache& view,
    const CChain& chain, bool fJustCheck, bool fCheckScTxesCommitment)
{
    const CChainParams& chainparams = Params();
    AssertLockHeld(cs_main);

    bool fExpensiveChecks = true;
    if (fCheckpointsEnabled) {
        CBlockIndex *pindexLastCheckpoint = Checkpoints::GetLastCheckpoint(chainparams.Checkpoints());
        if (pindexLastCheckpoint && pindexLastCheckpoint->GetAncestor(pindex->nHeight) == pindex) {
            // This block is an ancestor of a checkpoint: disable script checks
            fExpensiveChecks = false;
        }
    }

    auto verifier = libzcash::ProofVerifier::Strict();
    auto disabledVerifier = libzcash::ProofVerifier::Disabled();

    // Check it again to verify JoinSplit proofs, and in case a previous version let a bad block in
    if (!CheckBlock(block, state, fExpensiveChecks ? verifier : disabledVerifier, !fJustCheck, !fJustCheck))
        return false;

    // verify that the view's current state corresponds to the previous block
    uint256 hashPrevBlock = pindex->pprev == NULL ? uint256() : pindex->pprev->GetBlockHash();
    assert(hashPrevBlock == view.GetBestBlock());

    // Special case for the genesis block, skipping connection of its transactions
    // (its coinbase is unspendable)
    if (block.GetHash() == chainparams.GetConsensus().hashGenesisBlock) {
        if (!fJustCheck) {
            view.SetBestBlock(pindex->GetBlockHash());
            // Before the genesis block, there was an empty tree
            ZCIncrementalMerkleTree tree;
            pindex->hashAnchor = tree.root();
            // The genesis block contained no JoinSplits
            pindex->hashAnchorEnd = pindex->hashAnchor;
        }
        return true;
    }

    // Do not allow blocks that contain transactions which 'overwrite' older transactions,
    // unless those are already completely spent.
    BOOST_FOREACH(const CTransaction& tx, block.vtx) {
        const CCoins* coins = view.AccessCoins(tx.GetHash());
        if (coins && !coins->IsPruned())
            return state.DoS(100, error("ConnectBlock(): tried to overwrite transaction"),
                             REJECT_INVALID, "bad-txns-BIP30");
    }
    BOOST_FOREACH(const CScCertificate& cert, block.vcert) {
        const CCoins* coins = view.AccessCoins(cert.GetHash());
        if (coins && !coins->IsPruned())
            return state.DoS(100, error("ConnectBlock(): tried to overwrite certificate"),
                             REJECT_INVALID, "bad-txns-BIP30");
    }


    // Started enforcing CHECKBLOCKATHEIGHT from block.nVersion=4, that means for all the blocks
    unsigned int flags = SCRIPT_VERIFY_P2SH | SCRIPT_VERIFY_CHECKLOCKTIMEVERIFY | SCRIPT_VERIFY_CHECKBLOCKATHEIGHT;

    // DERSIG (BIP66) is also always enforced, but does not have a flag.

    CBlockUndo blockundo;

    CCheckQueueControl<CScriptCheck> control(fExpensiveChecks && nScriptCheckThreads ? &scriptcheckqueue : NULL);

    int64_t nTimeStart = GetTimeMicros();
    CAmount nFees = 0;
    int nInputs = 0;
    unsigned int nSigOps = 0;
    CDiskTxPos pos(pindex->GetBlockPos(), GetSizeOfCompactSize(block.vtx.size()));
    std::vector<std::pair<uint256, CDiskTxPos> > vPos;
    vPos.reserve(block.vtx.size());
    blockundo.vtxundo.reserve(block.vtx.size() - 1 + block.vcert.size());

    // Construct the incremental merkle tree at the current
    // block position,
    auto old_tree_root = view.GetBestAnchor();
    // saving the top anchor in the block index as we go.
    if (!fJustCheck) {
        pindex->hashAnchor = old_tree_root;
    }
    ZCIncrementalMerkleTree tree;
    // This should never fail: we should always be able to get the root
    // that is on the tip of our chain
    assert(view.GetAnchorAt(old_tree_root, tree));

    {
        // Consistency check: the root of the tree we're given should
        // match what we asked for.
        assert(tree.root() == old_tree_root);
    }

    SidechainTxsCommitmentBuilder scCommitmentBuilder;
     
    for (unsigned int i = 0; i < block.vtx.size(); i++) // Processing transactions loop
    {
        const CTransaction &tx = block.vtx[i];

        nInputs += tx.GetVin().size();
        nSigOps += GetLegacySigOpCount(tx);
        if (nSigOps > MAX_BLOCK_SIGOPS)
            return state.DoS(100, error("ConnectBlock(): too many sigops"),
                             REJECT_INVALID, "bad-blk-sigops");

        if (!view.HaveInputs(tx))
            return state.DoS(100, error("ConnectBlock(): tx inputs missing/spent"),
                                 REJECT_INVALID, "bad-txns-inputs-missingorspent");

        if (!view.HaveScRequirements(tx, pindex->nHeight))
            return state.Invalid(error("ConnectBlock: sidechain is redeclared or coins are forwarded to unknown sidechain"),
                                        REJECT_INVALID, "bad-sc-tx");

        if (!tx.IsCoinBase())
        {
            // are the JoinSplit's requirements met?
            if (!view.HaveJoinSplitRequirements(tx))
                return state.DoS(100, error("ConnectBlock(): JoinSplit requirements not met"),
                                 REJECT_INVALID, "bad-txns-joinsplit-requirements-not-met");

            // Add in sigops done by pay-to-script-hash inputs;
            // this is to prevent a "rogue miner" from creating
            // an incredibly-expensive-to-validate block.
            nSigOps += GetP2SHSigOpCount(tx, view);
            if (nSigOps > MAX_BLOCK_SIGOPS)
                return state.DoS(100, error("ConnectBlock(): too many sigops"),
                                 REJECT_INVALID, "bad-blk-sigops");

            nFees += tx.GetFeeAmount(view.GetValueIn(tx));

            std::vector<CScriptCheck> vChecks;
            if (!ContextualCheckInputs(tx, state, view, fExpensiveChecks, chain, flags, false, chainparams.GetConsensus(), nScriptCheckThreads ? &vChecks : NULL))
                return false;

            control.Add(vChecks);
        }

        CTxUndo undoDummy;
        if (i > 0) {
            blockundo.vtxundo.push_back(CTxUndo());
        }
        UpdateCoins(tx, view, i == 0 ? undoDummy : blockundo.vtxundo.back(), pindex->nHeight);

        if ( i > 0)
        {
            if (!view.UpdateScInfo(tx, block, pindex->nHeight) )
            {
                return state.DoS(100, error("ConnectBlock(): could not add sidechain in view: tx[%s]", tx.GetHash().ToString()),
                                 REJECT_INVALID, "bad-sc-tx");
            }

            for (const CTxScCreationOut& scCreation: tx.GetVscCcOut()) {
<<<<<<< HEAD
                if (!view.ScheduleSidechainEvent(scCreation, pindex->nHeight))
                {
                    LogPrint("cert", "%s():%d - SIDECHAIN-EVENT: failed scheduling event\n", __func__, __LINE__);
                    return state.DoS(100, error("ConnectBlock(): error scheduling maturing height for sidechain [%s]", scCreation.scId.ToString()),
                                                         REJECT_INVALID, "bad-sc-not-recorded");
                }

            }

            for (const CTxForwardTransferOut& fwdTransfer: tx.GetVftCcOut()) {
                if (!view.ScheduleSidechainEvent(fwdTransfer, pindex->nHeight))
                {
                    LogPrint("cert", "%s():%d - SIDECHAIN-EVENT: failed scheduling event\n", __func__, __LINE__);
                    return state.DoS(100, error("ConnectBlock(): error scheduling maturing height for sidechain [%s]", fwdTransfer.scId.ToString()),
                                     REJECT_INVALID, "bad-fwd-not-recorded");
                }
=======
                if (!view.UpdateCeasingScs(scCreation))
                    return state.DoS(100, error("ConnectBlock(): error updating ceasing height for sidechain [%s]", scCreation.GetScId().ToString()),
                                     REJECT_INVALID, "bad-sc-not-recorded");
>>>>>>> 243b4a06
            }

        }

        BOOST_FOREACH(const JSDescription &joinsplit, tx.GetVjoinsplit()) {
            BOOST_FOREACH(const uint256 &note_commitment, joinsplit.commitments) {
                // Insert the note commitments into our temporary tree.
                tree.append(note_commitment);
            }
        }

        vPos.push_back(std::make_pair(tx.GetHash(), pos));
        pos.nTxOffset += ::GetSerializeSize(tx, SER_DISK, CLIENT_VERSION);

        if (fCheckScTxesCommitment)
        {
            scCommitmentBuilder.add(tx);
        }

    }  //end of Processing transactions loop


    for (unsigned int certIdx = 0; certIdx < block.vcert.size(); certIdx++) // Processing certificates loop
    {
        const CScCertificate &cert = block.vcert[certIdx];
        nSigOps += GetLegacySigOpCount(cert);
        if (nSigOps > MAX_BLOCK_SIGOPS)
            return state.DoS(100, error("ConnectBlock(): too many sigops"),
                             REJECT_INVALID, "bad-blk-sigops");

        if (!view.HaveInputs(cert))
            return state.DoS(100, error("ConnectBlock(): certificate inputs missing/spent"),
                                 REJECT_INVALID, "bad-cert-inputs-missingorspent");

        // Add in sigops done by pay-to-script-hash inputs;
        // this is to prevent a "rogue miner" from creating
        // an incredibly-expensive-to-validate block.
        nSigOps += GetP2SHSigOpCount(cert, view);
        if (nSigOps > MAX_BLOCK_SIGOPS)
            return state.DoS(100, error("ConnectBlock(): too many sigops"),
                             REJECT_INVALID, "bad-blk-sigops");

        nFees += cert.GetFeeAmount(view.GetValueIn(cert));

        std::vector<CScriptCheck> vChecks;
        if (!ContextualCheckInputs(cert, state, view, fExpensiveChecks, chain, flags, false, chainparams.GetConsensus(), nScriptCheckThreads ? &vChecks : NULL))
            return false;

        control.Add(vChecks);

        if (!view.IsCertApplicableToState(cert, pindex->nHeight, state) ) {
            LogPrint("sc", "%s():%d - ERROR: cert=%s\n", __func__, __LINE__, cert.GetHash().ToString() );
            return state.DoS(100, error("ConnectBlock(): invalid sc certificate [%s]", cert.GetHash().ToString()),
                             REJECT_INVALID, "bad-sc-cert-not-applicable");
        }

        blockundo.vtxundo.push_back(CTxUndo());
        UpdateCoins(cert, view, blockundo.vtxundo.back(), pindex->nHeight);

        if (!view.UpdateScInfo(cert, blockundo.vtxundo.back()) )
        {
            return state.DoS(100, error("ConnectBlock(): could not add in scView: cert[%s]", cert.GetHash().ToString()),
                             REJECT_INVALID, "bad-sc-cert-not-updated");
        }

        if (!view.ScheduleSidechainEvent(cert))
        {
            LogPrint("cert", "%s():%d - SIDECHAIN-EVENT: failed scheduling event\n", __func__, __LINE__);
            return state.DoS(100, error("ConnectBlock(): Error updating ceasing heights with certificate [%s]", cert.GetHash().ToString()),
                             REJECT_INVALID, "bad-sc-cert-not-recorded");

        }


        if (certIdx == 0) {
            // we are processing the first certificate, add the size of the vcert to the offset
            int sz = GetSizeOfCompactSize(block.vcert.size());
            LogPrint("cert", "%s():%d - adding %d to nTxOffset\n", __func__, __LINE__, sz );
            pos.nTxOffset += sz;
            LogPrint("cert", "%s():%d - nTxOffset=%d\n", __func__, __LINE__, pos.nTxOffset );
        }
        vPos.push_back(std::make_pair(cert.GetHash(), pos));
        pos.nTxOffset += cert.GetSerializeSize(SER_NETWORK, PROTOCOL_VERSION);

        if (fCheckScTxesCommitment)
        {
            scCommitmentBuilder.add(cert);
        }

        LogPrint("cert", "%s():%d - nTxOffset=%d\n", __func__, __LINE__, pos.nTxOffset );
    } //end of Processing certificates loop

    if (!view.HandleSidechainEvents(pindex->nHeight, blockundo))
    {
        LogPrint("cert", "%s():%d - SIDECHAIN-EVENT: failed handling scheduled event\n", __func__, __LINE__);
        return state.DoS(100, error("ConnectBlock(): could not handle scheduled event"),
                                 REJECT_INVALID, "bad-sc-events-handling");
    }


    view.PushAnchor(tree);
    if (!fJustCheck) {
        pindex->hashAnchorEnd = tree.root();
    }
    blockundo.old_tree_root = old_tree_root;

    int64_t nTime1 = GetTimeMicros(); nTimeConnect += nTime1 - nTimeStart;
    LogPrint("bench", "      - Connect %u txes, %u certs: %.2fms (%.3fms/(tx+cert), %.3fms/txin) [%.2fs]\n",
        (unsigned)block.vtx.size(), (unsigned)block.vcert.size(),
         0.001 * (nTime1 - nTimeStart), 0.001 * (nTime1 - nTimeStart) / (block.vtx.size() + block.vcert.size()),
         nInputs <= 1 ? 0 : 0.001 * (nTime1 - nTimeStart) / (nInputs-1), nTimeConnect * 0.000001);

    CAmount blockReward = nFees + GetBlockSubsidy(pindex->nHeight, chainparams.GetConsensus());
    if (block.vtx[0].GetValueOut() > blockReward)
        return state.DoS(100,
                         error("ConnectBlock(): coinbase pays too much (actual=%d vs limit=%d)",
                               block.vtx[0].GetValueOut(), blockReward),
                               REJECT_INVALID, "bad-cb-amount");

    if (fCheckScTxesCommitment)
    {
        const uint256& scTxsCommittment = scCommitmentBuilder.getCommitment();

        if (block.hashScTxsCommitment != scTxsCommittment)
        {
            // If this check fails, we return validation state obj with a state.corruptionPossible=false attribute,
            // which will mark this header as failed. This is because the previous check on merkel root was successful,
            // that means sc txes/cert are verified, and yet their contribution to scTxsCommittment is not
            LogPrint("cert", "%s():%d - failed verifying SCTxsCommitment: block[%s] vs computed[%s]\n",
                __func__, __LINE__, block.hashScTxsCommitment.ToString(), scTxsCommittment.ToString());
            return state.DoS(100, error("ConnectBlock(): SCTxsCommitment verification failed"),
                               REJECT_INVALID, "bad-sc-txs-committment");
        }
        LogPrint("cert", "%s():%d - Successfully verified SCTxsCommitment %s\n",
            __func__, __LINE__, block.hashScTxsCommitment.ToString());
    }

    if (!control.Wait())
        return state.DoS(100, false);
    int64_t nTime2 = GetTimeMicros(); nTimeVerify += nTime2 - nTimeStart;
    LogPrint("bench", "    - Verify %u txins: %.2fms (%.3fms/txin) [%.2fs]\n", nInputs - 1, 0.001 * (nTime2 - nTimeStart), nInputs <= 1 ? 0 : 0.001 * (nTime2 - nTimeStart) / (nInputs-1), nTimeVerify * 0.000001);

    if (fJustCheck)
        return true;

    LogPrint("sc", "%s():%d Writing CBlockUndo into DB:\n%s\n",
        __func__, __LINE__, blockundo.ToString());

    // Write undo information to disk
    if (pindex->GetUndoPos().IsNull() || !pindex->IsValid(BLOCK_VALID_SCRIPTS))
    {
        if (pindex->GetUndoPos().IsNull()) {
            CDiskBlockPos pos;
            if (!FindUndoPos(state, pindex->nFile, pos, ::GetSerializeSize(blockundo, SER_DISK, CLIENT_VERSION) + 40))
                return error("ConnectBlock(): FindUndoPos failed");
            if (!UndoWriteToDisk(blockundo, pos, pindex->pprev->GetBlockHash(), chainparams.MessageStart()))
                return AbortNode(state, "Failed to write undo data");

            LogPrint("sc", "%s():%d - undo info written on disk\n", __func__, __LINE__);
            // update nUndoPos in block index
            pindex->nUndoPos = pos.nPos;
            pindex->nStatus |= BLOCK_HAVE_UNDO;
        }

        pindex->RaiseValidity(BLOCK_VALID_SCRIPTS);
        setDirtyBlockIndex.insert(pindex);
    }

    if (fTxIndex)
        if (!pblocktree->WriteTxIndex(vPos))
            return AbortNode(state, "Failed to write transaction index");

    // add this block to the view's block chain
    view.SetBestBlock(pindex->GetBlockHash());

    int64_t nTime3 = GetTimeMicros(); nTimeIndex += nTime3 - nTime2;
    LogPrint("bench", "    - Index writing: %.2fms [%.2fs]\n", 0.001 * (nTime3 - nTime2), nTimeIndex * 0.000001);

    // Watch for changes to the previous coinbase transaction.
    static uint256 hashPrevBestCoinBase;
    GetMainSignals().UpdatedTransaction(hashPrevBestCoinBase);
    hashPrevBestCoinBase = block.vtx[0].GetHash();

    int64_t nTime4 = GetTimeMicros(); nTimeCallbacks += nTime4 - nTime3;
    LogPrint("bench", "    - Callbacks: %.2fms [%.2fs]\n", 0.001 * (nTime4 - nTime3), nTimeCallbacks * 0.000001);

    return true;
}

enum FlushStateMode {
    FLUSH_STATE_NONE,
    FLUSH_STATE_IF_NEEDED,
    FLUSH_STATE_PERIODIC,
    FLUSH_STATE_ALWAYS
};

/**
 * Update the on-disk chain state.
 * The caches and indexes are flushed depending on the mode we're called with
 * if they're too large, if it's been a while since the last write,
 * or always and in all cases if we're in prune mode and are deleting files.
 */
bool static FlushStateToDisk(CValidationState &state, FlushStateMode mode) {
    LogPrint("sc", "%s():%d - called\n", __func__, __LINE__);
    LOCK2(cs_main, cs_LastBlockFile);
    static int64_t nLastWrite = 0;
    static int64_t nLastFlush = 0;
    static int64_t nLastSetChain = 0;
    std::set<int> setFilesToPrune;
    bool fFlushForPrune = false;
    try {
    if (fPruneMode && fCheckForPruning && !fReindex) {
        FindFilesToPrune(setFilesToPrune);
        fCheckForPruning = false;
        if (!setFilesToPrune.empty()) {
            fFlushForPrune = true;
            if (!fHavePruned) {
                pblocktree->WriteFlag("prunedblockfiles", true);
                fHavePruned = true;
            }
        }
    }
    int64_t nNow = GetTimeMicros();
    // Avoid writing/flushing immediately after startup.
    if (nLastWrite == 0) {
        nLastWrite = nNow;
    }
    if (nLastFlush == 0) {
        nLastFlush = nNow;
    }
    if (nLastSetChain == 0) {
        nLastSetChain = nNow;
    }
    size_t cacheSize = pcoinsTip->DynamicMemoryUsage();
    // The cache is large and close to the limit, but we have time now (not in the middle of a block processing).
    bool fCacheLarge = mode == FLUSH_STATE_PERIODIC && cacheSize * (10.0/9) > nCoinCacheUsage;
    // The cache is over the limit, we have to write now.
    bool fCacheCritical = mode == FLUSH_STATE_IF_NEEDED && cacheSize > nCoinCacheUsage;
    // It's been a while since we wrote the block index to disk. Do this frequently, so we don't need to redownload after a crash.
    bool fPeriodicWrite = mode == FLUSH_STATE_PERIODIC && nNow > nLastWrite + (int64_t)DATABASE_WRITE_INTERVAL * 1000000;
    // It's been very long since we flushed the cache. Do this infrequently, to optimize cache usage.
    bool fPeriodicFlush = mode == FLUSH_STATE_PERIODIC && nNow > nLastFlush + (int64_t)DATABASE_FLUSH_INTERVAL * 1000000;
    // Combine all conditions that result in a full cache flush.
    bool fDoFullFlush = (mode == FLUSH_STATE_ALWAYS) || fCacheLarge || fCacheCritical || fPeriodicFlush || fFlushForPrune;
    // Write blocks and block index to disk.
    if (fDoFullFlush || fPeriodicWrite) {
        // Depend on nMinDiskSpace to ensure we can write block index
        if (!CheckDiskSpace(0))
            return state.Error("out of disk space");
        // First make sure all block and undo data is flushed to disk.
        FlushBlockFile();
        // Then update all block file information (which may refer to block and undo files).
        {
            std::vector<std::pair<int, const CBlockFileInfo*> > vFiles;
            vFiles.reserve(setDirtyFileInfo.size());
            for (set<int>::iterator it = setDirtyFileInfo.begin(); it != setDirtyFileInfo.end(); ) {
                vFiles.push_back(make_pair(*it, &vinfoBlockFile[*it]));
                setDirtyFileInfo.erase(it++);
            }
            std::vector<const CBlockIndex*> vBlocks;
            vBlocks.reserve(setDirtyBlockIndex.size());
            for (set<CBlockIndex*>::iterator it = setDirtyBlockIndex.begin(); it != setDirtyBlockIndex.end(); ) {
                vBlocks.push_back(*it);
                setDirtyBlockIndex.erase(it++);
            }
            if (!pblocktree->WriteBatchSync(vFiles, nLastBlockFile, vBlocks)) {
                return AbortNode(state, "Files to write to block index database");
            }
        }
        // Finally remove any pruned files
        if (fFlushForPrune)
            UnlinkPrunedFiles(setFilesToPrune);
        nLastWrite = nNow;
    }
    // Flush best chain related state. This can only be done if the blocks / block index write was also done.
    if (fDoFullFlush) {
        // Typical CCoins structures on disk are around 128 bytes in size.
        // Pushing a new one to the database can cause it to be written
        // twice (once in the log, and once in the tables). This is already
        // an overestimation, as most will delete an existing entry or
        // overwrite one. Still, use a conservative safety factor of 2.
        if (!CheckDiskSpace(128 * 2 * 2 * pcoinsTip->GetCacheSize()))
            return state.Error("out of disk space");
        // Flush the chainstate (which may refer to block index entries).
        if (!pcoinsTip->Flush())
            return AbortNode(state, "Failed to write to coin database");
        nLastFlush = nNow;
    }
    if ((mode == FLUSH_STATE_ALWAYS || mode == FLUSH_STATE_PERIODIC) && nNow > nLastSetChain + (int64_t)DATABASE_WRITE_INTERVAL * 1000000) {
        // Update best block in wallet (so we can detect restored wallets).
        GetMainSignals().SetBestChain(chainActive.GetLocator());
        nLastSetChain = nNow;
    }
    } catch (const std::runtime_error& e) {
        return AbortNode(state, std::string("System error while flushing: ") + e.what());
    }
    return true;
}

void FlushStateToDisk() {
    CValidationState state;
    FlushStateToDisk(state, FLUSH_STATE_ALWAYS);
}

void PruneAndFlush() {
    CValidationState state;
    fCheckForPruning = true;
    FlushStateToDisk(state, FLUSH_STATE_NONE);
}

/** Update chainActive and related internal data structures. */
void static UpdateTip(CBlockIndex *pindexNew) {
    const CChainParams& chainParams = Params();
    chainActive.SetTip(pindexNew);

    // New best block
    nTimeBestReceived = GetTime();
    mempool.AddTransactionsUpdated(1);

    double syncProgress = Checkpoints::GuessVerificationProgress(chainParams.Checkpoints(), chainActive.Tip());
    if(fIsStartupSyncing && std::abs(1.0 - syncProgress) < 0.000001) {
        LogPrintf("Fully synchronized at block height %d\n", chainActive.Height());
        fIsStartupSyncing = false;
    }

    LogPrintf("%s: new best=%s  height=%d  log2_work=%.8g  tx=%lu  date=%s progress=%f  cache=%.1fMiB(%utx)\n", __func__,
      chainActive.Tip()->GetBlockHash().ToString(), chainActive.Height(), log(chainActive.Tip()->nChainWork.getdouble())/log(2.0), (unsigned long)chainActive.Tip()->nChainTx,
      DateTimeStrFormat("%Y-%m-%d %H:%M:%S", chainActive.Tip()->GetBlockTime()),
      syncProgress, pcoinsTip->DynamicMemoryUsage() * (1.0 / (1<<20)), pcoinsTip->GetCacheSize());

    cvBlockChange.notify_all();
}

/** Disconnect chainActive's tip. */
bool static DisconnectTip(CValidationState &state) {
    CBlockIndex *pindexDelete = chainActive.Tip();
    assert(pindexDelete);
    mempool.check(pcoinsTip);
    // Read block from disk.
    CBlock block;
    if (!ReadBlockFromDisk(block, pindexDelete))
        return AbortNode(state, "Failed to read block");
    // Apply the block atomically to the chain state.
    uint256 anchorBeforeDisconnect = pcoinsTip->GetBestAnchor();
    int64_t nStart = GetTimeMicros();
    {
        CCoinsViewCache view(pcoinsTip);
        if (!DisconnectBlock(block, state, pindexDelete, view, NULL))
            return error("DisconnectTip(): DisconnectBlock %s failed", pindexDelete->GetBlockHash().ToString());
        assert(view.Flush());
    }
    LogPrint("bench", "- Disconnect block: %.2fms\n", (GetTimeMicros() - nStart) * 0.001);
    uint256 anchorAfterDisconnect = pcoinsTip->GetBestAnchor();
    // Write the chain state to disk, if necessary.
    if (!FlushStateToDisk(state, FLUSH_STATE_IF_NEEDED))
        return false;

    // Resurrect mempool transactions and certificates from the disconnected block.
    std::list<CTransaction> dummyTxs;
    std::list<CScCertificate> dummyCerts;
    for(const CTransaction &tx: block.vtx) {
        // ignore validation errors in resurrected transactions
        CValidationState stateDummy;
        if (tx.IsScVersion()) {
            LogPrint("sc", "%s():%d - resurrecting tx [%s] to mempool\n", __func__, __LINE__, tx.GetHash().ToString());
        }

        if (tx.IsCoinBase() || !AcceptTxToMemoryPool(mempool, stateDummy, tx, false, NULL)) {
            LogPrint("sc", "%s():%d - removing tx [%s] from mempool\n[%s]\n",
                __func__, __LINE__, tx.GetHash().ToString(), tx.ToString());
            mempool.remove(tx, dummyTxs, dummyCerts, true);
        }
    }

    dummyTxs.clear();
    dummyCerts.clear();
    for (const CScCertificate& cert : block.vcert) {
        // ignore validation errors in resurrected certificates
        LogPrint("sc", "%s():%d - resurrecting certificate [%s] to mempool\n", __func__, __LINE__, cert.GetHash().ToString());
        CValidationState stateDummy;
        if (!AcceptCertificateToMemoryPool(mempool, stateDummy, cert, false, NULL, false, pindexDelete->nHeight)) {
            LogPrint("sc", "%s():%d - removing certificate [%s] from mempool\n[%s]\n",
                __func__, __LINE__, cert.GetHash().ToString(), cert.ToString());

            mempool.remove(cert, dummyTxs, dummyCerts, true);
        }
    }

    if (anchorBeforeDisconnect != anchorAfterDisconnect) {
        // The anchor may not change between block disconnects,
        // in which case we don't want to evict from the mempool yet!
        mempool.removeWithAnchor(anchorBeforeDisconnect);
    }
    mempool.removeImmatureExpenditures(pcoinsTip, pindexDelete->nHeight);

    // remove any certificate, and possible dependancies, that refers to this block as end epoch
    mempool.removeOutOfEpochCertificates(pindexDelete);

    mempool.check(pcoinsTip);
    // Update chainActive and related variables.
    UpdateTip(pindexDelete->pprev);
    // Get the current commitment tree
    ZCIncrementalMerkleTree newTree;
    assert(pcoinsTip->GetAnchorAt(pcoinsTip->GetBestAnchor(), newTree));

    // Let wallets know transactions went from 1-confirmed to
    // 0-confirmed or conflicted:
    for(const CTransaction &tx: block.vtx) {
        SyncWithWallets(tx, nullptr);
    }

    for(const CScCertificate &cert: block.vcert) {
        SyncWithWallets(cert, nullptr);
    }

    // Update cached incremental witnesses
    GetMainSignals().ChainTip(pindexDelete, &block, newTree, false);
    return true;
}

static int64_t nTimeReadFromDisk = 0;
static int64_t nTimeConnectTotal = 0;
static int64_t nTimeFlush = 0;
static int64_t nTimeChainState = 0;
static int64_t nTimePostConnect = 0;

/**
 * Connect a new block to chainActive. pblock is either NULL or a pointer to a CBlock
 * corresponding to pindexNew, to bypass loading it again from disk.
 */
bool static ConnectTip(CValidationState &state, CBlockIndex *pindexNew, CBlock *pblock) {
    assert(pindexNew->pprev == chainActive.Tip());
    mempool.check(pcoinsTip);
    // Read block from disk.
    int64_t nTime1 = GetTimeMicros();
    CBlock block;
    if (!pblock) {
        if (!ReadBlockFromDisk(block, pindexNew))
            return AbortNode(state, "Failed to read block");
        pblock = &block;
    }
    // Get the current commitment tree
    ZCIncrementalMerkleTree oldTree;
    assert(pcoinsTip->GetAnchorAt(pcoinsTip->GetBestAnchor(), oldTree));
    // Apply the block atomically to the chain state.
    int64_t nTime2 = GetTimeMicros(); nTimeReadFromDisk += nTime2 - nTime1;
    int64_t nTime3;
    LogPrint("bench", "  - Load block from disk: %.2fms [%.2fs]\n", (nTime2 - nTime1) * 0.001, nTimeReadFromDisk * 0.000001);
    {
        CCoinsViewCache view(pcoinsTip);
        static const bool JUST_CHECK_FALSE = false;
        bool rv = ConnectBlock(*pblock, state, pindexNew, view, chainActive, JUST_CHECK_FALSE);
        GetMainSignals().BlockChecked(*pblock, state);
        if (!rv) {
            if (state.IsInvalid())
                InvalidBlockFound(pindexNew, state);
            return error("ConnectTip(): ConnectBlock %s failed", pindexNew->GetBlockHash().ToString());
        }
        mapBlockSource.erase(pindexNew->GetBlockHash());
        nTime3 = GetTimeMicros(); nTimeConnectTotal += nTime3 - nTime2;
        LogPrint("bench", "  - Connect total: %.2fms [%.2fs]\n", (nTime3 - nTime2) * 0.001, nTimeConnectTotal * 0.000001);
        assert(view.Flush());
    }
    int64_t nTime4 = GetTimeMicros(); nTimeFlush += nTime4 - nTime3;
    LogPrint("bench", "  - Flush: %.2fms [%.2fs]\n", (nTime4 - nTime3) * 0.001, nTimeFlush * 0.000001);
    // Write the chain state to disk, if necessary.
    if (!FlushStateToDisk(state, FLUSH_STATE_IF_NEEDED))
        return false;
    int64_t nTime5 = GetTimeMicros(); nTimeChainState += nTime5 - nTime4;
    LogPrint("bench", "  - Writing chainstate: %.2fms [%.2fs]\n", (nTime5 - nTime4) * 0.001, nTimeChainState * 0.000001);

    // Remove conflicting transactions from the mempool.
    std::list<CTransaction> removedTxs;
    std::list<CScCertificate> removedCerts;
    mempool.removeForBlock(pblock->vtx, pindexNew->nHeight, removedTxs,  removedCerts, !IsInitialBlockDownload());
    mempool.removeForBlock(pblock->vcert, pindexNew->nHeight, removedTxs, removedCerts);

    mempool.check(pcoinsTip);
    // Update chainActive & related variables.
    UpdateTip(pindexNew);

    // Tell wallet about transactions and certificates that went from mempool to conflicted:
    for(const CTransaction &tx: removedTxs) {
        SyncWithWallets(tx, nullptr);
    }
    for(const CScCertificate &cert: removedCerts) {
        SyncWithWallets(cert, nullptr);
    }

    // ... and about ones that got confirmed:
    for(const CTransaction &tx: pblock->vtx) {
        LogPrint("cert", "%s():%d - sync with wallet tx[%s]\n", __func__, __LINE__, tx.GetHash().ToString());
        SyncWithWallets(tx, pblock);
    }
    for(const CScCertificate &cert: pblock->vcert) {
        LogPrint("cert", "%s():%d - sync with wallet cert[%s]\n", __func__, __LINE__, cert.GetHash().ToString());
        CSidechain sidechain;
        assert(pcoinsTip->GetSidechain(cert.GetScId(), sidechain));
        int currentEpoch = sidechain.EpochFor(chainActive.Height());
        int bwtMaturityDepth = sidechain.StartHeightForEpoch(currentEpoch+1) + sidechain.SafeguardMargin() - chainActive.Height();
        SyncWithWallets(cert, pblock, bwtMaturityDepth);
    }

    // Update cached incremental witnesses
    GetMainSignals().ChainTip(pindexNew, pblock, oldTree, true);

    EnforceNodeDeprecation(pindexNew->nHeight);

    int64_t nTime6 = GetTimeMicros(); nTimePostConnect += nTime6 - nTime5; nTimeTotal += nTime6 - nTime1;
    LogPrint("bench", "  - Connect postprocess: %.2fms [%.2fs]\n", (nTime6 - nTime5) * 0.001, nTimePostConnect * 0.000001);
    LogPrint("bench", "- Connect block: %.2fms [%.2fs]\n", (nTime6 - nTime1) * 0.001, nTimeTotal * 0.000001);
    return true;
}

/**
 * Return the tip of the chain with the most work in it, that isn't
 * known to be invalid (it's however far from certain to be valid).
 */
static CBlockIndex* FindMostWorkChain() {
    do {
        CBlockIndex *pindexNew = NULL;

        // Find the best candidate header.
        {
            std::set<CBlockIndex*, CBlockIndexWorkComparator>::reverse_iterator it = setBlockIndexCandidates.rbegin();
            if (it == setBlockIndexCandidates.rend())
                return NULL;
            pindexNew = *it;
        }

        // Check whether all blocks on the path between the currently active chain and the candidate are valid.
        // Just going until the active chain is an optimization, as we know all blocks in it are valid already.
        CBlockIndex *pindexTest = pindexNew;
        bool fInvalidAncestor = false;
        while (pindexTest && !chainActive.Contains(pindexTest)) {
            assert(pindexTest->nChainTx || pindexTest->nHeight == 0);

            // Pruned nodes may have entries in setBlockIndexCandidates for
            // which block files have been deleted.  Remove those as candidates
            // for the most work chain if we come across them; we can't switch
            // to a chain unless we have all the non-active-chain parent blocks.
            bool fFailedChain = pindexTest->nStatus & BLOCK_FAILED_MASK;
            bool fMissingData = !(pindexTest->nStatus & BLOCK_HAVE_DATA);
            if (fFailedChain || fMissingData) {
                // Candidate chain is not usable (either invalid or missing data)
                if (fFailedChain && (pindexBestInvalid == NULL || pindexNew->nChainWork > pindexBestInvalid->nChainWork))
                    pindexBestInvalid = pindexNew;
                CBlockIndex *pindexFailed = pindexNew;
                // Remove the entire chain from the set.
                while (pindexTest != pindexFailed) {
                    if (fFailedChain) {
                        LogPrint("forks", "%s():%d - marking FAILED candidate idx [%s]\n", __func__, __LINE__,
                            pindexFailed->GetBlockHash().ToString());
                        pindexFailed->nStatus |= BLOCK_FAILED_CHILD;
                    } else if (fMissingData) {
                        // If we're missing data, then add back to mapBlocksUnlinked,
                        // so that if the block arrives in the future we can try adding
                        // to setBlockIndexCandidates again.
                        mapBlocksUnlinked.insert(std::make_pair(pindexFailed->pprev, pindexFailed));
                    }
                    setBlockIndexCandidates.erase(pindexFailed);
                    pindexFailed = pindexFailed->pprev;
                }
                setBlockIndexCandidates.erase(pindexTest);
                fInvalidAncestor = true;
                break;
            }
            pindexTest = pindexTest->pprev;
        }
        if (!fInvalidAncestor)
            return pindexNew;
    } while(true);
}

/** Delete all entries in setBlockIndexCandidates that are worse than the current tip. */
static void PruneBlockIndexCandidates() {
    // Note that we can't delete the current block itself, as we may need to return to it later in case a
    // reorganization to a better block fails.
    std::set<CBlockIndex*, CBlockIndexWorkComparator>::iterator it = setBlockIndexCandidates.begin();
    while (it != setBlockIndexCandidates.end() && setBlockIndexCandidates.value_comp()(*it, chainActive.Tip())) {
        setBlockIndexCandidates.erase(it++);
    }
    // Either the current tip or a successor of it we're working towards is left in setBlockIndexCandidates.
    assert(!setBlockIndexCandidates.empty());
}

/**
 * Try to make some progress towards making pindexMostWork the active block.
 * pblock is either NULL or a pointer to a CBlock corresponding to pindexMostWork.
 */
static bool ActivateBestChainStep(CValidationState &state, CBlockIndex *pindexMostWork, CBlock *pblock) {
    AssertLockHeld(cs_main);
    bool fInvalidFound = false;
    const CBlockIndex *pindexOldTip = chainActive.Tip();
    const CBlockIndex *pindexFork = chainActive.FindFork(pindexMostWork);

    // Disconnect active blocks which are no longer in the best chain.
    while (chainActive.Tip() && chainActive.Tip() != pindexFork) {
        if (!DisconnectTip(state))
            return false;
    }

    // Build list of new blocks to connect.
    std::vector<CBlockIndex*> vpindexToConnect;
    bool fContinue = true;
    int nHeight = pindexFork ? pindexFork->nHeight : -1;
    while (fContinue && nHeight != pindexMostWork->nHeight) {
    // Don't iterate the entire list of potential improvements toward the best tip, as we likely only need
    // a few blocks along the way.
    int nTargetHeight = std::min(nHeight + 32, pindexMostWork->nHeight);
    vpindexToConnect.clear();
    vpindexToConnect.reserve(nTargetHeight - nHeight);
    CBlockIndex *pindexIter = pindexMostWork->GetAncestor(nTargetHeight);
    while (pindexIter && pindexIter->nHeight != nHeight) {
        vpindexToConnect.push_back(pindexIter);
        pindexIter = pindexIter->pprev;
    }
    nHeight = nTargetHeight;

    // Connect new blocks.
    BOOST_REVERSE_FOREACH(CBlockIndex *pindexConnect, vpindexToConnect) {
        if (!ConnectTip(state, pindexConnect, pindexConnect == pindexMostWork ? pblock : NULL)) {
            if (state.IsInvalid()) {
                // The block violates a consensus rule.
                if (!state.CorruptionPossible())
                    InvalidChainFound(vpindexToConnect.back());
                state = CValidationState();
                fInvalidFound = true;
                fContinue = false;
                break;
            } else {
                // A system error occurred (disk space, database error, ...).
                return false;
            }
        } else {
            PruneBlockIndexCandidates();
            if (!pindexOldTip || chainActive.Tip()->nChainWork > pindexOldTip->nChainWork) {
                // We're in a better position than we were. Return temporarily to release the lock.
                fContinue = false;
                break;
            }
        }
    }
    }

    // Callbacks/notifications for a new best chain.
    if (fInvalidFound)
        CheckForkWarningConditionsOnNewFork(vpindexToConnect.back());
    else
        CheckForkWarningConditions();

    return true;
}

/**
 * Make the best chain active, in multiple steps. The result is either failure
 * or an activated best chain. pblock is either NULL or a pointer to a block
 * that is already loaded (to avoid loading it again from disk).
 */
bool ActivateBestChain(CValidationState &state, CBlock *pblock) {
    CBlockIndex *pindexNewTip = NULL;
    CBlockIndex *pindexMostWork = NULL;
    const CChainParams& chainParams = Params();
    do {
        boost::this_thread::interruption_point();

        bool fInitialDownload;
        {
            LOCK(cs_main);
            pindexMostWork = FindMostWorkChain();

            // Whether we have anything to do at all.
            if (pindexMostWork == NULL || pindexMostWork == chainActive.Tip())
                return true;

            if (!ActivateBestChainStep(state, pindexMostWork, pblock && pblock->GetHash() == pindexMostWork->GetBlockHash() ? pblock : NULL))
                return false;

            pindexNewTip = chainActive.Tip();
            fInitialDownload = IsInitialBlockDownload();
        }
        // When we reach this point, we switched to a new tip (stored in pindexNewTip).

        // Notifications/callbacks that can run without cs_main
        if (!fInitialDownload) {
            uint256 hashNewTip = pindexNewTip->GetBlockHash();
            // Relay inventory, but don't relay old inventory during initial block download.
            int nBlockEstimate = 0;
            if (fCheckpointsEnabled)
                nBlockEstimate = Checkpoints::GetTotalBlocksEstimate(chainParams.Checkpoints());
            // Don't relay blocks if pruning -- could cause a peer to try to download, resulting
            // in a stalled download if the block file is pruned before the request.
            if (nLocalServices & NODE_NETWORK) {
                LOCK(cs_vNodes);
                BOOST_FOREACH(CNode* pnode, vNodes)
                {
                    if (chainActive.Height() > (pnode->nStartingHeight != -1 ? pnode->nStartingHeight - 2000 : nBlockEstimate))
                    {
                        pnode->PushInventory(CInv(MSG_BLOCK, hashNewTip));
                    }
                    else
                    {
                        LogPrint("forks", "%s():%d - Node [%s] (peer=%d) NOT pushing inv [%s] - hM[%d], hS[%d], nB[%d]\n",
                            __func__, __LINE__, pnode->addrName, pnode->GetId(), hashNewTip.ToString(),
                            chainActive.Height(), pnode->nStartingHeight, nBlockEstimate);
                    }
                }
            }
            else
            {
                LogPrint("forks", "%s():%d - NOT pushing inv [%s]\n", __func__, __LINE__,
                    hashNewTip.ToString());
            }

            // Notify external listeners about the new tip.
            GetMainSignals().UpdatedBlockTip(pindexNewTip);
            uiInterface.NotifyBlockTip(hashNewTip);
        }
        else
        {
            LogPrint("forks", "%s():%d - InitialDownload in progress: NOT pushing any inv\n", __func__, __LINE__);
        }

    } while(pindexMostWork != chainActive.Tip());
    CheckBlockIndex();

    // Write changes periodically to disk, after relay.
    if (!FlushStateToDisk(state, FLUSH_STATE_PERIODIC)) {
        return false;
    }

    return true;
}

bool InvalidateBlock(CValidationState& state, CBlockIndex *pindex) {
    AssertLockHeld(cs_main);

    // Mark the block itself as invalid.
    pindex->nStatus |= BLOCK_FAILED_VALID;
    setDirtyBlockIndex.insert(pindex);
    setBlockIndexCandidates.erase(pindex);

    while (chainActive.Contains(pindex)) {
        CBlockIndex *pindexWalk = chainActive.Tip();
        pindexWalk->nStatus |= BLOCK_FAILED_CHILD;
        setDirtyBlockIndex.insert(pindexWalk);
        setBlockIndexCandidates.erase(pindexWalk);
        // ActivateBestChain considers blocks already in chainActive
        // unconditionally valid already, so force disconnect away from it.
        if (!DisconnectTip(state)) {
            return false;
        }
    }

    // The resulting new best tip may not be in setBlockIndexCandidates anymore, so
    // add it again.
    BlockMap::iterator it = mapBlockIndex.begin();
    while (it != mapBlockIndex.end()) {
        if (it->second->IsValid(BLOCK_VALID_TRANSACTIONS) && it->second->nChainTx && !setBlockIndexCandidates.value_comp()(it->second, chainActive.Tip())) {
            setBlockIndexCandidates.insert(it->second);
        }
        it++;
    }

    InvalidChainFound(pindex);
    return true;
}

bool ReconsiderBlock(CValidationState& state, CBlockIndex *pindex) {
    AssertLockHeld(cs_main);

    int nHeight = pindex->nHeight;

    // Remove the invalidity flag from this block and all its descendants.
    BlockMap::iterator it = mapBlockIndex.begin();
    while (it != mapBlockIndex.end()) {
        if (!it->second->IsValid() && it->second->GetAncestor(nHeight) == pindex) {
            it->second->nStatus &= ~BLOCK_FAILED_MASK;
            setDirtyBlockIndex.insert(it->second);
            if (it->second->IsValid(BLOCK_VALID_TRANSACTIONS) && it->second->nChainTx && setBlockIndexCandidates.value_comp()(chainActive.Tip(), it->second)) {
                setBlockIndexCandidates.insert(it->second);
            }
            if (it->second == pindexBestInvalid) {
                // Reset invalid block marker if it was pointing to one of those.
                pindexBestInvalid = NULL;
            }
        }
        it++;
    }

    // Remove the invalidity flag from all ancestors too.
    while (pindex != NULL) {
        if (pindex->nStatus & BLOCK_FAILED_MASK) {
            pindex->nStatus &= ~BLOCK_FAILED_MASK;
            setDirtyBlockIndex.insert(pindex);
        }
        pindex = pindex->pprev;
    }
    return true;
}

bool addToGlobalForkTips(const CBlockIndex* pindex)
{
    if (!pindex)
        return false;

    unsigned int erased = 0;
    if (pindex->pprev)
    {
        // remove its parent if any
        erased = mGlobalForkTips.erase(pindex->pprev);
    }

    if (erased == 0)
    {
        LogPrint("forks", "%s():%d - adding first fork tip in global map: h(%d) [%s]\n",
            __func__, __LINE__, pindex->nHeight, pindex->GetBlockHash().ToString());
    }

    return mGlobalForkTips.insert(std::make_pair( pindex, (int)GetTime() )).second;
}

bool updateGlobalForkTips(const CBlockIndex* pindex, bool lookForwardTips)
{
    if (!pindex)
        return false;

    LogPrint("forks", "%s():%d - Entering: lookFwd[%d], h(%d) [%s]\n",
        __func__, __LINE__, lookForwardTips, pindex->nHeight, pindex->GetBlockHash().ToString());

    if (chainActive.Contains(pindex))
    {
        LogPrint("forks", "%s():%d - Exiting: header is on main chain h(%d) [%s]\n",
            __func__, __LINE__, pindex->nHeight, pindex->GetBlockHash().ToString());
        return false;
    }

    if (mGlobalForkTips.count(pindex) )
    {
        LogPrint("forks", "%s():%d - updating tip in global set: h(%d) [%s]\n",
            __func__, __LINE__, pindex->nHeight, pindex->GetBlockHash().ToString());
        mGlobalForkTips[pindex] = (int)GetTime();
        return true;
    }
    else
    {
        // check from tips downward if we connect to this index and in this case 
        // update the tip instead (for coping with very old tips not in the most recent set)
        if (lookForwardTips)
        {
            int h = pindex->nHeight;
            bool done = false;

            BOOST_FOREACH(auto mapPair, mGlobalForkTips)
            {
                const CBlockIndex* tipIndex = mapPair.first;
                if (!tipIndex)
                    continue;

                LogPrint("forks", "%s():%d - tip %s h(%d)\n",
                    __func__, __LINE__, tipIndex->GetBlockHash().ToString(), tipIndex->nHeight);

                if (tipIndex == chainActive.Tip() || tipIndex == pindexBestHeader )
                {
                    LogPrint("forks", "%s():%d - skipping main chain tip\n", __func__, __LINE__);
                    continue;
                }
 
                const CBlockIndex* dum = tipIndex;
                while ( dum != pindex && dum->nHeight >= h)
                {
                    dum = dum->pprev;
                }

                if (dum == pindex)
                {
                    LogPrint("forks", "%s():%d - updating tip access time in global set: h(%d) [%s]\n",
                        __func__, __LINE__, tipIndex->nHeight, tipIndex->GetBlockHash().ToString());
                    mGlobalForkTips[tipIndex] = (int)GetTime();
                    done |= true;
                }
                else
                {
                    // we must neglect this branch since not linked to the pindex
                    LogPrint("forks", "%s():%d - stopped at %s h(%d)\n",
                        __func__, __LINE__, dum->GetBlockHash().ToString(), dum->nHeight);
                }
            }

            LogPrint("forks", "%s():%d - exiting done[%d]\n", __func__, __LINE__, done);
            return done;
        }

        // nothing to do, this is not a tip at all
        LogPrint("forks", "%s():%d - not a tip: h(%d) [%s]\n",
            __func__, __LINE__, pindex->nHeight, pindex->GetBlockHash().ToString());
        return false;
    }
}

int getMostRecentGlobalForkTips(std::vector<uint256>& output)
{
    using map_pair = pair<const CBlockIndex*, int>;

    std::vector<map_pair> vTemp(begin(mGlobalForkTips), end(mGlobalForkTips));

    sort(begin(vTemp), end(vTemp), [](const map_pair& a, const map_pair& b) { return a.second < b.second; });

    int count = MAX_NUM_GLOBAL_FORKS;
    BOOST_REVERSE_FOREACH(auto const &p, vTemp)
    {
        output.push_back(p.first->GetBlockHash() );
        if (--count <= 0)
            break;
    }

    return output.size();
}

CBlockIndex* AddToBlockIndex(const CBlockHeader& block)
{
    // Check for duplicate
    uint256 hash = block.GetHash();
    BlockMap::iterator it = mapBlockIndex.find(hash);
    if (it != mapBlockIndex.end())
        return it->second;

    // Construct new block index object
    CBlockIndex* pindexNew = new CBlockIndex(block);
    assert(pindexNew);
    // We assign the sequence id to blocks only when the full data is available,
    // to avoid miners withholding blocks but broadcasting headers, to get a
    // competitive advantage.
    pindexNew->nSequenceId = 0;
    BlockMap::iterator mi = mapBlockIndex.insert(make_pair(hash, pindexNew)).first;
    pindexNew->phashBlock = &((*mi).first);
    BlockMap::iterator miPrev = mapBlockIndex.find(block.hashPrevBlock);
    if (miPrev != mapBlockIndex.end())
    {
        pindexNew->pprev = (*miPrev).second;
        pindexNew->nHeight = pindexNew->pprev->nHeight + 1;
        pindexNew->BuildSkip();
    }
    pindexNew->nChainWork = (pindexNew->pprev ? pindexNew->pprev->nChainWork : 0) + GetBlockProof(*pindexNew);
    if (pindexNew->pprev){
        pindexNew->nChainDelay = pindexNew->pprev->nChainDelay + GetBlockDelay(*pindexNew,*(pindexNew->pprev), chainActive.Height(), fIsStartupSyncing);
    } else {
        pindexNew->nChainDelay = 0 ;
    }
    if(pindexNew->nChainDelay != 0) {
        LogPrintf("%s: Block belong to a chain under punishment Delay VAL: %i BLOCKHEIGHT: %d\n",__func__, pindexNew->nChainDelay,pindexNew->nHeight);
    }
    pindexNew->RaiseValidity(BLOCK_VALID_TREE);
    if (pindexBestHeader == NULL || (pindexBestHeader->nChainWork < pindexNew->nChainWork && pindexNew->nChainDelay==0))
        pindexBestHeader = pindexNew;

    setDirtyBlockIndex.insert(pindexNew);

    addToGlobalForkTips(pindexNew);

    return pindexNew;
}

/** Mark a block as having its data received and checked (up to BLOCK_VALID_TRANSACTIONS). */
bool ReceivedBlockTransactions(const CBlock &block, CValidationState& state, CBlockIndex *pindexNew, const CDiskBlockPos& pos, BlockSet* sForkTips)
{
    pindexNew->nTx = block.vtx.size() + block.vcert.size();
    pindexNew->nChainTx = 0;
    CAmount sproutValue = 0;
    for (auto tx : block.vtx) {
        for (auto js : tx.GetVjoinsplit()) {
            sproutValue += js.vpub_old;
            sproutValue -= js.vpub_new;
        }
    }
    pindexNew->nSproutValue = sproutValue;
    pindexNew->nChainSproutValue = boost::none;
    pindexNew->nFile = pos.nFile;
    pindexNew->nDataPos = pos.nPos;
    pindexNew->nUndoPos = 0;
    pindexNew->nStatus |= BLOCK_HAVE_DATA;
    pindexNew->RaiseValidity(BLOCK_VALID_TRANSACTIONS);
    setDirtyBlockIndex.insert(pindexNew);

    if (pindexNew->pprev == NULL || pindexNew->pprev->nChainTx) {
        // If pindexNew is the genesis block or all parents are BLOCK_VALID_TRANSACTIONS.
        deque<CBlockIndex*> queue;
        queue.push_back(pindexNew);

        // Recursively process any descendant blocks that now may be eligible to be connected.
        while (!queue.empty()) {
            CBlockIndex *pindex = queue.front();
            queue.pop_front();
            pindex->nChainTx = (pindex->pprev ? pindex->pprev->nChainTx : 0) + pindex->nTx;
            if (pindex->pprev) {
                if (pindex->pprev->nChainSproutValue && pindex->nSproutValue) {
                    pindex->nChainSproutValue = *pindex->pprev->nChainSproutValue + *pindex->nSproutValue;
                } else {
                    pindex->nChainSproutValue = boost::none;
                }
            } else {
                pindex->nChainSproutValue = pindex->nSproutValue;
            }
            {
                LOCK(cs_nBlockSequenceId);
                pindex->nSequenceId = nBlockSequenceId++;
            }
            if (chainActive.Tip() == NULL || !setBlockIndexCandidates.value_comp()(pindex, chainActive.Tip())) {
                setBlockIndexCandidates.insert(pindex);
            }
            // we must not take 'delay' into account, otherwise when we do the relay of a block we might miss a higher tip
            // on a fork because we will look into this container
            if (chainActive.Tip() == NULL || !CBlockIndexRealWorkComparator()(pindex, chainActive.Tip()))
            {
                if (sForkTips)
                {
                    int num = sForkTips->erase(pindex->pprev);
                    LogPrint("forks", "%s():%d - Adding idx to sForkTips: h(%d) [%s], nChainTx=%d, delay=%d, prev[%d]\n",
                        __func__, __LINE__, pindex->nHeight, pindex->GetBlockHash().ToString(),
                        pindex->nChainTx, pindex->nChainDelay, num);
                    sForkTips->insert(pindex);
                }
            }

            std::pair<std::multimap<CBlockIndex*, CBlockIndex*>::iterator, std::multimap<CBlockIndex*, CBlockIndex*>::iterator> range = mapBlocksUnlinked.equal_range(pindex);
            while (range.first != range.second) {
                std::multimap<CBlockIndex*, CBlockIndex*>::iterator it = range.first;
                queue.push_back(it->second);
                range.first++;
                mapBlocksUnlinked.erase(it);
            }
        }
    } else {
        if (pindexNew->pprev && pindexNew->pprev->IsValid(BLOCK_VALID_TREE)) {
            mapBlocksUnlinked.insert(std::make_pair(pindexNew->pprev, pindexNew));
        }
    }

    return true;
}

bool FindBlockPos(CValidationState &state, CDiskBlockPos &pos, unsigned int nAddSize, unsigned int nHeight, uint64_t nTime, bool fKnown = false)
{
    LOCK(cs_LastBlockFile);

    unsigned int nFile = fKnown ? pos.nFile : nLastBlockFile;
    if (vinfoBlockFile.size() <= nFile) {
        vinfoBlockFile.resize(nFile + 1);
    }

    if (!fKnown) {
        while (vinfoBlockFile[nFile].nSize + nAddSize >= MAX_BLOCKFILE_SIZE) {
            nFile++;
            if (vinfoBlockFile.size() <= nFile) {
                vinfoBlockFile.resize(nFile + 1);
            }
        }
        pos.nFile = nFile;
        pos.nPos = vinfoBlockFile[nFile].nSize;
    }

    if (nFile != nLastBlockFile) {
        if (!fKnown) {
            LogPrintf("Leaving block file %i: %s\n", nFile, vinfoBlockFile[nFile].ToString());
        }
        FlushBlockFile(!fKnown);
        nLastBlockFile = nFile;
    }

    vinfoBlockFile[nFile].AddBlock(nHeight, nTime);
    if (fKnown)
        vinfoBlockFile[nFile].nSize = std::max(pos.nPos + nAddSize, vinfoBlockFile[nFile].nSize);
    else
        vinfoBlockFile[nFile].nSize += nAddSize;

    if (!fKnown) {
        unsigned int nOldChunks = (pos.nPos + BLOCKFILE_CHUNK_SIZE - 1) / BLOCKFILE_CHUNK_SIZE;
        unsigned int nNewChunks = (vinfoBlockFile[nFile].nSize + BLOCKFILE_CHUNK_SIZE - 1) / BLOCKFILE_CHUNK_SIZE;
        if (nNewChunks > nOldChunks) {
            if (fPruneMode)
                fCheckForPruning = true;
            if (CheckDiskSpace(nNewChunks * BLOCKFILE_CHUNK_SIZE - pos.nPos)) {
                FILE *file = OpenBlockFile(pos);
                if (file) {
                    LogPrintf("Pre-allocating up to position 0x%x in blk%05u.dat\n", nNewChunks * BLOCKFILE_CHUNK_SIZE, pos.nFile);
                    AllocateFileRange(file, pos.nPos, nNewChunks * BLOCKFILE_CHUNK_SIZE - pos.nPos);
                    fclose(file);
                }
            }
            else
                return state.Error("out of disk space");
        }
    }

    setDirtyFileInfo.insert(nFile);
    return true;
}

bool FindUndoPos(CValidationState &state, int nFile, CDiskBlockPos &pos, unsigned int nAddSize)
{
    pos.nFile = nFile;

    LOCK(cs_LastBlockFile);

    unsigned int nNewSize;
    pos.nPos = vinfoBlockFile[nFile].nUndoSize;
    nNewSize = vinfoBlockFile[nFile].nUndoSize += nAddSize;
    setDirtyFileInfo.insert(nFile);

    unsigned int nOldChunks = (pos.nPos + UNDOFILE_CHUNK_SIZE - 1) / UNDOFILE_CHUNK_SIZE;
    unsigned int nNewChunks = (nNewSize + UNDOFILE_CHUNK_SIZE - 1) / UNDOFILE_CHUNK_SIZE;
    if (nNewChunks > nOldChunks) {
        if (fPruneMode)
            fCheckForPruning = true;
        if (CheckDiskSpace(nNewChunks * UNDOFILE_CHUNK_SIZE - pos.nPos)) {
            FILE *file = OpenUndoFile(pos);
            if (file) {
                LogPrintf("Pre-allocating up to position 0x%x in rev%05u.dat\n", nNewChunks * UNDOFILE_CHUNK_SIZE, pos.nFile);
                AllocateFileRange(file, pos.nPos, nNewChunks * UNDOFILE_CHUNK_SIZE - pos.nPos);
                fclose(file);
            }
        }
        else
            return state.Error("out of disk space");
    }

    return true;
}

bool CheckBlockHeader(const CBlockHeader& block, CValidationState& state, bool fCheckPOW)
{
    // Check block version
    if (block.nVersion < MIN_BLOCK_VERSION)
        return state.DoS(100, error("CheckBlockHeader(): block version not valid"),
                         REJECT_INVALID, "version-invalid");

    // Check Equihash solution is valid
    if (fCheckPOW && !CheckEquihashSolution(&block, Params()))
        return state.DoS(100, error("CheckBlockHeader(): Equihash solution invalid"),
                         REJECT_INVALID, "invalid-solution");

    // Check proof of work matches claimed amount
    if (fCheckPOW && !CheckProofOfWork(block.GetHash(), block.nBits, Params().GetConsensus()))
        return state.DoS(50, error("CheckBlockHeader(): proof of work failed"),
                         REJECT_INVALID, "high-hash");

    // Check timestamp
    if (block.GetBlockTime() > GetAdjustedTime() + 2 * 60 * 60)
        return state.Invalid(error("CheckBlockHeader(): block timestamp too far in the future"),
                             REJECT_INVALID, "time-too-new");

    return true;
}

bool CheckBlock(const CBlock& block, CValidationState& state,
                libzcash::ProofVerifier& verifier,
                bool fCheckPOW, bool fCheckMerkleRoot)
{
    // These are checks that are independent of context.

    // Check that the header is valid (particularly PoW).  This is mostly
    // redundant with the call in AcceptBlockHeader.
    if (!CheckBlockHeader(block, state, fCheckPOW))
        return false;

    // Check the merkle root.
    if (fCheckMerkleRoot) {
        bool mutated;
        uint256 hashMerkleRoot2 = block.BuildMerkleTree(&mutated);
        if (block.hashMerkleRoot != hashMerkleRoot2)
            return state.DoS(100, error("CheckBlock(): hashMerkleRoot mismatch"),
                             REJECT_INVALID, "bad-txnmrklroot", true);

        // Check for merkle tree malleability (CVE-2012-2459): repeating sequences
        // of transactions in a block without affecting the merkle root of a block,
        // while still invalidating it.
        if (mutated)
            return state.DoS(100, error("CheckBlock(): duplicate transaction"),
                             REJECT_INVALID, "bad-txns-duplicate", true);
    }

    // All potential-corruption validation must be done before we do any
    // transaction validation, as otherwise we may mark the header as invalid
    // because we receive the wrong transactions for it.

    // Size limits
    if (block.vtx.empty() || (block.vtx.size() + block.vcert.size()) > MAX_BLOCK_SIZE || ::GetSerializeSize(block, SER_NETWORK, PROTOCOL_VERSION) > MAX_BLOCK_SIZE)
        return state.DoS(100, error("CheckBlock(): size limits failed"),
                         REJECT_INVALID, "bad-blk-length");

    // First transaction must be coinbase, the rest must not be
    if (block.vtx.empty() || !block.vtx[0].IsCoinBase())
        return state.DoS(100, error("CheckBlock(): first tx is not coinbase"),
                         REJECT_INVALID, "bad-cb-missing");
    for (unsigned int i = 1; i < block.vtx.size(); i++)
        if (block.vtx[i].IsCoinBase())
            return state.DoS(100, error("CheckBlock(): more than one coinbase"),
                             REJECT_INVALID, "bad-cb-multiple");

    // Check transactions and certificates
    for(const CTransaction& tx: block.vtx) {
        if (!CheckTransaction(tx, state, verifier)) {
            return error("CheckBlock(): CheckTransaction failed");
        }
    }

    for(const CScCertificate& cert: block.vcert) {
        if (!CheckCertificate(cert, state)) {
            return error("CheckBlock(): Certificate check failed");
        }
    }

    unsigned int nSigOps = 0;
    for(const CTransaction& tx: block.vtx) {
        nSigOps += GetLegacySigOpCount(tx);
    }

    for(const CScCertificate& cert: block.vcert) {
        nSigOps += GetLegacySigOpCount(cert);
    }

    if (nSigOps > MAX_BLOCK_SIGOPS)
        return state.DoS(100, error("CheckBlock(): out-of-bounds SigOpCount"),
                         REJECT_INVALID, "bad-blk-sigops", true);

    return true;
}

bool ContextualCheckBlockHeader(const CBlockHeader& block, CValidationState& state, CBlockIndex * const pindexPrev)
{
    const CChainParams& chainParams = Params();
    const Consensus::Params& consensusParams = chainParams.GetConsensus();
    uint256 hash = block.GetHash();
    if (hash == consensusParams.hashGenesisBlock)
        return true;

    assert(pindexPrev);

    int nHeight = pindexPrev->nHeight+1;

    // Check proof of work
    if (block.nBits != GetNextWorkRequired(pindexPrev, &block, consensusParams))
        return state.DoS(100, error("%s: incorrect proof of work", __func__),
                         REJECT_INVALID, "bad-diffbits");

    // Check timestamp against prev
    if (block.GetBlockTime() <= pindexPrev->GetMedianTimePast())
        return state.Invalid(error("%s: block's timestamp is too early", __func__),
                             REJECT_INVALID, "time-too-old");

    if (fCheckpointsEnabled)
    {
        // Don't accept any forks from the main chain prior to last checkpoint
        CBlockIndex* pcheckpoint = Checkpoints::GetLastCheckpoint(chainParams.Checkpoints());
        if (pcheckpoint && nHeight < pcheckpoint->nHeight)
            return state.DoS(100, error("%s: forked chain older than last checkpoint (height %d)", __func__, nHeight));
    }

    if (!ForkManager::getInstance().isValidBlockVersion(nHeight, block.nVersion) )
    {
        return state.Invalid(error("%s : rejected nVersion block %d not supported at height %d", __func__, block.nVersion, nHeight),
            REJECT_INVALID, "bad-version");
    }

    return true;
}

bool ContextualCheckBlock(const CBlock& block, CValidationState& state, CBlockIndex * const pindexPrev)
{
    const int nHeight = pindexPrev == NULL ? 0 : pindexPrev->nHeight + 1;
    const Consensus::Params& consensusParams = Params().GetConsensus();

    // Check that all transactions are finalized
    BOOST_FOREACH(const CTransaction& tx, block.vtx) {

        // Check transaction contextually against consensus rules at block height
        if (!tx.ContextualCheck(state, nHeight, 100)) {
            return false; // Failure reason has been set in validation state object
        }

        int nLockTimeFlags = 0;
        int64_t nLockTimeCutoff = (nLockTimeFlags & LOCKTIME_MEDIAN_TIME_PAST)
                                ? pindexPrev->GetMedianTimePast()
                                : block.GetBlockTime();
        if (!IsFinalTx(tx, nHeight, nLockTimeCutoff)) {
            return state.DoS(10, error("%s: contains a non-final transaction", __func__), REJECT_INVALID, "bad-txns-nonfinal");
        }
    }

    for(const auto& cert: block.vcert) {
        // Check certificate contextually against consensus rules at block height
        if (!cert.ContextualCheck(state, nHeight, 100)) {
            return false; // Failure reason has been set in validation state object
        }
    }

    // Enforce BIP 34 rule that the coinbase starts with serialized block height.
    // In Zcash this has been enforced since launch, except that the genesis
    // block didn't include the height in the coinbase (see Zcash protocol spec
    // section '6.8 Bitcoin Improvement Proposals').
    if (nHeight > 0)
    {
        CScript expect = CScript() << nHeight;
        if (block.vtx[0].GetVin()[0].scriptSig.size() < expect.size() ||
            !std::equal(expect.begin(), expect.end(), block.vtx[0].GetVin()[0].scriptSig.begin())) {
            return state.DoS(100, error("%s: block height mismatch in coinbase", __func__), REJECT_INVALID, "bad-cb-height");
        }
    }

    // Reject the post-chainsplit block until a specific time is reached
    if (ForkManager::getInstance().isAfterChainsplit(nHeight) && !ForkManager::getInstance().isAfterChainsplit(nHeight-1)  && block.GetBlockTime() < ForkManager::getInstance().getMinimumTime(nHeight))
    {
        return state.DoS(10, error("%s: post-chainsplit block received prior to scheduled time", __func__), REJECT_INVALID, "bad-cs-time");
    }

    CAmount reward = GetBlockSubsidy(nHeight, consensusParams);
    // Coinbase transaction must include an output sending x.x% of
    // the block reward to a community fund script

    for (Fork::CommunityFundType cfType=Fork::CommunityFundType::FOUNDATION; cfType < Fork::CommunityFundType::ENDTYPE; cfType = Fork::CommunityFundType(cfType + 1)) {
        CAmount communityReward = ForkManager::getInstance().getCommunityFundReward(nHeight, reward, cfType);
        if (communityReward > 0) {
            bool found = false;

            BOOST_FOREACH(const CTxOut& output, block.vtx[0].GetVout()) {
                if (output.scriptPubKey == Params().GetCommunityFundScriptAtHeight(nHeight, cfType)) {
                    if (output.nValue == communityReward) {
                        found = true;
                        break;
                    }
                }
            }

            if (!found) {
                return state.DoS(100, error("%s: community fund missing block %d", __func__, nHeight), REJECT_INVALID, "cb-no-community-fund");
            }
        }
    }

    return true;
}

bool AcceptBlockHeader(const CBlockHeader& block, CValidationState& state, CBlockIndex** ppindex, bool lookForwardTips)
{
    dump_global_tips(10);

    const CChainParams& chainparams = Params();
    AssertLockHeld(cs_main);
    // Check for duplicate
    uint256 hash = block.GetHash();
    BlockMap::iterator miSelf = mapBlockIndex.find(hash);
    CBlockIndex *pindex = NULL;
    if (miSelf != mapBlockIndex.end()) {
        // Block header is already known.
        pindex = miSelf->second;
        
        // update it because if it is a tip, its timestamp is most probably changed
        updateGlobalForkTips(pindex, lookForwardTips);

        if (ppindex)
            *ppindex = pindex;
        if (pindex->nStatus & BLOCK_FAILED_MASK)
            return state.Invalid(error("%s: block is marked invalid", __func__), 0, "duplicate");
        return true;
    }

    if (!CheckBlockHeader(block, state))
        return false;

    // Get prev block index
    CBlockIndex* pindexPrev = NULL;
    if (hash != chainparams.GetConsensus().hashGenesisBlock) {
        BlockMap::iterator mi = mapBlockIndex.find(block.hashPrevBlock);
        if (mi == mapBlockIndex.end())
        {
            LogPrint("forks", "%s():%d - prev block not found: [%s]\n",
                __func__, __LINE__, block.hashPrevBlock.ToString());
            return state.DoS(10, error("%s: prev block not found", __func__), 0, "bad-prevblk");
        }
        pindexPrev = (*mi).second;
        if (pindexPrev->nStatus & BLOCK_FAILED_MASK)
            return state.DoS(100, error("%s: prev block invalid", __func__), REJECT_INVALID, "bad-prevblk");
    }

    if (!ContextualCheckBlockHeader(block, state, pindexPrev))
        return false;

    if (pindex == NULL)
        pindex = AddToBlockIndex(block);

    if (ppindex)
        *ppindex = pindex;

    return true;
}

bool AcceptBlock(CBlock& block, CValidationState& state, CBlockIndex** ppindex, bool fRequested, CDiskBlockPos* dbp, BlockSet* sForkTips)
{
    const CChainParams& chainparams = Params();
    AssertLockHeld(cs_main);

    CBlockIndex *&pindex = *ppindex;

    if (!AcceptBlockHeader(block, state, &pindex))
        return false;

    // Try to process all requested blocks that we don't have, but only
    // process an unrequested block if it's new and has enough work to
    // advance our tip, and isn't too many blocks ahead.
    bool fAlreadyHave = pindex->nStatus & BLOCK_HAVE_DATA;
    bool fHasMoreWork = (chainActive.Tip() ? pindex->nChainWork > chainActive.Tip()->nChainWork : true);
    // Blocks that are too out-of-order needlessly limit the effectiveness of
    // pruning, because pruning will not delete block files that contain any
    // blocks which are too close in height to the tip.  Apply this test
    // regardless of whether pruning is enabled; it should generally be safe to
    // not process unrequested blocks.
    bool fTooFarAhead = (pindex->nHeight > int(chainActive.Height() + MIN_BLOCKS_TO_KEEP));

    // TODO: deal better with return value and error conditions for duplicate
    // and unrequested blocks.
    if (fAlreadyHave) return true;
    if (!fRequested) {  // If we didn't ask for it:
        if (pindex->nTx != 0) return true;  // This is a previously-processed block that was pruned
        if (!fHasMoreWork) return true;     // Don't process less-work chains
        if (fTooFarAhead) return true;      // Block height is too high
    }

    // See method docstring for why this is always disabled
    auto verifier = libzcash::ProofVerifier::Disabled();
    if ((!CheckBlock(block, state, verifier)) || !ContextualCheckBlock(block, state, pindex->pprev)) {
        if (state.IsInvalid() && !state.CorruptionPossible()) {
            pindex->nStatus |= BLOCK_FAILED_VALID;
            setDirtyBlockIndex.insert(pindex);
        }
        return false;
    }

    int nHeight = pindex->nHeight;

    // Write block to history file
    try {
        unsigned int nBlockSize = ::GetSerializeSize(block, SER_DISK, CLIENT_VERSION);
        CDiskBlockPos blockPos;
        if (dbp != NULL)
            blockPos = *dbp;
        if (!FindBlockPos(state, blockPos, nBlockSize+8, nHeight, block.GetBlockTime(), dbp != NULL))
            return error("AcceptBlock(): FindBlockPos failed");
        if (dbp == NULL)
            if (!WriteBlockToDisk(block, blockPos, chainparams.MessageStart()))
                AbortNode(state, "Failed to write block");
        if (!ReceivedBlockTransactions(block, state, pindex, blockPos, sForkTips))
            return error("AcceptBlock(): ReceivedBlockTransactions failed");
    } catch (const std::runtime_error& e) {
        return AbortNode(state, std::string("System error: ") + e.what());
    }

    if (fCheckForPruning)
        FlushStateToDisk(state, FLUSH_STATE_NONE); // we just allocated more disk space for block files

    return true;
}

bool ProcessNewBlock(CValidationState &state, CNode* pfrom, CBlock* pblock, bool fForceProcessing, CDiskBlockPos *dbp)
{
    // Preliminary checks
    auto verifier = libzcash::ProofVerifier::Disabled();
    bool checked = CheckBlock(*pblock, state, verifier);

    BlockSet sForkTips;

    {
        LOCK(cs_main);
        bool fRequested = MarkBlockAsReceived(pblock->GetHash());
        fRequested |= fForceProcessing;
        if (!checked) {
            return error("%s: CheckBlock FAILED", __func__);
        }

        // Store to disk
        CBlockIndex *pindex = NULL;
        bool ret = AcceptBlock(*pblock, state, &pindex, fRequested, dbp, &sForkTips);
        if (pindex && pfrom) {
            mapBlockSource[pindex->GetBlockHash()] = pfrom->GetId();
        }
        CheckBlockIndex();
        if (!ret)
            return error("%s: AcceptBlock FAILED", __func__);
    }

    if (!ActivateBestChain(state, pblock))
        return error("%s: ActivateBestChain failed", __func__);

    if (!RelayAlternativeChain(state, pblock, &sForkTips))
        return error("%s: RelayAlternativeChain failed", __func__);

    return true;
}

bool TestBlockValidity(CValidationState &state, const CBlock& block, CBlockIndex * const pindexPrev,
    bool fCheckPOW, bool fCheckMerkleRoot, bool fCheckScTxesCommitment)
{
    AssertLockHeld(cs_main);
    assert(pindexPrev == chainActive.Tip());

    CCoinsViewCache viewNew(pcoinsTip);
    CBlockIndex indexDummy(block);
    indexDummy.pprev = pindexPrev;
    indexDummy.nHeight = pindexPrev->nHeight + 1;
    // JoinSplit proofs are verified in ConnectBlock
    auto verifier = libzcash::ProofVerifier::Disabled();

    // NOTE: CheckBlockHeader is called by CheckBlock
    if (!ContextualCheckBlockHeader(block, state, pindexPrev))
        return false;
    if (!CheckBlock(block, state, verifier, fCheckPOW, fCheckMerkleRoot))
        return false;
    if (!ContextualCheckBlock(block, state, pindexPrev))
        return false;

    static const bool JUST_CHECK_TRUE = true;
    if (!ConnectBlock(block, state, &indexDummy, viewNew, chainActive, JUST_CHECK_TRUE, fCheckScTxesCommitment))
        return false;
    assert(state.IsValid());

    return true;
}

/**
 * BLOCK PRUNING CODE
 */

/* Calculate the amount of disk space the block & undo files currently use */
uint64_t CalculateCurrentUsage()
{
    uint64_t retval = 0;
    BOOST_FOREACH(const CBlockFileInfo &file, vinfoBlockFile) {
        retval += file.nSize + file.nUndoSize;
    }
    return retval;
}

/* Prune a block file (modify associated database entries)*/
void PruneOneBlockFile(const int fileNumber)
{
    for (BlockMap::iterator it = mapBlockIndex.begin(); it != mapBlockIndex.end(); ++it) {
        CBlockIndex* pindex = it->second;
        if (pindex->nFile == fileNumber) {
            pindex->nStatus &= ~BLOCK_HAVE_DATA;
            pindex->nStatus &= ~BLOCK_HAVE_UNDO;
            pindex->nFile = 0;
            pindex->nDataPos = 0;
            pindex->nUndoPos = 0;
            setDirtyBlockIndex.insert(pindex);

            // Prune from mapBlocksUnlinked -- any block we prune would have
            // to be downloaded again in order to consider its chain, at which
            // point it would be considered as a candidate for
            // mapBlocksUnlinked or setBlockIndexCandidates.
            std::pair<std::multimap<CBlockIndex*, CBlockIndex*>::iterator, std::multimap<CBlockIndex*, CBlockIndex*>::iterator> range = mapBlocksUnlinked.equal_range(pindex->pprev);
            while (range.first != range.second) {
                std::multimap<CBlockIndex *, CBlockIndex *>::iterator it = range.first;
                range.first++;
                if (it->second == pindex) {
                    mapBlocksUnlinked.erase(it);
                }
            }
        }
    }

    vinfoBlockFile[fileNumber].SetNull();
    setDirtyFileInfo.insert(fileNumber);
}


void UnlinkPrunedFiles(std::set<int>& setFilesToPrune)
{
    for (set<int>::iterator it = setFilesToPrune.begin(); it != setFilesToPrune.end(); ++it) {
        CDiskBlockPos pos(*it, 0);
        boost::filesystem::remove(GetBlockPosFilename(pos, "blk"));
        boost::filesystem::remove(GetBlockPosFilename(pos, "rev"));
        LogPrintf("Prune: %s deleted blk/rev (%05u)\n", __func__, *it);
    }
}

/* Calculate the block/rev files that should be deleted to remain under target*/
void FindFilesToPrune(std::set<int>& setFilesToPrune)
{
    LOCK2(cs_main, cs_LastBlockFile);
    if (chainActive.Tip() == NULL || nPruneTarget == 0) {
        return;
    }
    if (chainActive.Tip()->nHeight <= Params().PruneAfterHeight()) {
        return;
    }

    unsigned int nLastBlockWeCanPrune = chainActive.Tip()->nHeight - MIN_BLOCKS_TO_KEEP;
    uint64_t nCurrentUsage = CalculateCurrentUsage();
    // We don't check to prune until after we've allocated new space for files
    // So we should leave a buffer under our target to account for another allocation
    // before the next pruning.
    uint64_t nBuffer = BLOCKFILE_CHUNK_SIZE + UNDOFILE_CHUNK_SIZE;
    uint64_t nBytesToPrune;
    int count=0;

    if (nCurrentUsage + nBuffer >= nPruneTarget) {
        for (int fileNumber = 0; fileNumber < nLastBlockFile; fileNumber++) {
            nBytesToPrune = vinfoBlockFile[fileNumber].nSize + vinfoBlockFile[fileNumber].nUndoSize;

            if (vinfoBlockFile[fileNumber].nSize == 0)
                continue;

            if (nCurrentUsage + nBuffer < nPruneTarget)  // are we below our target?
                break;

            // don't prune files that could have a block within MIN_BLOCKS_TO_KEEP of the main chain's tip but keep scanning
            if (vinfoBlockFile[fileNumber].nHeightLast > nLastBlockWeCanPrune)
                continue;

            PruneOneBlockFile(fileNumber);
            // Queue up the files for removal
            setFilesToPrune.insert(fileNumber);
            nCurrentUsage -= nBytesToPrune;
            count++;
        }
    }

    LogPrint("prune", "Prune: target=%dMiB actual=%dMiB diff=%dMiB max_prune_height=%d removed %d blk/rev pairs\n",
           nPruneTarget/1024/1024, nCurrentUsage/1024/1024,
           ((int64_t)nPruneTarget - (int64_t)nCurrentUsage)/1024/1024,
           nLastBlockWeCanPrune, count);
}

bool CheckDiskSpace(uint64_t nAdditionalBytes)
{
    uint64_t nFreeBytesAvailable = boost::filesystem::space(GetDataDir()).available;

    // Check for nMinDiskSpace bytes (currently 50MB)
    if (nFreeBytesAvailable < nMinDiskSpace + nAdditionalBytes)
        return AbortNode("Disk space is low!", _("Error: Disk space is low!"));

    return true;
}

FILE* OpenDiskFile(const CDiskBlockPos &pos, const char *prefix, bool fReadOnly)
{
    if (pos.IsNull())
        return NULL;
    boost::filesystem::path path = GetBlockPosFilename(pos, prefix);
    boost::filesystem::create_directories(path.parent_path());
    FILE* file = fopen(path.string().c_str(), "rb+");
    if (!file && !fReadOnly)
        file = fopen(path.string().c_str(), "wb+");
    if (!file) {
        LogPrintf("Unable to open file %s\n", path.string());
        return NULL;
    }
    if (pos.nPos) {
        if (fseek(file, pos.nPos, SEEK_SET)) {
            LogPrintf("Unable to seek to position %u of %s\n", pos.nPos, path.string());
            fclose(file);
            return NULL;
        }
    }
    return file;
}

FILE* OpenBlockFile(const CDiskBlockPos &pos, bool fReadOnly) {
    return OpenDiskFile(pos, "blk", fReadOnly);
}

FILE* OpenUndoFile(const CDiskBlockPos &pos, bool fReadOnly) {
    return OpenDiskFile(pos, "rev", fReadOnly);
}

boost::filesystem::path GetBlockPosFilename(const CDiskBlockPos &pos, const char *prefix)
{
    return GetDataDir() / "blocks" / strprintf("%s%05u.dat", prefix, pos.nFile);
}

CBlockIndex * InsertBlockIndex(uint256 hash)
{
    if (hash.IsNull())
        return NULL;

    // Return existing
    BlockMap::iterator mi = mapBlockIndex.find(hash);
    if (mi != mapBlockIndex.end())
        return (*mi).second;

    // Create new
    CBlockIndex* pindexNew = new CBlockIndex();
    if (!pindexNew)
        throw runtime_error("LoadBlockIndex(): new CBlockIndex failed");
    mi = mapBlockIndex.insert(make_pair(hash, pindexNew)).first;
    pindexNew->phashBlock = &((*mi).first);

    return pindexNew;
}

bool static LoadBlockIndexDB()
{
    const CChainParams& chainparams = Params();
    if (!pblocktree->LoadBlockIndexGuts())
        return false;

    boost::this_thread::interruption_point();

    // Calculate nChainWork
    vector<pair<int, CBlockIndex*> > vSortedByHeight;
    vSortedByHeight.reserve(mapBlockIndex.size());
    BOOST_FOREACH(const PAIRTYPE(uint256, CBlockIndex*)& item, mapBlockIndex)
    {
        CBlockIndex* pindex = item.second;
        vSortedByHeight.push_back(make_pair(pindex->nHeight, pindex));
    }
    sort(vSortedByHeight.begin(), vSortedByHeight.end());
    BOOST_FOREACH(const PAIRTYPE(int, CBlockIndex*)& item, vSortedByHeight)
    {
        CBlockIndex* pindex = item.second;
        pindex->nChainWork = (pindex->pprev ? pindex->pprev->nChainWork : 0) + GetBlockProof(*pindex);
        pindex->nChainDelay = 0 ;
        // We can link the chain of blocks for which we've received transactions at some point.
        // Pruned nodes may have deleted the block.
        if (pindex->nTx > 0) {
            if (pindex->pprev) {
                if (pindex->pprev->nChainTx) {
                    pindex->nChainTx = pindex->pprev->nChainTx + pindex->nTx;
                    if (pindex->pprev->nChainSproutValue && pindex->nSproutValue) {
                        pindex->nChainSproutValue = *pindex->pprev->nChainSproutValue + *pindex->nSproutValue;
                    } else {
                        pindex->nChainSproutValue = boost::none;
                    }
                } else {
                    pindex->nChainTx = 0;
                    pindex->nChainSproutValue = boost::none;
                    mapBlocksUnlinked.insert(std::make_pair(pindex->pprev, pindex));
                }
            } else {
                pindex->nChainTx = pindex->nTx;
                pindex->nChainSproutValue = pindex->nSproutValue;
            }
        }
        if (pindex->IsValid(BLOCK_VALID_TRANSACTIONS) && (pindex->nChainTx || pindex->pprev == NULL))
            setBlockIndexCandidates.insert(pindex);
        if (pindex->nStatus & BLOCK_FAILED_MASK && (!pindexBestInvalid || pindex->nChainWork > pindexBestInvalid->nChainWork))
            pindexBestInvalid = pindex;
        if (pindex->pprev)
            pindex->BuildSkip();
        if (pindex->IsValid(BLOCK_VALID_TREE) && (pindexBestHeader == NULL || CBlockIndexWorkComparator()(pindexBestHeader, pindex)))
            pindexBestHeader = pindex;

        addToGlobalForkTips(pindex);
    }

    // Load block file info
    pblocktree->ReadLastBlockFile(nLastBlockFile);
    vinfoBlockFile.resize(nLastBlockFile + 1);
    LogPrintf("%s: last block file = %i\n", __func__, nLastBlockFile);
    for (int nFile = 0; nFile <= nLastBlockFile; nFile++) {
        pblocktree->ReadBlockFileInfo(nFile, vinfoBlockFile[nFile]);
    }
    LogPrintf("%s: last block file info: %s\n", __func__, vinfoBlockFile[nLastBlockFile].ToString());
    for (int nFile = nLastBlockFile + 1; true; nFile++) {
        CBlockFileInfo info;
        if (pblocktree->ReadBlockFileInfo(nFile, info)) {
            vinfoBlockFile.push_back(info);
        } else {
            break;
        }
    }

    // Check presence of blk files
    LogPrintf("Checking all blk files are present...\n");
    set<int> setBlkDataFiles;
    BOOST_FOREACH(const PAIRTYPE(uint256, CBlockIndex*)& item, mapBlockIndex)
    {
        CBlockIndex* pindex = item.second;
        if (pindex->nStatus & BLOCK_HAVE_DATA) {
            setBlkDataFiles.insert(pindex->nFile);
        }
    }
    for (std::set<int>::iterator it = setBlkDataFiles.begin(); it != setBlkDataFiles.end(); it++)
    {
        CDiskBlockPos pos(*it, 0);
        if (CAutoFile(OpenBlockFile(pos, true), SER_DISK, CLIENT_VERSION).IsNull()) {
            return false;
        }
    }

    // Check whether we have ever pruned block & undo files
    pblocktree->ReadFlag("prunedblockfiles", fHavePruned);
    if (fHavePruned)
        LogPrintf("LoadBlockIndexDB(): Block files have previously been pruned\n");

    // Check whether we need to continue reindexing
    bool fReindexing = false;
    pblocktree->ReadReindexing(fReindexing);
    fReindex |= fReindexing;

    // Check whether we have a transaction index
    pblocktree->ReadFlag("txindex", fTxIndex);
    LogPrintf("%s: transaction index %s\n", __func__, fTxIndex ? "enabled" : "disabled");

    // Fill in-memory data
    BOOST_FOREACH(const PAIRTYPE(uint256, CBlockIndex*)& item, mapBlockIndex)
    {
        CBlockIndex* pindex = item.second;
        // - This relationship will always be true even if pprev has multiple
        //   children, because hashAnchor is technically a property of pprev,
        //   not its children.
        // - This will miss chain tips; we handle the best tip below, and other
        //   tips will be handled by ConnectTip during a re-org.
        if (pindex->pprev) {
            pindex->pprev->hashAnchorEnd = pindex->hashAnchor;
        }
    }

    // Load pointer to end of best chain
    BlockMap::iterator it = mapBlockIndex.find(pcoinsTip->GetBestBlock());
    if (it == mapBlockIndex.end())
        return true;
    chainActive.SetTip(it->second);
    // Set hashAnchorEnd for the end of best chain
    it->second->hashAnchorEnd = pcoinsTip->GetBestAnchor();

    PruneBlockIndexCandidates();

    LogPrintf("%s: hashBestChain=%s height=%d date=%s progress=%f\n", __func__,
        chainActive.Tip()->GetBlockHash().ToString(), chainActive.Height(),
        DateTimeStrFormat("%Y-%m-%d %H:%M:%S", chainActive.Tip()->GetBlockTime()),
        Checkpoints::GuessVerificationProgress(chainparams.Checkpoints(), chainActive.Tip()));

    EnforceNodeDeprecation(chainActive.Height(), true);

    return true;
}

CVerifyDB::CVerifyDB()
{
    uiInterface.ShowProgress(_("Verifying blocks..."), 0);
}

CVerifyDB::~CVerifyDB()
{
    uiInterface.ShowProgress("", 100);
}

bool CVerifyDB::VerifyDB(CCoinsView *coinsview, int nCheckLevel, int nCheckDepth)
{
    LOCK(cs_main);
    if (chainActive.Tip() == NULL || chainActive.Tip()->pprev == NULL)
        return true;

    // Verify blocks in the best chain
    if (nCheckDepth <= 0)
        nCheckDepth = 1000000000; // suffices until the year 19000
    if (nCheckDepth > chainActive.Height())
        nCheckDepth = chainActive.Height();
    nCheckLevel = std::max(0, std::min(4, nCheckLevel));
    LogPrintf("Verifying last %i blocks at level %i\n", nCheckDepth, nCheckLevel);
    CCoinsViewCache coins(coinsview);
    CBlockIndex* pindexState = chainActive.Tip();
    CBlockIndex* pindexFailure = NULL;
    int nGoodTransactions = 0;
    CValidationState state;
    // No need to verify JoinSplits twice
    auto verifier = libzcash::ProofVerifier::Disabled();
    for (CBlockIndex* pindex = chainActive.Tip(); pindex && pindex->pprev; pindex = pindex->pprev)
    {
        boost::this_thread::interruption_point();
        uiInterface.ShowProgress(_("Verifying blocks..."), std::max(1, std::min(99, (int)(((double)(chainActive.Height() - pindex->nHeight)) / (double)nCheckDepth * (nCheckLevel >= 4 ? 50 : 100)))));
        if (pindex->nHeight < chainActive.Height()-nCheckDepth)
            break;
        CBlock block;
        // check level 0: read from disk
        if (!ReadBlockFromDisk(block, pindex))
            return error("VerifyDB(): *** ReadBlockFromDisk failed at %d, hash=%s", pindex->nHeight, pindex->GetBlockHash().ToString());
        // check level 1: verify block validity
        if (nCheckLevel >= 1 && !CheckBlock(block, state, verifier))
            return error("VerifyDB(): *** found bad block at %d, hash=%s\n", pindex->nHeight, pindex->GetBlockHash().ToString());
        // check level 2: verify undo validity
        if (nCheckLevel >= 2 && pindex) {
            CBlockUndo undo;
            CDiskBlockPos pos = pindex->GetUndoPos();
            if (!pos.IsNull()) {
                if (!UndoReadFromDisk(undo, pos, pindex->pprev->GetBlockHash()))
                    return error("VerifyDB(): *** found bad undo data at %d, hash=%s\n", pindex->nHeight, pindex->GetBlockHash().ToString());
            }
        }
        // check level 3: check for inconsistencies during memory-only disconnect of tip blocks
        if (nCheckLevel >= 3 && pindex == pindexState && (coins.DynamicMemoryUsage() + pcoinsTip->DynamicMemoryUsage()) <= nCoinCacheUsage) {
            bool fClean = true;
            if (!DisconnectBlock(block, state, pindex, coins, &fClean))
                return error("VerifyDB(): *** irrecoverable inconsistency in block data at %d, hash=%s", pindex->nHeight, pindex->GetBlockHash().ToString());
            pindexState = pindex->pprev;
            if (!fClean) {
                nGoodTransactions = 0;
                pindexFailure = pindex;
            } else
                nGoodTransactions += block.vtx.size() + block.vcert.size();
        }

        if (ShutdownRequested())
            return true;

    }

    if (pindexFailure)
        return error("VerifyDB(): *** coin database inconsistencies found (last %i blocks, %i good transactions before that)\n", chainActive.Height() - pindexFailure->nHeight + 1, nGoodTransactions);

    // check level 4: try reconnecting blocks
    if (nCheckLevel >= 4) {
        CBlockIndex *pindex = pindexState;
        CHistoricalChain chainHistorical(chainActive, pindex->nHeight - 1);
        while (pindex != chainActive.Tip()) {
            boost::this_thread::interruption_point();
            uiInterface.ShowProgress(_("Verifying blocks..."), std::max(1, std::min(99, 100 - (int)(((double)(chainActive.Height() - pindex->nHeight)) / (double)nCheckDepth * 50))));
            pindex = chainActive.Next(pindex);
            CBlock block;
            if (!ReadBlockFromDisk(block, pindex))
                return error("VerifyDB(): *** ReadBlockFromDisk failed at %d, hash=%s", pindex->nHeight, pindex->GetBlockHash().ToString());
            chainHistorical.SetHeight(pindex->nHeight - 1);
            static const bool JUST_CHECK_FALSE = false;
            if (!ConnectBlock(block, state, pindex, coins, chainHistorical, JUST_CHECK_FALSE))
                return error("VerifyDB(): *** found unconnectable block at %d, hash=%s", pindex->nHeight, pindex->GetBlockHash().ToString());
        }
    }

    LogPrintf("No coin database inconsistencies in last %i blocks (%i transactions)\n", chainActive.Height() - pindexState->nHeight, nGoodTransactions);

    return true;
}

void UnloadBlockIndex()
{
    LOCK(cs_main);
    setBlockIndexCandidates.clear();
    chainActive.SetTip(NULL);
    pindexBestInvalid = NULL;
    pindexBestHeader = NULL;
    mempool.clear();
    mapOrphanTransactions.clear();
    mapOrphanTransactionsByPrev.clear();
    nSyncStarted = 0;
    mapBlocksUnlinked.clear();
    vinfoBlockFile.clear();
    nLastBlockFile = 0;
    nBlockSequenceId = 1;
    mapBlockSource.clear();
    mapBlocksInFlight.clear();
    nQueuedValidatedHeaders = 0;
    nPreferredDownload = 0;
    setDirtyBlockIndex.clear();
    setDirtyFileInfo.clear();
    mapNodeState.clear();
    recentRejects.reset(NULL);

    BOOST_FOREACH(BlockMap::value_type& entry, mapBlockIndex) {
        delete entry.second;
    }
    mapBlockIndex.clear();
    fHavePruned = false;
}

bool LoadBlockIndex()
{
    // Load block index from databases
    if (!fReindex && !LoadBlockIndexDB())
        return false;
    return true;
}


bool InitBlockIndex() {
    const CChainParams& chainparams = Params();
    LOCK(cs_main);

    // Initialize global variables that cannot be constructed at startup.
    recentRejects.reset(new CRollingBloomFilter(120000, 0.000001));

    // Check whether we're already initialized
    if (chainActive.Genesis() != NULL)
        return true;

    // Use the provided setting for -txindex in the new database
    fTxIndex = GetBoolArg("-txindex", false);
    pblocktree->WriteFlag("txindex", fTxIndex);
    LogPrintf("Initializing databases...\n");

    // Only add the genesis block if not reindexing (in which case we reuse the one already on disk)
    if (!fReindex) {
        try {
            CBlock &block = const_cast<CBlock&>(Params().GenesisBlock());
            // Start new block file
            unsigned int nBlockSize = ::GetSerializeSize(block, SER_DISK, CLIENT_VERSION);
            CDiskBlockPos blockPos;
            CValidationState state;
            if (!FindBlockPos(state, blockPos, nBlockSize+8, 0, block.GetBlockTime()))
                return error("LoadBlockIndex(): FindBlockPos failed");
            if (!WriteBlockToDisk(block, blockPos, chainparams.MessageStart()))
                return error("LoadBlockIndex(): writing genesis block to disk failed");
            CBlockIndex *pindex = AddToBlockIndex(block);
            if (!ReceivedBlockTransactions(block, state, pindex, blockPos, NULL))
                return error("LoadBlockIndex(): genesis block not accepted");
            if (!ActivateBestChain(state, &block))
                return error("LoadBlockIndex(): genesis block cannot be activated");
            // Force a chainstate write so that when we VerifyDB in a moment, it doesn't check stale data
            return FlushStateToDisk(state, FLUSH_STATE_ALWAYS);
        } catch (const std::runtime_error& e) {
            return error("LoadBlockIndex(): failed to initialize block database: %s", e.what());
        }
    }

    return true;
}



bool LoadExternalBlockFile(FILE* fileIn, CDiskBlockPos *dbp)
{
    const CChainParams& chainparams = Params();
    // Map of disk positions for blocks with unknown parent (only used for reindex)
    static std::multimap<uint256, CDiskBlockPos> mapBlocksUnknownParent;
    int64_t nStart = GetTimeMillis();

    int nLoaded = 0;
    try {
        // This takes over fileIn and calls fclose() on it in the CBufferedFile destructor
        CBufferedFile blkdat(fileIn, 2*MAX_BLOCK_SIZE, MAX_BLOCK_SIZE+8, SER_DISK, CLIENT_VERSION);
        uint64_t nRewind = blkdat.GetPos();
        while (!blkdat.eof()) {
            boost::this_thread::interruption_point();

            blkdat.SetPos(nRewind);
            nRewind++; // start one byte further next time, in case of failure
            blkdat.SetLimit(); // remove former limit
            unsigned int nSize = 0;
            try {
                // locate a header
                unsigned char buf[MESSAGE_START_SIZE];
                blkdat.FindByte(Params().MessageStart()[0]);
                nRewind = blkdat.GetPos()+1;
                blkdat >> FLATDATA(buf);
                if (memcmp(buf, Params().MessageStart(), MESSAGE_START_SIZE))
                    continue;
                // read size
                blkdat >> nSize;
                if (nSize < 80 || nSize > MAX_BLOCK_SIZE)
                    continue;
            } catch (const std::exception&) {
                // no valid block header found; don't complain
                break;
            }
            try {
                // read block
                uint64_t nBlockPos = blkdat.GetPos();
                if (dbp)
                    dbp->nPos = nBlockPos;
                blkdat.SetLimit(nBlockPos + nSize);
                blkdat.SetPos(nBlockPos);
                CBlock block;
                blkdat >> block;
                nRewind = blkdat.GetPos();

                // detect out of order blocks, and store them for later
                uint256 hash = block.GetHash();
                if (hash != chainparams.GetConsensus().hashGenesisBlock && mapBlockIndex.find(block.hashPrevBlock) == mapBlockIndex.end()) {
                    LogPrint("reindex", "%s: Out of order block %s, parent %s not known\n", __func__, hash.ToString(),
                            block.hashPrevBlock.ToString());
                    if (dbp)
                        mapBlocksUnknownParent.insert(std::make_pair(block.hashPrevBlock, *dbp));
                    continue;
                }

                // process in case the block isn't known yet
                if (mapBlockIndex.count(hash) == 0 || (mapBlockIndex[hash]->nStatus & BLOCK_HAVE_DATA) == 0) {
                    CValidationState state;
                    if (ProcessNewBlock(state, NULL, &block, true, dbp))
                        nLoaded++;
                    if (state.IsError())
                        break;
                } else if (hash != chainparams.GetConsensus().hashGenesisBlock && mapBlockIndex[hash]->nHeight % 1000 == 0) {
                    LogPrintf("Block Import: already had block %s at height %d\n", hash.ToString(), mapBlockIndex[hash]->nHeight);
                }

                // Recursively process earlier encountered successors of this block
                deque<uint256> queue;
                queue.push_back(hash);
                while (!queue.empty()) {
                    uint256 head = queue.front();
                    queue.pop_front();
                    std::pair<std::multimap<uint256, CDiskBlockPos>::iterator, std::multimap<uint256, CDiskBlockPos>::iterator> range = mapBlocksUnknownParent.equal_range(head);
                    while (range.first != range.second) {
                        std::multimap<uint256, CDiskBlockPos>::iterator it = range.first;
                        if (ReadBlockFromDisk(block, it->second))
                        {
                            LogPrintf("%s: Processing out of order child %s of %s\n", __func__, block.GetHash().ToString(),
                                    head.ToString());
                            CValidationState dummy;
                            if (ProcessNewBlock(dummy, NULL, &block, true, &it->second))
                            {
                                nLoaded++;
                                queue.push_back(block.GetHash());
                            }
                        }
                        range.first++;
                        mapBlocksUnknownParent.erase(it);
                    }
                }
            } catch (const std::exception& e) {
                LogPrintf("%s: Deserialize or I/O error - %s\n", __func__, e.what());
            }
        }
    } catch (const std::runtime_error& e) {
        AbortNode(std::string("System error: ") + e.what());
    }
    if (nLoaded > 0)
        LogPrintf("Loaded %i blocks from external file in %dms\n", nLoaded, GetTimeMillis() - nStart);
    return nLoaded > 0;
}

void static CheckBlockIndex()
{
    const Consensus::Params& consensusParams = Params().GetConsensus();
    if (!fCheckBlockIndex) {
        return;
    }

    LOCK(cs_main);

    // During a reindex, we read the genesis block and call CheckBlockIndex before ActivateBestChain,
    // so we have the genesis block in mapBlockIndex but no active chain.  (A few of the tests when
    // iterating the block tree require that chainActive has been initialized.)
    if (chainActive.Height() < 0) {
        assert(mapBlockIndex.size() <= 1);
        return;
    }

    // Build forward-pointing map of the entire block tree.
    std::multimap<CBlockIndex*,CBlockIndex*> forward;
    for (BlockMap::iterator it = mapBlockIndex.begin(); it != mapBlockIndex.end(); ++it) {
        forward.insert(std::make_pair(it->second->pprev, it->second));
    }

    assert(forward.size() == mapBlockIndex.size());

    std::pair<std::multimap<CBlockIndex*,CBlockIndex*>::iterator,std::multimap<CBlockIndex*,CBlockIndex*>::iterator> rangeGenesis = forward.equal_range(NULL);
    CBlockIndex *pindex = rangeGenesis.first->second;
    rangeGenesis.first++;
    assert(rangeGenesis.first == rangeGenesis.second); // There is only one index entry with parent NULL.

    // Iterate over the entire block tree, using depth-first search.
    // Along the way, remember whether there are blocks on the path from genesis
    // block being explored which are the first to have certain properties.
    size_t nNodes = 0;
    int nHeight = 0;
    CBlockIndex* pindexFirstInvalid = NULL; // Oldest ancestor of pindex which is invalid.
    CBlockIndex* pindexFirstMissing = NULL; // Oldest ancestor of pindex which does not have BLOCK_HAVE_DATA.
    CBlockIndex* pindexFirstNeverProcessed = NULL; // Oldest ancestor of pindex for which nTx == 0.
    CBlockIndex* pindexFirstNotTreeValid = NULL; // Oldest ancestor of pindex which does not have BLOCK_VALID_TREE (regardless of being valid or not).
    CBlockIndex* pindexFirstNotTransactionsValid = NULL; // Oldest ancestor of pindex which does not have BLOCK_VALID_TRANSACTIONS (regardless of being valid or not).
    CBlockIndex* pindexFirstNotChainValid = NULL; // Oldest ancestor of pindex which does not have BLOCK_VALID_CHAIN (regardless of being valid or not).
    CBlockIndex* pindexFirstNotScriptsValid = NULL; // Oldest ancestor of pindex which does not have BLOCK_VALID_SCRIPTS (regardless of being valid or not).
    while (pindex != NULL) {
        nNodes++;
        if (pindexFirstInvalid == NULL && pindex->nStatus & BLOCK_FAILED_VALID) pindexFirstInvalid = pindex;
        if (pindexFirstMissing == NULL && !(pindex->nStatus & BLOCK_HAVE_DATA)) pindexFirstMissing = pindex;
        if (pindexFirstNeverProcessed == NULL && pindex->nTx == 0) pindexFirstNeverProcessed = pindex;
        if (pindex->pprev != NULL && pindexFirstNotTreeValid == NULL && (pindex->nStatus & BLOCK_VALID_MASK) < BLOCK_VALID_TREE) pindexFirstNotTreeValid = pindex;
        if (pindex->pprev != NULL && pindexFirstNotTransactionsValid == NULL && (pindex->nStatus & BLOCK_VALID_MASK) < BLOCK_VALID_TRANSACTIONS) pindexFirstNotTransactionsValid = pindex;
        if (pindex->pprev != NULL && pindexFirstNotChainValid == NULL && (pindex->nStatus & BLOCK_VALID_MASK) < BLOCK_VALID_CHAIN) pindexFirstNotChainValid = pindex;
        if (pindex->pprev != NULL && pindexFirstNotScriptsValid == NULL && (pindex->nStatus & BLOCK_VALID_MASK) < BLOCK_VALID_SCRIPTS) pindexFirstNotScriptsValid = pindex;

        // Begin: actual consistency checks.
        if (pindex->pprev == NULL) {
            // Genesis block checks.
            assert(pindex->GetBlockHash() == consensusParams.hashGenesisBlock); // Genesis block's hash must match.
            assert(pindex == chainActive.Genesis()); // The current active chain's genesis block must be this block.
        }
        if (pindex->nChainTx == 0) assert(pindex->nSequenceId == 0);  // nSequenceId can't be set for blocks that aren't linked
        // VALID_TRANSACTIONS is equivalent to nTx > 0 for all nodes (whether or not pruning has occurred).
        // HAVE_DATA is only equivalent to nTx > 0 (or VALID_TRANSACTIONS) if no pruning has occurred.
        if (!fHavePruned) {
            // If we've never pruned, then HAVE_DATA should be equivalent to nTx > 0
            assert(!(pindex->nStatus & BLOCK_HAVE_DATA) == (pindex->nTx == 0));
            assert(pindexFirstMissing == pindexFirstNeverProcessed);
        } else {
            // If we have pruned, then we can only say that HAVE_DATA implies nTx > 0
            if (pindex->nStatus & BLOCK_HAVE_DATA) assert(pindex->nTx > 0);
        }
        if (pindex->nStatus & BLOCK_HAVE_UNDO) assert(pindex->nStatus & BLOCK_HAVE_DATA);
        assert(((pindex->nStatus & BLOCK_VALID_MASK) >= BLOCK_VALID_TRANSACTIONS) == (pindex->nTx > 0)); // This is pruning-independent.
        // All parents having had data (at some point) is equivalent to all parents being VALID_TRANSACTIONS, which is equivalent to nChainTx being set.
        assert((pindexFirstNeverProcessed != NULL) == (pindex->nChainTx == 0)); // nChainTx != 0 is used to signal that all parent blocks have been processed (but may have been pruned).
        assert((pindexFirstNotTransactionsValid != NULL) == (pindex->nChainTx == 0));
        assert(pindex->nHeight == nHeight); // nHeight must be consistent.
        assert(pindex->pprev == NULL || pindex->nChainWork >= pindex->pprev->nChainWork); // For every block except the genesis block, the chainwork must be larger than the parent's.
        assert(nHeight < 2 || (pindex->pskip && (pindex->pskip->nHeight < nHeight))); // The pskip pointer must point back for all but the first 2 blocks.
        assert(pindexFirstNotTreeValid == NULL); // All mapBlockIndex entries must at least be TREE valid
        if ((pindex->nStatus & BLOCK_VALID_MASK) >= BLOCK_VALID_TREE) assert(pindexFirstNotTreeValid == NULL); // TREE valid implies all parents are TREE valid
        if ((pindex->nStatus & BLOCK_VALID_MASK) >= BLOCK_VALID_CHAIN) assert(pindexFirstNotChainValid == NULL); // CHAIN valid implies all parents are CHAIN valid
        if ((pindex->nStatus & BLOCK_VALID_MASK) >= BLOCK_VALID_SCRIPTS) assert(pindexFirstNotScriptsValid == NULL); // SCRIPTS valid implies all parents are SCRIPTS valid
        if (pindexFirstInvalid == NULL) {
            // Checks for not-invalid blocks.
            assert((pindex->nStatus & BLOCK_FAILED_MASK) == 0); // The failed mask cannot be set for blocks without invalid parents.
        }
        if (!CBlockIndexWorkComparator()(pindex, chainActive.Tip()) && pindexFirstNeverProcessed == NULL) {
            if (pindexFirstInvalid == NULL) {
                // If this block sorts at least as good as the current tip and
                // is valid and we have all data for its parents, it must be in
                // setBlockIndexCandidates.  chainActive.Tip() must also be there
                // even if some data has been pruned.
                if (pindexFirstMissing == NULL || pindex == chainActive.Tip()) {
                    // LogPrintf("net","ASSERT============>%x  but  %x", pindex->phashBlock, chainActive.Tip()->phashBlock);
                    assert(setBlockIndexCandidates.count(pindex));
                }
                // If some parent is missing, then it could be that this block was in
                // setBlockIndexCandidates but had to be removed because of the missing data.
                // In this case it must be in mapBlocksUnlinked -- see test below.
            }
        } else { // If this block sorts worse than the current tip or some ancestor's block has never been seen, it cannot be in setBlockIndexCandidates.
            assert(setBlockIndexCandidates.count(pindex) == 0);
        }
        // Check whether this block is in mapBlocksUnlinked.
        std::pair<std::multimap<CBlockIndex*,CBlockIndex*>::iterator,std::multimap<CBlockIndex*,CBlockIndex*>::iterator> rangeUnlinked = mapBlocksUnlinked.equal_range(pindex->pprev);
        bool foundInUnlinked = false;
        while (rangeUnlinked.first != rangeUnlinked.second) {
            assert(rangeUnlinked.first->first == pindex->pprev);
            if (rangeUnlinked.first->second == pindex) {
                foundInUnlinked = true;
                break;
            }
            rangeUnlinked.first++;
        }
        if (pindex->pprev && (pindex->nStatus & BLOCK_HAVE_DATA) && pindexFirstNeverProcessed != NULL && pindexFirstInvalid == NULL) {
            // If this block has block data available, some parent was never received, and has no invalid parents, it must be in mapBlocksUnlinked.
            assert(foundInUnlinked);
        }
        if (!(pindex->nStatus & BLOCK_HAVE_DATA)) assert(!foundInUnlinked); // Can't be in mapBlocksUnlinked if we don't HAVE_DATA
        if (pindexFirstMissing == NULL) assert(!foundInUnlinked); // We aren't missing data for any parent -- cannot be in mapBlocksUnlinked.
        if (pindex->pprev && (pindex->nStatus & BLOCK_HAVE_DATA) && pindexFirstNeverProcessed == NULL && pindexFirstMissing != NULL) {
            // We HAVE_DATA for this block, have received data for all parents at some point, but we're currently missing data for some parent.
            assert(fHavePruned); // We must have pruned.
            // This block may have entered mapBlocksUnlinked if:
            //  - it has a descendant that at some point had more work than the
            //    tip, and
            //  - we tried switching to that descendant but were missing
            //    data for some intermediate block between chainActive and the
            //    tip.
            // So if this block is itself better than chainActive.Tip() and it wasn't in
            // setBlockIndexCandidates, then it must be in mapBlocksUnlinked.
            if (!CBlockIndexWorkComparator()(pindex, chainActive.Tip()) && setBlockIndexCandidates.count(pindex) == 0) {
                if (pindexFirstInvalid == NULL) {
                    assert(foundInUnlinked);
                }
            }
        }
        // assert(pindex->GetBlockHash() == pindex->GetBlockHeader().GetHash()); // Perhaps too slow
        // End: actual consistency checks.

        // Try descending into the first subnode.
        std::pair<std::multimap<CBlockIndex*,CBlockIndex*>::iterator,std::multimap<CBlockIndex*,CBlockIndex*>::iterator> range = forward.equal_range(pindex);
        if (range.first != range.second) {
            // A subnode was found.
            pindex = range.first->second;
            nHeight++;
            continue;
        }
        // This is a leaf node.
        // Move upwards until we reach a node of which we have not yet visited the last child.
        while (pindex) {
            // We are going to either move to a parent or a sibling of pindex.
            // If pindex was the first with a certain property, unset the corresponding variable.
            if (pindex == pindexFirstInvalid) pindexFirstInvalid = NULL;
            if (pindex == pindexFirstMissing) pindexFirstMissing = NULL;
            if (pindex == pindexFirstNeverProcessed) pindexFirstNeverProcessed = NULL;
            if (pindex == pindexFirstNotTreeValid) pindexFirstNotTreeValid = NULL;
            if (pindex == pindexFirstNotTransactionsValid) pindexFirstNotTransactionsValid = NULL;
            if (pindex == pindexFirstNotChainValid) pindexFirstNotChainValid = NULL;
            if (pindex == pindexFirstNotScriptsValid) pindexFirstNotScriptsValid = NULL;
            // Find our parent.
            CBlockIndex* pindexPar = pindex->pprev;
            // Find which child we just visited.
            std::pair<std::multimap<CBlockIndex*,CBlockIndex*>::iterator,std::multimap<CBlockIndex*,CBlockIndex*>::iterator> rangePar = forward.equal_range(pindexPar);
            while (rangePar.first->second != pindex) {
                assert(rangePar.first != rangePar.second); // Our parent must have at least the node we're coming from as child.
                rangePar.first++;
            }
            // Proceed to the next one.
            rangePar.first++;
            if (rangePar.first != rangePar.second) {
                // Move to the sibling.
                pindex = rangePar.first->second;
                break;
            } else {
                // Move up further.
                pindex = pindexPar;
                nHeight--;
                continue;
            }
        }
    }

    // Check that we actually traversed the entire map.
    assert(nNodes == forward.size());
}


//////////////////////////////////////////////////////////////////////////////
//
// CAlert
//

std::string GetWarnings(const std::string& strFor)
{
    int nPriority = 0;
    string strStatusBar;
    string strRPC;

    if (!CLIENT_VERSION_IS_RELEASE)
        strStatusBar = _("This is a pre-release test build - use at your own risk - do not use for mining or merchant applications");

    if (GetBoolArg("-testsafemode", false))
        strStatusBar = strRPC = "testsafemode enabled";

    // Misc warnings like out of disk space and clock is wrong
    if (strMiscWarning != "")
    {
        nPriority = 1000;
        strStatusBar = strMiscWarning;
    }

    if (fLargeWorkForkFound)
    {
        nPriority = 2000;
        strStatusBar = strRPC = _("Warning: The network does not appear to fully agree! Some miners appear to be experiencing issues.");
    }
    else if (fLargeWorkInvalidChainFound)
    {
        nPriority = 2000;
        strStatusBar = strRPC = _("Warning: We do not appear to fully agree with our peers! You may need to upgrade, or other nodes may need to upgrade.");
    }

    // Alerts
    {
        LOCK(cs_mapAlerts);
        BOOST_FOREACH(PAIRTYPE(const uint256, CAlert)& item, mapAlerts)
        {
            const CAlert& alert = item.second;
            if (alert.AppliesToMe() && alert.nPriority > nPriority)
            {
                nPriority = alert.nPriority;
                strStatusBar = alert.strStatusBar;
                if (alert.nPriority >= ALERT_PRIORITY_SAFE_MODE) {
                    strRPC = alert.strRPCError;
                }
            }
        }
    }

    if (strFor == "statusbar")
        return strStatusBar;
    else if (strFor == "rpc")
        return strRPC;
    assert(!"GetWarnings(): invalid parameter");
    return "error";
}








//////////////////////////////////////////////////////////////////////////////
//
// Messages
//


bool static AlreadyHave(const CInv& inv) EXCLUSIVE_LOCKS_REQUIRED(cs_main)
{
    switch (inv.type)
    {
    case MSG_TX:
        {
            assert(recentRejects);
            if (chainActive.Tip()->GetBlockHash() != hashRecentRejectsChainTip)
            {
                // If the chain tip has changed previously rejected transactions
                // might be now valid, e.g. due to a nLockTime'd tx becoming valid,
                // or a double-spend. Reset the rejects filter and give those
                // txs a second chance.
                hashRecentRejectsChainTip = chainActive.Tip()->GetBlockHash();
                recentRejects->reset();
            }

            return recentRejects->contains(inv.hash) ||
                   mempool.exists(inv.hash) ||
                   mapOrphanTransactions.count(inv.hash) ||
                   pcoinsTip->HaveCoins(inv.hash);
        }
        case MSG_BLOCK:
        {
            return mapBlockIndex.count(inv.hash);
        }
    }
    // Don't know what it is, just say we already got one
    return true;
}

void static ProcessGetData(CNode* pfrom)
{
    std::deque<CInv>::iterator it = pfrom->vRecvGetData.begin();

    vector<CInv> vNotFound;

    LOCK(cs_main);

    while (it != pfrom->vRecvGetData.end()) {
        // Don't bother if send buffer is too full to respond anyway
        if (pfrom->nSendSize >= SendBufferSize())
            break;

        const CInv &inv = *it;
        {
            boost::this_thread::interruption_point();
            it++;

            if (inv.type == MSG_BLOCK || inv.type == MSG_FILTERED_BLOCK)
            {
                bool send = false;
                BlockMap::iterator mi = mapBlockIndex.find(inv.hash);
                if (mi != mapBlockIndex.end())
                {
                    if (chainActive.Contains(mi->second)) {
                        send = true;
                    } else {
                        static const int nOneMonth = 30 * 24 * 60 * 60;
                        // To prevent fingerprinting attacks, only send blocks outside of the active
                        // chain if they are valid, and no more than a month older (both in time, and in
                        // best equivalent proof of work) than the best header chain we know about.

                        // this is set by ConnectBlock method, when a new tip is added to the main chain
                        bool b1 = mi->second->IsValid(BLOCK_VALID_SCRIPTS);
                        bool b2 = (pindexBestHeader != NULL);
                        bool b3 = (pindexBestHeader->GetBlockTime() - mi->second->GetBlockTime() < nOneMonth);
                        bool b4 = (GetBlockProofEquivalentTime(*pindexBestHeader, *mi->second, *pindexBestHeader, Params().GetConsensus()) < nOneMonth);

                        send = b1 && b2 && b3 && b4;
                        if (!send)
                        {
                            if (b2 && b3 && b4)
                            {
                                // BLOCK_VALID_SCRIPTS is set when connecting block on main chain, but we must
                                // propagate also when relevant blocks are on a fork. Consider that a further check
                                // on BLOCK_HAVE_DATA is performed below
                                LogPrint("forks", "%s():%d: request from peer=%i: status[0x%x]\n",
                                    __func__, __LINE__, pfrom->GetId(), mi->second->nStatus);
                                send = true;
                            }
                            else
                            {
                                LogPrint("forks", "%s():%d: ignoring request from peer=%i: %s status[0x%x]\n",
                                    __func__, __LINE__, pfrom->GetId(), inv.hash.ToString(), mi->second->nStatus);
                            }
                        }
                    }
                }
                // Pruned nodes may have deleted the block, so check whether
                // it's available before trying to send.
                if (send && (mi->second->nStatus & BLOCK_HAVE_DATA))
                {
                    // Send block from disk
                    CBlock block;
                    if (!ReadBlockFromDisk(block, (*mi).second))
                        assert(!"cannot load block from disk");
                    if (inv.type == MSG_BLOCK)
                    {
                        LogPrint("forks", "%s():%d - Pushing block [%s]\n", __func__, __LINE__, block.GetHash().ToString() );
                        pfrom->PushMessage("block", block);
                    }
                    else // MSG_FILTERED_BLOCK)
                    if (inv.type == MSG_FILTERED_BLOCK)
                    {
                        LOCK(pfrom->cs_filter);
                        if (pfrom->pfilter)
                        {
                            CMerkleBlock merkleBlock(block, *pfrom->pfilter);
                            pfrom->PushMessage("merkleblock", merkleBlock);
                            // CMerkleBlock just contains hashes, so also push any transactions/certs in the block the client did not see
                            // This avoids hurting performance by pointlessly requiring a round-trip
                            // Note that there is currently no way for a node to request any single transactions we didn't send here -
                            // they must either disconnect and retry or request the full block.
                            // Thus, the protocol spec specified allows for us to provide duplicate txn here,
                            // however we MUST always provide at least what the remote peer needs
                            typedef std::pair<unsigned int, uint256> PairType;
                            BOOST_FOREACH(PairType& pair, merkleBlock.vMatchedTxn)
                            {
                                unsigned int pos = pair.first;
                                if (pos < block.vtx.size() )
                                {
                                    if (!pfrom->setInventoryKnown.count(CInv(MSG_TX, pair.second)))
                                        pfrom->PushMessage("tx", block.vtx[pos]);
                                }
                                else
                                if ( pos < (block.vcert.size() + block.vtx.size()) )
                                {
                                    if (!pfrom->setInventoryKnown.count(CInv(MSG_TX, pair.second)))
                                    {
                                        unsigned int offset = pos - block.vtx.size();
                                        pfrom->PushMessage("tx", block.vcert[offset]);
                                    }
                                }
                                else
                                {
                                    LogPrintf("%s():%d -  tx index out of range=%d, can not handle merkle block\n", __func__, __LINE__, pos);
                                }
                            }
                        }
                        // else
                            // no response
                    }
                    else
                    {
                        LogPrint("cert", "%s():%d - inv.type=%d\n", __func__, __LINE__, inv.type);
                    }

                    // Trigger the peer node to send a getblocks request for the next batch of inventory
                    if (inv.hash == pfrom->hashContinue)
                    {
                        // Bypass PushInventory, this must send even if redundant,
                        // and we want it right after the last block so they don't
                        // wait for other stuff first.
                        vector<CInv> vInv;
                        vInv.push_back(CInv(MSG_BLOCK, chainActive.Tip()->GetBlockHash()));
                        LogPrint("forks", "%s():%d - Pushing inv\n", __func__, __LINE__);
                        pfrom->PushMessage("inv", vInv);
                        pfrom->hashContinue.SetNull();
                    }
                }
                else
                {
                    if (send && !(mi->second->nStatus & BLOCK_HAVE_DATA) )
                    {
                        LogPrint("forks", "%s():%d - NOT Pushing incomplete block [%s]\n", __func__, __LINE__, inv.hash.ToString() );
                    }
                }
            }
            else if (inv.IsKnownType())
            {
                // Send stream from relay memory
                bool pushed = false;
                {
                    LOCK(cs_mapRelay);
                    map<CInv, CDataStream>::iterator mi = mapRelay.find(inv);
                    if (mi != mapRelay.end()) {
                        pfrom->PushMessage(inv.GetCommand(), (*mi).second);
                        pushed = true;
                    }
                }
                if (!pushed && inv.type == MSG_TX) {
                    CTransaction tx;
                    if (mempool.lookup(inv.hash, tx)) {
                        CDataStream ss(SER_NETWORK, PROTOCOL_VERSION);
                        ss.reserve(1000);
                        ss << tx;
                        LogPrint("cert", "%s():%d - pushing tx\n", __func__, __LINE__);
                        pfrom->PushMessage("tx", ss);
                        pushed = true;
                    }
                    else
                    {
                        CScCertificate cert;
                        if (mempool.lookup(inv.hash, cert)) {
                            CDataStream ss(SER_NETWORK, PROTOCOL_VERSION);
                            ss.reserve(1000);
                            ss << cert;
                            LogPrint("cert", "%s():%d - pushing certificate\n", __func__, __LINE__);
                            pfrom->PushMessage("tx", ss);
                            pushed = true;
                        }
                    }
                }
                if (!pushed) {
                    vNotFound.push_back(inv);
                }
            }

            // Track requests for our stuff.
            GetMainSignals().Inventory(inv.hash);

            if (inv.type == MSG_BLOCK || inv.type == MSG_FILTERED_BLOCK)
                break;
        }
    }

    pfrom->vRecvGetData.erase(pfrom->vRecvGetData.begin(), it);

    if (!vNotFound.empty()) {
        // Let the peer know that we didn't find what it asked for, so it doesn't
        // have to wait around forever. Currently only SPV clients actually care
        // about this message: it's needed when they are recursively walking the
        // dependencies of relevant unconfirmed transactions. SPV clients want to
        // do that because they want to know about (and store and rebroadcast and
        // risk analyze) the dependencies of transactions relevant to them, without
        // having to download the entire memory pool.
        pfrom->PushMessage("notfound", vNotFound);
    }
}

void ProcessTxBaseMsg(const CTransactionBase& txBase, CNode* pfrom)
{
    vector<uint256> vWorkQueue;
    vector<uint256> vEraseQueue;
    std::string strCommand = "tx";

    CInv inv(MSG_TX, txBase.GetHash());
    pfrom->AddInventoryKnown(inv);

    LOCK(cs_main);

    bool fMissingInputs = false;
    CValidationState state;

    pfrom->setAskFor.erase(inv.hash);
    mapAlreadyAskedFor.erase(inv);

    if (!AlreadyHave(inv) && AcceptTxBaseToMemoryPool(mempool, state, txBase, true, &fMissingInputs))
    {
        mempool.check(pcoinsTip);
        txBase.Relay();
        vWorkQueue.push_back(inv.hash);

        LogPrint("mempool", "%s(): peer=%d %s: accepted %s (poolsz %u)\n", __func__,
            pfrom->id, pfrom->cleanSubVer,
            txBase.GetHash().ToString(),
            mempool.size());

        // Recursively process any orphan transactions that depended on this one
        set<NodeId> setMisbehaving;
        for (unsigned int i = 0; i < vWorkQueue.size(); i++)
        {
            map<uint256, set<uint256> >::iterator itByPrev = mapOrphanTransactionsByPrev.find(vWorkQueue[i]);
            if (itByPrev == mapOrphanTransactionsByPrev.end())
                continue;
            for (set<uint256>::iterator mi = itByPrev->second.begin();
                 mi != itByPrev->second.end();
                 ++mi)
            {
                const uint256& orphanHash = *mi;
                const CTransactionBase& orphanTx = *mapOrphanTransactions[orphanHash].tx;
                NodeId fromPeer = mapOrphanTransactions[orphanHash].fromPeer;
                bool fMissingInputs2 = false;
                // Use a dummy CValidationState so someone can't setup nodes to counter-DoS based on orphan
                // resolution (that is, feeding people an invalid transaction based on LegitTxX in order to get
                // anyone relaying LegitTxX banned)
                CValidationState stateDummy;

                if (setMisbehaving.count(fromPeer))
                    continue;
                if (AcceptTxBaseToMemoryPool(mempool, stateDummy, orphanTx, true, &fMissingInputs2))
                {
                    LogPrint("mempool", "   accepted orphan tx %s\n", orphanHash.ToString());
                    orphanTx.Relay();
                    vWorkQueue.push_back(orphanHash);
                    vEraseQueue.push_back(orphanHash);
                }
                else if (!fMissingInputs2)
                {
                    int nDos = 0;
                    if (stateDummy.IsInvalid(nDos) && nDos > 0)
                    {
                        // Punish peer that gave us an invalid orphan tx
                        Misbehaving(fromPeer, nDos);
                        setMisbehaving.insert(fromPeer);
                        LogPrint("mempool", "   invalid orphan tx %s\n", orphanHash.ToString());
                    }
                    // Has inputs but not accepted to mempool
                    // Probably non-standard or insufficient fee/priority
                    LogPrint("mempool", "   removed orphan tx %s\n", orphanHash.ToString());
                    vEraseQueue.push_back(orphanHash);
                    assert(recentRejects);
                    recentRejects->insert(orphanHash);
                }
                mempool.check(pcoinsTip);
            }
        }

        BOOST_FOREACH(uint256 hash, vEraseQueue)
            EraseOrphanTx(hash);
    }
    // TODO: currently, prohibit joinsplits from entering mapOrphans
    else if (fMissingInputs && txBase.GetVjoinsplit().size() == 0)
    {
        AddOrphanTx(txBase, pfrom->GetId());

        // DoS prevention: do not allow mapOrphanTransactions to grow unbounded
        unsigned int nMaxOrphanTx = (unsigned int)std::max((int64_t)0, GetArg("-maxorphantx", DEFAULT_MAX_ORPHAN_TRANSACTIONS));
        unsigned int nEvicted = LimitOrphanTxSize(nMaxOrphanTx);
        if (nEvicted > 0)
            LogPrint("mempool", "mapOrphan overflow, removed %u tx\n", nEvicted);
    } else {
        assert(recentRejects);
        recentRejects->insert(txBase.GetHash());

        if (pfrom->fWhitelisted) {
            // Always relay transactions received from whitelisted peers, even
            // if they were already in the mempool or rejected from it due
            // to policy, allowing the node to function as a gateway for
            // nodes hidden behind it.
            //
            // Never relay transactions that we would assign a non-zero DoS
            // score for, as we expect peers to do the same with us in that
            // case.
            int nDoS = 0;
            if (!state.IsInvalid(nDoS) || nDoS == 0) {
                LogPrintf("Force relaying tx %s from whitelisted peer=%d\n", txBase.GetHash().ToString(), pfrom->id);
                txBase.Relay();
            } else {
                LogPrintf("Not relaying invalid transaction %s from whitelisted peer=%d (%s (code %d))\n",
                    txBase.GetHash().ToString(), pfrom->id, state.GetRejectReason(), state.GetRejectCode());
            }
        }
    }
    int nDoS = 0;
    if (state.IsInvalid(nDoS))
    {
        LogPrint("mempool", "%s from peer=%d %s was not accepted into the memory pool: %s\n", txBase.GetHash().ToString(),
            pfrom->id, pfrom->cleanSubVer,
            state.GetRejectReason());
        pfrom->PushMessage("reject", strCommand, state.GetRejectCode(),
                           state.GetRejectReason().substr(0, MAX_REJECT_MESSAGE_LENGTH), inv.hash);
        if (nDoS > 0)
            Misbehaving(pfrom->GetId(), nDoS);
    }
}

bool static ProcessMessage(CNode* pfrom, string strCommand, CDataStream& vRecv, int64_t nTimeReceived)
{
    const CChainParams& chainparams = Params();
    LogPrint("net", "%s() - received: %s (%u bytes) peer=%d\n", __func__, SanitizeString(strCommand), vRecv.size(), pfrom->id);
    if (mapArgs.count("-dropmessagestest") && GetRand(atoi(mapArgs["-dropmessagestest"])) == 0)
    {
        LogPrintf("dropmessagestest DROPPING RECV MESSAGE\n");
        return true;
    }




    if (strCommand == "version")
    {
        // Each connection can only send one version message
        if (pfrom->nVersion != 0)
        {
            pfrom->PushMessage("reject", strCommand, REJECT_DUPLICATE, string("Duplicate version message"));
            Misbehaving(pfrom->GetId(), 1);
            return false;
        }

        int64_t nTime;
        CAddress addrMe;
        CAddress addrFrom;
        uint64_t nNonce = 1;
        vRecv >> pfrom->nVersion >> pfrom->nServices >> nTime >> addrMe;
        if (pfrom->nVersion < MIN_PEER_PROTO_VERSION)
        {
            // disconnect from peers older than this proto version
            LogPrintf("peer=%d using obsolete version %i; disconnecting\n", pfrom->id, pfrom->nVersion);
            pfrom->PushMessage("reject", strCommand, REJECT_OBSOLETE,
                               strprintf("Version must be %d or greater", MIN_PEER_PROTO_VERSION));
            pfrom->fDisconnect = true;
            return false;
        }

        if (pfrom->nVersion == 10300)
            pfrom->nVersion = 300;
        if (!vRecv.empty())
            vRecv >> addrFrom >> nNonce;
        if (!vRecv.empty()) {
            vRecv >> LIMITED_STRING(pfrom->strSubVer, 256);
            pfrom->cleanSubVer = SanitizeString(pfrom->strSubVer);
        }
        if (!vRecv.empty())
            vRecv >> pfrom->nStartingHeight;
        if (!vRecv.empty())
            vRecv >> pfrom->fRelayTxes; // set to true after we get the first filter* message
        else
            pfrom->fRelayTxes = true;

        // Disconnect if we connected to ourself
        if (nNonce == nLocalHostNonce && nNonce > 1)
        {
            LogPrintf("connected to self at %s, disconnecting\n", pfrom->addr.ToString());
            pfrom->fDisconnect = true;
            return true;
        }

        pfrom->addrLocal = addrMe;
        if (pfrom->fInbound && addrMe.IsRoutable())
        {
            SeenLocal(addrMe);
        }

        // Be shy and don't send version until we hear
        if (pfrom->fInbound)
            pfrom->PushVersion();

        pfrom->fClient = !(pfrom->nServices & NODE_NETWORK);

        // Potentially mark this peer as a preferred download peer.
        UpdatePreferredDownload(pfrom, State(pfrom->GetId()));

        // Change version
        pfrom->PushMessage("verack");
        pfrom->ssSend.SetVersion(min(pfrom->nVersion, PROTOCOL_VERSION));

        if (!pfrom->fInbound)
        {
            // Advertise our address
            if (fListen && !IsInitialBlockDownload())
            {
                CAddress addr = GetLocalAddress(&pfrom->addr);
                if (addr.IsRoutable())
                {
                    LogPrintf("ProcessMessages: advertizing address %s\n", addr.ToString());
                    pfrom->PushAddress(addr);
                } else if (IsPeerAddrLocalGood(pfrom)) {
                    addr.SetIP(pfrom->addrLocal);
                    LogPrintf("ProcessMessages: advertizing address %s\n", addr.ToString());
                    pfrom->PushAddress(addr);
                }
            }

            // Get recent addresses
            if (pfrom->fOneShot || pfrom->nVersion >= CADDR_TIME_VERSION || addrman.size() < 1000)
            {
                pfrom->PushMessage("getaddr");
                pfrom->fGetAddr = true;
            }
            addrman.Good(pfrom->addr);
        } else {
            if (((CNetAddr)pfrom->addr) == (CNetAddr)addrFrom)
            {
                addrman.Add(addrFrom, addrFrom);
                addrman.Good(addrFrom);
            }
        }

        // Relay alerts
        {
            LOCK(cs_mapAlerts);
            BOOST_FOREACH(PAIRTYPE(const uint256, CAlert)& item, mapAlerts)
                item.second.RelayTo(pfrom);
        }

        pfrom->fSuccessfullyConnected = true;

        string remoteAddr;
        if (fLogIPs)
            remoteAddr = ", peeraddr=" + pfrom->addr.ToString();

        LogPrintf("receive version message: %s: version %d, blocks=%d, us=%s, peer=%d%s\n",
                  pfrom->cleanSubVer, pfrom->nVersion,
                  pfrom->nStartingHeight, addrMe.ToString(), pfrom->id,
                  remoteAddr);

        int64_t nTimeOffset = nTime - GetTime();
        pfrom->nTimeOffset = nTimeOffset;
        AddTimeData(pfrom->addr, nTimeOffset);
    }


    else if (pfrom->nVersion == 0)
    {
        // Must have a version message before anything else
        Misbehaving(pfrom->GetId(), 1);
        return false;
    }


    else if (strCommand == "verack")
    {
        pfrom->SetRecvVersion(min(pfrom->nVersion, PROTOCOL_VERSION));

        // Mark this node as currently connected, so we update its timestamp later.
        if (pfrom->fNetworkNode) {
            LOCK(cs_main);
            State(pfrom->GetId())->fCurrentlyConnected = true;
        }
    }


    else if (strCommand == "addr")
    {
        vector<CAddress> vAddr;
        vRecv >> vAddr;

        // Don't want addr from older versions unless seeding
        if (pfrom->nVersion < CADDR_TIME_VERSION && addrman.size() > 1000)
            return true;
        if (vAddr.size() > 1000)
        {
            Misbehaving(pfrom->GetId(), 20);
            return error("message addr size() = %u", vAddr.size());
        }

        // Store the new addresses
        vector<CAddress> vAddrOk;
        int64_t nNow = GetAdjustedTime();
        int64_t nSince = nNow - 10 * 60;
        BOOST_FOREACH(CAddress& addr, vAddr)
        {
            boost::this_thread::interruption_point();

            if (addr.nTime <= 100000000 || addr.nTime > nNow + 10 * 60)
                addr.nTime = nNow - 5 * 24 * 60 * 60;
            pfrom->AddAddressKnown(addr);
            bool fReachable = IsReachable(addr);
            if (addr.nTime > nSince && !pfrom->fGetAddr && vAddr.size() <= 10 && addr.IsRoutable())
            {
                // Relay to a limited number of other nodes
                {
                    LOCK(cs_vNodes);
                    // Use deterministic randomness to send to the same nodes for 24 hours
                    // at a time so the addrKnowns of the chosen nodes prevent repeats
                    static uint256 hashSalt;
                    if (hashSalt.IsNull())
                        hashSalt = GetRandHash();
                    uint64_t hashAddr = addr.GetHash();
                    uint256 hashRand = ArithToUint256(UintToArith256(hashSalt) ^ (hashAddr<<32) ^ ((GetTime()+hashAddr)/(24*60*60)));
                    hashRand = Hash(BEGIN(hashRand), END(hashRand));
                    multimap<uint256, CNode*> mapMix;
                    BOOST_FOREACH(CNode* pnode, vNodes)
                    {
                        if (pnode->nVersion < CADDR_TIME_VERSION)
                            continue;
                        unsigned int nPointer;
                        memcpy(&nPointer, &pnode, sizeof(nPointer));
                        uint256 hashKey = ArithToUint256(UintToArith256(hashRand) ^ nPointer);
                        hashKey = Hash(BEGIN(hashKey), END(hashKey));
                        mapMix.insert(make_pair(hashKey, pnode));
                    }
                    int nRelayNodes = fReachable ? 2 : 1; // limited relaying of addresses outside our network(s)
                    for (multimap<uint256, CNode*>::iterator mi = mapMix.begin(); mi != mapMix.end() && nRelayNodes-- > 0; ++mi)
                        ((*mi).second)->PushAddress(addr);
                }
            }
            // Do not store addresses outside our network
            if (fReachable)
                vAddrOk.push_back(addr);
        }
        addrman.Add(vAddrOk, pfrom->addr, 2 * 60 * 60);
        if (vAddr.size() < 1000)
            pfrom->fGetAddr = false;
        if (pfrom->fOneShot)
            pfrom->fDisconnect = true;
    }


    else if (strCommand == "inv")
    {
        vector<CInv> vInv;
        vRecv >> vInv;
        if (vInv.size() > MAX_INV_SZ)
        {
            Misbehaving(pfrom->GetId(), 20);
            return error("message inv size() = %u", vInv.size());
        }

        LOCK(cs_main);

        std::vector<CInv> vToFetch;

        for (unsigned int nInv = 0; nInv < vInv.size(); nInv++)
        {
            const CInv &inv = vInv[nInv];

            boost::this_thread::interruption_point();
            pfrom->AddInventoryKnown(inv);

            bool fAlreadyHave = AlreadyHave(inv);
            LogPrint("net", "got inv: %s  %s peer=%d,%d/%d\n",
                inv.ToString(), fAlreadyHave ? "have" : "new", pfrom->id, (nInv+1), vInv.size());

            if (!fAlreadyHave && !fImporting && !fReindex && inv.type != MSG_BLOCK)
                pfrom->AskFor(inv);

            if (inv.type == MSG_BLOCK) {
                UpdateBlockAvailability(pfrom->GetId(), inv.hash);
                if (!fAlreadyHave && !fImporting && !fReindex && !mapBlocksInFlight.count(inv.hash)) {
                    // First request the headers preceding the announced block. In the normal fully-synced
                    // case where a new block is announced that succeeds the current tip (no reorganization),
                    // there are no such headers.
                    // Secondly, and only when we are close to being synced, we request the announced block directly,
                    // to avoid an extra round-trip. Note that we must *first* ask for the headers, so by the
                    // time the block arrives, the header chain leading up to it is already validated. Not
                    // doing this will result in the received block being rejected as an orphan in case it is
                    // not a direct successor.

                    // add fork tips to the locator, they will be used by peer in case we need updating a fork
                    CBlockLocator bl = chainActive.GetLocator(pindexBestHeader);

                    if (mGlobalForkTips.size() > 1)
                    {
                        std::vector<uint256> vOutput;
                        getMostRecentGlobalForkTips(vOutput);

                        BOOST_FOREACH(const uint256& hash, vOutput)
                        {
                            std::vector<uint256>::iterator b = bl.vHave.begin();
                            LogPrint("forks", "%s():%d - adding tip hash [%s]\n", __func__, __LINE__, hash.ToString());
                            bl.vHave.insert(b, hash);
                        }
                    }
                    pfrom->PushMessage("getheaders", bl, inv.hash);
                    CNodeState *nodestate = State(pfrom->GetId());
                    if (chainActive.Tip()->GetBlockTime() > GetAdjustedTime() - chainparams.GetConsensus().nPowTargetSpacing * 20 &&
                        nodestate->nBlocksInFlight < MAX_BLOCKS_IN_TRANSIT_PER_PEER) {
                        vToFetch.push_back(inv);
                        // Mark block as in flight already, even though the actual "getdata" message only goes out
                        // later (within the same cs_main lock, though).
                        MarkBlockAsInFlight(pfrom->GetId(), inv.hash, chainparams.GetConsensus());
                    }
                    LogPrint("net", "%s():%d - getheaders (%d) %s to peer=%d\n",
                        __func__, __LINE__, pindexBestHeader->nHeight, inv.hash.ToString(), pfrom->id);
                }
                else
                {
                    if (mapBlocksInFlight.count(inv.hash) )
                    {
                        LogPrint("forks", "%s():%d - inv[%s] is in flight, skipping\n", __func__, __LINE__,
                            inv.hash.ToString());
                    }
                }
            }

            // Track requests for our stuff
            GetMainSignals().Inventory(inv.hash);

            if (pfrom->nSendSize > (SendBufferSize() * 2)) {
                Misbehaving(pfrom->GetId(), 50);
                return error("send buffer size() = %u", pfrom->nSendSize);
            }
        }

        if (!vToFetch.empty())
        {
            LogPrint("forks", "%s():%d - Pushing getdata for %d entries:\n", __func__, __LINE__, vToFetch.size());
            pfrom->PushMessage("getdata", vToFetch);
        }
    }


    else if (strCommand == "getdata")
    {
        vector<CInv> vInv;
        vRecv >> vInv;
        if (vInv.size() > MAX_INV_SZ)
        {
            Misbehaving(pfrom->GetId(), 20);
            return error("message getdata size() = %u", vInv.size());
        }

        if (fDebug || (vInv.size() != 1))
            LogPrint("net", "received getdata (%u invsz) peer=%d\n", vInv.size(), pfrom->id);

        if ((fDebug && vInv.size() > 0) || (vInv.size() == 1))
        {
            BOOST_FOREACH(const CInv& ii, vInv) {
                LogPrint("net", "received getdata for: %s peer=%d\n", ii.ToString(), pfrom->id);
            }
        }

        pfrom->vRecvGetData.insert(pfrom->vRecvGetData.end(), vInv.begin(), vInv.end());
        ProcessGetData(pfrom);
    }


    else if (strCommand == "getblocks")
    {
        CBlockLocator locator;
        uint256 hashStop;
        vRecv >> locator >> hashStop;

        LOCK(cs_main);

        // Find the last block the caller has in the main chain
        CBlockIndex* pindex = FindForkInGlobalIndex(chainActive, locator);

        // Send the rest of the chain
        if (pindex)
            pindex = chainActive.Next(pindex);
        int nLimit = 500;
        LogPrint("net", "getblocks %d to %s limit %d from peer=%d\n", (pindex ? pindex->nHeight : -1), hashStop.IsNull() ? "end" : hashStop.ToString(), nLimit, pfrom->id);
        for (; pindex; pindex = chainActive.Next(pindex))
        {
            if (pindex->GetBlockHash() == hashStop)
            {
                LogPrint("net", "  getblocks stopping at %d %s\n", pindex->nHeight, pindex->GetBlockHash().ToString());
                break;
            }
            LogPrint("forks", "%s():%d - Node [%s] pushing inv\n", __func__, __LINE__, pfrom->addrName);
            pfrom->PushInventory(CInv(MSG_BLOCK, pindex->GetBlockHash()));
            if (--nLimit <= 0)
            {
                // When this block is requested, we'll send an inv that'll
                // trigger the peer to getblocks the next batch of inventory.
                LogPrint("net", "  getblocks stopping at limit %d %s\n", pindex->nHeight, pindex->GetBlockHash().ToString());
                pfrom->hashContinue = pindex->GetBlockHash();
                break;
            }
        }
    }


    else if (strCommand == "getheaders")
    {
        CBlockLocator locator;
        uint256 hashStop;
        vRecv >> locator >> hashStop;

        LOCK(cs_main);

        if (IsInitialBlockDownload())
            return true;

        CBlockIndex* pindexReference = NULL;
        bool onMain = getHeadersIsOnMain(locator, hashStop, &pindexReference);

        if (onMain)
        {
            CBlockIndex* pindex = NULL;
            if (locator.IsNull())
            {
                // If locator is null, return the hashStop block
                BlockMap::iterator mi = mapBlockIndex.find(hashStop);
                if (mi == mapBlockIndex.end())
                    return true;
                pindex = (*mi).second;
            }
            else
            {
                // Find the last block the caller has in the main chain
                pindex = FindForkInGlobalIndex(chainActive, locator);
                if (pindex)
                    pindex = chainActive.Next(pindex);
            }
 
            // we must use CBlocks, as CBlockHeaders won't include the 0x00 nTx count at the end
            vector<CBlockHeaderForNetwork> vHeaders;
            int nLimit = MAX_HEADERS_RESULTS;
            LogPrint("net", "getheaders from h(%d) to %s from peer=%d\n", (pindex ? pindex->nHeight : -1), hashStop.ToString(), pfrom->id);
            for (; pindex; pindex = chainActive.Next(pindex))
            {
                vHeaders.push_back(CBlockHeaderForNetwork(pindex->GetBlockHeader()) );
                if (--nLimit <= 0 || pindex->GetBlockHash() == hashStop)
                    break;
            }
            LogPrint("forks", "%s():%d - Pushing %d headers to node[%s]\n", __func__, __LINE__, vHeaders.size(), pfrom->addrName);
            pfrom->PushMessage("headers", vHeaders);
        }
        else
        {
            if(!pindexReference)
            {
                // should never happen
                LogPrint("forks", "%s():%d - reference not found\n", __func__, __LINE__ );
                return true;
            }

            if (hashStop != uint256() )
            {
                BlockMap::iterator mi = mapBlockIndex.find(hashStop);
                if (mi == mapBlockIndex.end() ) 
                {
                    // should never happen
                    LogPrint("forks", "%s():%d - block [%s] not found\n", __func__, __LINE__, hashStop.ToString() );
                    return true;
                }
    
                LogPrint("forks", "%s():%d - peer is not using chain active! Starting from %s at h(%d)\n",
                    __func__, __LINE__, pindexReference->GetBlockHash().ToString(), pindexReference->nHeight );
 
                std::deque<CBlockHeaderForNetwork> dHeadersAlternative;

                bool found = false;

                // the reference is the block which triggered the getheader request (the hashStop)
                while ( pindexReference )
                {
                    dHeadersAlternative.push_front(CBlockHeaderForNetwork(pindexReference->GetBlockHeader()));
 
                    BOOST_FOREACH(const uint256& hash, locator.vHave)
                    {
                        if (hash == pindexReference->GetBlockHash() )
                        {
                            // we found the tip passed along in locator, we must stop here 
                            LogPrint("forks", "%s():%d - matched fork tip in locator [%s]\n",
                                __func__, __LINE__, hash.ToString() );
                            found = true;
                            break;
                        } 
                    }
 
                    if (found || pindexReference->pprev == chainActive.Genesis() )
                    {
                        break;
                    }
 
                    pindexReference = pindexReference->pprev;
                }

                vector<CBlockHeaderForNetwork> vHeaders;
                int nLimit = MAX_HEADERS_RESULTS;
                // we are on a fork: fill the vector rewinding the deque so that we have the correct ordering
                LogPrint("forks", "%s():%d - Found %d headers to push to node[%s]:\n", __func__, __LINE__, dHeadersAlternative.size(), pfrom->addrName);
                for(const auto& cb : dHeadersAlternative) {
                    LogPrint("forks", "%s():%d -- [%s]\n", __func__, __LINE__, cb.GetHash().ToString() );
                    vHeaders.push_back(cb);
                    if (--nLimit <= 0)
                        break;
                }
                LogPrint("forks", "%s():%d - Pushing %d headers to node[%s]\n", __func__, __LINE__, vHeaders.size(), pfrom->addrName);
                pfrom->PushMessage("headers", vHeaders);
            }
            else
            {
                LogPrint("forks", "%s():%d - hashStop block is null\n", __func__, __LINE__);

                // this is the case when we just sent 160 headers, reference is the header which the last getheader
                // request has reached: more must be sent starting from this one
                std::set<const CBlockIndex*> sProcessed;
                std::vector<CBlockHeaderForNetwork> vHeadersMulti;
                int nLimit = MAX_HEADERS_RESULTS;

                int h = pindexReference->nHeight;

                LogPrint("forks", "%s():%d - Searching up to %s h(%d) from tips backwards\n",
                    __func__, __LINE__, pindexReference->GetBlockHash().ToString(), pindexReference->nHeight);

                // we must follow all forks backwards because we can not tell which is the concerned one
                // peer will discard headers already known if any
                BOOST_FOREACH(auto mapPair, mGlobalForkTips)
                {
                    const CBlockIndex* block = mapPair.first;
                    if (block == chainActive.Tip() || block == pindexBestHeader )
                    {
                        LogPrint("forks", "%s():%d - skipping tips\n", __func__, __LINE__);
                        continue;
                    }

                    std::deque<CBlockHeaderForNetwork> dHeadersAlternativeMulti;

                    LogPrint("forks", "%s():%d - tips %s h(%d)\n",
                        __func__, __LINE__, block->GetBlockHash().ToString(), block->nHeight);

                    while (block && 
                           block != pindexReference &&
                           block->nHeight >= h)
                    {
                        if (!sProcessed.count(block) )
                        {
                            LogPrint("forks", "%s():%d - adding %s h(%d)\n",
                                __func__, __LINE__, block->GetBlockHash().ToString(), block->nHeight);
                            dHeadersAlternativeMulti.push_front(CBlockHeaderForNetwork(block->GetBlockHeader()));
                            sProcessed.insert(block);
                        }
                        block = block->pprev;
                    }

                    if (block == pindexReference)
                    {
                        // we exited from the while loop with the right condition, therefore we must take this branch into account
                        LogPrint("forks", "%s():%d - found reference %s h(%d)\n",
                            __func__, __LINE__, block->GetBlockHash().ToString(), block->nHeight);

                        // we must process each deque in order to have a resulting vector with headers in the correct order
                        // for all possible forks
                        for(const auto& cb : dHeadersAlternativeMulti)
                        {
                            if (--nLimit > 0)
                            {
                                LogPrint("forks", "%s():%d -- [%s]\n", __func__, __LINE__, cb.GetHash().ToString() );
                                vHeadersMulti.push_back(cb);
                            }
                        }
                    }
                    else
                    if (block->nHeight < h)
                    {
                        // we must neglect this branch since not linked to the reference
                        LogPrint("forks", "%s():%d - could not find reference, stopped at %s h(%d)\n",
                            __func__, __LINE__, block->GetBlockHash().ToString(), block->nHeight);
                    }
                    else
                    {
                        // should never happen
                        LogPrint("forks", "%s():%d - block ptr is null\n", __func__, __LINE__);
                    }
                }

                LogPrint("forks", "%s():%d - Pushing %d headers to node[%s]\n",
                    __func__, __LINE__, vHeadersMulti.size(), pfrom->addrName);
                pfrom->PushMessage("headers", vHeadersMulti);

            } // end of hashstop is null

        } // end of is on main

    } // end of command getheaders


    else if (strCommand == "tx")
    {
        vector<uint256> vWorkQueue;
        vector<uint256> vEraseQueue;

        int nType = vRecv.nType;
        int nVersion = vRecv.nVersion;

        int txVers = 0;
        ::Unserialize(vRecv, txVers, nType, nVersion);
        LogPrint("cert", "%s():%d - ############################### txVers[%d]\n", __func__, __LINE__, txVers );

        if (CTransactionBase::IsTransaction(txVers) )
        {
            CTransaction tx(txVers);
            tx.SerializationOpInternal(vRecv, CSerActionUnserialize(), nType, nVersion);
            LogPrint("cert", "%s():%d - tx[%s]\n", __func__, __LINE__, tx.GetHash().ToString() );
            ProcessTxBaseMsg(tx, pfrom);
        }
        else
        if (CTransactionBase::IsCertificate(txVers) )
        {
            CScCertificate cert(txVers);
            cert.SerializationOpInternal(vRecv, CSerActionUnserialize(), nType, nVersion);
            LogPrint("cert", "%s():%d - cert[%s]\n", __func__, __LINE__, cert.GetHash().ToString() );
            ProcessTxBaseMsg(cert, pfrom);
        }
        else
        {
            // This case should never happen. Consider that failing to read stream properly throws an exception
            // which is not handled here
            LogPrintf("%s():%d - pushing reject: invalid obj got from peer=%d %s\n",
                __func__, __LINE__, pfrom->id, pfrom->cleanSubVer);
            pfrom->PushMessage("reject", strCommand, REJECT_MALFORMED, string("error parsing message"));
        }
    }

    else if (strCommand == "headers" && !fImporting && !fReindex) // Ignore headers received while importing
    {
        std::vector<CBlockHeader> headers;

        // Bypass the normal CBlock deserialization, as we don't want to risk deserializing 2000 full blocks.
        unsigned int nCount = ReadCompactSize(vRecv);
        if (nCount > MAX_HEADERS_RESULTS) {
            Misbehaving(pfrom->GetId(), 20);
            return error("headers message size = %u", nCount);
        }
        headers.resize(nCount);
        for (unsigned int n = 0; n < nCount; n++) {
            vRecv >> headers[n];
            ReadCompactSize(vRecv); // ignore tx count; assume it is 0.
        }

        LOCK(cs_main);

        if (nCount == 0) {
            // Nothing interesting. Stop asking this peers for more headers.
            return true;
        }

        CBlockIndex *pindexLast = NULL;
        int cnt = 0;
        BOOST_FOREACH(const CBlockHeader& header, headers) {
            CValidationState state;
            if (pindexLast != NULL && header.hashPrevBlock != pindexLast->GetBlockHash()) {
                Misbehaving(pfrom->GetId(), 20);
                LogPrint("forks", "%s():%d - non continuous sequence\n", __func__, __LINE__);
                return error("non-continuous headers sequence");
            }
            
            bool lookForwardTips = (++cnt == MAX_HEADERS_RESULTS);
             
            if (!AcceptBlockHeader(header, state, &pindexLast, lookForwardTips)) {
                int nDoS;
                if (state.IsInvalid(nDoS)) {
                    if (nDoS > 0)
                        Misbehaving(pfrom->GetId(), nDoS);
                    return error("invalid header received");
                }
            }
        }

        if (pindexLast)
            UpdateBlockAvailability(pfrom->GetId(), pindexLast->GetBlockHash());

        if (nCount == MAX_HEADERS_RESULTS && pindexLast) {
            // Headers message had its maximum size; the peer may have more headers.
            // TODO: optimize: if pindexLast is an ancestor of chainActive.Tip or pindexBestHeader, continue
            // from there instead.

            CBlockLocator bl = chainActive.GetLocator(pindexLast);
            std::vector<uint256>::iterator b = bl.vHave.begin();
            // get a copy and place on top beside it: peer will detect we are continuing after 160 blocks
            uint256 hash = uint256(*b);
            bl.vHave.insert(b, hash);
            LogPrint("forks", "%s():%d - added duplicate of hash %s to locator\n",
                __func__, __LINE__, hash.ToString() );

            LogPrint("net", "more getheaders (%d) to end to peer=%d (startheight:%d)\n", pindexLast->nHeight, pfrom->id, pfrom->nStartingHeight);
            pfrom->PushMessage("getheaders", bl, uint256());
        }

        CheckBlockIndex();
    }

    else if (strCommand == "block" && !fImporting && !fReindex) // Ignore blocks received while importing
    {
        CBlock block;
        vRecv >> block;

        CInv inv(MSG_BLOCK, block.GetHash());
        LogPrint("net", "%s():%d - received block %s peer=%d\n", __func__, __LINE__, inv.hash.ToString(), pfrom->id);

        pfrom->AddInventoryKnown(inv);

        CValidationState state;
        // Process all blocks from whitelisted peers, even if not requested,
        // unless we're still syncing with the network.
        // Such an unrequested block may still be processed, subject to the
        // conditions in AcceptBlock().
        bool forceProcessing = pfrom->fWhitelisted && !IsInitialBlockDownload();
        ProcessNewBlock(state, pfrom, &block, forceProcessing, NULL);
        int nDoS;
        if (state.IsInvalid(nDoS)) {
            LogPrint("forks", "%s():%d - Pushing reject, DoS[%d]\n", __func__, __LINE__, nDoS);
            pfrom->PushMessage("reject", strCommand, state.GetRejectCode(),
                               state.GetRejectReason().substr(0, MAX_REJECT_MESSAGE_LENGTH), inv.hash);
            if (nDoS > 0) {
                LOCK(cs_main);
                Misbehaving(pfrom->GetId(), nDoS);
            }
        }

    }


    // This asymmetric behavior for inbound and outbound connections was introduced
    // to prevent a fingerprinting attack: an attacker can send specific fake addresses
    // to users' AddrMan and later request them by sending getaddr messages.
    // Making nodes which are behind NAT and can only make outgoing connections ignore
    // the getaddr message mitigates the attack.
    else if ((strCommand == "getaddr") && (pfrom->fInbound))
    {
        // Only send one GetAddr response per connection to reduce resource waste
        //  and discourage addr stamping of INV announcements.
        if (pfrom->fSentAddr) {
            LogPrint("net", "Ignoring repeated \"getaddr\". peer=%d\n", pfrom->id);
            return true;
        }
        pfrom->fSentAddr = true;

        pfrom->vAddrToSend.clear();
        vector<CAddress> vAddr = addrman.GetAddr();
        BOOST_FOREACH(const CAddress &addr, vAddr)
            pfrom->PushAddress(addr);
    }


    else if (strCommand == "mempool")
    {
        LOCK2(cs_main, pfrom->cs_filter);

        std::vector<uint256> vtxid;
        mempool.queryHashes(vtxid);
        vector<CInv> vInv;
        BOOST_FOREACH(uint256& hash, vtxid) {
            CInv inv(MSG_TX, hash);
            CTransaction tx;
            bool fInMemPool = mempool.lookup(hash, tx);
            if (!fInMemPool) continue; // another thread removed since queryHashes, maybe...
            if ((pfrom->pfilter && pfrom->pfilter->IsRelevantAndUpdate(tx)) ||
               (!pfrom->pfilter))
                vInv.push_back(inv);
            if (vInv.size() == MAX_INV_SZ) {
                pfrom->PushMessage("inv", vInv);
                vInv.clear();
            }
        }
        if (vInv.size() > 0)
            pfrom->PushMessage("inv", vInv);
    }


    else if (strCommand == "ping")
    {
        if (pfrom->nVersion > BIP0031_VERSION)
        {
            uint64_t nonce = 0;
            vRecv >> nonce;
            // Echo the message back with the nonce. This allows for two useful features:
            //
            // 1) A remote node can quickly check if the connection is operational
            // 2) Remote nodes can measure the latency of the network thread. If this node
            //    is overloaded it won't respond to pings quickly and the remote node can
            //    avoid sending us more work, like chain download requests.
            //
            // The nonce stops the remote getting confused between different pings: without
            // it, if the remote node sends a ping once per second and this node takes 5
            // seconds to respond to each, the 5th ping the remote sends would appear to
            // return very quickly.
            pfrom->PushMessage("pong", nonce);
        }
    }


    else if (strCommand == "pong")
    {
        int64_t pingUsecEnd = nTimeReceived;
        uint64_t nonce = 0;
        size_t nAvail = vRecv.in_avail();
        bool bPingFinished = false;
        std::string sProblem;

        if (nAvail >= sizeof(nonce)) {
            vRecv >> nonce;

            // Only process pong message if there is an outstanding ping (old ping without nonce should never pong)
            if (pfrom->nPingNonceSent != 0) {
                if (nonce == pfrom->nPingNonceSent) {
                    // Matching pong received, this ping is no longer outstanding
                    bPingFinished = true;
                    int64_t pingUsecTime = pingUsecEnd - pfrom->nPingUsecStart;
                    if (pingUsecTime > 0) {
                        // Successful ping time measurement, replace previous
                        pfrom->nPingUsecTime = pingUsecTime;
                        pfrom->nMinPingUsecTime = std::min(pfrom->nMinPingUsecTime, pingUsecTime);
                    } else {
                        // This should never happen
                        sProblem = "Timing mishap";
                    }
                } else {
                    // Nonce mismatches are normal when pings are overlapping
                    sProblem = "Nonce mismatch";
                    if (nonce == 0) {
                        // This is most likely a bug in another implementation somewhere; cancel this ping
                        bPingFinished = true;
                        sProblem = "Nonce zero";
                    }
                }
            } else {
                sProblem = "Unsolicited pong without ping";
            }
        } else {
            // This is most likely a bug in another implementation somewhere; cancel this ping
            bPingFinished = true;
            sProblem = "Short payload";
        }

        if (!(sProblem.empty())) {
            LogPrint("net", "pong peer=%d %s: %s, %x expected, %x received, %u bytes\n",
                pfrom->id,
                pfrom->cleanSubVer,
                sProblem,
                pfrom->nPingNonceSent,
                nonce,
                nAvail);
        }
        if (bPingFinished) {
            pfrom->nPingNonceSent = 0;
        }
    }


    else if (fAlerts && strCommand == "alert")
    {
        CAlert alert;
        vRecv >> alert;

        uint256 alertHash = alert.GetHash();
        if (pfrom->setKnown.count(alertHash) == 0)
        {
            if (alert.ProcessAlert(Params().AlertKey()))
            {
                // Relay
                pfrom->setKnown.insert(alertHash);
                {
                    LOCK(cs_vNodes);
                    BOOST_FOREACH(CNode* pnode, vNodes)
                        alert.RelayTo(pnode);
                }
            }
            else {
                // Small DoS penalty so peers that send us lots of
                // duplicate/expired/invalid-signature/whatever alerts
                // eventually get banned.
                // This isn't a Misbehaving(100) (immediate ban) because the
                // peer might be an older or different implementation with
                // a different signature key, etc.
                Misbehaving(pfrom->GetId(), 10);
            }
        }
    }


    else if (strCommand == "filterload")
    {
        CBloomFilter filter;
        vRecv >> filter;

        if (!filter.IsWithinSizeConstraints())
            // There is no excuse for sending a too-large filter
            Misbehaving(pfrom->GetId(), 100);
        else
        {
            LOCK(pfrom->cs_filter);
            delete pfrom->pfilter;
            pfrom->pfilter = new CBloomFilter(filter);
            pfrom->pfilter->UpdateEmptyFull();
        }
        pfrom->fRelayTxes = true;
    }


    else if (strCommand == "filteradd")
    {
        vector<unsigned char> vData;
        vRecv >> vData;

        // Nodes must NEVER send a data item > 520 bytes (the max size for a script data object,
        // and thus, the maximum size any matched object can have) in a filteradd message
        if (vData.size() > MAX_SCRIPT_ELEMENT_SIZE)
        {
            Misbehaving(pfrom->GetId(), 100);
        } else {
            LOCK(pfrom->cs_filter);
            if (pfrom->pfilter)
                pfrom->pfilter->insert(vData);
            else
                Misbehaving(pfrom->GetId(), 100);
        }
    }


    else if (strCommand == "filterclear")
    {
        LOCK(pfrom->cs_filter);
        delete pfrom->pfilter;
        pfrom->pfilter = new CBloomFilter();
        pfrom->fRelayTxes = true;
    }


    else if (strCommand == "reject")
    {
        if (fDebug) {
            try {
                string strMsg; unsigned char ccode; string strReason;
                vRecv >> LIMITED_STRING(strMsg, CMessageHeader::COMMAND_SIZE) >> ccode >> LIMITED_STRING(strReason, MAX_REJECT_MESSAGE_LENGTH);

                ostringstream ss;
                ss << strMsg << " code " << itostr(ccode) << ": " << strReason;

                if (strMsg == "block" || strMsg == "tx")
                {
                    uint256 hash;
                    vRecv >> hash;
                    ss << ": hash " << hash.ToString();
                }
                LogPrint("net", "Reject %s\n", SanitizeString(ss.str()));
            } catch (const std::ios_base::failure&) {
                // Avoid feedback loops by preventing reject messages from triggering a new reject message.
                LogPrint("net", "Unparseable reject message received\n");
            }
        }
    }

    else if (strCommand == "notfound") {
        // We do not care about the NOTFOUND message, but logging an Unknown Command
        // message would be undesirable as we transmit it ourselves.
    }

    else {
        // Ignore unknown commands for extensibility
        LogPrint("net", "Unknown command \"%s\" from peer=%d\n", SanitizeString(strCommand), pfrom->id);
    }



    return true;
}

// requires LOCK(cs_vRecvMsg)
bool ProcessMessages(CNode* pfrom)
{
    //if (fDebug)
    //    LogPrintf("%s(%u messages)\n", __func__, pfrom->vRecvMsg.size());

    //
    // Message format
    //  (4) message start
    //  (12) command
    //  (4) size
    //  (4) checksum
    //  (x) data
    //
    bool fOk = true;

    if (!pfrom->vRecvGetData.empty())
        ProcessGetData(pfrom);

    // this maintains the order of responses
    if (!pfrom->vRecvGetData.empty()) return fOk;

    std::deque<CNetMessage>::iterator it = pfrom->vRecvMsg.begin();
    while (!pfrom->fDisconnect && it != pfrom->vRecvMsg.end()) {
        // Don't bother if send buffer is too full to respond anyway
        if (pfrom->nSendSize >= SendBufferSize())
            break;

        // get next message
        CNetMessage& msg = *it;

        //if (fDebug)
        //    LogPrintf("%s(message %u msgsz, %u bytes, complete:%s)\n", __func__,
        //            msg.hdr.nMessageSize, msg.vRecv.size(),
        //            msg.complete() ? "Y" : "N");

        // end, if an incomplete message is found
        if (!msg.complete())
            break;

        // at this point, any failure means we can delete the current message
        it++;

        // Scan for message start
        if (memcmp(msg.hdr.pchMessageStart, Params().MessageStart(), MESSAGE_START_SIZE) != 0) {
            LogPrintf("PROCESSMESSAGE: INVALID MESSAGESTART %s peer=%d\n", SanitizeString(msg.hdr.GetCommand()), pfrom->id);
            fOk = false;
            break;
        }

        // Read header
        CMessageHeader& hdr = msg.hdr;
        if (!hdr.IsValid(Params().MessageStart()))
        {
            LogPrintf("PROCESSMESSAGE: ERRORS IN HEADER %s peer=%d\n", SanitizeString(hdr.GetCommand()), pfrom->id);
            continue;
        }
        string strCommand = hdr.GetCommand();

        // Message size
        unsigned int nMessageSize = hdr.nMessageSize;

        // Checksum
        CDataStream& vRecv = msg.vRecv;
        uint256 hash = Hash(vRecv.begin(), vRecv.begin() + nMessageSize);
        unsigned int nChecksum = ReadLE32((unsigned char*)&hash);
        if (nChecksum != hdr.nChecksum)
        {
            LogPrintf("%s(%s, %u bytes): CHECKSUM ERROR nChecksum=%08x hdr.nChecksum=%08x\n", __func__,
               SanitizeString(strCommand), nMessageSize, nChecksum, hdr.nChecksum);
            continue;
        }

        // Process message
        bool fRet = false;
        try
        {
            fRet = ProcessMessage(pfrom, strCommand, vRecv, msg.nTime);
            boost::this_thread::interruption_point();
        }
        catch (const std::ios_base::failure& e)
        {
            pfrom->PushMessage("reject", strCommand, REJECT_MALFORMED, string("error parsing message"));
            if (strstr(e.what(), "end of data"))
            {
                // Allow exceptions from under-length message on vRecv
                LogPrintf("%s(%s, %u bytes): Exception '%s' caught, normally caused by a message being shorter than its stated length\n", __func__, SanitizeString(strCommand), nMessageSize, e.what());
            }
            else if (strstr(e.what(), "size too large"))
            {
                // Allow exceptions from over-long size
                LogPrintf("%s(%s, %u bytes): Exception '%s' caught\n", __func__, SanitizeString(strCommand), nMessageSize, e.what());
            }
            else
            {
                PrintExceptionContinue(&e, "ProcessMessages()");
            }
        }
        catch (const boost::thread_interrupted&) {
            throw;
        }
        catch (const std::exception& e) {
            PrintExceptionContinue(&e, "ProcessMessages()");
        } catch (...) {
            PrintExceptionContinue(NULL, "ProcessMessages()");
        }

        if (!fRet)
            LogPrintf("%s(%s, %u bytes) FAILED peer=%d\n", __func__, SanitizeString(strCommand), nMessageSize, pfrom->id);

        break;
    }

    // In case the connection got shut down, its receive buffer was wiped
    if (!pfrom->fDisconnect)
        pfrom->vRecvMsg.erase(pfrom->vRecvMsg.begin(), it);

    return fOk;
}


bool SendMessages(CNode* pto, bool fSendTrickle)
{
    const Consensus::Params& consensusParams = Params().GetConsensus();
    {
        // Don't send anything until we get its version message
        if (pto->nVersion == 0)
            return true;

        //
        // Message: ping
        //
        bool pingSend = false;
        if (pto->fPingQueued) {
            // RPC ping request by user
            pingSend = true;
        }
        if (pto->nPingNonceSent == 0 && pto->nPingUsecStart + PING_INTERVAL * 1000000 < GetTimeMicros()) {
            // Ping automatically sent as a latency probe & keepalive.
            pingSend = true;
        }
        if (pingSend) {
            uint64_t nonce = 0;
            while (nonce == 0) {
                GetRandBytes((unsigned char*)&nonce, sizeof(nonce));
            }
            pto->fPingQueued = false;
            pto->nPingUsecStart = GetTimeMicros();
            if (pto->nVersion > BIP0031_VERSION) {
                pto->nPingNonceSent = nonce;
                pto->PushMessage("ping", nonce);
            } else {
                // Peer is too old to support ping command with nonce, pong will never arrive.
                pto->nPingNonceSent = 0;
                pto->PushMessage("ping");
            }
        }

        TRY_LOCK(cs_main, lockMain); // Acquire cs_main for IsInitialBlockDownload() and CNodeState()
        if (!lockMain)
            return true;

        // Address refresh broadcast
        static int64_t nLastRebroadcast;
        if (!IsInitialBlockDownload() && (GetTime() - nLastRebroadcast > 24 * 60 * 60))
        {
            LOCK(cs_vNodes);
            BOOST_FOREACH(CNode* pnode, vNodes)
            {
                // Periodically clear addrKnown to allow refresh broadcasts
                if (nLastRebroadcast)
                    pnode->addrKnown.reset();

                // Rebroadcast our address
                AdvertizeLocal(pnode);
            }
            if (!vNodes.empty())
                nLastRebroadcast = GetTime();
        }

        //
        // Message: addr
        //
        if (fSendTrickle)
        {
            vector<CAddress> vAddr;
            vAddr.reserve(pto->vAddrToSend.size());
            BOOST_FOREACH(const CAddress& addr, pto->vAddrToSend)
            {
                if (!pto->addrKnown.contains(addr.GetKey()))
                {
                    pto->addrKnown.insert(addr.GetKey());
                    vAddr.push_back(addr);
                    // receiver rejects addr messages larger than 1000
                    if (vAddr.size() >= 1000)
                    {
                        pto->PushMessage("addr", vAddr);
                        vAddr.clear();
                    }
                }
            }
            pto->vAddrToSend.clear();
            if (!vAddr.empty())
                pto->PushMessage("addr", vAddr);
        }

        CNodeState &state = *State(pto->GetId());
        if (state.fShouldBan) {
            if (pto->fWhitelisted)
                LogPrintf("Warning: not punishing whitelisted peer %s!\n", pto->addr.ToString());
            else {
                pto->fDisconnect = true;
                if (pto->addr.IsLocal())
                    LogPrintf("Warning: not banning local peer %s!\n", pto->addr.ToString());
                else
                {
                    CNode::Ban(pto->addr);
                }
            }
            state.fShouldBan = false;
        }

        BOOST_FOREACH(const CBlockReject& reject, state.rejects)
            pto->PushMessage("reject", (string)"block", reject.chRejectCode, reject.strRejectReason, reject.hashBlock);
        state.rejects.clear();

        // Start block sync
        if (pindexBestHeader == NULL)
            pindexBestHeader = chainActive.Tip();
        bool fFetch = state.fPreferredDownload || (nPreferredDownload == 0 && !pto->fClient && !pto->fOneShot); // Download if this is a nice peer, or we have no nice peers and this one might do.
        if (!state.fSyncStarted && !pto->fClient && !fImporting && !fReindex) {
            // Only actively request headers from a single peer, unless we're close to today.
            time_t t = time(0);
            int height = chainActive.Tip()->nHeight;
            if (t < ForkManager::getInstance().getMinimumTime(height) && (!ForkManager::getInstance().isAfterChainsplit(height))) {
                fFetch = true;
                if ((nSyncStarted == 0 && fFetch) || pindexBestHeader->GetBlockTime() > GetAdjustedTime() - 14 * 24 * 60 * 60) {
                    state.fSyncStarted = true;
                    nSyncStarted++;
                    CBlockIndex *pindexStart = pindexBestHeader->pprev ? pindexBestHeader->pprev : pindexBestHeader;
                    LogPrint("net", "%s():%d - initial getheaders (%d) to peer=%d (startheight:%d)\n",
                        __func__, __LINE__, pindexStart->nHeight, pto->id, pto->nStartingHeight);
                    pto->PushMessage("getheaders", chainActive.GetLocator(pindexStart), uint256());
                }
            }
            else {
                if ((nSyncStarted == 0 && fFetch) || pindexBestHeader->GetBlockTime() > GetAdjustedTime() - 24 * 60 * 60) {
                    state.fSyncStarted = true;
                    nSyncStarted++;
                    CBlockIndex *pindexStart = pindexBestHeader->pprev ? pindexBestHeader->pprev : pindexBestHeader;
                    LogPrint("net", "%s():%d - initial getheaders (%d) to peer=%d (startheight:%d)\n",
                        __func__, __LINE__, pindexStart->nHeight, pto->id, pto->nStartingHeight);
                    pto->PushMessage("getheaders", chainActive.GetLocator(pindexStart), uint256());
                }
            }
        }

        // Resend wallet transactions that haven't gotten in a block yet
        // Except during reindex, importing and IBD, when old wallet
        // transactions become unconfirmed and spams other nodes.
        if (!fReindex && !fImporting && !IsInitialBlockDownload())
        {
            GetMainSignals().Broadcast(nTimeBestReceived);
        }

        //
        // Message: inventory
        //
        vector<CInv> vInv;
        vector<CInv> vInvWait;
        {
            LOCK(pto->cs_inventory);
            vInv.reserve(pto->vInventoryToSend.size());
            vInvWait.reserve(pto->vInventoryToSend.size());
            BOOST_FOREACH(const CInv& inv, pto->vInventoryToSend)
            {
                if (pto->setInventoryKnown.count(inv))
                    continue;

                // trickle out tx inv to protect privacy
                if (inv.type == MSG_TX && !fSendTrickle)
                {
                    // 1/4 of tx invs blast to all immediately
                    static uint256 hashSalt;
                    if (hashSalt.IsNull())
                        hashSalt = GetRandHash();
                    uint256 hashRand = ArithToUint256(UintToArith256(inv.hash) ^ UintToArith256(hashSalt));
                    hashRand = Hash(BEGIN(hashRand), END(hashRand));
                    bool fTrickleWait = ((UintToArith256(hashRand) & 3) != 0);

                    if (fTrickleWait)
                    {
                        vInvWait.push_back(inv);
                        continue;
                    }
                }

                // returns true if wasn't already contained in the set
                if (pto->setInventoryKnown.insert(inv).second)
                {
                    vInv.push_back(inv);
                    if (vInv.size() >= 1000)
                    {
                        LogPrint("forks", "%s():%d - Pushing inv\n", __func__, __LINE__);
                        pto->PushMessage("inv", vInv);
                        vInv.clear();
                    }
                }
            }
            pto->vInventoryToSend = vInvWait;
        }
        if (!vInv.empty())
        {
            LogPrint("forks", "%s():%d - Pushing inv\n", __func__, __LINE__);
            pto->PushMessage("inv", vInv);
        }

        // Detect whether we're stalling
        int64_t nNow = GetTimeMicros();
        if (!pto->fDisconnect && state.nStallingSince && state.nStallingSince < nNow - 1000000 * BLOCK_STALLING_TIMEOUT) {
            // Stalling only triggers when the block download window cannot move. During normal steady state,
            // the download window should be much larger than the to-be-downloaded set of blocks, so disconnection
            // should only happen during initial block download.
            LogPrintf("Peer=%d is stalling block download, disconnecting\n", pto->id);
            pto->fDisconnect = true;
        }
        // In case there is a block that has been in flight from this peer for (2 + 0.5 * N) times the block interval
        // (with N the number of validated blocks that were in flight at the time it was requested), disconnect due to
        // timeout. We compensate for in-flight blocks to prevent killing off peers due to our own downstream link
        // being saturated. We only count validated in-flight blocks so peers can't advertise non-existing block hashes
        // to unreasonably increase our timeout.
        // We also compare the block download timeout originally calculated against the time at which we'd disconnect
        // if we assumed the block were being requested now (ignoring blocks we've requested from this peer, since we're
        // only looking at this peer's oldest request).  This way a large queue in the past doesn't result in a
        // permanently large window for this block to be delivered (ie if the number of blocks in flight is decreasing
        // more quickly than once every 5 minutes, then we'll shorten the download window for this block).
        if (!pto->fDisconnect && state.vBlocksInFlight.size() > 0) {
            QueuedBlock &queuedBlock = state.vBlocksInFlight.front();
            int64_t nTimeoutIfRequestedNow = GetBlockTimeout(nNow, nQueuedValidatedHeaders - state.nBlocksInFlightValidHeaders, consensusParams);
            if (queuedBlock.nTimeDisconnect > nTimeoutIfRequestedNow) {
                LogPrint("net", "Reducing block download timeout for peer=%d block=%s, orig=%d new=%d\n", pto->id, queuedBlock.hash.ToString(), queuedBlock.nTimeDisconnect, nTimeoutIfRequestedNow);
                queuedBlock.nTimeDisconnect = nTimeoutIfRequestedNow;
            }
            if (queuedBlock.nTimeDisconnect < nNow) {
                LogPrintf("Timeout downloading block %s from peer=%d, disconnecting\n", queuedBlock.hash.ToString(), pto->id);
                pto->fDisconnect = true;
            }
        }

        //
        // Message: getdata (blocks)
        //
        vector<CInv> vGetData;
        if (!pto->fDisconnect && !pto->fClient && (fFetch || !IsInitialBlockDownload()) && state.nBlocksInFlight < MAX_BLOCKS_IN_TRANSIT_PER_PEER) {
            vector<CBlockIndex*> vToDownload;
            NodeId staller = -1;
            FindNextBlocksToDownload(pto->GetId(), MAX_BLOCKS_IN_TRANSIT_PER_PEER - state.nBlocksInFlight, vToDownload, staller);
            BOOST_FOREACH(CBlockIndex *pindex, vToDownload) {
                vGetData.push_back(CInv(MSG_BLOCK, pindex->GetBlockHash()));
                MarkBlockAsInFlight(pto->GetId(), pindex->GetBlockHash(), consensusParams, pindex);
                LogPrint("net", "%s():%d Requesting block %s (%d) peer=%d\n",
                    __func__, __LINE__, pindex->GetBlockHash().ToString(), pindex->nHeight, pto->id);
            }
            if (state.nBlocksInFlight == 0 && staller != -1) {
                if (State(staller)->nStallingSince == 0) {
                    State(staller)->nStallingSince = nNow;
                    LogPrint("net", "Stall started peer=%d\n", staller);
                }
            }
        }

        //
        // Message: getdata (non-blocks)
        //
        while (!pto->fDisconnect && !pto->mapAskFor.empty() && (*pto->mapAskFor.begin()).first <= nNow)
        {
            const CInv& inv = (*pto->mapAskFor.begin()).second;
            if (!AlreadyHave(inv))
            {
                if (fDebug)
                    LogPrint("net", "%s():%d - Requesting %s peer=%d\n", __func__, __LINE__, inv.ToString(), pto->id);
                vGetData.push_back(inv);
                if (vGetData.size() >= 1000)
                {
                    pto->PushMessage("getdata", vGetData);
                    vGetData.clear();
                }
            } else {
                //If we're not going to ask, don't expect a response.
                pto->setAskFor.erase(inv.hash);
            }
            pto->mapAskFor.erase(pto->mapAskFor.begin());
        }
        if (!vGetData.empty())
            pto->PushMessage("getdata", vGetData);

    }
    return true;
}

 std::string CBlockFileInfo::ToString() const {
     return strprintf("CBlockFileInfo(blocks=%u, size=%u, heights=%u...%u, time=%s...%s)", nBlocks, nSize, nHeightFirst, nHeightLast, DateTimeStrFormat("%Y-%m-%d", nTimeFirst), DateTimeStrFormat("%Y-%m-%d", nTimeLast));
 }



class CMainCleanup
{
public:
    CMainCleanup() {}
    ~CMainCleanup() {
        // block headers
        BlockMap::iterator it1 = mapBlockIndex.begin();
        for (; it1 != mapBlockIndex.end(); it1++)
            delete (*it1).second;
        mapBlockIndex.clear();

        // orphan transactions
        mapOrphanTransactions.clear();
        mapOrphanTransactionsByPrev.clear();
    }
} instance_of_cmaincleanup;

bool RelayAlternativeChain(CValidationState &state, CBlock *pblock, BlockSet* sForkTips)
{
    if (!pblock)
    {
        LogPrint("forks", "%s():%d - Null pblock!\n", __func__, __LINE__);
        return false;
    }

    const CChainParams& chainParams = Params();
    uint256 hashAlternativeTip = pblock->GetHash();
    //LogPrint("forks", "%s():%d - Entering with hash[%s]\n", __func__, __LINE__, hashAlternativeTip.ToString() );

    // 1. check this is the best chain tip, in this case exit
    if (chainActive.Tip()->GetBlockHash() == hashAlternativeTip)
    {
        //LogPrint("forks", "%s():%d - Exiting: already best tip\n", __func__, __LINE__);
        return true;
    }

    CBlockIndex* pindex = NULL;
    BlockMap::iterator mi = mapBlockIndex.find(hashAlternativeTip);
    if (mi != mapBlockIndex.end())
    {
        pindex = (*mi).second;
    }

    if (!pindex)
    {
        LogPrint("forks", "%s():%d - Null pblock index!\n", __func__, __LINE__);
        return false;
    }

    // 2. check this block is a fork from best chain, otherwise exit
    if (chainActive.Contains(pindex))
    {
        //LogPrint("forks", "%s():%d - Exiting: it belongs to main chain\n", __func__, __LINE__);
        return true;
    }

    // 3. check we have complete list of ancestors
    // --
    // This is due to the fact that blocks can easily be received in sparse order
    // By skipping this block we choose to delay its propagation in the loop
    // below where we look for the best height possible.
    // --
    // Consider that it can be a fork but also be a future best tip as soon as missing blocks are received
    // on the main chain
    if ( pindex->nChainTx <= 0 )
    {
        LogPrint("forks", "%s():%d - Exiting: nChainTx=0\n", __func__, __LINE__);
        return true;
    }

    // 4. Starting from this block, look for the best height that has a complete chain of ancestors
    // --
    // This is done for all of possible forks stem after starting block, potentially more than one height could be found.

    //dump_global_tips();

    LogPrint("forks", "%s():%d - sForkTips(%d) - h[%d] %s\n",
        __func__, __LINE__, sForkTips->size(), pindex->nHeight, pindex->GetBlockHash().ToString() );

    std::vector<CInv> vInv;
    
    BOOST_FOREACH(const CBlockIndex* block, *sForkTips)
    {
        vInv.push_back(CInv(MSG_BLOCK, block->GetBlockHash()) );
    }

    // 5. push inv list up to the alternative tips
    int nBlockEstimate = 0;
    if (fCheckpointsEnabled)
        nBlockEstimate = Checkpoints::GetTotalBlocksEstimate(chainParams.Checkpoints());
 
    int nodeHeight = -1;
    if (nLocalServices & NODE_NETWORK) {
        LOCK(cs_vNodes);
        BOOST_FOREACH(CNode* pnode, vNodes)
        {
            if (pnode->nStartingHeight != -1)
            {
                nodeHeight = (pnode->nStartingHeight - 2000);
            }
            else
            {
                nodeHeight = nBlockEstimate;
            }
            if (chainActive.Height() > nodeHeight)
            {
                {
                    BOOST_FOREACH(CInv& inv, vInv)
                    {
                        LogPrint("forks", "%s():%d - Pushing inv to Node [%s] (id=%d) hash[%s]\n",
                            __func__, __LINE__, pnode->addrName, pnode->GetId(), inv.hash.ToString() );
                        pnode->PushInventory(inv);
                    }
                }
            }
        }
    }
    return true;
}


//
// DEBUG Functions
//----------------------------------------------------------------------------
std::string dbg_blk_in_fligth()
{
    std::string ret = "";
    int sz = mapBlocksInFlight.size();
    ret += "Blocks in fligth:" + std::to_string(sz) + "\n";
    ret += "-----------------------\n";
    if (sz <= 0)
    {
        return ret;
    }

    map<uint256, pair<NodeId, list<QueuedBlock>::iterator> >::iterator it;
    for (it = mapBlocksInFlight.begin(); it != mapBlocksInFlight.end(); ++it)
    {
        uint256 hash = it->first;
        ret += hash.GetHex() + "\n";
    }
    return ret;
}

std::string dbg_blk_unlinked()
{
    std::string ret = "";
    int sz = mapBlocksUnlinked.size();
    ret += "Blocks unlinked:" + std::to_string(sz) + "\n";
    ret += "-----------------------\n";
    if (sz <= 0)
    {
        return ret;
    }

    std::multimap<CBlockIndex*, CBlockIndex*>::iterator it;
    for (it = mapBlocksUnlinked.begin(); it != mapBlocksUnlinked.end(); ++it)
    {
        CBlockIndex* index     = it->second;
        CBlockIndex* indexPrev = it->first;
        ret += indexPrev->GetBlockHash().ToString() + "\n";
        ret += "   +--->" + index->GetBlockHash().ToString() + "\n";
    }
    return ret;
}

std::string dbg_blk_candidates()
{
    std::string ret = "";
    int sz = setBlockIndexCandidates.size();
    ret += "Blocks candidate:" + std::to_string(sz) + "\n";
    ret += "-----------------------\n";
    if (sz <= 0)
    {
        return ret;
    }

    std::set<CBlockIndex*, CBlockIndexWorkComparator>::iterator it = setBlockIndexCandidates.begin();
    for (it = setBlockIndexCandidates.begin(); it != setBlockIndexCandidates.end(); ++it)
    {
        uint256 hash = (*it)->GetBlockHash();
        ret += hash.GetHex() + "\n";
    }
    return ret;
}

std::string dbg_blk_global_tips()
{
    std::string ret = "";
    int sz = mGlobalForkTips.size();
    ret += "Global tips: " + std::to_string(sz) + "\n";
    ret += "-----------------------\n";
    if (sz <= 0)
    {
        return ret;
    }

    BOOST_FOREACH(auto mapPair, mGlobalForkTips)
    {
        const CBlockIndex* pindex = mapPair.first;

        bool onFork = !chainActive.Contains(pindex);
        bool onForkPrev = false;
        if (onFork && pindex->pprev)
        {
            // chanches are that the header is temporarly not a tip but will be promoted soon when the full blocks comes 
            onForkPrev = !chainActive.Contains(pindex->pprev);
        }

        uint256 hash = pindex->GetBlockHash();
        int h = pindex->nHeight;
        ret += "h(" + std::to_string(h) + ") " + hash.GetHex() + " onFork";
        if (onFork)
        {
            if (onForkPrev)
            {
                ret += "[X]";
            }
            else
            {
                ret += "[?]";
            }
        }
        else
        {
            ret += "[-]";
        }
        ret += " time[" + std::to_string(mapPair.second) + "]\n";
    }

    std::vector<uint256> vOutput;
    getMostRecentGlobalForkTips(vOutput);

    ret += "Ordered: ---------------\n";
    BOOST_FOREACH(const uint256& hash, vOutput)
    {
        ret += "  [" + hash.GetHex() + "]\n";
    }
    return ret;
}

void dump_index(const CBlockIndex* pindex, int val)
{
    bool onFork = !chainActive.Contains(pindex);
    bool onForkPrev = false;
    if (onFork && pindex->pprev)
    {
        // chanches are that the header is temporarly not a tip but will be promoted soon when the full blocks comes 
        onForkPrev = !chainActive.Contains(pindex->pprev);
    }

    std::string offset = "";
    if (onFork)
    {
        // indent any forked block
        offset += "            ";
    }
    LogPrint("forks", "%s-------------------------------------------------\n", offset);
    LogPrint("forks", "%sh(%3d) %s\n", offset, pindex->nHeight, pindex->GetBlockHash().ToString() );
    LogPrint("forks", "%s   onFork[%s]\n", offset, onFork? (onForkPrev?"X":"?"):"-" );
    LogPrint("forks", "%s   nTime[%d]\n", offset, (int)pindex->nTime );
    LogPrint("forks", "%s   nSequenceId[%d]\n", offset, (int)pindex->nSequenceId );
    LogPrint("forks", "%s   delay=%3d,\n", offset, pindex->nChainDelay);
    LogPrint("forks", "%s   prev[%s]\n", offset, pindex->pprev? (pindex->pprev->GetBlockHash().ToString()):"N.A." );
    LogPrint("forks", "%s   chainWork=%.8g\n", offset, log(pindex->nChainWork.getdouble())/log(2.0) );
    LogPrint("forks", "%s   status=%04x VALID_HEADER[%d] HAVE_DATA[%d] HAVE_UNDO[%d]\n", offset,
        pindex->nStatus,
        !!(pindex->nStatus & BLOCK_VALID_HEADER),
        !!(pindex->nStatus & BLOCK_HAVE_DATA),
        !!(pindex->nStatus & BLOCK_HAVE_UNDO) );
    LogPrint("forks", "%s   nChainTx=%d\n", offset, pindex->nChainTx);
    if (val)
    {
        LogPrint("forks", "%s   recv_time=%d\n", offset, val);
    }
}


void dump_db()
{
    if (!LogAcceptCategory("forks") )
    {
        return;
    }

    std::set<const CBlockIndex*, CompareBlocksByHeight> setTips;
    BOOST_FOREACH(const PAIRTYPE(const uint256, CBlockIndex*)& item, mapBlockIndex)
        setTips.insert(item.second);

    BOOST_FOREACH(const PAIRTYPE(const uint256, CBlockIndex*)& item, mapBlockIndex)
    {
        const CBlockIndex* pprev = item.second->pprev;
        if (pprev)
            setTips.erase(pprev);
    }

    // Always report the currently active tip.
    setTips.insert(chainActive.Tip());

    BOOST_FOREACH(const CBlockIndex* block, setTips)
    {
        LogPrint("forks", "===========================\n" );
        const CBlockIndex* dum = block;

        bool onFork = !chainActive.Contains(dum);
        
        while (true)
        {
            if (dum)
            {
                dump_index(dum);
                if (dum->pprev)
                {
                    dum = dum->pprev;
                    if (onFork && chainActive.Contains(dum) )
                    {
                        // started on a fork, we reached the main
                        break;
                    }
                }
                else
                {
                    // genesis
                    break;
                }
            }
            else
            {
                assert(false);
            }
        }
    }
}

void dump_candidates()
{
    if (!LogAcceptCategory("forks") )
    {
        return;
    }

    LogPrint("forks", "===== CANDIDATES: %d =================\n", setBlockIndexCandidates.size());
    BOOST_FOREACH(const CBlockIndex* block, setBlockIndexCandidates)
    {
        const CBlockIndex* dum = block;
        
        dump_index(dum);
    }
}

void dump_global_tips(int limit)
{
    if (!LogAcceptCategory("forks") )
    {
        return;
    }

    int count = limit;

    LogPrint("forks", "===== GLOBAL TIPS: %d =================\n", mGlobalForkTips.size());
    BOOST_FOREACH(auto mapPair, mGlobalForkTips)
    {
        if ( (limit > 0) && (count-- <= 0) )
        {
            LogPrint("forks", "-- stopping after %d elements\n", limit);
            break;
        }
        const CBlockIndex* block = mapPair.first;
        
        dump_index(block, mapPair.second);
    }

    std::vector<uint256> vOutput;
    getMostRecentGlobalForkTips(vOutput);

    LogPrint("forks", "Ordered by time:\n");
    LogPrint("forks", "----------------------------------------------------------------\n");
    BOOST_FOREACH(const uint256& hash, vOutput)
    {
        LogPrint("forks", "  %s\n", hash.ToString() );
    }
}

void dump_dirty()
{
    if (!LogAcceptCategory("forks") )
    {
        return;
    }

    LogPrint("forks", "===== DIRTIES: %d =================\n", setDirtyBlockIndex.size());
    BOOST_FOREACH(const CBlockIndex* block, setDirtyBlockIndex)
    {
        const CBlockIndex* dum = block;
        
        dump_index(dum);
    }
}

bool getHeadersIsOnMain(const CBlockLocator& locator, const uint256& hashStop, CBlockIndex** pindexReference)
{ 
    LogPrint("forks", "%s():%d - Entering hashStop[%s]\n", __func__, __LINE__, hashStop.ToString() );
    if (locator.IsNull() )
    {
        LogPrint("forks", "%s():%d - locator is null, returning TRUE\n", __func__, __LINE__ );
        return true;
    }

    BOOST_FOREACH(const uint256& hash, locator.vHave) {
        LogPrint("forks", "%s():%d - locator has [%s]\n", __func__, __LINE__, hash.ToString() );
    }

    if (hashStop != uint256() )
    {
        BlockMap::iterator mi = mapBlockIndex.find(hashStop);
        if (mi != mapBlockIndex.end() ) 
        {
            *pindexReference = (*mi).second;
            bool onMain = (chainActive.Contains((*mi).second) );
            LogPrint("forks", "%s():%d - hashStop found, returning %s\n",
                __func__, __LINE__, onMain?"TRUE":"FALSE");
            return onMain;
        }
        else
        {
            // should never happen
            LogPrint("forks", "%s():%d - hashStop not found, returning TRUE\n", __func__, __LINE__);
            return true;
        }
    }
    else
    {
        // hashstop can be null:
        // 1. when a node is syncing after a network join or a node startup
        // 2. when a bunch of 160 headers has been sent and peer requests more

        if (locator.vHave.size() < 2)
        {
            // should never happen
            LogPrint("forks", "%s():%d - short locator, returning TRUE\n", __func__, __LINE__);
            return true;
        }

        const uint256& hash_0 = locator.vHave[0];
        const uint256& hash_1 = locator.vHave[1];

        if (hash_0 == hash_1)
        {
            // we are on case 2. above, check locator for telling if peer is on main or not
            LogPrint("forks", "%s():%d - found duplicate of hash %s in the locator\n",
                __func__, __LINE__, hash_0.ToString() );

            BlockMap::iterator mi = mapBlockIndex.find(hash_0);
            if (mi != mapBlockIndex.end() ) 
            {
                CBlockIndex* idx = (*mi).second;
 
                if (!chainActive.Contains(idx))
                {
                    // tip of locator not on main
                    *pindexReference = idx;
                    LogPrint("forks", "%s():%d - hash found, returning FALSE\n",
                        __func__, __LINE__);
                    return false;
                }
            }
            else
            {
                // should never happen
                LogPrint("forks", "%s():%d - hash not found, returning TRUE\n", __func__, __LINE__);
                return true;
            }
        }

        LogPrint("forks", "%s():%d - Exiting returning TRUE\n", __func__, __LINE__);
        return true;
    }

    // should never get here
    LogPrint("forks", "%s():%d - ##### Exiting returning FALSE\n", __func__, __LINE__);
    return false;
}
    

static int getInitCbhSafeDepth()
{
    if ( (Params().NetworkIDString() == "regtest") || (Params().NetworkIDString() == "testnet") )
    {
        int val = (int)(GetArg("-cbhsafedepth", Params().CbhSafeDepth() ));
        LogPrint("cbh", "%s():%d - %s: using val %d \n", __func__, __LINE__, Params().NetworkIDString(), val);
        return val;
    }
    return Params().CbhSafeDepth();
}

int getCheckBlockAtHeightSafeDepth()
{
    // gets constructed just one time
    static int retVal( getInitCbhSafeDepth() );
    return retVal;
}

int getScMinWithdrawalEpochLength()
{
    // gets constructed just one time
    static int retVal(Params().ScMinWithdrawalEpochLength());
    return retVal;
}

static int getInitCbhMinAge()
{
    if ( (Params().NetworkIDString() == "regtest") || (Params().NetworkIDString() == "testnet") )
    {
        int val = (int)(GetArg("-cbhminage", Params().CbhMinimumAge() ));
        LogPrint("cbh", "%s():%d - %s: using val %d \n", __func__, __LINE__, Params().NetworkIDString(), val);
        return val;
    }
    return Params().CbhMinimumAge();
}

int getCheckBlockAtHeightMinAge()
{
    // gets constructed just one time
    static int retVal( getInitCbhMinAge() );
    return retVal;
}

static bool getInitRequireStandard()
{
    if ( (Params().NetworkIDString() == "regtest") || (Params().NetworkIDString() == "testnet") )
    {
        bool val = Params().RequireStandard();

        if ((bool)(GetBoolArg("-allownonstandardtx",  false ) ) )
        {
            // if this flag is set the user wants to allow non-standars tx, therefore we override default param and return false  
            val = false;
        }
        LogPrintf("%s():%d - %s: using val %d (%s)\n", __func__, __LINE__, Params().NetworkIDString(), (int)val, (val?"Y":"N"));
        return val;
    }
    return Params().RequireStandard();
}

bool getRequireStandard()
{
    // gets constructed just one time
    static int retVal( getInitRequireStandard() );
    return retVal;
}
<|MERGE_RESOLUTION|>--- conflicted
+++ resolved
@@ -2731,11 +2731,10 @@
             }
 
             for (const CTxScCreationOut& scCreation: tx.GetVscCcOut()) {
-<<<<<<< HEAD
                 if (!view.ScheduleSidechainEvent(scCreation, pindex->nHeight))
                 {
                     LogPrint("cert", "%s():%d - SIDECHAIN-EVENT: failed scheduling event\n", __func__, __LINE__);
-                    return state.DoS(100, error("ConnectBlock(): error scheduling maturing height for sidechain [%s]", scCreation.scId.ToString()),
+                    return state.DoS(100, error("ConnectBlock(): error scheduling maturing height for sidechain [%s]", scCreation.GetScId().ToString()),
                                                          REJECT_INVALID, "bad-sc-not-recorded");
                 }
 
@@ -2745,14 +2744,9 @@
                 if (!view.ScheduleSidechainEvent(fwdTransfer, pindex->nHeight))
                 {
                     LogPrint("cert", "%s():%d - SIDECHAIN-EVENT: failed scheduling event\n", __func__, __LINE__);
-                    return state.DoS(100, error("ConnectBlock(): error scheduling maturing height for sidechain [%s]", fwdTransfer.scId.ToString()),
+                    return state.DoS(100, error("ConnectBlock(): error scheduling maturing height for sidechain [%s]", fwdTransfer.GetScId().ToString()),
                                      REJECT_INVALID, "bad-fwd-not-recorded");
                 }
-=======
-                if (!view.UpdateCeasingScs(scCreation))
-                    return state.DoS(100, error("ConnectBlock(): error updating ceasing height for sidechain [%s]", scCreation.GetScId().ToString()),
-                                     REJECT_INVALID, "bad-sc-not-recorded");
->>>>>>> 243b4a06
             }
 
         }
