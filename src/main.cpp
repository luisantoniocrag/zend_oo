--- conflicted
+++ resolved
@@ -2046,10 +2046,6 @@
 static CCheckQueue<CScriptCheck> scriptcheckqueue(128);
 
 void ThreadScriptCheck() {
-<<<<<<< HEAD
-=======
-// ZEN_MOD_START
->>>>>>> ab664a77
     RenameThread("horizen-scriptch");
     scriptcheckqueue.Thread();
 }
@@ -2975,7 +2971,6 @@
         pindexNew->BuildSkip();
     }
     pindexNew->nChainWork = (pindexNew->pprev ? pindexNew->pprev->nChainWork : 0) + GetBlockProof(*pindexNew);
-//ZEN_MOD_START
     if (pindexNew->pprev){
         pindexNew->nChainDelay = pindexNew->pprev->nChainDelay + GetBlockDelay(*pindexNew,*(pindexNew->pprev), chainActive.Height(), fIsStartupSyncing);
     } else {
@@ -2984,7 +2979,6 @@
     if(pindexNew->nChainDelay != 0) {
     	LogPrintf("%s: Block belong to a chain under punishment Delay VAL: %i BLOCKHEIGHT: %d\n",__func__, pindexNew->nChainDelay,pindexNew->nHeight);
     }
-//ZEN_MOD_END
     pindexNew->RaiseValidity(BLOCK_VALID_TREE);
     if (pindexBestHeader == NULL || (pindexBestHeader->nChainWork < pindexNew->nChainWork && pindexNew->nChainDelay==0))
         pindexBestHeader = pindexNew;
@@ -3706,14 +3700,12 @@
     {
         CBlockIndex* pindex = item.second;
         pindex->nChainWork = (pindex->pprev ? pindex->pprev->nChainWork : 0) + GetBlockProof(*pindex);
-//ZEN_MOD_START
     if (pindex->pprev){
         pindex->nChainDelay = pindex->pprev->nChainDelay 
         + GetBlockDelay(*pindex,*(pindex->pprev), chainActive.Height(), fIsStartupSyncing);
     } else {
         pindex->nChainDelay = 0 ;
     }    
-//ZEN_MOD_END
         // We can link the chain of blocks for which we've received transactions at some point.
         // Pruned nodes may have deleted the block.
         if (pindex->nTx > 0) {
