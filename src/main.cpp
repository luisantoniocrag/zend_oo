--- conflicted
+++ resolved
@@ -2045,6 +2045,7 @@
 
             // mark an outpoint spent, and construct undo information
             txundo.vprevout.push_back(CTxInUndo(coins->vout[nPos]));
+            LogPrint("cert", "%s():%d - spending inputs from [%s]\n", __func__, __LINE__, txin.prevout.hash.ToString());
             coins->Spend(nPos);
             if (coins->vout.size() == 0 || coins->vout[nPos].isFromBackwardTransfer) {
                 CTxInUndo& undo = txundo.vprevout.back();
@@ -2387,13 +2388,12 @@
     if (!UndoReadFromDisk(blockUndo, pos, pindex->pprev->GetBlockHash()))
         return error("DisconnectBlock(): failure reading undo data");
 
-<<<<<<< HEAD
     // no coinbase in blockundo
+#if 0
     if (blockUndo.vtxundo.size() + 1 != block.vtx.size() + block.vcert.size() )
-=======
-    // no certs (and no coinbase) in blockundo
+#else
     if (blockUndo.vtxundo.size() < (block.vtx.size() - 1))
->>>>>>> 2535cf18
+#endif
         return error("DisconnectBlock(): block and undo data inconsistent");
 
     // not including coinbase
@@ -2504,7 +2504,7 @@
             }
         }
 
-        for (const CTxScCreationOut& scCreation: tx.vsc_ccout) {
+        for (const CTxScCreationOut& scCreation: tx.GetVscCcOut()) {
             if (!view.UndoCeasingScs(scCreation)) {
                 LogPrint("sc", "%s():%d - ERROR undoing ceasing height\n", __func__, __LINE__);
                 return error("DisconnectBlock(): ceasing height cannot be reverted: data inconsistent");
@@ -2797,7 +2797,7 @@
                                  REJECT_INVALID, "bad-sc-tx");
             }
 
-            for (const CTxScCreationOut& scCreation: tx.vsc_ccout) {
+            for (const CTxScCreationOut& scCreation: tx.GetVscCcOut()) {
                 if (!view.UpdateCeasingScs(scCreation))
                     return state.DoS(100, error("ConnectBlock(): error updating ceasing height for sidechain [%s]", scCreation.scId.ToString()),
                                      REJECT_INVALID, "bad-sc-not-recorded");
