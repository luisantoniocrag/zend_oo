// Copyright (c) 2009-2010 Satoshi Nakamoto
// Copyright (c) 2009-2014 The Bitcoin Core developers
// Distributed under the MIT software license, see the accompanying
// file COPYING or http://www.opensource.org/licenses/mit-license.php.

#include "main.h"

#include "sodium.h"

#include "addrman.h"
#include "alert.h"
#include "arith_uint256.h"
#include "chainparams.h"
#include "checkpoints.h"
#include "checkqueue.h"
#include "consensus/validation.h"
#include "deprecation.h"
#include "init.h"
#include "merkleblock.h"
#include "metrics.h"
#include "net.h"
#include "pow.h"
#include "txdb.h"
#include "txmempool.h"
#include "ui_interface.h"
#include "undo.h"
#include "util.h"
#include "utilmoneystr.h"
#include "validationinterface.h"
#include "wallet/asyncrpcoperation_sendmany.h"
#include "wallet/asyncrpcoperation_shieldcoinbase.h"

#include <sstream>

#include <boost/algorithm/string/replace.hpp>
#include <boost/filesystem.hpp>
#include <boost/filesystem/fstream.hpp>
#include <boost/math/distributions/poisson.hpp>
#include <boost/thread.hpp>
#include <boost/static_assert.hpp>

#include "zen/forkmanager.h"
#include "zen/delay.h"

#include "sc/sidechain.h"

using namespace zen;

using namespace std;

#if defined(NDEBUG)
# error "Zen cannot be compiled without assertions."
#endif

/**
 * Global state
 */

CCriticalSection cs_main;

BlockSet sGlobalForkTips;
BlockTimeMap mGlobalForkTips;

BlockMap mapBlockIndex;
CChain chainActive;
CBlockIndex *pindexBestHeader = NULL;
int64_t nTimeBestReceived = 0;
CWaitableCriticalSection csBestBlock;
CConditionVariable cvBlockChange;
int nScriptCheckThreads = 0;
bool fExperimentalMode = false;
bool fImporting = false;
bool fReindex = false;
bool fTxIndex = false;
bool fHavePruned = false;
bool fPruneMode = false;
bool fIsBareMultisigStd = true;
bool fCheckBlockIndex = false;
bool fCheckpointsEnabled = true;
bool fCoinbaseEnforcedProtectionEnabled = true;
//true in case we still have not reached the highest known block from server startup
bool fIsStartupSyncing = true;
size_t nCoinCacheUsage = 5000 * 300;
uint64_t nPruneTarget = 0;
bool fAlerts = DEFAULT_ALERTS;

/** Fees smaller than this (in satoshi) are considered zero fee (for relaying and mining) */
CFeeRate minRelayTxFee = CFeeRate(DEFAULT_MIN_RELAY_TX_FEE);

CTxMemPool mempool(::minRelayTxFee);

<<<<<<< HEAD
map<uint256, COrphanTx> mapOrphanTransactions GUARDED_BY(cs_main);;
map<uint256, set<uint256> > mapOrphanTransactionsByPrev GUARDED_BY(cs_main);;
=======
struct COrphanTx {
    CTransaction tx;
    NodeId fromPeer;
};
map<uint256, COrphanTx> mapOrphanTransactions GUARDED_BY(cs_main);
map<uint256, set<uint256> > mapOrphanTransactionsByPrev GUARDED_BY(cs_main);
>>>>>>> 0915b899
void EraseOrphansFor(NodeId peer) EXCLUSIVE_LOCKS_REQUIRED(cs_main);

static void CheckBlockIndex();

/** Constant stuff for coinbase transactions we create: */
CScript COINBASE_FLAGS;

const string strMessageMagic = "Zcash Signed Message:\n";

// Internal stuff
namespace {

    struct CBlockIndexWorkComparator
    {
        bool operator()(CBlockIndex *pa, CBlockIndex *pb) const {
            // First sort by total delay in chain.
            if (pa->nChainDelay < pb->nChainDelay) return false;
            if (pa->nChainDelay > pb->nChainDelay) return true;

            // Then sort by most total work, ...
            if (pa->nChainWork > pb->nChainWork) return false;
            if (pa->nChainWork < pb->nChainWork) return true;

            // ... then by earliest time received, ...
            if (pa->nSequenceId < pb->nSequenceId) return false;
            if (pa->nSequenceId > pb->nSequenceId) return true;

            // Use pointer address as tie breaker (should only happen with blocks
            // loaded from disk, as those all have id 0).
            if (pa < pb) return false;
            if (pa > pb) return true;

            // Identical blocks.
            return false;
        }
    };

    struct CBlockIndexRealWorkComparator
    {
        bool operator()(CBlockIndex *pa, CBlockIndex *pb) const {

            // Then sort by most total work, ...
            if (pa->nChainWork > pb->nChainWork) return false;
            if (pa->nChainWork < pb->nChainWork) return true;

            // ... then by earliest time received, ...
            if (pa->nSequenceId < pb->nSequenceId) return false;
            if (pa->nSequenceId > pb->nSequenceId) return true;

            // Use pointer address as tie breaker (should only happen with blocks
            // loaded from disk, as those all have id 0).
            if (pa < pb) return false;
            if (pa > pb) return true;

            // Identical blocks.
            return false;
        }
    };

    CBlockIndex *pindexBestInvalid;

    /**
     * The set of all CBlockIndex entries with BLOCK_VALID_TRANSACTIONS (for itself and all ancestors) and
     * as good as our current tip or better. Entries may be failed, though, and pruning nodes may be
     * missing the data for the block.
     */
    set<CBlockIndex*, CBlockIndexWorkComparator> setBlockIndexCandidates;
    /** Number of nodes with fSyncStarted. */
    int nSyncStarted = 0;
    /** All pairs A->B, where A (or one if its ancestors) misses transactions, but B has transactions.
      * Pruned nodes may have entries where B is missing data.
      */
    multimap<CBlockIndex*, CBlockIndex*> mapBlocksUnlinked;

    CCriticalSection cs_LastBlockFile;
    std::vector<CBlockFileInfo> vinfoBlockFile;
    int nLastBlockFile = 0;
    /** Global flag to indicate we should check to see if there are
     *  block/undo files that should be deleted.  Set on startup
     *  or if we allocate more file space when we're in prune mode
     */
    bool fCheckForPruning = false;

    /**
     * Every received block is assigned a unique and increasing identifier, so we
     * know which one to give priority in case of a fork.
     */
    CCriticalSection cs_nBlockSequenceId;
    /** Blocks loaded from disk are assigned id 0, so start the counter at 1. */
    uint32_t nBlockSequenceId = 1;

    /**
     * Sources of received blocks, saved to be able to send them reject
     * messages or ban them when processing happens afterwards. Protected by
     * cs_main.
     */
    map<uint256, NodeId> mapBlockSource;

    /**
     * Filter for transactions that were recently rejected by
     * AcceptToMemoryPool. These are not rerequested until the chain tip
     * changes, at which point the entire filter is reset. Protected by
     * cs_main.
     *
     * Without this filter we'd be re-requesting txs from each of our peers,
     * increasing bandwidth consumption considerably. For instance, with 100
     * peers, half of which relay a tx we don't accept, that might be a 50x
     * bandwidth increase. A flooding attacker attempting to roll-over the
     * filter using minimum-sized, 60byte, transactions might manage to send
     * 1000/sec if we have fast peers, so we pick 120,000 to give our peers a
     * two minute window to send invs to us.
     *
     * Decreasing the false positive rate is fairly cheap, so we pick one in a
     * million to make it highly unlikely for users to have issues with this
     * filter.
     *
     * Memory used: 1.7MB
     */
    boost::scoped_ptr<CRollingBloomFilter> recentRejects;
    uint256 hashRecentRejectsChainTip;

    /** Blocks that are in flight, and that are in the queue to be downloaded. Protected by cs_main. */
    struct QueuedBlock {
        uint256 hash;
        CBlockIndex *pindex;  //! Optional.
        int64_t nTime;  //! Time of "getdata" request in microseconds.
        bool fValidatedHeaders;  //! Whether this block has validated headers at the time of request.
        int64_t nTimeDisconnect; //! The timeout for this block request (for disconnecting a slow peer)
    };
    map<uint256, pair<NodeId, list<QueuedBlock>::iterator> > mapBlocksInFlight;

    /** Number of blocks in flight with validated headers. */
    int nQueuedValidatedHeaders = 0;

    /** Number of preferable block download peers. */
    int nPreferredDownload = 0;

    /** Dirty block index entries. */
    set<CBlockIndex*> setDirtyBlockIndex;

    /** Dirty block file entries. */
    set<int> setDirtyFileInfo;
} // anon namespace

//////////////////////////////////////////////////////////////////////////////
//
// Registration of network node signals.
//

namespace {

struct CBlockReject {
    unsigned char chRejectCode;
    string strRejectReason;
    uint256 hashBlock;
};

/**
 * Maintain validation-specific state about nodes, protected by cs_main, instead
 * by CNode's own locks. This simplifies asynchronous operation, where
 * processing of incoming data is done after the ProcessMessage call returns,
 * and we're no longer holding the node's locks.
 */
struct CNodeState {
    //! The peer's address
    CService address;
    //! Whether we have a fully established connection.
    bool fCurrentlyConnected;
    //! Accumulated misbehaviour score for this peer.
    int nMisbehavior;
    //! Whether this peer should be disconnected and banned (unless whitelisted).
    bool fShouldBan;
    //! String name of this peer (debugging/logging purposes).
    std::string name;
    //! List of asynchronously-determined block rejections to notify this peer about.
    std::vector<CBlockReject> rejects;
    //! The best known block we know this peer has announced.
    CBlockIndex *pindexBestKnownBlock;
    //! The hash of the last unknown block this peer has announced.
    uint256 hashLastUnknownBlock;
    //! The last full block we both have.
    CBlockIndex *pindexLastCommonBlock;
    //! Whether we've started headers synchronization with this peer.
    bool fSyncStarted;
    //! Since when we're stalling block download progress (in microseconds), or 0.
    int64_t nStallingSince;
    list<QueuedBlock> vBlocksInFlight;
    int nBlocksInFlight;
    int nBlocksInFlightValidHeaders;
    //! Whether we consider this a preferred download peer.
    bool fPreferredDownload;

    CNodeState() {
        fCurrentlyConnected = false;
        nMisbehavior = 0;
        fShouldBan = false;
        pindexBestKnownBlock = NULL;
        hashLastUnknownBlock.SetNull();
        pindexLastCommonBlock = NULL;
        fSyncStarted = false;
        nStallingSince = 0;
        nBlocksInFlight = 0;
        nBlocksInFlightValidHeaders = 0;
        fPreferredDownload = false;
    }
};

/** Map maintaining per-node state. Requires cs_main. */
map<NodeId, CNodeState> mapNodeState;

// Requires cs_main.
CNodeState *State(NodeId pnode) {
    map<NodeId, CNodeState>::iterator it = mapNodeState.find(pnode);
    if (it == mapNodeState.end())
        return NULL;
    return &it->second;
}

int GetHeight()
{
    LOCK(cs_main);
    return chainActive.Height();
}

void UpdatePreferredDownload(CNode* node, CNodeState* state)
{
    nPreferredDownload -= state->fPreferredDownload;

    // Whether this node should be marked as a preferred download node.
    state->fPreferredDownload = (!node->fInbound || node->fWhitelisted) && !node->fOneShot && !node->fClient;

    nPreferredDownload += state->fPreferredDownload;
}

// Returns time at which to timeout block request (nTime in microseconds)
int64_t GetBlockTimeout(int64_t nTime, int nValidatedQueuedBefore, const Consensus::Params &consensusParams)
{
    return nTime + 500000 * consensusParams.nPowTargetSpacing * (4 + nValidatedQueuedBefore);
}

void InitializeNode(NodeId nodeid, const CNode *pnode) {
    LOCK(cs_main);
    CNodeState &state = mapNodeState.insert(std::make_pair(nodeid, CNodeState())).first->second;
    state.name = pnode->addrName;
    state.address = pnode->addr;
}

void FinalizeNode(NodeId nodeid) {
    LOCK(cs_main);
    CNodeState *state = State(nodeid);

    if (state->fSyncStarted)
        nSyncStarted--;

    if (state->nMisbehavior == 0 && state->fCurrentlyConnected) {
        AddressCurrentlyConnected(state->address);
    }

    BOOST_FOREACH(const QueuedBlock& entry, state->vBlocksInFlight)
        mapBlocksInFlight.erase(entry.hash);
    EraseOrphansFor(nodeid);
    nPreferredDownload -= state->fPreferredDownload;

    mapNodeState.erase(nodeid);
}

// Requires cs_main.
// Returns a bool indicating whether we requested this block.
bool MarkBlockAsReceived(const uint256& hash) {
    map<uint256, pair<NodeId, list<QueuedBlock>::iterator> >::iterator itInFlight = mapBlocksInFlight.find(hash);
    if (itInFlight != mapBlocksInFlight.end()) {
        CNodeState *state = State(itInFlight->second.first);
        nQueuedValidatedHeaders -= itInFlight->second.second->fValidatedHeaders;
        state->nBlocksInFlightValidHeaders -= itInFlight->second.second->fValidatedHeaders;
        state->vBlocksInFlight.erase(itInFlight->second.second);
        state->nBlocksInFlight--;
        state->nStallingSince = 0;
        mapBlocksInFlight.erase(itInFlight);
        return true;
    }
    return false;
}

// Requires cs_main.
void MarkBlockAsInFlight(NodeId nodeid, const uint256& hash, const Consensus::Params& consensusParams, CBlockIndex *pindex = NULL) {
    CNodeState *state = State(nodeid);
    assert(state != NULL);

    // Make sure it's not listed somewhere already.
    MarkBlockAsReceived(hash);

    int64_t nNow = GetTimeMicros();
    QueuedBlock newentry = {hash, pindex, nNow, pindex != NULL, GetBlockTimeout(nNow, nQueuedValidatedHeaders, consensusParams)};
    nQueuedValidatedHeaders += newentry.fValidatedHeaders;
    list<QueuedBlock>::iterator it = state->vBlocksInFlight.insert(state->vBlocksInFlight.end(), newentry);
    state->nBlocksInFlight++;
    state->nBlocksInFlightValidHeaders += newentry.fValidatedHeaders;
    mapBlocksInFlight[hash] = std::make_pair(nodeid, it);
}

/** Check whether the last unknown block a peer advertized is not yet known. */
void ProcessBlockAvailability(NodeId nodeid) {
    CNodeState *state = State(nodeid);
    assert(state != NULL);

    if (!state->hashLastUnknownBlock.IsNull()) {
        BlockMap::iterator itOld = mapBlockIndex.find(state->hashLastUnknownBlock);
        if (itOld != mapBlockIndex.end() && itOld->second->nChainWork > 0) {
            if (state->pindexBestKnownBlock == NULL || itOld->second->nChainWork >= state->pindexBestKnownBlock->nChainWork)
                state->pindexBestKnownBlock = itOld->second;
            state->hashLastUnknownBlock.SetNull();
        }
    }
}

/** Update tracking information about which blocks a peer is assumed to have. */
void UpdateBlockAvailability(NodeId nodeid, const uint256 &hash) {
    CNodeState *state = State(nodeid);
    assert(state != NULL);

    ProcessBlockAvailability(nodeid);

    BlockMap::iterator it = mapBlockIndex.find(hash);
    if (it != mapBlockIndex.end() && it->second->nChainWork > 0) {
        // An actually better block was announced.
        if (state->pindexBestKnownBlock == NULL || it->second->nChainWork >= state->pindexBestKnownBlock->nChainWork)
            state->pindexBestKnownBlock = it->second;
    } else {
        // An unknown block was announced; just assume that the latest one is the best one.
        state->hashLastUnknownBlock = hash;
    }
}

/** Find the last common ancestor two blocks have.
 *  Both pa and pb must be non-NULL. */
CBlockIndex* LastCommonAncestor(CBlockIndex* pa, CBlockIndex* pb) {
    if (pa->nHeight > pb->nHeight) {
        pa = pa->GetAncestor(pb->nHeight);
    } else if (pb->nHeight > pa->nHeight) {
        pb = pb->GetAncestor(pa->nHeight);
    }

    while (pa != pb && pa && pb) {
        pa = pa->pprev;
        pb = pb->pprev;
    }

    // Eventually all chain branches meet at the genesis block.
    assert(pa == pb);
    return pa;
}

/** Update pindexLastCommonBlock and add not-in-flight missing successors to vBlocks, until it has
 *  at most count entries. */
void FindNextBlocksToDownload(NodeId nodeid, unsigned int count, std::vector<CBlockIndex*>& vBlocks, NodeId& nodeStaller) {
    if (count == 0)
    {
        LogPrint("forks", "%s():%d - peer has too many blocks in fligth\n", __func__, __LINE__);
        return;
    }

    vBlocks.reserve(vBlocks.size() + count);
    CNodeState *state = State(nodeid);
    assert(state != NULL);

    // Make sure pindexBestKnownBlock is up to date, we'll need it.
    ProcessBlockAvailability(nodeid);

    if (state->pindexBestKnownBlock == NULL || state->pindexBestKnownBlock->nChainWork < chainActive.Tip()->nChainWork) {
        // This peer has nothing interesting.
        return;
    }

    if (state->pindexLastCommonBlock == NULL) {
        // Bootstrap quickly by guessing a parent of our best tip is the forking point.
        // Guessing wrong in either direction is not a problem.
        state->pindexLastCommonBlock = chainActive[std::min(state->pindexBestKnownBlock->nHeight, chainActive.Height())];
    }

    // If the peer reorganized, our previous pindexLastCommonBlock may not be an ancestor
    // of its current tip anymore. Go back enough to fix that.
    state->pindexLastCommonBlock = LastCommonAncestor(state->pindexLastCommonBlock, state->pindexBestKnownBlock);
    if (state->pindexLastCommonBlock == state->pindexBestKnownBlock)
        return;

    std::vector<CBlockIndex*> vToFetch;
    CBlockIndex *pindexWalk = state->pindexLastCommonBlock;
    // Never fetch further than the best block we know the peer has, or more than BLOCK_DOWNLOAD_WINDOW + 1 beyond the last
    // linked block we have in common with this peer. The +1 is so we can detect stalling, namely if we would be able to
    // download that next block if the window were 1 larger.
    int nWindowEnd = state->pindexLastCommonBlock->nHeight + BLOCK_DOWNLOAD_WINDOW;
    int nMaxHeight = std::min<int>(state->pindexBestKnownBlock->nHeight, nWindowEnd + 1);
    NodeId waitingfor = -1;
    while (pindexWalk->nHeight < nMaxHeight) {
        // Read up to 128 (or more, if more blocks than that are needed) successors of pindexWalk (towards
        // pindexBestKnownBlock) into vToFetch. We fetch 128, because CBlockIndex::GetAncestor may be as expensive
        // as iterating over ~100 CBlockIndex* entries anyway.
        int nToFetch = std::min(nMaxHeight - pindexWalk->nHeight, std::max<int>(count - vBlocks.size(), 128));
        vToFetch.resize(nToFetch);
        pindexWalk = state->pindexBestKnownBlock->GetAncestor(pindexWalk->nHeight + nToFetch);
        vToFetch[nToFetch - 1] = pindexWalk;
        for (unsigned int i = nToFetch - 1; i > 0; i--) {
            vToFetch[i - 1] = vToFetch[i]->pprev;
        }

        // Iterate over those blocks in vToFetch (in forward direction), adding the ones that
        // are not yet downloaded and not in flight to vBlocks. In the meantime, update
        // pindexLastCommonBlock as long as all ancestors are already downloaded, or if it's
        // already part of our chain (and therefore don't need it even if pruned).
        BOOST_FOREACH(CBlockIndex* pindex, vToFetch) {
            if (!pindex->IsValid(BLOCK_VALID_TREE)) {
                // We consider the chain that this peer is on invalid.
                return;
            }
            if (pindex->nStatus & BLOCK_HAVE_DATA || chainActive.Contains(pindex)) {
                if (pindex->nChainTx)
                    state->pindexLastCommonBlock = pindex;
            } else if (mapBlocksInFlight.count(pindex->GetBlockHash()) == 0) {
                // The block is not already downloaded, and not yet in flight.
                if (pindex->nHeight > nWindowEnd) {
                    // We reached the end of the window.
                    if (vBlocks.size() == 0 && waitingfor != nodeid) {
                        // We aren't able to fetch anything, but we would be if the download window was one larger.
                        nodeStaller = waitingfor;
                    }
                    LogPrint("forks", "%s():%d - could not fetch [%s]\n", __func__, __LINE__, pindex->GetBlockHash().ToString() );
                    return;
                }
                vBlocks.push_back(pindex);
                if (vBlocks.size() == count) {
                    return;
                }
            } else if (waitingfor == -1) {
                // This is the first already-in-flight block.
                waitingfor = mapBlocksInFlight[pindex->GetBlockHash()].first;
            }
        }
    }
}

} // anon namespace

bool GetNodeStateStats(NodeId nodeid, CNodeStateStats &stats) {
    LOCK(cs_main);
    CNodeState *state = State(nodeid);
    if (state == NULL)
        return false;
    stats.nMisbehavior = state->nMisbehavior;
    stats.nSyncHeight = state->pindexBestKnownBlock ? state->pindexBestKnownBlock->nHeight : -1;
    stats.nCommonHeight = state->pindexLastCommonBlock ? state->pindexLastCommonBlock->nHeight : -1;
    BOOST_FOREACH(const QueuedBlock& queue, state->vBlocksInFlight) {
        if (queue.pindex)
            stats.vHeightInFlight.push_back(queue.pindex->nHeight);
    }
    return true;
}

void RegisterNodeSignals(CNodeSignals& nodeSignals)
{
    nodeSignals.GetHeight.connect(&GetHeight);
    nodeSignals.ProcessMessages.connect(&ProcessMessages);
    nodeSignals.SendMessages.connect(&SendMessages);
    nodeSignals.InitializeNode.connect(&InitializeNode);
    nodeSignals.FinalizeNode.connect(&FinalizeNode);
}

void UnregisterNodeSignals(CNodeSignals& nodeSignals)
{
    nodeSignals.GetHeight.disconnect(&GetHeight);
    nodeSignals.ProcessMessages.disconnect(&ProcessMessages);
    nodeSignals.SendMessages.disconnect(&SendMessages);
    nodeSignals.InitializeNode.disconnect(&InitializeNode);
    nodeSignals.FinalizeNode.disconnect(&FinalizeNode);
}

CBlockIndex* FindForkInGlobalIndex(const CChain& chain, const CBlockLocator& locator)
{
    // Find the first block the caller has in the main chain
    BOOST_FOREACH(const uint256& hash, locator.vHave) {
        BlockMap::iterator mi = mapBlockIndex.find(hash);
        if (mi != mapBlockIndex.end())
        {
            CBlockIndex* pindex = (*mi).second;
            if (chain.Contains(pindex))
                return pindex;
        }
    }
    return chain.Genesis();
}

CCoinsViewCache *pcoinsTip = NULL;
CBlockTreeDB *pblocktree = NULL;

//////////////////////////////////////////////////////////////////////////////
//
// mapOrphanTransactions
//

bool AddOrphanTx(const CTransactionBase& txObj, NodeId peer) EXCLUSIVE_LOCKS_REQUIRED(cs_main)
{
    uint256 hash = txObj.GetHash();
    if (mapOrphanTransactions.count(hash))
        return false;

    // Ignore big transactions, to avoid a
    // send-big-orphans memory exhaustion attack. If a peer has a legitimate
    // large transaction with a missing parent then we assume
    // it will rebroadcast it later, after the parent transaction(s)
    // have been mined or received.
    // 10,000 orphans, each of which is at most 5,000 bytes big is
    // at most 500 megabytes of orphans:
    unsigned int sz = txObj.GetSerializeSizeBase(SER_NETWORK, txObj.nVersion);
    if (sz > 5000)
    {
        LogPrint("mempool", "ignoring large orphan tx (size: %u, hash: %s)\n", sz, hash.ToString());
        return false;
    }

    mapOrphanTransactions[hash].tx = txObj.MakeShared();
    mapOrphanTransactions[hash].fromPeer = peer;
    BOOST_FOREACH(const CTxIn& txin, txObj.GetVin())
        mapOrphanTransactionsByPrev[txin.prevout.hash].insert(hash);

    LogPrint("mempool", "stored orphan tx %s (mapsz %u prevsz %u)\n", hash.ToString(),
             mapOrphanTransactions.size(), mapOrphanTransactionsByPrev.size());
    return true;
}

void static EraseOrphanTx(uint256 hash) EXCLUSIVE_LOCKS_REQUIRED(cs_main)
{
    map<uint256, COrphanTx>::iterator it = mapOrphanTransactions.find(hash);
    if (it == mapOrphanTransactions.end())
        return;
    BOOST_FOREACH(const CTxIn& txin, it->second.tx->GetVin())
    {
        map<uint256, set<uint256> >::iterator itPrev = mapOrphanTransactionsByPrev.find(txin.prevout.hash);
        if (itPrev == mapOrphanTransactionsByPrev.end())
            continue;
        itPrev->second.erase(hash);
        if (itPrev->second.empty())
            mapOrphanTransactionsByPrev.erase(itPrev);
    }
    mapOrphanTransactions.erase(it);
}

void EraseOrphansFor(NodeId peer)
{
    int nErased = 0;
    map<uint256, COrphanTx>::iterator iter = mapOrphanTransactions.begin();
    while (iter != mapOrphanTransactions.end())
    {
        map<uint256, COrphanTx>::iterator maybeErase = iter++; // increment to avoid iterator becoming invalid
        if (maybeErase->second.fromPeer == peer)
        {
            EraseOrphanTx(maybeErase->second.tx->GetHash());
            ++nErased;
        }
    }
    if (nErased > 0) LogPrint("mempool", "Erased %d orphan tx from peer %d\n", nErased, peer);
}


unsigned int LimitOrphanTxSize(unsigned int nMaxOrphans) EXCLUSIVE_LOCKS_REQUIRED(cs_main)
{
    unsigned int nEvicted = 0;
    while (mapOrphanTransactions.size() > nMaxOrphans)
    {
        // Evict a random orphan:
        uint256 randomhash = GetRandHash();
        map<uint256, COrphanTx>::iterator it = mapOrphanTransactions.lower_bound(randomhash);
        if (it == mapOrphanTransactions.end())
            it = mapOrphanTransactions.begin();
        EraseOrphanTx(it->first);
        ++nEvicted;
    }
    return nEvicted;
}


bool IsStandardTx(const CTransactionBase& txBase, string& reason, const int nHeight)
{
    if (!txBase.CheckVersionIsStandard(reason, nHeight))
        return false;


    BOOST_FOREACH(const CTxIn& txin, txBase.GetVin())
    {
        // Biggest 'standard' txin is a 15-of-15 P2SH multisig with compressed
        // keys. (remember the 520 byte limit on redeemScript size) That works
        // out to a (15*(33+1))+3=513 byte redeemScript, 513+1+15*(73+1)+3=1627
        // bytes of scriptSig, which we round off to 1650 bytes for some minor
        // future-proofing. That's also enough to spend a 20-of-20
        // CHECKMULTISIG scriptPubKey, though such a scriptPubKey is not
        // considered standard)
        if (txin.scriptSig.size() > 1650) {
            reason = "scriptsig-size";
            return false;
        }
        if (!txin.scriptSig.IsPushOnly()) {
            reason = "scriptsig-not-pushonly";
            return false;
        }
    }

    unsigned int nDataOut = 0;
    txnouttype whichType;
    BOOST_FOREACH(const CTxOut& txout, txBase.GetVout()) {
        CheckBlockResult checkBlockResult;
        if (!::IsStandard(txout.scriptPubKey, whichType, checkBlockResult)) {
            reason = "scriptpubkey";
            return false;
        }

        if (checkBlockResult.referencedHeight > 0)
        {
            if ( (nHeight - checkBlockResult.referencedHeight) < getCheckBlockAtHeightMinAge())
            {
                LogPrintf("%s():%d - referenced block h[%d], chain.h[%d], minAge[%d]\n",
                    __func__, __LINE__, checkBlockResult.referencedHeight, nHeight, getCheckBlockAtHeightMinAge() );
            reason = "scriptpubkey checkblockatheight: referenced block too recent";
            return false;
        }
        }

        // provide temporary replay protection for two minerconf windows during chainsplit
        if ((!txBase.IsCoinBase() && !txout.isFromBackwardTransfer) &&
            (!ForkManager::getInstance().isTransactionTypeAllowedAtHeight(chainActive.Height(), whichType))) {
            reason = "op-checkblockatheight-needed";
            return false;
        }

        if (whichType == TX_NULL_DATA || whichType == TX_NULL_DATA_REPLAY)
            nDataOut++;
        else if ((whichType == TX_MULTISIG) && (!fIsBareMultisigStd)) {
            reason = "bare-multisig";
            return false;
        } else if (txout.IsDust(::minRelayTxFee)) {
            if (Params().NetworkIDString() == "regtest")
            {
                // do not reject this tx in regtest, there are py tests intentionally using zero values
                // and expecting this to be processable
                LogPrintf("%s():%d - txout is dust, ignoring it because we are in regtest\n",
                    __func__, __LINE__);
            }
            else
            {
            reason = "dust";
            return false;
        }
    }
    }

    // only one OP_RETURN txout is permitted
    if (nDataOut > 1) {
        reason = "multi-op-return";
        return false;
    }

    return true;
}

bool IsFinalTx(const CTransaction &tx, int nBlockHeight, int64_t nBlockTime)
{
    /* A specified locktime indicates that the transaction is only valid at the given blockheight or later.*/
    if (tx.GetLockTime() == 0)
        return true;
    if ((int64_t)tx.GetLockTime() < ((int64_t)tx.GetLockTime() < LOCKTIME_THRESHOLD ? (int64_t)nBlockHeight : nBlockTime))
        return true;
    BOOST_FOREACH(const CTxIn& txin, tx.GetVin())
    /* According to BIP 68, setting nSequence value to 0xFFFFFFFF for every input in the transaction disables nLocktime.
       So, whatever may be the value of nLocktime above, it will have no effect on the transaction as far as nSequence
       value is 0xFFFFFFFF.*/
        if (!txin.IsFinal())
            return false;
    return true;
}

bool CheckFinalTx(const CTransaction &tx, int flags)
{
    AssertLockHeld(cs_main);

    // By convention a negative value for flags indicates that the
    // current network-enforced consensus rules should be used. In
    // a future soft-fork scenario that would mean checking which
    // rules would be enforced for the next block and setting the
    // appropriate flags. At the present time no soft-forks are
    // scheduled, so no flags are set.
    flags = std::max(flags, 0);

    // CheckFinalTx() uses chainActive.Height()+1 to evaluate
    // nLockTime because when IsFinalTx() is called within
    // CBlock::AcceptBlock(), the height of the block *being*
    // evaluated is what is used. Thus if we want to know if a
    // transaction can be part of the *next* block, we need to call
    // IsFinalTx() with one more than chainActive.Height().
    const int nBlockHeight = chainActive.Height() + 1;

    // Timestamps on the other hand don't get any special treatment,
    // because we can't know what timestamp the next block will have,
    // and there aren't timestamp applications where it matters.
    // However this changes once median past time-locks are enforced:
    const int64_t nBlockTime = (flags & LOCKTIME_MEDIAN_TIME_PAST)
                             ? chainActive.Tip()->GetMedianTimePast()
                             : GetAdjustedTime();

    return IsFinalTx(tx, nBlockHeight, nBlockTime);
}

/**
 * Check transaction inputs to mitigate two
 * potential denial-of-service attacks:
 *
 * 1. scriptSigs with extra data stuffed into them,
 *    not consumed by scriptPubKey (or P2SH script)
 * 2. P2SH scripts with a crazy number of expensive
 *    CHECKSIG/CHECKMULTISIG operations
 */
bool AreInputsStandard(const CTransactionBase& txBase, const CCoinsViewCache& mapInputs)
{
    if (txBase.IsCoinBase())
        return true; // Coinbases don't use vin normally

    for(const CTxIn& in : txBase.GetVin()) {
        const CTxOut& prev = mapInputs.GetOutputFor(in);

        vector<vector<unsigned char> > vSolutions;
        txnouttype whichType;
        // get the scriptPubKey corresponding to this input:
        const CScript& prevScript = prev.scriptPubKey;
        if (!Solver(prevScript, whichType, vSolutions))
            return false;
        int nArgsExpected = ScriptSigArgsExpected(whichType, vSolutions);
        if (nArgsExpected < 0)
            return false;

        // Transactions with extra stuff in their scriptSigs are
        // non-standard. Note that this EvalScript() call will
        // be quick, because if there are any operations
        // beside "push data" in the scriptSig
        // IsStandardTx() will have already returned false
        // and this method isn't called.
        vector<vector<unsigned char> > stack;
        if (!EvalScript(stack, in.scriptSig, SCRIPT_VERIFY_NONE, BaseSignatureChecker()))
            return false;

        if (whichType == TX_SCRIPTHASH || whichType == TX_SCRIPTHASH_REPLAY)
        {
            if (stack.empty())
                return false;
            CScript subscript(stack.back().begin(), stack.back().end());
            vector<vector<unsigned char> > vSolutions2;
            txnouttype whichType2;
            if (Solver(subscript, whichType2, vSolutions2))
            {
                int tmpExpected = ScriptSigArgsExpected(whichType2, vSolutions2);
                if (tmpExpected < 0)
                    return false;
                nArgsExpected += tmpExpected;
            }
            else
            {
                // Any other Script with less than 15 sigops OK:
                unsigned int sigops = subscript.GetSigOpCount(true);
                // ... extra data left on the stack after execution is OK, too:
                return (sigops <= MAX_P2SH_SIGOPS);
            }
        }

        if (stack.size() != (unsigned int)nArgsExpected)
            return false;
    }

    return true;
}

unsigned int GetLegacySigOpCount(const CTransactionBase& tx)
{
    unsigned int nSigOps = 0;
    BOOST_FOREACH(const CTxIn& txin, tx.GetVin())
    {
        nSigOps += txin.scriptSig.GetSigOpCount(false);
    }
    BOOST_FOREACH(const CTxOut& txout, tx.GetVout())
    {
        nSigOps += txout.scriptPubKey.GetSigOpCount(false);
    }
    return nSigOps;
}

unsigned int GetP2SHSigOpCount(const CTransactionBase& tx, const CCoinsViewCache& inputs)
{
    if (tx.IsCoinBase())
        return 0;

    unsigned int nSigOps = 0;
    for (unsigned int i = 0; i < tx.GetVin().size(); i++)
    {
        const CTxOut &prevout = inputs.GetOutputFor(tx.GetVin()[i]);
        if (prevout.scriptPubKey.IsPayToScriptHash())
            nSigOps += prevout.scriptPubKey.GetSigOpCount(tx.GetVin()[i].scriptSig);
    }
    return nSigOps;
}

/**
 * Check a transaction contextually against a set of consensus rules valid at a given block height.
 *
 * Notes:
 * 1. AcceptToMemoryPool calls CheckTransaction and this function.
 * 2. ProcessNewBlock calls AcceptBlock, which calls CheckBlock (which calls CheckTransaction)
 *    and ContextualCheckBlock (which calls this function).
 * 3. The isInitBlockDownload argument is only to assist with testing.
 */
bool ContextualCheckTransaction(
        const CTransaction& tx,
        CValidationState &state,
        const int nHeight,
        const int dosLevel,
        bool (*isInitBlockDownload)())
{

    //Valid txs are:
    // at any height
    // at height < groth_fork v>=1 txs with PHGR proofs
    // at height >= groth_fork v=-3 shielded with GROTH proofs and v=1 transparent with joinsplit empty
    // at height >= sidechain_fork same as above but also v=-4 with joinsplit empty

    // sidechain fork (happens after groth fork)
    int sidechainVersion = 0; 
    bool areSidechainsSupported = ForkManager::getInstance().areSidechainsSupported(nHeight);
    if (areSidechainsSupported)
    {
        sidechainVersion = ForkManager::getInstance().getSidechainTxVersion(nHeight);
    }

    // groth fork
    const int shieldedTxVersion = ForkManager::getInstance().getShieldedTxVersion(nHeight);
    bool isGROTHActive = (shieldedTxVersion == GROTH_TX_VERSION);

    if(isGROTHActive)
    {
        //verify if transaction is transparent or related to sidechain...
        if (tx.nVersion == TRANSPARENT_TX_VERSION  ||
            (areSidechainsSupported && (tx.nVersion == sidechainVersion) ) )
        {
            //enforce empty joinsplit for transparent txs and sidechain tx
            if(!tx.GetVjoinsplit().empty()) {
                return state.DoS(dosLevel, error("ContextualCheckTransaction(): transparent or sc tx but vjoinsplit not empty"),
                                     REJECT_INVALID, "bad-txns-transparent-jsnotempty");
            }
            return true;
        }

        // ... or the actual shielded version
        if(tx.nVersion != GROTH_TX_VERSION)
        {
            LogPrintf("ContextualCheckTransaction: rejecting (ver=%d) transaction at block height %d - groth_active[%d], sidechain_active[%d]\n",
                tx.nVersion, nHeight, (int)isGROTHActive, (int)areSidechainsSupported);
            return state.DoS(dosLevel,
                             error("ContextualCheckTransaction(): unexpected tx version"),
                             REJECT_INVALID, "bad-tx-version-unexpected");
        }
        return true;
    }
    else
    {
        // sidechain fork is after groth one
        assert(!areSidechainsSupported);

        if(tx.nVersion < TRANSPARENT_TX_VERSION)
        {
            LogPrintf("ContextualCheckTransaction: rejecting (ver=%d) transaction at block height %d - groth_active[%d], sidechain_active[%d]\n",
                tx.nVersion, nHeight, (int)isGROTHActive, (int)areSidechainsSupported);
            return state.DoS(0,
                             error("ContextualCheckTransaction(): unexpected tx version"),
                             REJECT_INVALID, "bad-tx-version-unexpected");
        }
        return true;
    }


    return true;
}

bool CheckCertificate(const CScCertificate& cert, CValidationState& state)
{
    if (!cert.CheckVersionBasic(state))
        return false;

    // a certificate might also have empty vin if 0 fee
    if (!cert.CheckInputsAvailability(state))
        return false;

    if (!cert.CheckOutputsAvailability(state))
        return false;

    if (!cert.CheckSerializedSize(state))
        return false;

    if (!cert.CheckOutputsAmount(state))
        return false;

    if (!cert.CheckInputsAmount(state))
        return false;

    if (!cert.CheckInputsDuplication(state))
        return false;

    if (!cert.CheckInputsInteraction(state))
        return false;

    if (!cert.CheckOutputsCheckBlockAtHeightOpCode(state))
        return false;

    if (!Sidechain::checkCertSemanticValidity(cert, state))
        return false;

    return true;
}


bool CheckTransaction(const CTransaction& tx, CValidationState &state,
                      libzcash::ProofVerifier& verifier)
{
    // Don't count coinbase transactions because mining skews the count
    if (!tx.IsCoinBase()) {
        transactionsValidated.increment();
    }
    if (!CheckTransactionWithoutProofVerification(tx, state)) {
        return false;
    }

    // Ensure that zk-SNARKs verify
    BOOST_FOREACH(const JSDescription &joinsplit, tx.GetVjoinsplit()) {
        if (!joinsplit.Verify(*pzcashParams, verifier, tx.joinSplitPubKey)) {
            return state.DoS(100, error("CheckTransaction(): joinsplit does not verify"),
                                REJECT_INVALID, "bad-txns-joinsplit-verification-failed");
        }
    }

    if (!tx.CheckOutputsCheckBlockAtHeightOpCode(state))
        return false;

    if (!Sidechain::checkTxSemanticValidity(tx, state))
        return false;

    return true;
}

bool CheckTransactionWithoutProofVerification(const CTransaction& tx, CValidationState &state)
{
    if (!tx.CheckVersionBasic(state))
        return false;

    if (!tx.CheckInputsAvailability(state))
        return false;

    if (!tx.CheckOutputsAvailability(state))
        return false;

    if (!tx.CheckSerializedSize(state))
        return false;

    if (!tx.CheckOutputsAmount(state))
        return false;

    if (!tx.CheckInputsAmount(state))
        return false;

    if (!tx.CheckInputsDuplication(state))
        return false;

    if (!tx.CheckInputsInteraction(state))
        return false;

    if (!tx.IsCoinBase())
    {
        if (tx.GetVjoinsplit().size() > 0) {
            // Empty output script.
            CScript scriptCode;
            uint256 dataToBeSigned;
            try {
                dataToBeSigned = SignatureHash(scriptCode, tx, NOT_AN_INPUT, SIGHASH_ALL);
            } catch (std::logic_error& ex) {
                return state.DoS(100, error("CheckTransaction(): error computing signature hash"),
                                 REJECT_INVALID, "error-computing-signature-hash");
            }

            BOOST_STATIC_ASSERT(crypto_sign_PUBLICKEYBYTES == 32);

            // We rely on libsodium to check that the signature is canonical.
            // https://github.com/jedisct1/libsodium/commit/62911edb7ff2275cccd74bf1c8aefcc4d76924e0
            if (crypto_sign_verify_detached(&tx.joinSplitSig[0],
                                            dataToBeSigned.begin(), 32,
                                            tx.joinSplitPubKey.begin()
                                           ) != 0) {
                return state.DoS(100, error("CheckTransaction(): invalid joinsplit signature"),
                                 REJECT_INVALID, "bad-txns-invalid-joinsplit-signature");
            }
        }
    }

    return true;
}

CAmount GetMinRelayFee(const CTransactionBase& tx, unsigned int nBytes, bool fAllowFree)
{
    {
        LOCK(mempool.cs);
        uint256 hash = tx.GetHash();
        double dPriorityDelta = 0;
        CAmount nFeeDelta = 0;
        mempool.ApplyDeltas(hash, dPriorityDelta, nFeeDelta);
        if (dPriorityDelta > 0 || nFeeDelta > 0)
            return 0;
    }

    CAmount nMinFee = ::minRelayTxFee.GetFee(nBytes);

    if (fAllowFree)
    {
        // There is a free transaction area in blocks created by most miners,
        // * If we are relaying we allow transactions up to DEFAULT_BLOCK_PRIORITY_SIZE - 1000
        //   to be considered to fall into this category. We don't want to encourage sending
        //   multiple transactions instead of one big transaction to avoid fees.
        if (nBytes < (DEFAULT_BLOCK_PRIORITY_SIZE - 1000))
            nMinFee = 0;
    }

    if (!MoneyRange(nMinFee))
        nMinFee = MAX_MONEY;
    return nMinFee;
}

bool AcceptCertificateToMemoryPool(CTxMemPool& pool, CValidationState &state, const CScCertificate &cert, bool fLimitFree,
                        bool* pfMissingInputs, bool fRejectAbsurdFee, int epochSafeGuardHeight)
{
    AssertLockHeld(cs_main);
    if (pfMissingInputs)
        *pfMissingInputs = false;

    int nextBlockHeight = chainActive.Height() + 1; // OR chainActive.Tip()->nHeight

    if (!cert.CheckInputsLimit())
        return false;

    if(!CheckCertificate(cert,state))
        return error("AcceptCertificateToMemoryPool: CheckCertificate failed");

    if(!cert.ContextualCheck(state, nextBlockHeight, 10))
        return error("AcceptCertificateToMemoryPool: CheckCertificate failed");

    // Silently drop pre-chainsplit certificates
    if (!ForkManager::getInstance().isAfterChainsplit(chainActive.Tip()->nHeight))
    {
        LogPrint("cert", "%s():%d - Dropping certificateId[%s]: chain height[%d] is before chain split\n",
            __func__, __LINE__, cert.GetHash().ToString(), chainActive.Tip()->nHeight);
        return false;
    }

    string reason; // Rather not work on nonstandard transactions (unless -testnet/-regtest)
    if (getRequireStandard() &&  !IsStandardTx(cert, reason, nextBlockHeight))
        return state.DoS(0, error("AcceptCertificateToMemoryPool: nonstandard certificate: %s", reason),
                            REJECT_NONSTANDARD, reason);

    //ABENEGIA: if (!tx.CheckFinal(STANDARD_LOCKTIME_VERIFY_FLAGS))// as of now certificate finality has yet to be defined

    uint256 certHash = cert.GetHash();
<<<<<<< HEAD
    {
        LOCK(pool.cs);
        if (pool.existsCert(certHash))
        {
            LogPrint("mempool", "Dropping certificateId %s : already in mempool\n", certHash.ToString());
            return false;
        }
 
        for (const CTxIn & vin : cert.GetVin()) {
            if (pool.mapNextTx.count(vin.prevout)) {
                LogPrint("mempool", "Dropping cert %s : it double spends another tx in mempool\n", certHash.ToString());
                return false;
            }
        }
=======

    // Check if cert is already in mempool or if there are conflicts with in-memory certs
    {
        LOCK(pool.cs);
        if (pool.mapCertificate.count(certHash) != 0) {
            LogPrint("mempool", "Dropping cert %s : already in mempool\n", certHash.ToString());
            return false;
        }

        if ((pool.mapSidechains.count(cert.GetScId()) != 0) &&
            (!pool.mapSidechains.at(cert.GetScId()).backwardCertificate.IsNull())) {
            LogPrint("mempool", "Dropping cert %s : another cert for same sc is already in mempool\n", certHash.ToString());
            return false;
        }

>>>>>>> 0915b899
    }

    CAmount nFees = 0;
    {
        CCoinsView dummy;
        CCoinsViewCache view(&dummy);

        CAmount nValueIn = 0;
        {
            LOCK(pool.cs);
            CCoinsViewMemPool viewMemPool(pcoinsTip, pool);
            view.SetBackend(viewMemPool);

            if(viewMemPool.HaveCertForEpoch(cert.GetScId(), cert.epochNumber))
            {
                LogPrint("mempool", "Dropping cert %s : already have cert for same sc and epoch\n", certHash.ToString());
                return state.DoS(0, error("AcceptCertificateToMemoryPool: certificate for same sc and epoch already received"),
                            REJECT_INVALID, "bad-sc-cert-not-applicable");
            }

            int sgHeight = (epochSafeGuardHeight > 0) ? epochSafeGuardHeight : nextBlockHeight;   
            if (!view.IsCertApplicableToState(cert, sgHeight, state) )
            {
                LogPrint("sc", "%s():%d - certificate [%s] is not applicable\n", __func__, __LINE__, certHash.ToString());
                return state.DoS(0, error("AcceptCertificateToMemoryPool: certificate not applicable"),
                            REJECT_INVALID, "bad-sc-cert-not-applicable");
            }
            
<<<<<<< HEAD
            // do all inputs exist?
            // Note that this does not check for the presence of actual outputs (see the next check for that),
            // and only helps with filling in pfMissingInputs (to determine missing vs spent).
            BOOST_FOREACH(const CTxIn txin, cert.GetVin())
            {
                if (!view.HaveCoins(txin.prevout.hash))
                {
                    if (pfMissingInputs)
                    {
                        *pfMissingInputs = true;
                    }
                    LogPrint("mempool", "Dropping cert %s : no coins for vin (tx=%s)\n", certHash.ToString(), txin.prevout.hash.ToString());
                    return false;
                }
            }
 
            // are the actual inputs available?
            if (!view.HaveInputs(cert))
            {
                LogPrintf("%s():%d - cert[%s]\n", __func__, __LINE__, cert.GetHash().ToString());
                return state.Invalid(error("AcceptCertToMemoryPool: inputs already spent"),
                                     REJECT_DUPLICATE, "bad-sc-cert-inputs-spent");
            }

            // Bring the best block into scope
            view.GetBestBlock();
 
            nValueIn = view.GetValueIn(cert);
 
=======
            // Bring the best block into scope: it's gonna be needed for CheckInputsTx hereinafter
            view.GetBestBlock();

            nFees = cert.GetFeeAmount(view.GetValueIn(cert));
            LogPrint("sc", "%s():%d - Computed fee=%lld\n", __func__, __LINE__, nFees);

>>>>>>> 0915b899
            view.SetBackend(dummy);
        }

        // Check for non-standard pay-to-script-hash in inputs
        if (getRequireStandard() && !AreInputsStandard(cert, view)) {
            return error("AcceptCertificateToMemoryPool: nonstandard transaction input");
        }

        unsigned int nSigOps = GetLegacySigOpCount(cert);
        if (nSigOps > MAX_STANDARD_TX_SIGOPS)
        {
            return state.DoS(0, error("AcceptCertificateToMemoryPool: too many sigops %s, %d > %d",
                                   certHash.ToString(), nSigOps, MAX_STANDARD_TX_SIGOPS),
                             REJECT_NONSTANDARD, "bad-txns-too-many-sigops");
        }

<<<<<<< HEAD
        CAmount nFees = cert.GetFeeAmount(nValueIn);
        LogPrint("sc", "%s():%d - Computed fee=%lld\n", __func__, __LINE__, nFees);

        // cert: this computes priority based on input amount and depth in blockchain, as transparent txes.
        // another option would be to return max prio, as shielded txes do
        double dPriority = view.GetPriority(cert, chainActive.Height());
=======
        double dPriority = cert.GetPriority(view, chainActive.Height()); // cert: for the time being return max prio, as shielded txes do
>>>>>>> 0915b899

        unsigned int nSize = cert.CalculateSize();
        LogPrint("sc", "%s():%d - Computed size=%lld\n", __func__, __LINE__, nSize);

        // Don't accept it if it can't get into a block
        CAmount txMinFee = GetMinRelayFee(cert, nSize, true);

        LogPrintf("nFees=%d, txMinFee=%d\n", nFees, txMinFee);
        if (fLimitFree && nFees < txMinFee)
            return state.DoS(0, error("AcceptCertificateToMemoryPool: not enough fees %s, %d < %d",
                                    certHash.ToString(), nFees, txMinFee),
                            REJECT_INSUFFICIENTFEE, "insufficient fee");

        if (GetBoolArg("-relaypriority", false) && nFees < ::minRelayTxFee.GetFee(nSize) && !AllowFree(view.GetPriority(cert, chainActive.Height() + 1))) {
            return state.DoS(0, false, REJECT_INSUFFICIENTFEE, "insufficient priority");
        }

        // Continuously rate-limit free (really, very-low-fee) transactions
        // This mitigates 'penny-flooding' -- sending thousands of free transactions just to
        // be annoying or make others' transactions take longer to confirm.
        if (fLimitFree && nFees < ::minRelayTxFee.GetFee(nSize))
        {
            static CCriticalSection csFreeLimiter;
            static double dFreeCount;
            static int64_t nLastTime;
            int64_t nNow = GetTime();

            LOCK(csFreeLimiter);

            // Use an exponentially decaying ~10-minute window:
            dFreeCount *= pow(1.0 - 1.0/600.0, (double)(nNow - nLastTime));
            nLastTime = nNow;
            // -limitfreerelay unit is thousand-bytes-per-minute
            // At default rate it would take over a month to fill 1GB
            if (dFreeCount >= GetArg("-limitfreerelay", 15)*10*1000)
                return state.DoS(0, error("AcceptCertificateToMemoryPool: free transaction rejected by rate limiter"),
                                 REJECT_INSUFFICIENTFEE, "rate limited free transaction");
            LogPrint("mempool", "Rate limit dFreeCount: %g => %g\n", dFreeCount, dFreeCount+nSize);
            dFreeCount += nSize;
        }

        if (fRejectAbsurdFee && nFees > ::minRelayTxFee.GetFee(nSize) * 10000)
        {
            return state.DoS(0, error("AcceptCertificateToMemoryPool: absurdly high fees %s, %d > %d",
                         certHash.ToString(), nFees, ::minRelayTxFee.GetFee(nSize) * 10000),
                         REJECT_ABSURDLY_HIGH_FEE, "absurdly high fees");
        }

        // Check against previous transactions
        // This is done last to help prevent CPU exhaustion denial-of-service attacks.
        if (!ContextualCheckInputs(cert, state, view, true, chainActive, STANDARD_CONTEXTUAL_SCRIPT_VERIFY_FLAGS, true, Params().GetConsensus()))
        {
            return error("AcceptCertificateToMemoryPool: ConnectInputs failed %s", certHash.ToString());
        }

        // Check again against just the consensus-critical mandatory script
        // verification flags, in case of bugs in the standard flags that cause
        // transactions to pass as valid when they're actually invalid. For
        // instance the STRICTENC flag was incorrectly allowing certain
        // CHECKSIG NOT scripts to pass, even though they were invalid.
        //
        // There is a similar check in CreateNewBlock() to prevent creating
        // invalid blocks, however allowing such transactions into the mempool
        // can be exploited as a DoS attack.
        if (!ContextualCheckInputs(cert, state, view, true, chainActive, MANDATORY_SCRIPT_VERIFY_FLAGS, true, Params().GetConsensus()))
        {
            return error("AcceptCertificateToMemoryPool: BUG! PLEASE REPORT THIS! ConnectInputs failed against MANDATORY but not STANDARD flags %s", certHash.ToString());
        }

<<<<<<< HEAD
=======
        if (!Consensus::CheckTxInputs(cert, state, view, GetSpendHeight(view), Params().GetConsensus()))
            return false;
>>>>>>> 0915b899

        // Store transaction in memory
        CCertificateMemPoolEntry certEntry(cert, nFees, GetTime(), dPriority, chainActive.Height());
        pool.addUnchecked(certHash, certEntry, !IsInitialBlockDownload());
    }

    LogPrint("cert", "%s():%d - sync with wallet cert[%s]\n", __func__, __LINE__, certHash.ToString());
    SyncWithWallets(cert, nullptr);
    return true;
}


bool AcceptToMemoryPool(CTxMemPool& pool, CValidationState &state, const CTransaction &tx, bool fLimitFree,
                        bool* pfMissingInputs, bool fRejectAbsurdFee)
{
    AssertLockHeld(cs_main);
    if (pfMissingInputs)
        *pfMissingInputs = false;

    int nextBlockHeight = chainActive.Height() + 1; // OR chainActive.Tip()->nHeight

    if (!tx.CheckInputsLimit())
        return false;

    auto verifier = libzcash::ProofVerifier::Strict();
    if (!CheckTransaction(tx, state, verifier))
        return error("AcceptToMemoryPool: CheckTransaction failed");

    // DoS level set to 10 to be more forgiving.
    // Check transaction contextually against the set of consensus rules which apply in the next block to be mined.
    if (!ContextualCheckTransaction(tx, state, nextBlockHeight, 10)) {
        return error("AcceptToMemoryPool: ContextualCheckTransaction failed");
    }

    // Silently drop pre-chainsplit transactions
    if (!ForkManager::getInstance().isAfterChainsplit(chainActive.Tip()->nHeight))
    {
        LogPrint("tx", "%s():%d - Dropping txid[%s]: chain height[%d] is before chain split\n",
            __func__, __LINE__, tx.GetHash().ToString(), chainActive.Tip()->nHeight);
        return false;
    }

    // Coinbase is only valid in a block, not as a loose transaction
    if (tx.IsCoinBase())
        return state.DoS(100, error("AcceptToMemoryPool: coinbase as individual tx"),
                         REJECT_INVALID, "coinbase");

    // Rather not work on nonstandard transactions (unless -testnet/-regtest)
    string reason;
    if (getRequireStandard() && !IsStandardTx(tx, reason, nextBlockHeight))
        return state.DoS(0,
                         error("AcceptToMemoryPool: nonstandard transaction: %s", reason),
                         REJECT_NONSTANDARD, reason);

    // Only accept nLockTime-using transactions that can be mined in the next
    // block; we don't want our mempool filled up with transactions that can't
    // be mined yet.
    if (!CheckFinalTx(tx, STANDARD_LOCKTIME_VERIFY_FLAGS))
        return state.DoS(0, false, REJECT_NONSTANDARD, "non-final");


    uint256 hash = tx.GetHash();

    // Check if tx is already in mempool or if there are conflicts with in-memory transactions
    {
        LOCK(pool.cs);

        if (pool.mapTx.count(hash) != 0) {
            LogPrint("mempool", "Dropping txid %s : already in mempool\n", hash.ToString());
            return false;
        }

        for (const CTxIn & vin : tx.GetVin()) {
            if (pool.mapNextTx.count(vin.prevout)) {
                // Disable replacement feature for now
                LogPrint("mempool", "Dropping txid %s : it double spends another tx in mempool\n", hash.ToString());
                return false;
            }
        }

        // If this tx creates a sc, no other tx must be doing the same in the mempool
        for(const CTxScCreationOut& sc: tx.vsc_ccout) {
            if ((pool.mapSidechains.count(sc.scId) != 0) && (!pool.mapSidechains.at(sc.scId).scCreationTxHash.IsNull())) {
                LogPrint("sc", "%s():%d - Dropping txid [%s]: it tries to redeclare another sc in mempool\n",
                        __func__, __LINE__, hash.ToString());
                return false;
            }
        }

        for(const JSDescription &joinsplit: tx.GetVjoinsplit()) {
            for(const uint256 &nf: joinsplit.nullifiers) {
                if (pool.mapNullifiers.count(nf))
                    return false;
            }
        }

    }

    {
        CCoinsView dummy;
        CCoinsViewCache view(&dummy);

        CAmount nFees = 0;
        {
            LOCK(pool.cs);
            CCoinsViewMemPool viewMemPool(pcoinsTip, pool);
            view.SetBackend(viewMemPool);
 
            // do we already have it?
            if (view.HaveCoins(hash))
            {
                LogPrint("mempool", "Dropping txid %s : already have coins\n", hash.ToString());
                return false;
            }

            // do all inputs exist?
            // Note that this does not check for the presence of actual outputs (see the next check for that),
            // and only helps with filling in pfMissingInputs (to determine missing vs spent).
            BOOST_FOREACH(const CTxIn txin, tx.GetVin())
            {
                if (!view.HaveCoins(txin.prevout.hash))
                {
                    if (pfMissingInputs)
                    {
                        *pfMissingInputs = true;
                    }
                    LogPrint("mempool", "Dropping txid %s : no coins for vin\n", hash.ToString());
                    return false;
                }
            }
 
            // are the actual inputs available?
            if (!view.HaveInputs(tx))
            {
                LogPrintf("%s():%d - tx[%s]\n", __func__, __LINE__, tx.GetHash().ToString());
                return state.Invalid(error("AcceptToMemoryPool: inputs already spent"),
                                     REJECT_DUPLICATE, "bad-txns-inputs-spent");
            }

            // are the sidechains dependencies available?
            if (!view.HaveScRequirements(tx))
            {
                return state.Invalid(error("AcceptToMemoryPool: sidechain is redeclared or coins are forwarded to unknown sidechain"),
                                    REJECT_INVALID, "bad-sc-tx");
            }
 
            // are the joinsplit's requirements met?
            if (!view.HaveJoinSplitRequirements(tx))
                return state.Invalid(error("AcceptToMemoryPool: joinsplit requirements not met"),
                                     REJECT_DUPLICATE, "bad-txns-joinsplit-requirements-not-met");
 
            // Bring the best block into scope
            view.GetBestBlock();

            // If any of the inputs comes from a certificate, we make sure to have its sidechain in cache
            // before rotating backend view to dummy
            for(const CTxIn& in: tx.GetVin()) {
                const CCoins *coins = view.AccessCoins(in.prevout.hash);
                assert(coins);

                if (coins->IsFromCert()) { //This is just to avoid following assert for non-cert coins
                    // HaveInputs above checks for utxos availability. So accessing vout[in.prevout.n] is safe
                    assert(coins->IsAvailable(in.prevout.n));


                    //check on vout is better than coins->IsFromCert() since it'll skip loading scInfo for zero bwt amount certs
                    if (coins->vout[in.prevout.n].isFromBackwardTransfer) {
                        assert(view.HaveSidechain(coins->originScId)); //minimal op to pull scinfo into view
                    }
                }
            }

            nFees = tx.GetFeeAmount(view.GetValueIn(tx));
            LogPrint("sc", "%s():%d - Computed fee=%lld\n", __func__, __LINE__, nFees);
 
            // we have all inputs cached now, so switch back to dummy, so we don't need to keep lock on mempool
            view.SetBackend(dummy);
        }

        // Check for non-standard pay-to-script-hash in inputs
        if (getRequireStandard() && !AreInputsStandard(tx, view))
        {
            return error("AcceptToMemoryPool: nonstandard transaction input");
        }

        // Check that the transaction doesn't have an excessive number of
        // sigops, making it impossible to mine. Since the coinbase transaction
        // itself can contain sigops MAX_STANDARD_TX_SIGOPS is less than
        // MAX_BLOCK_SIGOPS; we still consider this an invalid rather than
        // merely non-standard transaction.
        unsigned int nSigOps = GetLegacySigOpCount(tx);
        nSigOps += GetP2SHSigOpCount(tx, view);
        if (nSigOps > MAX_STANDARD_TX_SIGOPS)
        {
            return state.DoS(0,
                             error("AcceptToMemoryPool: too many sigops %s, %d > %d",
                                   hash.ToString(), nSigOps, MAX_STANDARD_TX_SIGOPS),
                             REJECT_NONSTANDARD, "bad-txns-too-many-sigops");
        }
      
        double dPriority = view.GetPriority(tx, chainActive.Height());
        LogPrint("sc", "%s():%d - Computed fee=%lld, prio[%22.8f]\n", __func__, __LINE__, nFees, dPriority);

        CTxMemPoolEntry entry(tx, nFees, GetTime(), dPriority, chainActive.Height(), mempool.HasNoInputsOf(tx));
        unsigned int nSize = entry.GetTxSize();

        // Accept a tx if it contains joinsplits and has at least the default fee specified by z_sendmany.
        if (tx.GetVjoinsplit().size() > 0 && nFees >= ASYNC_RPC_OPERATION_DEFAULT_MINERS_FEE) {
            // In future we will we have more accurate and dynamic computation of fees for tx with joinsplits.
        } else {
            // Don't accept it if it can't get into a block
            CAmount txMinFee = GetMinRelayFee(tx, nSize, true);
            LogPrintf("nFees=%d, txMinFee=%d\n", nFees, txMinFee);
            if (fLimitFree && nFees < txMinFee)
                return state.DoS(0, error("AcceptToMemoryPool: not enough fees %s, %d < %d",
                                        hash.ToString(), nFees, txMinFee),
                                REJECT_INSUFFICIENTFEE, "insufficient fee");
        }

        // Require that free transactions have sufficient priority to be mined in the next block.
        if (GetBoolArg("-relaypriority", false) && nFees < ::minRelayTxFee.GetFee(nSize) && !AllowFree(view.GetPriority(tx, chainActive.Height() + 1))) {
            return state.DoS(0, false, REJECT_INSUFFICIENTFEE, "insufficient priority");
        }

        // Continuously rate-limit free (really, very-low-fee) transactions
        // This mitigates 'penny-flooding' -- sending thousands of free transactions just to
        // be annoying or make others' transactions take longer to confirm.
        if (fLimitFree && nFees < ::minRelayTxFee.GetFee(nSize))
        {
            static CCriticalSection csFreeLimiter;
            static double dFreeCount;
            static int64_t nLastTime;
            int64_t nNow = GetTime();

            LOCK(csFreeLimiter);

            // Use an exponentially decaying ~10-minute window:
            dFreeCount *= pow(1.0 - 1.0/600.0, (double)(nNow - nLastTime));
            nLastTime = nNow;
            // -limitfreerelay unit is thousand-bytes-per-minute
            // At default rate it would take over a month to fill 1GB
            if (dFreeCount >= GetArg("-limitfreerelay", 15)*10*1000)
                return state.DoS(0, error("AcceptToMemoryPool: free transaction rejected by rate limiter"),
                                 REJECT_INSUFFICIENTFEE, "rate limited free transaction");
            LogPrint("mempool", "Rate limit dFreeCount: %g => %g\n", dFreeCount, dFreeCount+nSize);
            dFreeCount += nSize;
        }

        if (fRejectAbsurdFee && nFees > ::minRelayTxFee.GetFee(nSize) * 10000)
            return error("AcceptToMemoryPool: absurdly high fees %s, %d > %d",
                         hash.ToString(),
                         nFees, ::minRelayTxFee.GetFee(nSize) * 10000);

        // Check against previous transactions
        // This is done last to help prevent CPU exhaustion denial-of-service attacks.
        if (!ContextualCheckInputs(tx, state, view, true, chainActive, STANDARD_CONTEXTUAL_SCRIPT_VERIFY_FLAGS, true, Params().GetConsensus()))
        {
            return error("AcceptToMemoryPool: ConnectInputs failed %s", hash.ToString());
        }

        // Check again against just the consensus-critical mandatory script
        // verification flags, in case of bugs in the standard flags that cause
        // transactions to pass as valid when they're actually invalid. For
        // instance the STRICTENC flag was incorrectly allowing certain
        // CHECKSIG NOT scripts to pass, even though they were invalid.
        //
        // There is a similar check in CreateNewBlock() to prevent creating
        // invalid blocks, however allowing such transactions into the mempool
        // can be exploited as a DoS attack.
        if (!ContextualCheckInputs(tx, state, view, true, chainActive, MANDATORY_SCRIPT_VERIFY_FLAGS, true, Params().GetConsensus()))
        {
            return error("AcceptToMemoryPool: BUG! PLEASE REPORT THIS! ConnectInputs failed against MANDATORY but not STANDARD flags %s", hash.ToString());
        }

        // Store transaction in memory
        pool.addUnchecked(hash, entry, !IsInitialBlockDownload());
    }

    SyncWithWallets(tx, NULL);

    return true;
}

/** Return transaction in tx, and if it was found inside a block, its hash is placed in hashBlock */
bool GetTransaction(const uint256 &hash, CTransaction &txOut, uint256 &hashBlock, bool fAllowSlow)
{
    CBlockIndex *pindexSlow = NULL;

    LOCK(cs_main);

    if (mempool.lookup(hash, txOut))
    {
        return true;
    }

    if (fTxIndex) {
        CDiskTxPos postx;
        if (pblocktree->ReadTxIndex(hash, postx)) {
            CAutoFile file(OpenBlockFile(postx, true), SER_DISK, CLIENT_VERSION);
            if (file.IsNull())
                return error("%s: OpenBlockFile failed", __func__);
            CBlockHeader header;
            try {
                file >> header;
                fseek(file.Get(), postx.nTxOffset, SEEK_CUR);
                file >> txOut;
            } catch (const std::exception& e) {
                return error("%s: Deserialize or I/O error - %s", __func__, e.what());
            }
            hashBlock = header.GetHash();
            if (txOut.GetHash() != hash)
                return error("%s: txid mismatch", __func__);
            return true;
        }
    }

    if (fAllowSlow) { // use coin database to locate block that contains transaction, and scan it
        int nHeight = -1;
        {
            CCoinsViewCache &view = *pcoinsTip;
            const CCoins* coins = view.AccessCoins(hash);
            if (coins)
                nHeight = coins->nHeight;
        }
        if (nHeight > 0)
            pindexSlow = chainActive[nHeight];
    }

    if (pindexSlow) {
        CBlock block;
        if (ReadBlockFromDisk(block, pindexSlow)) {
            BOOST_FOREACH(const CTransaction &tx, block.vtx) {
                if (tx.GetHash() == hash) {
                    txOut = tx;
                    hashBlock = pindexSlow->GetBlockHash();
                    return true;
                }
            }
        }
    }

    return false;
}

/** Return certificate in certOut, and if it was found inside a block, its hash is placed in hashBlock */
bool GetCertificate(const uint256 &hash, CScCertificate &certOut, uint256 &hashBlock, bool fAllowSlow)
{
    CBlockIndex *pindexSlow = NULL;

    LOCK(cs_main);

    if (mempool.lookup(hash, certOut))
    {
        return true;
    }

    if (fTxIndex) {
        CDiskTxPos postx;
        if (pblocktree->ReadTxIndex(hash, postx)) {
            CAutoFile file(OpenBlockFile(postx, true), SER_DISK, CLIENT_VERSION);
            if (file.IsNull())
                return error("%s: OpenBlockFile failed", __func__);
            CBlockHeader header;
            try {
                file >> header;
                fseek(file.Get(), postx.nTxOffset, SEEK_CUR);
                file >> certOut;
            } catch (const std::exception& e) {
                return error("%s: Deserialize or I/O error - %s", __func__, e.what());
            }
            hashBlock = header.GetHash();
            if (certOut.GetHash() != hash)
                return error("%s: txid mismatch", __func__);
            return true;
        }
    }

    if (fAllowSlow) { // use coin database to locate block that contains cert, and scan it
        int nHeight = -1;
        {
            CCoinsViewCache &view = *pcoinsTip;
            const CCoins* coins = view.AccessCoins(hash);
            if (coins)
                nHeight = coins->nHeight;
        }
        if (nHeight > 0)
            pindexSlow = chainActive[nHeight];
    }

    if (pindexSlow) {
        CBlock block;
        if (ReadBlockFromDisk(block, pindexSlow)) {
            BOOST_FOREACH(const CScCertificate &cert, block.vcert) {
                if (cert.GetHash() == hash) {
                    certOut = cert;
                    hashBlock = pindexSlow->GetBlockHash();
                    return true;
                }
            }
        }
    }

    return false;
}






//////////////////////////////////////////////////////////////////////////////
//
// CBlock and CBlockIndex
//

bool WriteBlockToDisk(CBlock& block, CDiskBlockPos& pos, const CMessageHeader::MessageStartChars& messageStart)
{
    // Open history file to append
    CAutoFile fileout(OpenBlockFile(pos), SER_DISK, CLIENT_VERSION);
    if (fileout.IsNull())
        return error("WriteBlockToDisk: OpenBlockFile failed");

    // Write index header
    unsigned int nSize = fileout.GetSerializeSize(block);
    fileout << FLATDATA(messageStart) << nSize;

    // Write block
    long fileOutPos = ftell(fileout.Get());
    if (fileOutPos < 0)
        return error("WriteBlockToDisk: ftell failed");
    pos.nPos = (unsigned int)fileOutPos;
    fileout << block;

    return true;
}

bool ReadBlockFromDisk(CBlock& block, const CDiskBlockPos& pos)
{
    block.SetNull();

    // Open history file to read
    CAutoFile filein(OpenBlockFile(pos, true), SER_DISK, CLIENT_VERSION);
    if (filein.IsNull())
        return error("ReadBlockFromDisk: OpenBlockFile failed for %s", pos.ToString());

    // Read block
    try {
        filein >> block;
    }
    catch (const std::exception& e) {
        return error("%s: Deserialize or I/O error - %s at %s", __func__, e.what(), pos.ToString());
    }

    // Check the header
    if (!(CheckEquihashSolution(&block, Params()) &&
          CheckProofOfWork(block.GetHash(), block.nBits, Params().GetConsensus())))
        return error("ReadBlockFromDisk: Errors in block header at %s", pos.ToString());

    return true;
}

bool ReadBlockFromDisk(CBlock& block, const CBlockIndex* pindex)
{
    if (!ReadBlockFromDisk(block, pindex->GetBlockPos()))
        return false;
    if (block.GetHash() != pindex->GetBlockHash())
        return error("ReadBlockFromDisk(CBlock&, CBlockIndex*): GetHash() doesn't match index for %s at %s",
                pindex->ToString(), pindex->GetBlockPos().ToString());
    return true;
}

CAmount GetBlockSubsidy(int nHeight, const Consensus::Params& consensusParams)
{
    CAmount nSubsidy = 12.5 * COIN;
    if (nHeight == 0)
        return 0;

    // Mining slow start
    // The subsidy is ramped up linearly, skipping the middle payout of
    // MAX_SUBSIDY/2 to keep the monetary curve consistent with no slow start.
    if (nHeight < consensusParams.nSubsidySlowStartInterval / 2) {
        nSubsidy /= consensusParams.nSubsidySlowStartInterval;
        nSubsidy *= nHeight;
        return nSubsidy;
    } else if (nHeight < consensusParams.nSubsidySlowStartInterval) {
        nSubsidy /= consensusParams.nSubsidySlowStartInterval;
        nSubsidy *= (nHeight+1);
        return nSubsidy;
    }

    assert(nHeight > consensusParams.SubsidySlowStartShift());
    int halvings = (nHeight - consensusParams.SubsidySlowStartShift()) / consensusParams.nSubsidyHalvingInterval;
    // Force block reward to zero when right shift is undefined.
    if (halvings >= 64)
        return 0;

    // Subsidy is cut in half every 840,000 blocks which will occur approximately every 4 years.
    nSubsidy >>= halvings;
    return nSubsidy;
}

bool IsInitialBlockDownload()
{
    const CChainParams& chainParams = Params();
    LOCK(cs_main);
    // from commit: https://github.com/ZencashOfficial/zen/commit/0c479520d29cae571dc531e54aa01813daacd1e1
    if (!ForkManager::getInstance().isAfterChainsplit(chainActive.Height()))
        return false;
    if (fImporting || fReindex)
        return true;
    if (fCheckpointsEnabled && chainActive.Height() < Checkpoints::GetTotalBlocksEstimate(chainParams.Checkpoints()))
        return true;
    static bool lockIBDState = false;
    if (lockIBDState)
        return false;
    bool state = (chainActive.Height() < pindexBestHeader->nHeight - 24 * 6 ||
            pindexBestHeader->GetBlockTime() < GetTime() - chainParams.MaxTipAge());
    if (!state)
        lockIBDState = true;
    return state;
}

bool fLargeWorkForkFound = false;
bool fLargeWorkInvalidChainFound = false;
CBlockIndex *pindexBestForkTip = NULL, *pindexBestForkBase = NULL;

void CheckForkWarningConditions()
{
    AssertLockHeld(cs_main);
    // Before we get past initial download, we cannot reliably alert about forks
    // (we assume we don't get stuck on a fork before the last checkpoint)
    if (IsInitialBlockDownload())
        return;

    // If our best fork is no longer within 288 blocks (+/- 12 hours if no one mines it)
    // of our head, drop it
    if (pindexBestForkTip && chainActive.Height() - pindexBestForkTip->nHeight >= 288)
        pindexBestForkTip = NULL;

    if (pindexBestForkTip || (pindexBestInvalid && pindexBestInvalid->nChainWork > chainActive.Tip()->nChainWork + (GetBlockProof(*chainActive.Tip()) * 6)))
    {
        if (!fLargeWorkForkFound && pindexBestForkBase)
        {
            std::string warning = std::string("'Warning: Large-work fork detected, forking after block ") +
                pindexBestForkBase->phashBlock->ToString() + std::string("'");
            CAlert::Notify(warning, true);
        }
        if (pindexBestForkTip && pindexBestForkBase)
        {
            LogPrintf("%s: Warning: Large valid fork found\n  forking the chain at height %d (%s)\n  lasting to height %d (%s).\nChain state database corruption likely.\n", __func__,
                   pindexBestForkBase->nHeight, pindexBestForkBase->phashBlock->ToString(),
                   pindexBestForkTip->nHeight, pindexBestForkTip->phashBlock->ToString());
            fLargeWorkForkFound = true;
        }
        else
        {
            std::string warning = std::string("Warning: Found invalid chain at least ~6 blocks longer than our best chain.\nChain state database corruption likely.");
            LogPrintf("%s: %s\n", warning.c_str(), __func__);
            CAlert::Notify(warning, true);
            fLargeWorkInvalidChainFound = true;
        }
    }
    else
    {
        fLargeWorkForkFound = false;
        fLargeWorkInvalidChainFound = false;
    }
}

void CheckForkWarningConditionsOnNewFork(CBlockIndex* pindexNewForkTip)
{
    AssertLockHeld(cs_main);
    // If we are on a fork that is sufficiently large, set a warning flag
    CBlockIndex* pfork = pindexNewForkTip;
    CBlockIndex* plonger = chainActive.Tip();
    while (pfork && pfork != plonger)
    {
        while (plonger && plonger->nHeight > pfork->nHeight)
            plonger = plonger->pprev;
        if (pfork == plonger)
            break;
        pfork = pfork->pprev;
    }

    // We define a condition where we should warn the user about as a fork of at least 7 blocks
    // with a tip within 72 blocks (+/- 3 hours if no one mines it) of ours
    // We use 7 blocks rather arbitrarily as it represents just under 10% of sustained network
    // hash rate operating on the fork.
    // or a chain that is entirely longer than ours and invalid (note that this should be detected by both)
    // We define it this way because it allows us to only store the highest fork tip (+ base) which meets
    // the 7-block condition and from this always have the most-likely-to-cause-warning fork
    if (pfork && (!pindexBestForkTip || (pindexBestForkTip && pindexNewForkTip->nHeight > pindexBestForkTip->nHeight)) &&
            pindexNewForkTip->nChainWork - pfork->nChainWork > (GetBlockProof(*pfork) * 7) &&
            chainActive.Height() - pindexNewForkTip->nHeight < 72)
    {
        pindexBestForkTip = pindexNewForkTip;
        pindexBestForkBase = pfork;
    }

    CheckForkWarningConditions();
}

// Requires cs_main.
void Misbehaving(NodeId pnode, int howmuch)
{
    if (howmuch == 0)
        return;

    CNodeState *state = State(pnode);
    if (state == NULL)
        return;

    state->nMisbehavior += howmuch;
    int banscore = GetArg("-banscore", 100);
    if (state->nMisbehavior >= banscore && state->nMisbehavior - howmuch < banscore)
    {
        LogPrintf("%s: %s (%d -> %d) BAN THRESHOLD EXCEEDED\n", __func__, state->name, state->nMisbehavior-howmuch, state->nMisbehavior);
        state->fShouldBan = true;
    } else
        LogPrintf("%s: %s (%d -> %d)\n", __func__, state->name, state->nMisbehavior-howmuch, state->nMisbehavior);
}

void static InvalidChainFound(CBlockIndex* pindexNew)
{
    if (!pindexBestInvalid || pindexNew->nChainWork > pindexBestInvalid->nChainWork)
        pindexBestInvalid = pindexNew;

    LogPrintf("%s: invalid block=%s  height=%d  log2_work=%.8g  date=%s\n", __func__,
      pindexNew->GetBlockHash().ToString(), pindexNew->nHeight,
      log(pindexNew->nChainWork.getdouble())/log(2.0), DateTimeStrFormat("%Y-%m-%d %H:%M:%S",
      pindexNew->GetBlockTime()));
    CBlockIndex *tip = chainActive.Tip();
    assert (tip);
    LogPrintf("%s:  current best=%s  height=%d  log2_work=%.8g  date=%s\n", __func__,
      tip->GetBlockHash().ToString(), chainActive.Height(), log(tip->nChainWork.getdouble())/log(2.0),
      DateTimeStrFormat("%Y-%m-%d %H:%M:%S", tip->GetBlockTime()));
    CheckForkWarningConditions();
}

void static InvalidBlockFound(CBlockIndex *pindex, const CValidationState &state) {
    int nDoS = 0;
    if (state.IsInvalid(nDoS)) {
        std::map<uint256, NodeId>::iterator it = mapBlockSource.find(pindex->GetBlockHash());
        if (it != mapBlockSource.end() && State(it->second)) {
            CBlockReject reject = {state.GetRejectCode(), state.GetRejectReason().substr(0, MAX_REJECT_MESSAGE_LENGTH), pindex->GetBlockHash()};
            State(it->second)->rejects.push_back(reject);
            if (nDoS > 0)
                Misbehaving(it->second, nDoS);
        }
    }
    if (!state.CorruptionPossible()) {
        pindex->nStatus |= BLOCK_FAILED_VALID;
        setDirtyBlockIndex.insert(pindex);
        setBlockIndexCandidates.erase(pindex);
        InvalidChainFound(pindex);
    }
}

void UpdateCoins(const CTransactionBase& txBase, CValidationState &state, CCoinsViewCache &inputs, CTxUndo &txundo, int nHeight)
{
    // mark inputs spent
    if (!txBase.IsCoinBase())
    {
        txundo.vprevout.reserve(txBase.GetVin().size());
        for(const CTxIn &txin: txBase.GetVin())
        {
            CCoinsModifier coins = inputs.ModifyCoins(txin.prevout.hash);
            unsigned nPos = txin.prevout.n;
            assert(coins->IsAvailable(nPos));

            // mark an outpoint spent, and construct undo information
            txundo.vprevout.push_back(CTxInUndo(coins->vout[nPos]));
            coins->Spend(nPos);
            if (coins->vout.size() == 0) {
                CTxInUndo& undo = txundo.vprevout.back();
                undo.nHeight = coins->nHeight;
                undo.fCoinBase = coins->fCoinBase;
                undo.nVersion = coins->nVersion;
                undo.originScId = coins->originScId;
            }
        }
    }

    // spend nullifiers
    for(const JSDescription &joinsplit: txBase.GetVjoinsplit()) {
        for(const uint256 &nf: joinsplit.nullifiers) {
            inputs.SetNullifier(nf, true);
        }
    }

    // add outputs
    LogPrint("cert", "%s():%d - adding outputs of tx[%s] to coins\n", __func__, __LINE__, txBase.GetHash().ToString());
    inputs.ModifyCoins(txBase.GetHash())->FromTx(txBase, nHeight);
}

void UpdateCoins(const CTransactionBase& txBase, CValidationState &state, CCoinsViewCache &inputs, int nHeight)
{
    CTxUndo txundo;
    UpdateCoins(txBase, state, inputs, txundo, nHeight);
}

CScriptCheck::CScriptCheck(): ptxTo(0), nIn(0), chain(nullptr),
                              nFlags(0), cacheStore(false),
                              error(SCRIPT_ERR_UNKNOWN_ERROR) {}
CScriptCheck::CScriptCheck(const CCoins& txFromIn, const CTransactionBase& txToIn,
                           unsigned int nInIn, const CChain* chainIn,
                           unsigned int nFlagsIn, bool cacheIn):
                            scriptPubKey(txFromIn.vout[txToIn.GetVin()[nInIn].prevout.n].scriptPubKey),
                            ptxTo(&txToIn), nIn(nInIn), chain(chainIn), nFlags(nFlagsIn),
                            cacheStore(cacheIn), error(SCRIPT_ERR_UNKNOWN_ERROR) { }

bool CScriptCheck::operator()() {
    return ptxTo->VerifyScript(scriptPubKey, nFlags, nIn, chain, cacheStore, &error); 
}

void CScriptCheck::swap(CScriptCheck &check) {
    scriptPubKey.swap(check.scriptPubKey);
    std::swap(ptxTo, check.ptxTo);
    std::swap(nIn, check.nIn);
    std::swap(chain, check.chain);
    std::swap(nFlags, check.nFlags);
    std::swap(cacheStore, check.cacheStore);
    std::swap(error, check.error);
}

ScriptError CScriptCheck::GetScriptError() const { return error; }

int GetSpendHeight(const CCoinsViewCache& inputs)
{
    LOCK(cs_main);
    CBlockIndex* pindexPrev = mapBlockIndex.find(inputs.GetBestBlock())->second;
    return pindexPrev->nHeight + 1;
}

bool IsCommunityFund(const CCoins *coins, int nIn)
{
    if(coins != NULL &&
       coins->IsCoinBase() &&
       ForkManager::getInstance().isAfterChainsplit(coins->nHeight) &&
       static_cast<int>(coins->vout.size()) > nIn)
    {
        const Consensus::Params& consensusParams = Params().GetConsensus();
        CAmount reward = GetBlockSubsidy(coins->nHeight, consensusParams);

        for (Fork::CommunityFundType cfType=Fork::CommunityFundType::FOUNDATION; cfType < Fork::CommunityFundType::ENDTYPE; cfType = Fork::CommunityFundType(cfType + 1)) {
            if (ForkManager::getInstance().getCommunityFundReward(coins->nHeight, reward, cfType) > 0) {
                CScript communityScriptPubKey = Params().GetCommunityFundScriptAtHeight(coins->nHeight, cfType);
                if (coins->vout[nIn].scriptPubKey == communityScriptPubKey)
                    return true;
            }
        }
    }

    return false;
}

namespace Consensus {
bool CheckTxInputs(const CTransactionBase& txBase, CValidationState& state, const CCoinsViewCache& inputs, int nSpendHeight, const Consensus::Params& consensusParams)
{
<<<<<<< HEAD
    // This doesn't trigger the DoS code on purpose; if it did, it would make it easier
    // for an attacker to attempt to split the network.
    if (!inputs.HaveInputs(txBase))
        return state.Invalid(error("CheckInputs(): %s inputs unavailable", txBase.GetHash().ToString()));

    // are the JoinSplit's requirements met?
    if (!inputs.HaveJoinSplitRequirements(txBase))
        return state.Invalid(error("CheckInputs(): %s JoinSplit requirements not met", txBase.GetHash().ToString()));

    CAmount nValueIn = 0;
    for(const CTxIn& in: txBase.GetVin()) {
        const COutPoint &prevout = in.prevout;
        const CCoins *coins = inputs.AccessCoins(prevout.hash);
        assert(coins);

        if (coins->IsCoinBase()) {
            // Ensure that coinbases are matured
            if (nSpendHeight - coins->nHeight < COINBASE_MATURITY) {
                return state.Invalid(
                    error("CheckInputs(): tried to spend coinbase at depth %d", nSpendHeight - coins->nHeight),
                    REJECT_INVALID, "bad-txns-premature-spend-of-coinbase");
            }

            // Ensure that coinbases cannot be spent to transparent outputs
            // Disabled on regtest
            if (fCoinbaseEnforcedProtectionEnabled &&
                consensusParams.fCoinbaseMustBeProtected &&
                !txBase.GetVout().empty()) {

            // Since HARD_FORK_HEIGHT there is an exemption for community fund coinbase coins, so it is allowed
            // to send them to the transparent addr.
            bool fDisableProtectionForFR = ForkManager::getInstance().canSendCommunityFundsToTransparentAddress(nSpendHeight);
            if (!fDisableProtectionForFR || !IsCommunityFund(coins, prevout.n)) {
                return state.Invalid(
                    error("CheckInputs(): tried to spend coinbase with transparent outputs"),
                    REJECT_INVALID, "bad-txns-coinbase-spend-has-transparent-outputs");
=======
        // This doesn't trigger the DoS code on purpose; if it did, it would make it easier
        // for an attacker to attempt to split the network.
        if (!inputs.HaveInputs(txBase))
            return state.Invalid(error("CheckInputs(): %s inputs unavailable", txBase.GetHash().ToString()));

        // are the JoinSplit's requirements met?
        if (!inputs.HaveJoinSplitRequirements(txBase))
            return state.Invalid(error("CheckInputs(): %s JoinSplit requirements not met", txBase.GetHash().ToString()));

        CAmount nValueIn = 0;
        for(const CTxIn& in: txBase.GetVin()) {
            const CCoins *coins = inputs.AccessCoins(in.prevout.hash);
            assert(coins);

            if (coins->IsCoinBase()) {
                // Ensure that coinbases are matured
                if (nSpendHeight - coins->nHeight < COINBASE_MATURITY) {
                    return state.Invalid(
                        error("CheckInputs(): tried to spend coinbase at depth %d", nSpendHeight - coins->nHeight),
                        REJECT_INVALID, "bad-txns-premature-spend-of-coinbase");
                }

                // Ensure that coinbases cannot be spent to transparent outputs
                // Disabled on regtest
                if (fCoinbaseEnforcedProtectionEnabled &&
                    consensusParams.fCoinbaseMustBeProtected &&
                    !txBase.GetVout().empty()) {

                    // Since HARD_FORK_HEIGHT there is an exemption for community fund coinbase coins, so it is allowed
                    // to send them to the transparent addr.
                    bool fDisableProtectionForFR = ForkManager::getInstance().canSendCommunityFundsToTransparentAddress(nSpendHeight);
                    if (!fDisableProtectionForFR || !IsCommunityFund(coins, in.prevout.n)) {
                        return state.Invalid(
                                error("CheckInputs(): tried to spend coinbase with transparent outputs"),
                                REJECT_INVALID, "bad-txns-coinbase-spend-has-transparent-outputs");
                    }
>>>>>>> 0915b899
                }
            } else if (coins->IsFromCert()) {
                if (!inputs.IsCertOutputMature(in.prevout.hash, in.prevout.n, nSpendHeight))
                    return state.Invalid(
                        error("CheckInputs(): tried to spend certificate before next epoch certificate is received"),
                        REJECT_INVALID, "bad-txns-premature-spend-of-certificate");
            }
        }

<<<<<<< HEAD
        // Check for negative or overflow input values
        nValueIn += coins->vout[prevout.n].nValue;
        if (!MoneyRange(coins->vout[prevout.n].nValue) || !MoneyRange(nValueIn))
            return state.DoS(100, error("CheckInputs(): txin values out of range"),
                REJECT_INVALID, "bad-txns-inputvalues-outofrange");
=======

            // Check for negative or overflow input values
            nValueIn += coins->vout[in.prevout.n].nValue;
            if (!MoneyRange(coins->vout[in.prevout.n].nValue) || !MoneyRange(nValueIn))
                return state.DoS(100, error("CheckInputs(): txin values out of range"),
                                 REJECT_INVALID, "bad-txns-inputvalues-outofrange");
>>>>>>> 0915b899

    }

    nValueIn += txBase.GetJoinSplitValueIn();
    if (!MoneyRange(nValueIn))
        return state.DoS(100, error("CheckInputs(): vpub_old values out of range"),
                         REJECT_INVALID, "bad-txns-inputvalues-outofrange");

    if (!txBase.CheckFeeAmount(nValueIn, state))
        return false;

    return true;
}
}// namespace Consensus

bool ContextualCheckInputs(const CTransactionBase& tx, CValidationState &state, const CCoinsViewCache &inputs, bool fScriptChecks, const CChain& chain, unsigned int flags, bool cacheStore, const Consensus::Params& consensusParams, std::vector<CScriptCheck> *pvChecks)
{
    if (!tx.IsCoinBase())
    {
        if (!Consensus::CheckTxInputs(tx, state, inputs, GetSpendHeight(inputs), consensusParams)) {
            return false;
        }

        if (pvChecks)
            pvChecks->reserve(tx.GetVin().size());

        // The first loop above does all the inexpensive checks.
        // Only if ALL inputs pass do we perform expensive ECDSA signature checks.
        // Helps prevent CPU exhaustion attacks.

        // Skip ECDSA signature verification when connecting blocks
        // before the last block chain checkpoint. This is safe because block merkle hashes are
        // still computed and checked, and any change will be caught at the next checkpoint.
        if (fScriptChecks) {
            for (unsigned int i = 0; i < tx.GetVin().size(); i++) {
                const COutPoint &prevout = tx.GetVin()[i].prevout;
                const CCoins* coins = inputs.AccessCoins(prevout.hash);
                assert(coins);

                // Verify signature
                CScriptCheck check(*coins, tx, i, &chain, flags, cacheStore);
                if (pvChecks) {
                    pvChecks->push_back(CScriptCheck());
                    check.swap(pvChecks->back());
                } else if (!check()) {
                    if (check.GetScriptError() == SCRIPT_ERR_NOT_FINAL) {
                        return state.DoS(0, false, REJECT_NONSTANDARD, "non-final");
                    }
                    if (flags & STANDARD_CONTEXTUAL_NOT_MANDATORY_VERIFY_FLAGS) {
                        // Check whether the failure was caused by a
                        // non-mandatory script verification check, such as
                        // non-standard DER encodings or non-null dummy
                        // arguments; if so, don't trigger DoS protection to
                        // avoid splitting the network between upgraded and
                        // non-upgraded nodes.
                        CScriptCheck check(*coins, tx, i, &chain,
                                flags & ~STANDARD_CONTEXTUAL_NOT_MANDATORY_VERIFY_FLAGS, cacheStore);
                        if (check())
                            return state.Invalid(false, REJECT_NONSTANDARD, strprintf("non-mandatory-script-verify-flag (%s)", ScriptErrorString(check.GetScriptError())));
                    }
                    // Failures of other flags indicate a transaction that is
                    // invalid in new blocks, e.g. a invalid P2SH. We DoS ban
                    // such nodes as they are not following the protocol. That
                    // said during an upgrade careful thought should be taken
                    // as to the correct behavior - we may want to continue
                    // peering with non-upgraded nodes even after a soft-fork
                    // super-majority vote has passed.
                    return state.DoS(100,false, REJECT_INVALID, strprintf("mandatory-script-verify-flag-failed (%s)", ScriptErrorString(check.GetScriptError())));
                }
            }
        }
    }

    return true;
}

namespace {

bool UndoWriteToDisk(const CBlockUndo& blockundo, CDiskBlockPos& pos, const uint256& hashBlock, const CMessageHeader::MessageStartChars& messageStart)
{
    // Open history file to append
    CAutoFile fileout(OpenUndoFile(pos), SER_DISK, CLIENT_VERSION);
    if (fileout.IsNull())
        return error("%s: OpenUndoFile failed", __func__);

    // Write index header
    unsigned int nSize = fileout.GetSerializeSize(blockundo);
    fileout << FLATDATA(messageStart) << nSize;

    // Write undo data
    long fileOutPos = ftell(fileout.Get());
    if (fileOutPos < 0)
        return error("%s: ftell failed", __func__);
    pos.nPos = (unsigned int)fileOutPos;
    fileout << blockundo;

    // calculate & write checksum
    CHashWriter hasher(SER_GETHASH, PROTOCOL_VERSION);
    hasher << hashBlock;
    hasher << blockundo;
    fileout << hasher.GetHash();

    return true;
}

bool UndoReadFromDisk(CBlockUndo& blockundo, const CDiskBlockPos& pos, const uint256& hashBlock)
{
    // Open history file to read
    CAutoFile filein(OpenUndoFile(pos, true), SER_DISK, CLIENT_VERSION);
    if (filein.IsNull())
        return error("%s: OpenBlockFile failed", __func__);

    // Read block
    uint256 hashChecksum;
    try {
        filein >> blockundo;
        filein >> hashChecksum;
    }
    catch (const std::exception& e) {
        return error("%s: Deserialize or I/O error - %s", __func__, e.what());
    }

    // Verify checksum
    CHashWriter hasher(SER_GETHASH, PROTOCOL_VERSION);
    hasher << hashBlock;
    hasher << blockundo;

    LogPrint("sc", "%s\n", blockundo.ToString());

    if (hashChecksum != hasher.GetHash())
        return error("%s: Checksum mismatch", __func__);

    return true;
}

/** Abort with a message */
bool AbortNode(const std::string& strMessage, const std::string& userMessage="")
{
    strMiscWarning = strMessage;
    LogPrintf("*** %s\n", strMessage);
    uiInterface.ThreadSafeMessageBox(
        userMessage.empty() ? _("Error: A fatal internal error occurred, see debug.log for details") : userMessage,
        "", CClientUIInterface::MSG_ERROR);
    StartShutdown();
    return false;
}

bool AbortNode(CValidationState& state, const std::string& strMessage, const std::string& userMessage="")
{
    AbortNode(strMessage, userMessage);
    return state.Error(strMessage);
}

} // anon namespace

/**
 * Apply the undo operation of a CTxInUndo to the given chain state.
 * @param undo The undo object.
 * @param view The coins view to which to apply the changes.
 * @param out The out point that corresponds to the tx input.
 * @return True on success.
 */
static bool ApplyTxInUndo(const CTxInUndo& undo, CCoinsViewCache& view, const COutPoint& out)
{
    bool fClean = true;

    CCoinsModifier coins = view.ModifyCoins(out.hash);
    if (undo.nHeight != 0) {
        // undo data contains height: this is the last output of the prevout tx being spent
        if (!coins->IsPruned())
            fClean = fClean && error("%s: undo data overwriting existing transaction", __func__);
        coins->Clear();
        coins->fCoinBase = undo.fCoinBase;
        coins->nHeight = undo.nHeight;
        coins->nVersion = undo.nVersion;
        coins->originScId = undo.originScId;
    } else {
        if (coins->IsPruned())
            fClean = fClean && error("%s: undo data adding output to missing transaction", __func__);
    }
    if (coins->IsAvailable(out.n))
        fClean = fClean && error("%s: undo data overwriting existing output", __func__);
    if (coins->vout.size() < out.n+1)
        coins->vout.resize(out.n+1);
    coins->vout[out.n] = undo.txout;

    return fClean;
}

bool DisconnectBlock(CBlock& block, CValidationState& state, CBlockIndex* pindex, CCoinsViewCache& view,
    bool* pfClean)
{
    assert(pindex->GetBlockHash() == view.GetBestBlock());

    if (pfClean)
        *pfClean = false;

    bool fClean = true;

    CBlockUndo blockUndo;
    CDiskBlockPos pos = pindex->GetUndoPos();
    if (pos.IsNull())
        return error("DisconnectBlock(): no undo data available");
    if (!UndoReadFromDisk(blockUndo, pos, pindex->pprev->GetBlockHash()))
        return error("DisconnectBlock(): failure reading undo data");

    // no coinbase in blockundo
    if (blockUndo.vtxundo.size() + 1 != block.vtx.size() + block.vcert.size() )
        return error("DisconnectBlock(): block and undo data inconsistent");

    LogPrint("sc", "%s():%d - restoring sc coins if any\n", __func__, __LINE__);
    if (!view.RestoreImmatureBalances(pindex->nHeight, blockUndo) )
    {
        LogPrint("sc", "%s():%d - ERROR updating sc maturity amounts\n", __func__, __LINE__);
        return error("DisconnectBlock(): sc and undo data inconsistent");
    }

    // undo transactions in reverse order
    for (int i = block.vtx.size() - 1; i >= 0; i--) {
        const CTransaction &tx = block.vtx[i];
        uint256 hash = tx.GetHash();

        // Check that all outputs are available and match the outputs in the block itself
        // exactly.
        {
            CCoinsModifier outs = view.ModifyCoins(hash);
            outs->ClearUnspendable();
<<<<<<< HEAD
 
=======

>>>>>>> 0915b899
            CCoins outsBlock(tx, pindex->nHeight);
            // The CCoins serialization does not serialize negative numbers.
            // No network rules currently depend on the version here, so an inconsistency is harmless
            // but it must be corrected before txout nversion ever influences a network rule.
            if (outsBlock.nVersion < 0)
                outs->nVersion = outsBlock.nVersion;
            if (*outs != outsBlock) {
                fClean = fClean && error("DisconnectBlock(): added transaction mismatch? database corrupted");
<<<<<<< HEAD
                LogPrint("cert", "%s():%d - tx[%s]\n", __func__, __LINE__, hash.ToString());
            }
  
            // remove outputs
            LogPrint("cert", "%s():%d - clearing outs of tx[%s]\n", __func__, __LINE__, hash.ToString());
=======
                LogPrint("tx", "%s():%d - tx[%s]\n", __func__, __LINE__, hash.ToString());
            }

            // remove outputs
>>>>>>> 0915b899
            outs->Clear();
        }

        // unspend nullifiers
        BOOST_FOREACH(const JSDescription &joinsplit, tx.GetVjoinsplit()) {
            BOOST_FOREACH(const uint256 &nf, joinsplit.nullifiers) {
                view.SetNullifier(nf, false);
            }
        }

        LogPrint("sc", "%s():%d - undo sc outputs if any\n", __func__, __LINE__);
        if (!view.RevertTxOutputs(tx, pindex->nHeight) )
        {
            LogPrint("sc", "%s():%d - ERROR undoing sc creation\n", __func__, __LINE__);
            return error("DisconnectBlock(): sc creation can not be reverted: data inconsistent");
        }

        // restore inputs
        if (i > 0) { // not coinbases
            const CTxUndo &txundo = blockUndo.vtxundo[i-1];
            if (txundo.vprevout.size() != tx.GetVin().size())
                return error("DisconnectBlock(): transaction and undo data inconsistent");
            for (unsigned int j = tx.GetVin().size(); j-- > 0;) {
                const COutPoint &out = tx.GetVin()[j].prevout;
                const CTxInUndo &undo = txundo.vprevout[j];
                if (!ApplyTxInUndo(undo, view, out))
                    fClean = false;
            }
        }
    }

    // not including coinbase
    const int certOffset = block.vtx.size() - 1;

    // undo certificates in reverse order
    for (int i = block.vcert.size() - 1; i >= 0; i--) {
        const CScCertificate& cert = block.vcert[i];
        uint256 hash = cert.GetHash();

        LogPrint("cert", "%s():%d - reverting outs of cert[%s]\n", __func__, __LINE__, hash.ToString());

        // Check that all outputs are available and match the outputs in the block itself
        // exactly.
        {
            CCoinsModifier outs = view.ModifyCoins(hash);
            outs->ClearUnspendable();
 
            CCoins outsBlock(cert, pindex->nHeight);
            // The CCoins serialization does not serialize negative numbers.
            // No network rules currently depend on the version here, so an inconsistency is harmless
            // but it must be corrected before txout nversion ever influences a network rule.
            if (outsBlock.nVersion < 0)
                outs->nVersion = outsBlock.nVersion;
            if (*outs != outsBlock) {
                fClean = fClean && error("DisconnectBlock(): added transaction mismatch? database corrupted");
                LogPrint("cert", "%s():%d - tx[%s]\n", __func__, __LINE__, hash.ToString());
            }
  
            // remove outputs
            LogPrint("cert", "%s():%d - clearing outs of tx[%s]\n", __func__, __LINE__, hash.ToString());
            outs->Clear();
        }

        if (!view.RevertCertOutputs(cert) ) {
            LogPrint("sc", "%s():%d - ERROR undoing certificate\n", __func__, __LINE__);
            return error("DisconnectBlock(): certificate can not be reverted: data inconsistent");
        }

        // restore inputs
        const CTxUndo &certundo = blockUndo.vtxundo[certOffset + i];
        if (certundo.vprevout.size() != cert.GetVin().size())
            return error("DisconnectBlock(): certificate and undo data inconsistent");
        for (unsigned int j = cert.GetVin().size(); j-- > 0;) {
            const COutPoint &out = cert.GetVin()[j].prevout;
            const CTxInUndo &undo = certundo.vprevout[j];
            if (!ApplyTxInUndo(undo, view, out))
                fClean = false;
        }
    }

    // set the old best anchor back
    view.PopAnchor(blockUndo.old_tree_root);

    // move best block pointer to prevout block
    view.SetBestBlock(pindex->pprev->GetBlockHash());

    if (pfClean) {
        *pfClean = fClean;
        return true;
    }

    return fClean;
}

void static FlushBlockFile(bool fFinalize = false)
{
    LOCK(cs_LastBlockFile);

    CDiskBlockPos posOld(nLastBlockFile, 0);

    FILE *fileOld = OpenBlockFile(posOld);
    if (fileOld) {
        if (fFinalize)
            TruncateFile(fileOld, vinfoBlockFile[nLastBlockFile].nSize);
        FileCommit(fileOld);
        fclose(fileOld);
    }

    fileOld = OpenUndoFile(posOld);
    if (fileOld) {
        if (fFinalize)
            TruncateFile(fileOld, vinfoBlockFile[nLastBlockFile].nUndoSize);
        FileCommit(fileOld);
        fclose(fileOld);
    }
}

bool FindUndoPos(CValidationState &state, int nFile, CDiskBlockPos &pos, unsigned int nAddSize);

static CCheckQueue<CScriptCheck> scriptcheckqueue(128);

void ThreadScriptCheck() {
    RenameThread("horizen-scriptch");
    scriptcheckqueue.Thread();
}

//
// Called periodically asynchronously; alerts if it smells like
// we're being fed a bad chain (blocks being generated much
// too slowly or too quickly).
//
void PartitionCheck(bool (*initialDownloadCheck)(), CCriticalSection& cs, const CBlockIndex *const &bestHeader,
                    int64_t nPowTargetSpacing)
{
    if (bestHeader == NULL || initialDownloadCheck()) return;

    static int64_t lastAlertTime = 0;
    int64_t now = GetAdjustedTime();
    if (lastAlertTime > now-60*60*24) return; // Alert at most once per day

    const int SPAN_HOURS=4;
    const int SPAN_SECONDS=SPAN_HOURS*60*60;
    int BLOCKS_EXPECTED = SPAN_SECONDS / nPowTargetSpacing;

    boost::math::poisson_distribution<double> poisson(BLOCKS_EXPECTED);

    std::string strWarning;
    int64_t startTime = GetAdjustedTime()-SPAN_SECONDS;

    LOCK(cs);
    const CBlockIndex* i = bestHeader;
    int nBlocks = 0;
    while (i->GetBlockTime() >= startTime) {
        ++nBlocks;
        i = i->pprev;
        if (i == NULL) return; // Ran out of chain, we must not be fully sync'ed
    }

    // How likely is it to find that many by chance?
    double p = boost::math::pdf(poisson, nBlocks);

    LogPrint("partitioncheck", "%s : Found %d blocks in the last %d hours\n", __func__, nBlocks, SPAN_HOURS);
    LogPrint("partitioncheck", "%s : likelihood: %g\n", __func__, p);

    // Aim for one false-positive about every fifty years of normal running:
    const int FIFTY_YEARS = 50*365*24*60*60;
    double alertThreshold = 1.0 / (FIFTY_YEARS / SPAN_SECONDS);

    if (p <= alertThreshold && nBlocks < BLOCKS_EXPECTED)
    {
        // Many fewer blocks than expected: alert!
        strWarning = strprintf(_("WARNING: check your network connection, %d blocks received in the last %d hours (%d expected)"),
                               nBlocks, SPAN_HOURS, BLOCKS_EXPECTED);
    }
    else if (p <= alertThreshold && nBlocks > BLOCKS_EXPECTED)
    {
        // Many more blocks than expected: alert!
        strWarning = strprintf(_("WARNING: abnormally high number of blocks generated, %d blocks received in the last %d hours (%d expected)"),
                               nBlocks, SPAN_HOURS, BLOCKS_EXPECTED);
    }
    if (!strWarning.empty())
    {
        strMiscWarning = strWarning;
        CAlert::Notify(strWarning, true);
        lastAlertTime = now;
    }
}


static int64_t nTimeVerify = 0;
static int64_t nTimeConnect = 0;
static int64_t nTimeIndex = 0;
static int64_t nTimeCallbacks = 0;
static int64_t nTimeTotal = 0;

bool ConnectBlock(const CBlock& block, CValidationState& state, CBlockIndex* pindex, CCoinsViewCache& view,
    const CChain& chain, bool fJustCheck, bool fCheckScTxesCommitment)
{
    const CChainParams& chainparams = Params();
    AssertLockHeld(cs_main);

    bool fExpensiveChecks = true;
    if (fCheckpointsEnabled) {
        CBlockIndex *pindexLastCheckpoint = Checkpoints::GetLastCheckpoint(chainparams.Checkpoints());
        if (pindexLastCheckpoint && pindexLastCheckpoint->GetAncestor(pindex->nHeight) == pindex) {
            // This block is an ancestor of a checkpoint: disable script checks
            fExpensiveChecks = false;
        }
    }

    auto verifier = libzcash::ProofVerifier::Strict();
    auto disabledVerifier = libzcash::ProofVerifier::Disabled();

    // Check it again to verify JoinSplit proofs, and in case a previous version let a bad block in
    if (!CheckBlock(block, state, fExpensiveChecks ? verifier : disabledVerifier, !fJustCheck, !fJustCheck))
        return false;

    // verify that the view's current state corresponds to the previous block
    uint256 hashPrevBlock = pindex->pprev == NULL ? uint256() : pindex->pprev->GetBlockHash();
    assert(hashPrevBlock == view.GetBestBlock());

    // Special case for the genesis block, skipping connection of its transactions
    // (its coinbase is unspendable)
    if (block.GetHash() == chainparams.GetConsensus().hashGenesisBlock) {
        if (!fJustCheck) {
            view.SetBestBlock(pindex->GetBlockHash());
            // Before the genesis block, there was an empty tree
            ZCIncrementalMerkleTree tree;
            pindex->hashAnchor = tree.root();
            // The genesis block contained no JoinSplits
            pindex->hashAnchorEnd = pindex->hashAnchor;
        }
        return true;
    }

    // Do not allow blocks that contain transactions which 'overwrite' older transactions,
    // unless those are already completely spent.
    BOOST_FOREACH(const CTransaction& tx, block.vtx) {
        const CCoins* coins = view.AccessCoins(tx.GetHash());
        if (coins && !coins->IsPruned())
            return state.DoS(100, error("ConnectBlock(): tried to overwrite transaction"),
                             REJECT_INVALID, "bad-txns-BIP30");
    }

    // Started enforcing CHECKBLOCKATHEIGHT from block.nVersion=4, that means for all the blocks
    unsigned int flags = SCRIPT_VERIFY_P2SH | SCRIPT_VERIFY_CHECKLOCKTIMEVERIFY | SCRIPT_VERIFY_CHECKBLOCKATHEIGHT;

    // DERSIG (BIP66) is also always enforced, but does not have a flag.

    CBlockUndo blockundo;

    CCheckQueueControl<CScriptCheck> control(fExpensiveChecks && nScriptCheckThreads ? &scriptcheckqueue : NULL);

    int64_t nTimeStart = GetTimeMicros();
    CAmount nFees = 0;
    int nInputs = 0;
    unsigned int nSigOps = 0;
    CDiskTxPos pos(pindex->GetBlockPos(), GetSizeOfCompactSize(block.vtx.size()));
    std::vector<std::pair<uint256, CDiskTxPos> > vPos;
    vPos.reserve(block.vtx.size());
    blockundo.vtxundo.reserve(block.vtx.size() - 1 + block.vcert.size());

    // Construct the incremental merkle tree at the current
    // block position,
    auto old_tree_root = view.GetBestAnchor();
    // saving the top anchor in the block index as we go.
    if (!fJustCheck) {
        pindex->hashAnchor = old_tree_root;
    }
    ZCIncrementalMerkleTree tree;
    // This should never fail: we should always be able to get the root
    // that is on the tip of our chain
    assert(view.GetAnchorAt(old_tree_root, tree));

    {
        // Consistency check: the root of the tree we're given should
        // match what we asked for.
        assert(tree.root() == old_tree_root);
    }

    SidechainTxsCommitmentBuilder scCommitmentBuilder;
     
    for (unsigned int i = 0; i < block.vtx.size(); i++) // Processing transactions loop
    {
        const CTransaction &tx = block.vtx[i];

        nInputs += tx.GetVin().size();
        nSigOps += GetLegacySigOpCount(tx);
        if (nSigOps > MAX_BLOCK_SIGOPS)
            return state.DoS(100, error("ConnectBlock(): too many sigops"),
                             REJECT_INVALID, "bad-blk-sigops");

        if (!view.HaveInputs(tx))
            return state.DoS(100, error("ConnectBlock(): inputs missing/spent"),
                                 REJECT_INVALID, "bad-txns-inputs-missingorspent");

        if (!view.HaveScRequirements(tx))
            return state.Invalid(error("ConnectBlock: sidechain is redeclared or coins are forwarded to unknown sidechain"),
                                        REJECT_INVALID, "bad-sc-tx");

        if (!tx.IsCoinBase())
        {
            // are the JoinSplit's requirements met?
            if (!view.HaveJoinSplitRequirements(tx))
                return state.DoS(100, error("ConnectBlock(): JoinSplit requirements not met"),
                                 REJECT_INVALID, "bad-txns-joinsplit-requirements-not-met");

            // Add in sigops done by pay-to-script-hash inputs;
            // this is to prevent a "rogue miner" from creating
            // an incredibly-expensive-to-validate block.
            nSigOps += GetP2SHSigOpCount(tx, view);
            if (nSigOps > MAX_BLOCK_SIGOPS)
                return state.DoS(100, error("ConnectBlock(): too many sigops"),
                                 REJECT_INVALID, "bad-blk-sigops");

            nFees += tx.GetFeeAmount(view.GetValueIn(tx));

            std::vector<CScriptCheck> vChecks;
            if (!ContextualCheckInputs(tx, state, view, fExpensiveChecks, chain, flags, false, chainparams.GetConsensus(), nScriptCheckThreads ? &vChecks : NULL))
                return false;

            control.Add(vChecks);
        }

        CTxUndo undoDummy;
        if (i > 0) {
            blockundo.vtxundo.push_back(CTxUndo());
        }
        UpdateCoins(tx, state, view, i == 0 ? undoDummy : blockundo.vtxundo.back(), pindex->nHeight);

        if ( i > 0)
        {
            if (!view.UpdateScInfo(tx, block, pindex->nHeight) )
            {
                return state.DoS(100, error("ConnectBlock(): could not add sidechain in view: tx[%s]", tx.GetHash().ToString()),
                                 REJECT_INVALID, "bad-sc-tx");
            }
        }

        BOOST_FOREACH(const JSDescription &joinsplit, tx.GetVjoinsplit()) {
            BOOST_FOREACH(const uint256 &note_commitment, joinsplit.commitments) {
                // Insert the note commitments into our temporary tree.
                tree.append(note_commitment);
            }
        }

        vPos.push_back(std::make_pair(tx.GetHash(), pos));
        pos.nTxOffset += ::GetSerializeSize(tx, SER_DISK, CLIENT_VERSION);

        if (fCheckScTxesCommitment)
        {
            scCommitmentBuilder.add(tx);
        }

    }  //end of Processing transactions loop


    for (unsigned int certIdx = 0; certIdx < block.vcert.size(); certIdx++) // Processing certificates loop
    {
        const CScCertificate &cert = block.vcert[certIdx];
        nSigOps += GetLegacySigOpCount(cert);
        if (nSigOps > MAX_BLOCK_SIGOPS)
            return state.DoS(100, error("ConnectBlock(): too many sigops"),
                             REJECT_INVALID, "bad-blk-sigops");

        if (!view.HaveInputs(cert))
            return state.DoS(100, error("ConnectBlock(): inputs missing/spent"),
                                 REJECT_INVALID, "bad-cert-inputs-missingorspent");

        // Add in sigops done by pay-to-script-hash inputs;
        // this is to prevent a "rogue miner" from creating
        // an incredibly-expensive-to-validate block.
        nSigOps += GetP2SHSigOpCount(cert, view);
        if (nSigOps > MAX_BLOCK_SIGOPS)
            return state.DoS(100, error("ConnectBlock(): too many sigops"),
                             REJECT_INVALID, "bad-blk-sigops");

        nFees += cert.GetFeeAmount(view.GetValueIn(cert));

        std::vector<CScriptCheck> vChecks;
        if (!ContextualCheckInputs(cert, state, view, fExpensiveChecks, chain, flags, false, chainparams.GetConsensus(), nScriptCheckThreads ? &vChecks : NULL))
            return false;

        control.Add(vChecks);

        if (!view.IsCertApplicableToState(cert, pindex->nHeight, state) ) {
            LogPrint("sc", "%s():%d - ERROR: cert=%s\n", __func__, __LINE__, cert.GetHash().ToString() );
            return state.DoS(100, error("ConnectBlock(): invalid sc certificate [%s]", cert.GetHash().ToString()),
                             REJECT_INVALID, "bad-sc-cert-not-applicable");
        }

<<<<<<< HEAD
        blockundo.vtxundo.push_back(CTxUndo());
        UpdateCoins(cert, state, view, blockundo.vtxundo.back(), pindex->nHeight);
=======
        if (!Consensus::CheckTxInputs(cert, state, view, GetSpendHeight(view), Params().GetConsensus()))
            return false;

        CTxUndo undoDummy;
        UpdateCoins(cert, state, view, undoDummy, pindex->nHeight);
>>>>>>> 0915b899

        if (!view.UpdateScInfo(cert, blockundo) )
        {
            return state.DoS(100, error("ConnectBlock(): could not add in scView: cert[%s]", cert.GetHash().ToString()),
                             REJECT_INVALID, "bad-sc-cert-not-updated");
        }

        if (certIdx == 0) {
            // we are processing the first certificate, add the size of the vcert to the offset
            int sz = GetSizeOfCompactSize(block.vcert.size());
            LogPrint("cert", "%s():%d - adding %d to nTxOffset\n", __func__, __LINE__, sz );
            pos.nTxOffset += sz;
            LogPrint("cert", "%s():%d - nTxOffset=%d\n", __func__, __LINE__, pos.nTxOffset );
        }
        vPos.push_back(std::make_pair(cert.GetHash(), pos));
        pos.nTxOffset += cert.CalculateSize();

        if (fCheckScTxesCommitment)
        {
            scCommitmentBuilder.add(cert);
        }

        LogPrint("cert", "%s():%d - nTxOffset=%d\n", __func__, __LINE__, pos.nTxOffset );
    }

    if (!view.ApplyMatureBalances(pindex->nHeight, blockundo) )
    {
        return state.DoS(100, error("ConnectBlock(): could not update sc immature amounts"),
                         REJECT_INVALID, "bad-sc-amounts");
    }

    view.PushAnchor(tree);
    if (!fJustCheck) {
        pindex->hashAnchorEnd = tree.root();
    }
    blockundo.old_tree_root = old_tree_root;

    int64_t nTime1 = GetTimeMicros(); nTimeConnect += nTime1 - nTimeStart;
    LogPrint("bench", "      - Connect %u txes, %u certs: %.2fms (%.3fms/(tx+cert), %.3fms/txin) [%.2fs]\n",
        (unsigned)block.vtx.size(), (unsigned)block.vcert.size(),
         0.001 * (nTime1 - nTimeStart), 0.001 * (nTime1 - nTimeStart) / (block.vtx.size() + block.vcert.size()),
         nInputs <= 1 ? 0 : 0.001 * (nTime1 - nTimeStart) / (nInputs-1), nTimeConnect * 0.000001);

    CAmount blockReward = nFees + GetBlockSubsidy(pindex->nHeight, chainparams.GetConsensus());
    if (block.vtx[0].GetValueOut() > blockReward)
        return state.DoS(100,
                         error("ConnectBlock(): coinbase pays too much (actual=%d vs limit=%d)",
                               block.vtx[0].GetValueOut(), blockReward),
                               REJECT_INVALID, "bad-cb-amount");

    if (fCheckScTxesCommitment)
    {
        const uint256& scTxsCommittment = scCommitmentBuilder.getCommitment();

        if (block.hashScTxsCommitment != scTxsCommittment)
        {
            // If this check fails, we return validation state obj with a state.corruptionPossible=false attribute,
            // which will mark this header as failed. This is because the previous check on merkel root was successful,
            // that means sc txes/cert are verified, and yet their contribution to scTxsCommittment is not
            LogPrint("cert", "%s():%d - failed verifying SCTxsCommitment: block[%s] vs computed[%s]\n",
                __func__, __LINE__, block.hashScTxsCommitment.ToString(), scTxsCommittment.ToString());
            return state.DoS(100, error("ConnectBlock(): SCTxsCommitment verification failed"),
                               REJECT_INVALID, "bad-sc-txs-committment");
        }
        else
        {
            LogPrint("cert", "%s():%d - Successfully verified SCTxsCommitment %s\n",
                __func__, __LINE__, block.hashScTxsCommitment.ToString());
        }
    }

    if (!control.Wait())
        return state.DoS(100, false);
    int64_t nTime2 = GetTimeMicros(); nTimeVerify += nTime2 - nTimeStart;
    LogPrint("bench", "    - Verify %u txins: %.2fms (%.3fms/txin) [%.2fs]\n", nInputs - 1, 0.001 * (nTime2 - nTimeStart), nInputs <= 1 ? 0 : 0.001 * (nTime2 - nTimeStart) / (nInputs-1), nTimeVerify * 0.000001);

    if (fJustCheck)
        return true;

    // Write undo information to disk
    if (pindex->GetUndoPos().IsNull() || !pindex->IsValid(BLOCK_VALID_SCRIPTS))
    {
        if (pindex->GetUndoPos().IsNull()) {
            CDiskBlockPos pos;
            if (!FindUndoPos(state, pindex->nFile, pos, ::GetSerializeSize(blockundo, SER_DISK, CLIENT_VERSION) + 40))
                return error("ConnectBlock(): FindUndoPos failed");
            if (!UndoWriteToDisk(blockundo, pos, pindex->pprev->GetBlockHash(), chainparams.MessageStart()))
                return AbortNode(state, "Failed to write undo data");

            LogPrint("sc", "%s():%d - undo info written on disk\n", __func__, __LINE__);
            // update nUndoPos in block index
            pindex->nUndoPos = pos.nPos;
            pindex->nStatus |= BLOCK_HAVE_UNDO;
        }

        pindex->RaiseValidity(BLOCK_VALID_SCRIPTS);
        setDirtyBlockIndex.insert(pindex);
    }

    if (fTxIndex)
        if (!pblocktree->WriteTxIndex(vPos))
            return AbortNode(state, "Failed to write transaction index");

    // add this block to the view's block chain
    view.SetBestBlock(pindex->GetBlockHash());

    int64_t nTime3 = GetTimeMicros(); nTimeIndex += nTime3 - nTime2;
    LogPrint("bench", "    - Index writing: %.2fms [%.2fs]\n", 0.001 * (nTime3 - nTime2), nTimeIndex * 0.000001);

    // Watch for changes to the previous coinbase transaction.
    static uint256 hashPrevBestCoinBase;
    GetMainSignals().UpdatedTransaction(hashPrevBestCoinBase);
    hashPrevBestCoinBase = block.vtx[0].GetHash();

    int64_t nTime4 = GetTimeMicros(); nTimeCallbacks += nTime4 - nTime3;
    LogPrint("bench", "    - Callbacks: %.2fms [%.2fs]\n", 0.001 * (nTime4 - nTime3), nTimeCallbacks * 0.000001);

    return true;
}

enum FlushStateMode {
    FLUSH_STATE_NONE,
    FLUSH_STATE_IF_NEEDED,
    FLUSH_STATE_PERIODIC,
    FLUSH_STATE_ALWAYS
};

/**
 * Update the on-disk chain state.
 * The caches and indexes are flushed depending on the mode we're called with
 * if they're too large, if it's been a while since the last write,
 * or always and in all cases if we're in prune mode and are deleting files.
 */
bool static FlushStateToDisk(CValidationState &state, FlushStateMode mode) {
    LogPrint("sc", "%s():%d - called\n", __func__, __LINE__);
    LOCK2(cs_main, cs_LastBlockFile);
    static int64_t nLastWrite = 0;
    static int64_t nLastFlush = 0;
    static int64_t nLastSetChain = 0;
    std::set<int> setFilesToPrune;
    bool fFlushForPrune = false;
    try {
    if (fPruneMode && fCheckForPruning && !fReindex) {
        FindFilesToPrune(setFilesToPrune);
        fCheckForPruning = false;
        if (!setFilesToPrune.empty()) {
            fFlushForPrune = true;
            if (!fHavePruned) {
                pblocktree->WriteFlag("prunedblockfiles", true);
                fHavePruned = true;
            }
        }
    }
    int64_t nNow = GetTimeMicros();
    // Avoid writing/flushing immediately after startup.
    if (nLastWrite == 0) {
        nLastWrite = nNow;
    }
    if (nLastFlush == 0) {
        nLastFlush = nNow;
    }
    if (nLastSetChain == 0) {
        nLastSetChain = nNow;
    }
    size_t cacheSize = pcoinsTip->DynamicMemoryUsage();
    // The cache is large and close to the limit, but we have time now (not in the middle of a block processing).
    bool fCacheLarge = mode == FLUSH_STATE_PERIODIC && cacheSize * (10.0/9) > nCoinCacheUsage;
    // The cache is over the limit, we have to write now.
    bool fCacheCritical = mode == FLUSH_STATE_IF_NEEDED && cacheSize > nCoinCacheUsage;
    // It's been a while since we wrote the block index to disk. Do this frequently, so we don't need to redownload after a crash.
    bool fPeriodicWrite = mode == FLUSH_STATE_PERIODIC && nNow > nLastWrite + (int64_t)DATABASE_WRITE_INTERVAL * 1000000;
    // It's been very long since we flushed the cache. Do this infrequently, to optimize cache usage.
    bool fPeriodicFlush = mode == FLUSH_STATE_PERIODIC && nNow > nLastFlush + (int64_t)DATABASE_FLUSH_INTERVAL * 1000000;
    // Combine all conditions that result in a full cache flush.
    bool fDoFullFlush = (mode == FLUSH_STATE_ALWAYS) || fCacheLarge || fCacheCritical || fPeriodicFlush || fFlushForPrune;
    // Write blocks and block index to disk.
    if (fDoFullFlush || fPeriodicWrite) {
        // Depend on nMinDiskSpace to ensure we can write block index
        if (!CheckDiskSpace(0))
            return state.Error("out of disk space");
        // First make sure all block and undo data is flushed to disk.
        FlushBlockFile();
        // Then update all block file information (which may refer to block and undo files).
        {
            std::vector<std::pair<int, const CBlockFileInfo*> > vFiles;
            vFiles.reserve(setDirtyFileInfo.size());
            for (set<int>::iterator it = setDirtyFileInfo.begin(); it != setDirtyFileInfo.end(); ) {
                vFiles.push_back(make_pair(*it, &vinfoBlockFile[*it]));
                setDirtyFileInfo.erase(it++);
            }
            std::vector<const CBlockIndex*> vBlocks;
            vBlocks.reserve(setDirtyBlockIndex.size());
            for (set<CBlockIndex*>::iterator it = setDirtyBlockIndex.begin(); it != setDirtyBlockIndex.end(); ) {
                vBlocks.push_back(*it);
                setDirtyBlockIndex.erase(it++);
            }
            if (!pblocktree->WriteBatchSync(vFiles, nLastBlockFile, vBlocks)) {
                return AbortNode(state, "Files to write to block index database");
            }
        }
        // Finally remove any pruned files
        if (fFlushForPrune)
            UnlinkPrunedFiles(setFilesToPrune);
        nLastWrite = nNow;
    }
    // Flush best chain related state. This can only be done if the blocks / block index write was also done.
    if (fDoFullFlush) {
        // Typical CCoins structures on disk are around 128 bytes in size.
        // Pushing a new one to the database can cause it to be written
        // twice (once in the log, and once in the tables). This is already
        // an overestimation, as most will delete an existing entry or
        // overwrite one. Still, use a conservative safety factor of 2.
        if (!CheckDiskSpace(128 * 2 * 2 * pcoinsTip->GetCacheSize()))
            return state.Error("out of disk space");
        // Flush the chainstate (which may refer to block index entries).
        if (!pcoinsTip->Flush())
            return AbortNode(state, "Failed to write to coin database");
        nLastFlush = nNow;
    }
    if ((mode == FLUSH_STATE_ALWAYS || mode == FLUSH_STATE_PERIODIC) && nNow > nLastSetChain + (int64_t)DATABASE_WRITE_INTERVAL * 1000000) {
        // Update best block in wallet (so we can detect restored wallets).
        GetMainSignals().SetBestChain(chainActive.GetLocator());
        nLastSetChain = nNow;
    }
    } catch (const std::runtime_error& e) {
        return AbortNode(state, std::string("System error while flushing: ") + e.what());
    }
    return true;
}

void FlushStateToDisk() {
    CValidationState state;
    FlushStateToDisk(state, FLUSH_STATE_ALWAYS);
}

void PruneAndFlush() {
    CValidationState state;
    fCheckForPruning = true;
    FlushStateToDisk(state, FLUSH_STATE_NONE);
}

/** Update chainActive and related internal data structures. */
void static UpdateTip(CBlockIndex *pindexNew) {
    const CChainParams& chainParams = Params();
    chainActive.SetTip(pindexNew);

    // New best block
    nTimeBestReceived = GetTime();
    mempool.AddTransactionsUpdated(1);

    double syncProgress = Checkpoints::GuessVerificationProgress(chainParams.Checkpoints(), chainActive.Tip());
    if(fIsStartupSyncing && std::abs(1.0 - syncProgress) < 0.000001) {
        LogPrintf("Fully synchronized at block height %d\n", chainActive.Height());
        fIsStartupSyncing = false;
    }

    LogPrintf("%s: new best=%s  height=%d  log2_work=%.8g  tx=%lu  date=%s progress=%f  cache=%.1fMiB(%utx)\n", __func__,
      chainActive.Tip()->GetBlockHash().ToString(), chainActive.Height(), log(chainActive.Tip()->nChainWork.getdouble())/log(2.0), (unsigned long)chainActive.Tip()->nChainTx,
      DateTimeStrFormat("%Y-%m-%d %H:%M:%S", chainActive.Tip()->GetBlockTime()),
      syncProgress, pcoinsTip->DynamicMemoryUsage() * (1.0 / (1<<20)), pcoinsTip->GetCacheSize());

    cvBlockChange.notify_all();
}

/** Disconnect chainActive's tip. */
bool static DisconnectTip(CValidationState &state) {
    CBlockIndex *pindexDelete = chainActive.Tip();
    assert(pindexDelete);
    mempool.check(pcoinsTip);
    // Read block from disk.
    CBlock block;
    if (!ReadBlockFromDisk(block, pindexDelete))
        return AbortNode(state, "Failed to read block");
    // Apply the block atomically to the chain state.
    uint256 anchorBeforeDisconnect = pcoinsTip->GetBestAnchor();
    int64_t nStart = GetTimeMicros();
    {
        CCoinsViewCache view(pcoinsTip);
        if (!DisconnectBlock(block, state, pindexDelete, view, NULL))
            return error("DisconnectTip(): DisconnectBlock %s failed", pindexDelete->GetBlockHash().ToString());
        assert(view.Flush());
    }
    LogPrint("bench", "- Disconnect block: %.2fms\n", (GetTimeMicros() - nStart) * 0.001);
    uint256 anchorAfterDisconnect = pcoinsTip->GetBestAnchor();
    // Write the chain state to disk, if necessary.
    if (!FlushStateToDisk(state, FLUSH_STATE_IF_NEEDED))
        return false;

    // Resurrect mempool transactions and certificates from the disconnected block.
    std::list<CTransaction> dummyTxs;
    for(const CTransaction &tx: block.vtx) {
        // ignore validation errors in resurrected transactions
        CValidationState stateDummy;
        if (tx.IsScVersion()) {
            LogPrint("sc", "%s():%d - resurrecting tx [%s] to mempool\n", __func__, __LINE__, tx.GetHash().ToString());
        }

        if (tx.IsCoinBase() || !AcceptToMemoryPool(mempool, stateDummy, tx, false, NULL)) {
            LogPrint("sc", "%s():%d - removing tx [%s] from mempool\n[%s]\n",
                __func__, __LINE__, tx.GetHash().ToString(), tx.ToString());
            mempool.remove(tx, dummyTxs, true);
        }
    }

    std::list<CScCertificate> dummyCerts;
    for (const CScCertificate& cert : block.vcert) {
        // ignore validation errors in resurrected certificates
        LogPrint("sc", "%s():%d - resurrecting certificate [%s] to mempool\n", __func__, __LINE__, cert.GetHash().ToString());

        CValidationState stateDummy;
        if (!AcceptCertificateToMemoryPool(mempool, stateDummy, cert, false, NULL, false, pindexDelete->nHeight)) {
            LogPrint("sc", "%s():%d - removing certificate [%s] from mempool\n[%s]\n",
                __func__, __LINE__, cert.GetHash().ToString(), cert.ToString());

            mempool.remove(cert, dummyTxs, dummyCerts, true);
        }
    }

    if (anchorBeforeDisconnect != anchorAfterDisconnect) {
        // The anchor may not change between block disconnects,
        // in which case we don't want to evict from the mempool yet!
        mempool.removeWithAnchor(anchorBeforeDisconnect);
    }
    mempool.removeImmatureExpenditures(pcoinsTip, pindexDelete->nHeight);

    // remove any certificate, and possible dependancies, that refers to this block as end epoch
    mempool.removeOutOfEpochCertificates(pindexDelete);

    mempool.check(pcoinsTip);
    // Update chainActive and related variables.
    UpdateTip(pindexDelete->pprev);
    // Get the current commitment tree
    ZCIncrementalMerkleTree newTree;
    assert(pcoinsTip->GetAnchorAt(pcoinsTip->GetBestAnchor(), newTree));
    // Let wallets know transactions went from 1-confirmed to
    // 0-confirmed or conflicted:

    for(const CTransaction &tx: block.vtx) {
        SyncWithWallets(tx, nullptr);
    }

    for(const CScCertificate &cert: block.vcert) {
        SyncWithWallets(cert, nullptr);
    }

    // Update cached incremental witnesses
    GetMainSignals().ChainTip(pindexDelete, &block, newTree, false);
    return true;
}

static int64_t nTimeReadFromDisk = 0;
static int64_t nTimeConnectTotal = 0;
static int64_t nTimeFlush = 0;
static int64_t nTimeChainState = 0;
static int64_t nTimePostConnect = 0;

/**
 * Connect a new block to chainActive. pblock is either NULL or a pointer to a CBlock
 * corresponding to pindexNew, to bypass loading it again from disk.
 */
bool static ConnectTip(CValidationState &state, CBlockIndex *pindexNew, CBlock *pblock) {
    assert(pindexNew->pprev == chainActive.Tip());
    mempool.check(pcoinsTip);
    // Read block from disk.
    int64_t nTime1 = GetTimeMicros();
    CBlock block;
    if (!pblock) {
        if (!ReadBlockFromDisk(block, pindexNew))
            return AbortNode(state, "Failed to read block");
        pblock = &block;
    }
    // Get the current commitment tree
    ZCIncrementalMerkleTree oldTree;
    assert(pcoinsTip->GetAnchorAt(pcoinsTip->GetBestAnchor(), oldTree));
    // Apply the block atomically to the chain state.
    int64_t nTime2 = GetTimeMicros(); nTimeReadFromDisk += nTime2 - nTime1;
    int64_t nTime3;
    LogPrint("bench", "  - Load block from disk: %.2fms [%.2fs]\n", (nTime2 - nTime1) * 0.001, nTimeReadFromDisk * 0.000001);
    {
        CCoinsViewCache view(pcoinsTip);
        static const bool JUST_CHECK_FALSE = false;
        bool rv = ConnectBlock(*pblock, state, pindexNew, view, chainActive, JUST_CHECK_FALSE);
        GetMainSignals().BlockChecked(*pblock, state);
        if (!rv) {
            if (state.IsInvalid())
                InvalidBlockFound(pindexNew, state);
            return error("ConnectTip(): ConnectBlock %s failed", pindexNew->GetBlockHash().ToString());
        }
        mapBlockSource.erase(pindexNew->GetBlockHash());
        nTime3 = GetTimeMicros(); nTimeConnectTotal += nTime3 - nTime2;
        LogPrint("bench", "  - Connect total: %.2fms [%.2fs]\n", (nTime3 - nTime2) * 0.001, nTimeConnectTotal * 0.000001);
        assert(view.Flush());
    }
    int64_t nTime4 = GetTimeMicros(); nTimeFlush += nTime4 - nTime3;
    LogPrint("bench", "  - Flush: %.2fms [%.2fs]\n", (nTime4 - nTime3) * 0.001, nTimeFlush * 0.000001);
    // Write the chain state to disk, if necessary.
    if (!FlushStateToDisk(state, FLUSH_STATE_IF_NEEDED))
        return false;
    int64_t nTime5 = GetTimeMicros(); nTimeChainState += nTime5 - nTime4;
    LogPrint("bench", "  - Writing chainstate: %.2fms [%.2fs]\n", (nTime5 - nTime4) * 0.001, nTimeChainState * 0.000001);

    // Remove conflicting transactions from the mempool.
    std::list<CTransaction> removedTxs;
    mempool.removeForBlock(pblock->vtx, pindexNew->nHeight, removedTxs, !IsInitialBlockDownload());

    std::list<CScCertificate> removedCerts;
    mempool.removeForBlock(pblock->vcert, pindexNew->nHeight, removedTxs, removedCerts, !IsInitialBlockDownload());

    mempool.check(pcoinsTip);
    // Update chainActive & related variables.
    UpdateTip(pindexNew);

    // Tell wallet about transactions that went from mempool
    // to conflicted:
    for(const CTransaction &tx: removedTxs) {
        SyncWithWallets(tx, nullptr);
    }

    // ... and about transactions that got confirmed:
    for(const CTransaction &tx: pblock->vtx) {
        SyncWithWallets(tx, pblock);
    }

    // ... and about certificates that got confirmed:
    // note that a certificate having no inputs has no conflicts
    for(const CScCertificate &cert: removedCerts) {
        SyncWithWallets(cert, nullptr);
    }

    for(const CScCertificate &cert: pblock->vcert) {
        LogPrint("cert", "%s():%d - sync with wallet cert[%s]\n", __func__, __LINE__, cert.GetHash().ToString());
        SyncWithWallets(cert, pblock);
    }

    // Update cached incremental witnesses
    GetMainSignals().ChainTip(pindexNew, pblock, oldTree, true);

    EnforceNodeDeprecation(pindexNew->nHeight);

    int64_t nTime6 = GetTimeMicros(); nTimePostConnect += nTime6 - nTime5; nTimeTotal += nTime6 - nTime1;
    LogPrint("bench", "  - Connect postprocess: %.2fms [%.2fs]\n", (nTime6 - nTime5) * 0.001, nTimePostConnect * 0.000001);
    LogPrint("bench", "- Connect block: %.2fms [%.2fs]\n", (nTime6 - nTime1) * 0.001, nTimeTotal * 0.000001);
    return true;
}

/**
 * Return the tip of the chain with the most work in it, that isn't
 * known to be invalid (it's however far from certain to be valid).
 */
static CBlockIndex* FindMostWorkChain() {
    do {
        CBlockIndex *pindexNew = NULL;

        // Find the best candidate header.
        {
            std::set<CBlockIndex*, CBlockIndexWorkComparator>::reverse_iterator it = setBlockIndexCandidates.rbegin();
            if (it == setBlockIndexCandidates.rend())
                return NULL;
            pindexNew = *it;
        }

        // Check whether all blocks on the path between the currently active chain and the candidate are valid.
        // Just going until the active chain is an optimization, as we know all blocks in it are valid already.
        CBlockIndex *pindexTest = pindexNew;
        bool fInvalidAncestor = false;
        while (pindexTest && !chainActive.Contains(pindexTest)) {
            assert(pindexTest->nChainTx || pindexTest->nHeight == 0);

            // Pruned nodes may have entries in setBlockIndexCandidates for
            // which block files have been deleted.  Remove those as candidates
            // for the most work chain if we come across them; we can't switch
            // to a chain unless we have all the non-active-chain parent blocks.
            bool fFailedChain = pindexTest->nStatus & BLOCK_FAILED_MASK;
            bool fMissingData = !(pindexTest->nStatus & BLOCK_HAVE_DATA);
            if (fFailedChain || fMissingData) {
                // Candidate chain is not usable (either invalid or missing data)
                if (fFailedChain && (pindexBestInvalid == NULL || pindexNew->nChainWork > pindexBestInvalid->nChainWork))
                    pindexBestInvalid = pindexNew;
                CBlockIndex *pindexFailed = pindexNew;
                // Remove the entire chain from the set.
                while (pindexTest != pindexFailed) {
                    if (fFailedChain) {
                        LogPrint("forks", "%s():%d - marking FAILED candidate idx [%s]\n", __func__, __LINE__,
                            pindexFailed->GetBlockHash().ToString());
                        pindexFailed->nStatus |= BLOCK_FAILED_CHILD;
                    } else if (fMissingData) {
                        // If we're missing data, then add back to mapBlocksUnlinked,
                        // so that if the block arrives in the future we can try adding
                        // to setBlockIndexCandidates again.
                        mapBlocksUnlinked.insert(std::make_pair(pindexFailed->pprev, pindexFailed));
                    }
                    setBlockIndexCandidates.erase(pindexFailed);
                    pindexFailed = pindexFailed->pprev;
                }
                setBlockIndexCandidates.erase(pindexTest);
                fInvalidAncestor = true;
                break;
            }
            pindexTest = pindexTest->pprev;
        }
        if (!fInvalidAncestor)
            return pindexNew;
    } while(true);
}

/** Delete all entries in setBlockIndexCandidates that are worse than the current tip. */
static void PruneBlockIndexCandidates() {
    // Note that we can't delete the current block itself, as we may need to return to it later in case a
    // reorganization to a better block fails.
    std::set<CBlockIndex*, CBlockIndexWorkComparator>::iterator it = setBlockIndexCandidates.begin();
    while (it != setBlockIndexCandidates.end() && setBlockIndexCandidates.value_comp()(*it, chainActive.Tip())) {
        setBlockIndexCandidates.erase(it++);
    }
    // Either the current tip or a successor of it we're working towards is left in setBlockIndexCandidates.
    assert(!setBlockIndexCandidates.empty());
}

/**
 * Try to make some progress towards making pindexMostWork the active block.
 * pblock is either NULL or a pointer to a CBlock corresponding to pindexMostWork.
 */
static bool ActivateBestChainStep(CValidationState &state, CBlockIndex *pindexMostWork, CBlock *pblock) {
    AssertLockHeld(cs_main);
    bool fInvalidFound = false;
    const CBlockIndex *pindexOldTip = chainActive.Tip();
    const CBlockIndex *pindexFork = chainActive.FindFork(pindexMostWork);

    // Disconnect active blocks which are no longer in the best chain.
    while (chainActive.Tip() && chainActive.Tip() != pindexFork) {
        if (!DisconnectTip(state))
            return false;
    }

    // Build list of new blocks to connect.
    std::vector<CBlockIndex*> vpindexToConnect;
    bool fContinue = true;
    int nHeight = pindexFork ? pindexFork->nHeight : -1;
    while (fContinue && nHeight != pindexMostWork->nHeight) {
    // Don't iterate the entire list of potential improvements toward the best tip, as we likely only need
    // a few blocks along the way.
    int nTargetHeight = std::min(nHeight + 32, pindexMostWork->nHeight);
    vpindexToConnect.clear();
    vpindexToConnect.reserve(nTargetHeight - nHeight);
    CBlockIndex *pindexIter = pindexMostWork->GetAncestor(nTargetHeight);
    while (pindexIter && pindexIter->nHeight != nHeight) {
        vpindexToConnect.push_back(pindexIter);
        pindexIter = pindexIter->pprev;
    }
    nHeight = nTargetHeight;

    // Connect new blocks.
    BOOST_REVERSE_FOREACH(CBlockIndex *pindexConnect, vpindexToConnect) {
        if (!ConnectTip(state, pindexConnect, pindexConnect == pindexMostWork ? pblock : NULL)) {
            if (state.IsInvalid()) {
                // The block violates a consensus rule.
                if (!state.CorruptionPossible())
                    InvalidChainFound(vpindexToConnect.back());
                state = CValidationState();
                fInvalidFound = true;
                fContinue = false;
                break;
            } else {
                // A system error occurred (disk space, database error, ...).
                return false;
            }
        } else {
            PruneBlockIndexCandidates();
            if (!pindexOldTip || chainActive.Tip()->nChainWork > pindexOldTip->nChainWork) {
                // We're in a better position than we were. Return temporarily to release the lock.
                fContinue = false;
                break;
            }
        }
    }
    }

    // Callbacks/notifications for a new best chain.
    if (fInvalidFound)
        CheckForkWarningConditionsOnNewFork(vpindexToConnect.back());
    else
        CheckForkWarningConditions();

    return true;
}

/**
 * Make the best chain active, in multiple steps. The result is either failure
 * or an activated best chain. pblock is either NULL or a pointer to a block
 * that is already loaded (to avoid loading it again from disk).
 */
bool ActivateBestChain(CValidationState &state, CBlock *pblock) {
    CBlockIndex *pindexNewTip = NULL;
    CBlockIndex *pindexMostWork = NULL;
    const CChainParams& chainParams = Params();
    do {
        boost::this_thread::interruption_point();

        bool fInitialDownload;
        {
            LOCK(cs_main);
            pindexMostWork = FindMostWorkChain();

            // Whether we have anything to do at all.
            if (pindexMostWork == NULL || pindexMostWork == chainActive.Tip())
                return true;

            if (!ActivateBestChainStep(state, pindexMostWork, pblock && pblock->GetHash() == pindexMostWork->GetBlockHash() ? pblock : NULL))
                return false;

            pindexNewTip = chainActive.Tip();
            fInitialDownload = IsInitialBlockDownload();
        }
        // When we reach this point, we switched to a new tip (stored in pindexNewTip).

        // Notifications/callbacks that can run without cs_main
        if (!fInitialDownload) {
            uint256 hashNewTip = pindexNewTip->GetBlockHash();
            // Relay inventory, but don't relay old inventory during initial block download.
            int nBlockEstimate = 0;
            if (fCheckpointsEnabled)
                nBlockEstimate = Checkpoints::GetTotalBlocksEstimate(chainParams.Checkpoints());
            // Don't relay blocks if pruning -- could cause a peer to try to download, resulting
            // in a stalled download if the block file is pruned before the request.
            if (nLocalServices & NODE_NETWORK) {
                LOCK(cs_vNodes);
                BOOST_FOREACH(CNode* pnode, vNodes)
                {
                    if (chainActive.Height() > (pnode->nStartingHeight != -1 ? pnode->nStartingHeight - 2000 : nBlockEstimate))
                    {
                        pnode->PushInventory(CInv(MSG_BLOCK, hashNewTip));
                    }
                    else
                    {
                        LogPrint("forks", "%s():%d - Node [%s] (peer=%d) NOT pushing inv [%s] - hM[%d], hS[%d], nB[%d]\n",
                            __func__, __LINE__, pnode->addrName, pnode->GetId(), hashNewTip.ToString(),
                            chainActive.Height(), pnode->nStartingHeight, nBlockEstimate);
                    }
                }
            }
            else
            {
                LogPrint("forks", "%s():%d - NOT pushing inv [%s]\n", __func__, __LINE__,
                    hashNewTip.ToString());
            }

            // Notify external listeners about the new tip.
            GetMainSignals().UpdatedBlockTip(pindexNewTip);
            uiInterface.NotifyBlockTip(hashNewTip);
        }
        else
        {
            LogPrint("forks", "%s():%d - InitialDownload in progress: NOT pushing any inv\n", __func__, __LINE__);
        }

    } while(pindexMostWork != chainActive.Tip());
    CheckBlockIndex();

    // Write changes periodically to disk, after relay.
    if (!FlushStateToDisk(state, FLUSH_STATE_PERIODIC)) {
        return false;
    }

    return true;
}

bool InvalidateBlock(CValidationState& state, CBlockIndex *pindex) {
    AssertLockHeld(cs_main);

    // Mark the block itself as invalid.
    pindex->nStatus |= BLOCK_FAILED_VALID;
    setDirtyBlockIndex.insert(pindex);
    setBlockIndexCandidates.erase(pindex);

    while (chainActive.Contains(pindex)) {
        CBlockIndex *pindexWalk = chainActive.Tip();
        pindexWalk->nStatus |= BLOCK_FAILED_CHILD;
        setDirtyBlockIndex.insert(pindexWalk);
        setBlockIndexCandidates.erase(pindexWalk);
        // ActivateBestChain considers blocks already in chainActive
        // unconditionally valid already, so force disconnect away from it.
        if (!DisconnectTip(state)) {
            return false;
        }
    }

    // The resulting new best tip may not be in setBlockIndexCandidates anymore, so
    // add it again.
    BlockMap::iterator it = mapBlockIndex.begin();
    while (it != mapBlockIndex.end()) {
        if (it->second->IsValid(BLOCK_VALID_TRANSACTIONS) && it->second->nChainTx && !setBlockIndexCandidates.value_comp()(it->second, chainActive.Tip())) {
            setBlockIndexCandidates.insert(it->second);
        }
        it++;
    }

    InvalidChainFound(pindex);
    return true;
}

bool ReconsiderBlock(CValidationState& state, CBlockIndex *pindex) {
    AssertLockHeld(cs_main);

    int nHeight = pindex->nHeight;

    // Remove the invalidity flag from this block and all its descendants.
    BlockMap::iterator it = mapBlockIndex.begin();
    while (it != mapBlockIndex.end()) {
        if (!it->second->IsValid() && it->second->GetAncestor(nHeight) == pindex) {
            it->second->nStatus &= ~BLOCK_FAILED_MASK;
            setDirtyBlockIndex.insert(it->second);
            if (it->second->IsValid(BLOCK_VALID_TRANSACTIONS) && it->second->nChainTx && setBlockIndexCandidates.value_comp()(chainActive.Tip(), it->second)) {
                setBlockIndexCandidates.insert(it->second);
            }
            if (it->second == pindexBestInvalid) {
                // Reset invalid block marker if it was pointing to one of those.
                pindexBestInvalid = NULL;
            }
        }
        it++;
    }

    // Remove the invalidity flag from all ancestors too.
    while (pindex != NULL) {
        if (pindex->nStatus & BLOCK_FAILED_MASK) {
            pindex->nStatus &= ~BLOCK_FAILED_MASK;
            setDirtyBlockIndex.insert(pindex);
        }
        pindex = pindex->pprev;
    }
    return true;
}

bool addToGlobalForkTips(const CBlockIndex* pindex)
{
    if (!pindex)
        return false;

    unsigned int erased = 0;
    if (pindex->pprev)
    {
        // remove its parent if any
        erased = mGlobalForkTips.erase(pindex->pprev);
    }

    if (erased == 0)
    {
        LogPrint("forks", "%s():%d - adding first fork tip in global map: h(%d) [%s]\n",
            __func__, __LINE__, pindex->nHeight, pindex->GetBlockHash().ToString());
    }

    return mGlobalForkTips.insert(std::make_pair( pindex, (int)GetTime() )).second;
}

bool updateGlobalForkTips(const CBlockIndex* pindex, bool lookForwardTips)
{
    if (!pindex)
        return false;

    LogPrint("forks", "%s():%d - Entering: lookFwd[%d], h(%d) [%s]\n",
        __func__, __LINE__, lookForwardTips, pindex->nHeight, pindex->GetBlockHash().ToString());

    if (chainActive.Contains(pindex))
    {
        LogPrint("forks", "%s():%d - Exiting: header is on main chain h(%d) [%s]\n",
            __func__, __LINE__, pindex->nHeight, pindex->GetBlockHash().ToString());
        return false;
    }

    if (mGlobalForkTips.count(pindex) )
    {
        LogPrint("forks", "%s():%d - updating tip in global set: h(%d) [%s]\n",
            __func__, __LINE__, pindex->nHeight, pindex->GetBlockHash().ToString());
        mGlobalForkTips[pindex] = (int)GetTime();
        return true;
    }
    else
    {
        // check from tips downward if we connect to this index and in this case 
        // update the tip instead (for coping with very old tips not in the most recent set)
        if (lookForwardTips)
        {
            int h = pindex->nHeight;
            bool done = false;

            BOOST_FOREACH(auto mapPair, mGlobalForkTips)
            {
                const CBlockIndex* tipIndex = mapPair.first;
                if (!tipIndex)
                    continue;

                LogPrint("forks", "%s():%d - tip %s h(%d)\n",
                    __func__, __LINE__, tipIndex->GetBlockHash().ToString(), tipIndex->nHeight);

                if (tipIndex == chainActive.Tip() || tipIndex == pindexBestHeader )
                {
                    LogPrint("forks", "%s():%d - skipping main chain tip\n", __func__, __LINE__);
                    continue;
                }
 
                const CBlockIndex* dum = tipIndex;
                while ( dum != pindex && dum->nHeight >= h)
                {
                    dum = dum->pprev;
                }

                if (dum == pindex)
                {
                    LogPrint("forks", "%s():%d - updating tip access time in global set: h(%d) [%s]\n",
                        __func__, __LINE__, tipIndex->nHeight, tipIndex->GetBlockHash().ToString());
                    mGlobalForkTips[tipIndex] = (int)GetTime();
                    done |= true;
                }
                else
                {
                    // we must neglect this branch since not linked to the pindex
                    LogPrint("forks", "%s():%d - stopped at %s h(%d)\n",
                        __func__, __LINE__, dum->GetBlockHash().ToString(), dum->nHeight);
                }
            }

            LogPrint("forks", "%s():%d - exiting done[%d]\n", __func__, __LINE__, done);
            return done;
        }

        // nothing to do, this is not a tip at all
        LogPrint("forks", "%s():%d - not a tip: h(%d) [%s]\n",
            __func__, __LINE__, pindex->nHeight, pindex->GetBlockHash().ToString());
        return false;
    }
}

int getMostRecentGlobalForkTips(std::vector<uint256>& output)
{
    using map_pair = pair<const CBlockIndex*, int>;

    std::vector<map_pair> vTemp(begin(mGlobalForkTips), end(mGlobalForkTips));

    sort(begin(vTemp), end(vTemp), [](const map_pair& a, const map_pair& b) { return a.second < b.second; });

    int count = MAX_NUM_GLOBAL_FORKS;
    BOOST_REVERSE_FOREACH(auto const &p, vTemp)
    {
        output.push_back(p.first->GetBlockHash() );
        if (--count <= 0)
            break;
    }

    return output.size();
}

CBlockIndex* AddToBlockIndex(const CBlockHeader& block)
{
    // Check for duplicate
    uint256 hash = block.GetHash();
    BlockMap::iterator it = mapBlockIndex.find(hash);
    if (it != mapBlockIndex.end())
        return it->second;

    // Construct new block index object
    CBlockIndex* pindexNew = new CBlockIndex(block);
    assert(pindexNew);
    // We assign the sequence id to blocks only when the full data is available,
    // to avoid miners withholding blocks but broadcasting headers, to get a
    // competitive advantage.
    pindexNew->nSequenceId = 0;
    BlockMap::iterator mi = mapBlockIndex.insert(make_pair(hash, pindexNew)).first;
    pindexNew->phashBlock = &((*mi).first);
    BlockMap::iterator miPrev = mapBlockIndex.find(block.hashPrevBlock);
    if (miPrev != mapBlockIndex.end())
    {
        pindexNew->pprev = (*miPrev).second;
        pindexNew->nHeight = pindexNew->pprev->nHeight + 1;
        pindexNew->BuildSkip();
    }
    pindexNew->nChainWork = (pindexNew->pprev ? pindexNew->pprev->nChainWork : 0) + GetBlockProof(*pindexNew);
    if (pindexNew->pprev){
        pindexNew->nChainDelay = pindexNew->pprev->nChainDelay + GetBlockDelay(*pindexNew,*(pindexNew->pprev), chainActive.Height(), fIsStartupSyncing);
    } else {
        pindexNew->nChainDelay = 0 ;
    }
    if(pindexNew->nChainDelay != 0) {
        LogPrintf("%s: Block belong to a chain under punishment Delay VAL: %i BLOCKHEIGHT: %d\n",__func__, pindexNew->nChainDelay,pindexNew->nHeight);
    }
    pindexNew->RaiseValidity(BLOCK_VALID_TREE);
    if (pindexBestHeader == NULL || (pindexBestHeader->nChainWork < pindexNew->nChainWork && pindexNew->nChainDelay==0))
        pindexBestHeader = pindexNew;

    setDirtyBlockIndex.insert(pindexNew);

    addToGlobalForkTips(pindexNew);

    return pindexNew;
}

/** Mark a block as having its data received and checked (up to BLOCK_VALID_TRANSACTIONS). */
bool ReceivedBlockTransactions(const CBlock &block, CValidationState& state, CBlockIndex *pindexNew, const CDiskBlockPos& pos, BlockSet* sForkTips)
{
    pindexNew->nTx = block.vtx.size() + block.vcert.size();
    pindexNew->nChainTx = 0;
    CAmount sproutValue = 0;
    for (auto tx : block.vtx) {
        for (auto js : tx.GetVjoinsplit()) {
            sproutValue += js.vpub_old;
            sproutValue -= js.vpub_new;
        }
    }
    pindexNew->nSproutValue = sproutValue;
    pindexNew->nChainSproutValue = boost::none;
    pindexNew->nFile = pos.nFile;
    pindexNew->nDataPos = pos.nPos;
    pindexNew->nUndoPos = 0;
    pindexNew->nStatus |= BLOCK_HAVE_DATA;
    pindexNew->RaiseValidity(BLOCK_VALID_TRANSACTIONS);
    setDirtyBlockIndex.insert(pindexNew);

    if (pindexNew->pprev == NULL || pindexNew->pprev->nChainTx) {
        // If pindexNew is the genesis block or all parents are BLOCK_VALID_TRANSACTIONS.
        deque<CBlockIndex*> queue;
        queue.push_back(pindexNew);

        // Recursively process any descendant blocks that now may be eligible to be connected.
        while (!queue.empty()) {
            CBlockIndex *pindex = queue.front();
            queue.pop_front();
            pindex->nChainTx = (pindex->pprev ? pindex->pprev->nChainTx : 0) + pindex->nTx;
            if (pindex->pprev) {
                if (pindex->pprev->nChainSproutValue && pindex->nSproutValue) {
                    pindex->nChainSproutValue = *pindex->pprev->nChainSproutValue + *pindex->nSproutValue;
                } else {
                    pindex->nChainSproutValue = boost::none;
                }
            } else {
                pindex->nChainSproutValue = pindex->nSproutValue;
            }
            {
                LOCK(cs_nBlockSequenceId);
                pindex->nSequenceId = nBlockSequenceId++;
            }
            if (chainActive.Tip() == NULL || !setBlockIndexCandidates.value_comp()(pindex, chainActive.Tip())) {
                setBlockIndexCandidates.insert(pindex);
            }
            // we must not take 'delay' into account, otherwise when we do the relay of a block we might miss a higher tip
            // on a fork because we will look into this container
            if (chainActive.Tip() == NULL || !CBlockIndexRealWorkComparator()(pindex, chainActive.Tip()))
            {
                if (sForkTips)
                {
                    int num = sForkTips->erase(pindex->pprev);
                    LogPrint("forks", "%s():%d - Adding idx to sForkTips: h(%d) [%s], nChainTx=%d, delay=%d, prev[%d]\n",
                        __func__, __LINE__, pindex->nHeight, pindex->GetBlockHash().ToString(),
                        pindex->nChainTx, pindex->nChainDelay, num);
                    sForkTips->insert(pindex);
                }
            }

            std::pair<std::multimap<CBlockIndex*, CBlockIndex*>::iterator, std::multimap<CBlockIndex*, CBlockIndex*>::iterator> range = mapBlocksUnlinked.equal_range(pindex);
            while (range.first != range.second) {
                std::multimap<CBlockIndex*, CBlockIndex*>::iterator it = range.first;
                queue.push_back(it->second);
                range.first++;
                mapBlocksUnlinked.erase(it);
            }
        }
    } else {
        if (pindexNew->pprev && pindexNew->pprev->IsValid(BLOCK_VALID_TREE)) {
            mapBlocksUnlinked.insert(std::make_pair(pindexNew->pprev, pindexNew));
        }
    }

    return true;
}

bool FindBlockPos(CValidationState &state, CDiskBlockPos &pos, unsigned int nAddSize, unsigned int nHeight, uint64_t nTime, bool fKnown = false)
{
    LOCK(cs_LastBlockFile);

    unsigned int nFile = fKnown ? pos.nFile : nLastBlockFile;
    if (vinfoBlockFile.size() <= nFile) {
        vinfoBlockFile.resize(nFile + 1);
    }

    if (!fKnown) {
        while (vinfoBlockFile[nFile].nSize + nAddSize >= MAX_BLOCKFILE_SIZE) {
            nFile++;
            if (vinfoBlockFile.size() <= nFile) {
                vinfoBlockFile.resize(nFile + 1);
            }
        }
        pos.nFile = nFile;
        pos.nPos = vinfoBlockFile[nFile].nSize;
    }

    if (nFile != nLastBlockFile) {
        if (!fKnown) {
            LogPrintf("Leaving block file %i: %s\n", nFile, vinfoBlockFile[nFile].ToString());
        }
        FlushBlockFile(!fKnown);
        nLastBlockFile = nFile;
    }

    vinfoBlockFile[nFile].AddBlock(nHeight, nTime);
    if (fKnown)
        vinfoBlockFile[nFile].nSize = std::max(pos.nPos + nAddSize, vinfoBlockFile[nFile].nSize);
    else
        vinfoBlockFile[nFile].nSize += nAddSize;

    if (!fKnown) {
        unsigned int nOldChunks = (pos.nPos + BLOCKFILE_CHUNK_SIZE - 1) / BLOCKFILE_CHUNK_SIZE;
        unsigned int nNewChunks = (vinfoBlockFile[nFile].nSize + BLOCKFILE_CHUNK_SIZE - 1) / BLOCKFILE_CHUNK_SIZE;
        if (nNewChunks > nOldChunks) {
            if (fPruneMode)
                fCheckForPruning = true;
            if (CheckDiskSpace(nNewChunks * BLOCKFILE_CHUNK_SIZE - pos.nPos)) {
                FILE *file = OpenBlockFile(pos);
                if (file) {
                    LogPrintf("Pre-allocating up to position 0x%x in blk%05u.dat\n", nNewChunks * BLOCKFILE_CHUNK_SIZE, pos.nFile);
                    AllocateFileRange(file, pos.nPos, nNewChunks * BLOCKFILE_CHUNK_SIZE - pos.nPos);
                    fclose(file);
                }
            }
            else
                return state.Error("out of disk space");
        }
    }

    setDirtyFileInfo.insert(nFile);
    return true;
}

bool FindUndoPos(CValidationState &state, int nFile, CDiskBlockPos &pos, unsigned int nAddSize)
{
    pos.nFile = nFile;

    LOCK(cs_LastBlockFile);

    unsigned int nNewSize;
    pos.nPos = vinfoBlockFile[nFile].nUndoSize;
    nNewSize = vinfoBlockFile[nFile].nUndoSize += nAddSize;
    setDirtyFileInfo.insert(nFile);

    unsigned int nOldChunks = (pos.nPos + UNDOFILE_CHUNK_SIZE - 1) / UNDOFILE_CHUNK_SIZE;
    unsigned int nNewChunks = (nNewSize + UNDOFILE_CHUNK_SIZE - 1) / UNDOFILE_CHUNK_SIZE;
    if (nNewChunks > nOldChunks) {
        if (fPruneMode)
            fCheckForPruning = true;
        if (CheckDiskSpace(nNewChunks * UNDOFILE_CHUNK_SIZE - pos.nPos)) {
            FILE *file = OpenUndoFile(pos);
            if (file) {
                LogPrintf("Pre-allocating up to position 0x%x in rev%05u.dat\n", nNewChunks * UNDOFILE_CHUNK_SIZE, pos.nFile);
                AllocateFileRange(file, pos.nPos, nNewChunks * UNDOFILE_CHUNK_SIZE - pos.nPos);
                fclose(file);
            }
        }
        else
            return state.Error("out of disk space");
    }

    return true;
}

bool CheckBlockHeader(const CBlockHeader& block, CValidationState& state, bool fCheckPOW)
{
    // Check block version
    if (block.nVersion < MIN_BLOCK_VERSION)
        return state.DoS(100, error("CheckBlockHeader(): block version not valid"),
                         REJECT_INVALID, "version-invalid");

    // Check Equihash solution is valid
    if (fCheckPOW && !CheckEquihashSolution(&block, Params()))
        return state.DoS(100, error("CheckBlockHeader(): Equihash solution invalid"),
                         REJECT_INVALID, "invalid-solution");

    // Check proof of work matches claimed amount
    if (fCheckPOW && !CheckProofOfWork(block.GetHash(), block.nBits, Params().GetConsensus()))
        return state.DoS(50, error("CheckBlockHeader(): proof of work failed"),
                         REJECT_INVALID, "high-hash");

    // Check timestamp
    if (block.GetBlockTime() > GetAdjustedTime() + 2 * 60 * 60)
        return state.Invalid(error("CheckBlockHeader(): block timestamp too far in the future"),
                             REJECT_INVALID, "time-too-new");

    return true;
}

bool CheckBlock(const CBlock& block, CValidationState& state,
                libzcash::ProofVerifier& verifier,
                bool fCheckPOW, bool fCheckMerkleRoot)
{
    // These are checks that are independent of context.

    // Check that the header is valid (particularly PoW).  This is mostly
    // redundant with the call in AcceptBlockHeader.
    if (!CheckBlockHeader(block, state, fCheckPOW))
        return false;

    // Check the merkle root.
    if (fCheckMerkleRoot) {
        bool mutated;
        uint256 hashMerkleRoot2 = block.BuildMerkleTree(&mutated);
        if (block.hashMerkleRoot != hashMerkleRoot2)
            return state.DoS(100, error("CheckBlock(): hashMerkleRoot mismatch"),
                             REJECT_INVALID, "bad-txnmrklroot", true);

        // Check for merkle tree malleability (CVE-2012-2459): repeating sequences
        // of transactions in a block without affecting the merkle root of a block,
        // while still invalidating it.
        if (mutated)
            return state.DoS(100, error("CheckBlock(): duplicate transaction"),
                             REJECT_INVALID, "bad-txns-duplicate", true);
    }

    // All potential-corruption validation must be done before we do any
    // transaction validation, as otherwise we may mark the header as invalid
    // because we receive the wrong transactions for it.

    // Size limits
    if (block.vtx.empty() || (block.vtx.size() + block.vcert.size()) > MAX_BLOCK_SIZE || ::GetSerializeSize(block, SER_NETWORK, PROTOCOL_VERSION) > MAX_BLOCK_SIZE)
        return state.DoS(100, error("CheckBlock(): size limits failed"),
                         REJECT_INVALID, "bad-blk-length");

    // First transaction must be coinbase, the rest must not be
    if (block.vtx.empty() || !block.vtx[0].IsCoinBase())
        return state.DoS(100, error("CheckBlock(): first tx is not coinbase"),
                         REJECT_INVALID, "bad-cb-missing");
    for (unsigned int i = 1; i < block.vtx.size(); i++)
        if (block.vtx[i].IsCoinBase())
            return state.DoS(100, error("CheckBlock(): more than one coinbase"),
                             REJECT_INVALID, "bad-cb-multiple");

    // Check transactions and certificates
    for(const CTransaction& tx: block.vtx) {
        if (!CheckTransaction(tx, state, verifier)) {
            return error("CheckBlock(): CheckTransaction failed");
        }
    }

    for(const CScCertificate& cert: block.vcert) {
        if (!CheckCertificate(cert, state)) {
            return error("CheckBlock(): Certificate check failed");
        }
    }

    unsigned int nSigOps = 0;
    for(const CTransaction& tx: block.vtx) {
        nSigOps += GetLegacySigOpCount(tx);
    }

    for(const CScCertificate& cert: block.vcert) {
        nSigOps += GetLegacySigOpCount(cert);
    }

    if (nSigOps > MAX_BLOCK_SIGOPS)
        return state.DoS(100, error("CheckBlock(): out-of-bounds SigOpCount"),
                         REJECT_INVALID, "bad-blk-sigops", true);

    return true;
}

bool ContextualCheckBlockHeader(const CBlockHeader& block, CValidationState& state, CBlockIndex * const pindexPrev)
{
    const CChainParams& chainParams = Params();
    const Consensus::Params& consensusParams = chainParams.GetConsensus();
    uint256 hash = block.GetHash();
    if (hash == consensusParams.hashGenesisBlock)
        return true;

    assert(pindexPrev);

    int nHeight = pindexPrev->nHeight+1;

    // Check proof of work
    if (block.nBits != GetNextWorkRequired(pindexPrev, &block, consensusParams))
        return state.DoS(100, error("%s: incorrect proof of work", __func__),
                         REJECT_INVALID, "bad-diffbits");

    // Check timestamp against prev
    if (block.GetBlockTime() <= pindexPrev->GetMedianTimePast())
        return state.Invalid(error("%s: block's timestamp is too early", __func__),
                             REJECT_INVALID, "time-too-old");

    if (fCheckpointsEnabled)
    {
        // Don't accept any forks from the main chain prior to last checkpoint
        CBlockIndex* pcheckpoint = Checkpoints::GetLastCheckpoint(chainParams.Checkpoints());
        if (pcheckpoint && nHeight < pcheckpoint->nHeight)
            return state.DoS(100, error("%s: forked chain older than last checkpoint (height %d)", __func__, nHeight));
    }

    if (!ForkManager::getInstance().isValidBlockVersion(nHeight, block.nVersion) )
    {
        return state.Invalid(error("%s : rejected nVersion block %d not supported at height %d", __func__, block.nVersion, nHeight),
            REJECT_INVALID, "bad-version");
    }

    return true;
}

bool ContextualCheckBlock(const CBlock& block, CValidationState& state, CBlockIndex * const pindexPrev)
{
    const int nHeight = pindexPrev == NULL ? 0 : pindexPrev->nHeight + 1;
    const Consensus::Params& consensusParams = Params().GetConsensus();

    // Check that all transactions are finalized
    BOOST_FOREACH(const CTransaction& tx, block.vtx) {

        // Check transaction contextually against consensus rules at block height
        if (!ContextualCheckTransaction(tx, state, nHeight, 100)) {
            return false; // Failure reason has been set in validation state object
        }

        int nLockTimeFlags = 0;
        int64_t nLockTimeCutoff = (nLockTimeFlags & LOCKTIME_MEDIAN_TIME_PAST)
                                ? pindexPrev->GetMedianTimePast()
                                : block.GetBlockTime();
        if (!IsFinalTx(tx, nHeight, nLockTimeCutoff)) {
            return state.DoS(10, error("%s: contains a non-final transaction", __func__), REJECT_INVALID, "bad-txns-nonfinal");
        }
    }

#if 1
    // no contextual conditions so far in certificates.
    // Should any be introduced, add a virtual method and loop on them too
#endif

    // Enforce BIP 34 rule that the coinbase starts with serialized block height.
    // In Zcash this has been enforced since launch, except that the genesis
    // block didn't include the height in the coinbase (see Zcash protocol spec
    // section '6.8 Bitcoin Improvement Proposals').
    if (nHeight > 0)
    {
        CScript expect = CScript() << nHeight;
        if (block.vtx[0].GetVin()[0].scriptSig.size() < expect.size() ||
            !std::equal(expect.begin(), expect.end(), block.vtx[0].GetVin()[0].scriptSig.begin())) {
            return state.DoS(100, error("%s: block height mismatch in coinbase", __func__), REJECT_INVALID, "bad-cb-height");
        }
    }

    // Reject the post-chainsplit block until a specific time is reached
    if (ForkManager::getInstance().isAfterChainsplit(nHeight) && !ForkManager::getInstance().isAfterChainsplit(nHeight-1)  && block.GetBlockTime() < ForkManager::getInstance().getMinimumTime(nHeight))
    {
        return state.DoS(10, error("%s: post-chainsplit block received prior to scheduled time", __func__), REJECT_INVALID, "bad-cs-time");
    }

    CAmount reward = GetBlockSubsidy(nHeight, consensusParams);
    // Coinbase transaction must include an output sending x.x% of
    // the block reward to a community fund script

    for (Fork::CommunityFundType cfType=Fork::CommunityFundType::FOUNDATION; cfType < Fork::CommunityFundType::ENDTYPE; cfType = Fork::CommunityFundType(cfType + 1)) {
        CAmount communityReward = ForkManager::getInstance().getCommunityFundReward(nHeight, reward, cfType);
        if (communityReward > 0) {
            bool found = false;

            BOOST_FOREACH(const CTxOut& output, block.vtx[0].GetVout()) {
                if (output.scriptPubKey == Params().GetCommunityFundScriptAtHeight(nHeight, cfType)) {
                    if (output.nValue == communityReward) {
                        found = true;
                        break;
                    }
                }
            }

            if (!found) {
                return state.DoS(100, error("%s: community fund missing block %d", __func__, nHeight), REJECT_INVALID, "cb-no-community-fund");
            }
        }
    }

    return true;
}

bool AcceptBlockHeader(const CBlockHeader& block, CValidationState& state, CBlockIndex** ppindex, bool lookForwardTips)
{
    dump_global_tips(10);

    const CChainParams& chainparams = Params();
    AssertLockHeld(cs_main);
    // Check for duplicate
    uint256 hash = block.GetHash();
    BlockMap::iterator miSelf = mapBlockIndex.find(hash);
    CBlockIndex *pindex = NULL;
    if (miSelf != mapBlockIndex.end()) {
        // Block header is already known.
        pindex = miSelf->second;
        
        // update it because if it is a tip, its timestamp is most probably changed
        updateGlobalForkTips(pindex, lookForwardTips);

        if (ppindex)
            *ppindex = pindex;
        if (pindex->nStatus & BLOCK_FAILED_MASK)
            return state.Invalid(error("%s: block is marked invalid", __func__), 0, "duplicate");
        return true;
    }

    if (!CheckBlockHeader(block, state))
        return false;

    // Get prev block index
    CBlockIndex* pindexPrev = NULL;
    if (hash != chainparams.GetConsensus().hashGenesisBlock) {
        BlockMap::iterator mi = mapBlockIndex.find(block.hashPrevBlock);
        if (mi == mapBlockIndex.end())
        {
            LogPrint("forks", "%s():%d - prev block not found: [%s]\n",
                __func__, __LINE__, block.hashPrevBlock.ToString());
            return state.DoS(10, error("%s: prev block not found", __func__), 0, "bad-prevblk");
        }
        pindexPrev = (*mi).second;
        if (pindexPrev->nStatus & BLOCK_FAILED_MASK)
            return state.DoS(100, error("%s: prev block invalid", __func__), REJECT_INVALID, "bad-prevblk");
    }

    if (!ContextualCheckBlockHeader(block, state, pindexPrev))
        return false;

    if (pindex == NULL)
        pindex = AddToBlockIndex(block);

    if (ppindex)
        *ppindex = pindex;

    return true;
}

bool AcceptBlock(CBlock& block, CValidationState& state, CBlockIndex** ppindex, bool fRequested, CDiskBlockPos* dbp, BlockSet* sForkTips)
{
    const CChainParams& chainparams = Params();
    AssertLockHeld(cs_main);

    CBlockIndex *&pindex = *ppindex;

    if (!AcceptBlockHeader(block, state, &pindex))
        return false;

    // Try to process all requested blocks that we don't have, but only
    // process an unrequested block if it's new and has enough work to
    // advance our tip, and isn't too many blocks ahead.
    bool fAlreadyHave = pindex->nStatus & BLOCK_HAVE_DATA;
    bool fHasMoreWork = (chainActive.Tip() ? pindex->nChainWork > chainActive.Tip()->nChainWork : true);
    // Blocks that are too out-of-order needlessly limit the effectiveness of
    // pruning, because pruning will not delete block files that contain any
    // blocks which are too close in height to the tip.  Apply this test
    // regardless of whether pruning is enabled; it should generally be safe to
    // not process unrequested blocks.
    bool fTooFarAhead = (pindex->nHeight > int(chainActive.Height() + MIN_BLOCKS_TO_KEEP));

    // TODO: deal better with return value and error conditions for duplicate
    // and unrequested blocks.
    if (fAlreadyHave) return true;
    if (!fRequested) {  // If we didn't ask for it:
        if (pindex->nTx != 0) return true;  // This is a previously-processed block that was pruned
        if (!fHasMoreWork) return true;     // Don't process less-work chains
        if (fTooFarAhead) return true;      // Block height is too high
    }

    // See method docstring for why this is always disabled
    auto verifier = libzcash::ProofVerifier::Disabled();
    if ((!CheckBlock(block, state, verifier)) || !ContextualCheckBlock(block, state, pindex->pprev)) {
        if (state.IsInvalid() && !state.CorruptionPossible()) {
            pindex->nStatus |= BLOCK_FAILED_VALID;
            setDirtyBlockIndex.insert(pindex);
        }
        return false;
    }

    int nHeight = pindex->nHeight;

    // Write block to history file
    try {
        unsigned int nBlockSize = ::GetSerializeSize(block, SER_DISK, CLIENT_VERSION);
        CDiskBlockPos blockPos;
        if (dbp != NULL)
            blockPos = *dbp;
        if (!FindBlockPos(state, blockPos, nBlockSize+8, nHeight, block.GetBlockTime(), dbp != NULL))
            return error("AcceptBlock(): FindBlockPos failed");
        if (dbp == NULL)
            if (!WriteBlockToDisk(block, blockPos, chainparams.MessageStart()))
                AbortNode(state, "Failed to write block");
        if (!ReceivedBlockTransactions(block, state, pindex, blockPos, sForkTips))
            return error("AcceptBlock(): ReceivedBlockTransactions failed");
    } catch (const std::runtime_error& e) {
        return AbortNode(state, std::string("System error: ") + e.what());
    }

    if (fCheckForPruning)
        FlushStateToDisk(state, FLUSH_STATE_NONE); // we just allocated more disk space for block files

    return true;
}

bool ProcessNewBlock(CValidationState &state, CNode* pfrom, CBlock* pblock, bool fForceProcessing, CDiskBlockPos *dbp)
{
    // Preliminary checks
    auto verifier = libzcash::ProofVerifier::Disabled();
    bool checked = CheckBlock(*pblock, state, verifier);

    BlockSet sForkTips;

    {
        LOCK(cs_main);
        bool fRequested = MarkBlockAsReceived(pblock->GetHash());
        fRequested |= fForceProcessing;
        if (!checked) {
            return error("%s: CheckBlock FAILED", __func__);
        }

        // Store to disk
        CBlockIndex *pindex = NULL;
        bool ret = AcceptBlock(*pblock, state, &pindex, fRequested, dbp, &sForkTips);
        if (pindex && pfrom) {
            mapBlockSource[pindex->GetBlockHash()] = pfrom->GetId();
        }
        CheckBlockIndex();
        if (!ret)
            return error("%s: AcceptBlock FAILED", __func__);
    }

    if (!ActivateBestChain(state, pblock))
        return error("%s: ActivateBestChain failed", __func__);

    if (!RelayAlternativeChain(state, pblock, &sForkTips))
        return error("%s: RelayAlternativeChain failed", __func__);

    return true;
}

bool TestBlockValidity(CValidationState &state, const CBlock& block, CBlockIndex * const pindexPrev,
    bool fCheckPOW, bool fCheckMerkleRoot, bool fCheckScTxesCommitment)
{
    AssertLockHeld(cs_main);
    assert(pindexPrev == chainActive.Tip());

    CCoinsViewCache viewNew(pcoinsTip);
    CBlockIndex indexDummy(block);
    indexDummy.pprev = pindexPrev;
    indexDummy.nHeight = pindexPrev->nHeight + 1;
    // JoinSplit proofs are verified in ConnectBlock
    auto verifier = libzcash::ProofVerifier::Disabled();

    // NOTE: CheckBlockHeader is called by CheckBlock
    if (!ContextualCheckBlockHeader(block, state, pindexPrev))
        return false;
    if (!CheckBlock(block, state, verifier, fCheckPOW, fCheckMerkleRoot))
        return false;
    if (!ContextualCheckBlock(block, state, pindexPrev))
        return false;

    static const bool JUST_CHECK_TRUE = true;
    if (!ConnectBlock(block, state, &indexDummy, viewNew, chainActive, JUST_CHECK_TRUE, fCheckScTxesCommitment))
        return false;
    assert(state.IsValid());

    return true;
}

/**
 * BLOCK PRUNING CODE
 */

/* Calculate the amount of disk space the block & undo files currently use */
uint64_t CalculateCurrentUsage()
{
    uint64_t retval = 0;
    BOOST_FOREACH(const CBlockFileInfo &file, vinfoBlockFile) {
        retval += file.nSize + file.nUndoSize;
    }
    return retval;
}

/* Prune a block file (modify associated database entries)*/
void PruneOneBlockFile(const int fileNumber)
{
    for (BlockMap::iterator it = mapBlockIndex.begin(); it != mapBlockIndex.end(); ++it) {
        CBlockIndex* pindex = it->second;
        if (pindex->nFile == fileNumber) {
            pindex->nStatus &= ~BLOCK_HAVE_DATA;
            pindex->nStatus &= ~BLOCK_HAVE_UNDO;
            pindex->nFile = 0;
            pindex->nDataPos = 0;
            pindex->nUndoPos = 0;
            setDirtyBlockIndex.insert(pindex);

            // Prune from mapBlocksUnlinked -- any block we prune would have
            // to be downloaded again in order to consider its chain, at which
            // point it would be considered as a candidate for
            // mapBlocksUnlinked or setBlockIndexCandidates.
            std::pair<std::multimap<CBlockIndex*, CBlockIndex*>::iterator, std::multimap<CBlockIndex*, CBlockIndex*>::iterator> range = mapBlocksUnlinked.equal_range(pindex->pprev);
            while (range.first != range.second) {
                std::multimap<CBlockIndex *, CBlockIndex *>::iterator it = range.first;
                range.first++;
                if (it->second == pindex) {
                    mapBlocksUnlinked.erase(it);
                }
            }
        }
    }

    vinfoBlockFile[fileNumber].SetNull();
    setDirtyFileInfo.insert(fileNumber);
}


void UnlinkPrunedFiles(std::set<int>& setFilesToPrune)
{
    for (set<int>::iterator it = setFilesToPrune.begin(); it != setFilesToPrune.end(); ++it) {
        CDiskBlockPos pos(*it, 0);
        boost::filesystem::remove(GetBlockPosFilename(pos, "blk"));
        boost::filesystem::remove(GetBlockPosFilename(pos, "rev"));
        LogPrintf("Prune: %s deleted blk/rev (%05u)\n", __func__, *it);
    }
}

/* Calculate the block/rev files that should be deleted to remain under target*/
void FindFilesToPrune(std::set<int>& setFilesToPrune)
{
    LOCK2(cs_main, cs_LastBlockFile);
    if (chainActive.Tip() == NULL || nPruneTarget == 0) {
        return;
    }
    if (chainActive.Tip()->nHeight <= Params().PruneAfterHeight()) {
        return;
    }

    unsigned int nLastBlockWeCanPrune = chainActive.Tip()->nHeight - MIN_BLOCKS_TO_KEEP;
    uint64_t nCurrentUsage = CalculateCurrentUsage();
    // We don't check to prune until after we've allocated new space for files
    // So we should leave a buffer under our target to account for another allocation
    // before the next pruning.
    uint64_t nBuffer = BLOCKFILE_CHUNK_SIZE + UNDOFILE_CHUNK_SIZE;
    uint64_t nBytesToPrune;
    int count=0;

    if (nCurrentUsage + nBuffer >= nPruneTarget) {
        for (int fileNumber = 0; fileNumber < nLastBlockFile; fileNumber++) {
            nBytesToPrune = vinfoBlockFile[fileNumber].nSize + vinfoBlockFile[fileNumber].nUndoSize;

            if (vinfoBlockFile[fileNumber].nSize == 0)
                continue;

            if (nCurrentUsage + nBuffer < nPruneTarget)  // are we below our target?
                break;

            // don't prune files that could have a block within MIN_BLOCKS_TO_KEEP of the main chain's tip but keep scanning
            if (vinfoBlockFile[fileNumber].nHeightLast > nLastBlockWeCanPrune)
                continue;

            PruneOneBlockFile(fileNumber);
            // Queue up the files for removal
            setFilesToPrune.insert(fileNumber);
            nCurrentUsage -= nBytesToPrune;
            count++;
        }
    }

    LogPrint("prune", "Prune: target=%dMiB actual=%dMiB diff=%dMiB max_prune_height=%d removed %d blk/rev pairs\n",
           nPruneTarget/1024/1024, nCurrentUsage/1024/1024,
           ((int64_t)nPruneTarget - (int64_t)nCurrentUsage)/1024/1024,
           nLastBlockWeCanPrune, count);
}

bool CheckDiskSpace(uint64_t nAdditionalBytes)
{
    uint64_t nFreeBytesAvailable = boost::filesystem::space(GetDataDir()).available;

    // Check for nMinDiskSpace bytes (currently 50MB)
    if (nFreeBytesAvailable < nMinDiskSpace + nAdditionalBytes)
        return AbortNode("Disk space is low!", _("Error: Disk space is low!"));

    return true;
}

FILE* OpenDiskFile(const CDiskBlockPos &pos, const char *prefix, bool fReadOnly)
{
    if (pos.IsNull())
        return NULL;
    boost::filesystem::path path = GetBlockPosFilename(pos, prefix);
    boost::filesystem::create_directories(path.parent_path());
    FILE* file = fopen(path.string().c_str(), "rb+");
    if (!file && !fReadOnly)
        file = fopen(path.string().c_str(), "wb+");
    if (!file) {
        LogPrintf("Unable to open file %s\n", path.string());
        return NULL;
    }
    if (pos.nPos) {
        if (fseek(file, pos.nPos, SEEK_SET)) {
            LogPrintf("Unable to seek to position %u of %s\n", pos.nPos, path.string());
            fclose(file);
            return NULL;
        }
    }
    return file;
}

FILE* OpenBlockFile(const CDiskBlockPos &pos, bool fReadOnly) {
    return OpenDiskFile(pos, "blk", fReadOnly);
}

FILE* OpenUndoFile(const CDiskBlockPos &pos, bool fReadOnly) {
    return OpenDiskFile(pos, "rev", fReadOnly);
}

boost::filesystem::path GetBlockPosFilename(const CDiskBlockPos &pos, const char *prefix)
{
    return GetDataDir() / "blocks" / strprintf("%s%05u.dat", prefix, pos.nFile);
}

CBlockIndex * InsertBlockIndex(uint256 hash)
{
    if (hash.IsNull())
        return NULL;

    // Return existing
    BlockMap::iterator mi = mapBlockIndex.find(hash);
    if (mi != mapBlockIndex.end())
        return (*mi).second;

    // Create new
    CBlockIndex* pindexNew = new CBlockIndex();
    if (!pindexNew)
        throw runtime_error("LoadBlockIndex(): new CBlockIndex failed");
    mi = mapBlockIndex.insert(make_pair(hash, pindexNew)).first;
    pindexNew->phashBlock = &((*mi).first);

    return pindexNew;
}

bool static LoadBlockIndexDB()
{
    const CChainParams& chainparams = Params();
    if (!pblocktree->LoadBlockIndexGuts())
        return false;

    boost::this_thread::interruption_point();

    // Calculate nChainWork
    vector<pair<int, CBlockIndex*> > vSortedByHeight;
    vSortedByHeight.reserve(mapBlockIndex.size());
    BOOST_FOREACH(const PAIRTYPE(uint256, CBlockIndex*)& item, mapBlockIndex)
    {
        CBlockIndex* pindex = item.second;
        vSortedByHeight.push_back(make_pair(pindex->nHeight, pindex));
    }
    sort(vSortedByHeight.begin(), vSortedByHeight.end());
    BOOST_FOREACH(const PAIRTYPE(int, CBlockIndex*)& item, vSortedByHeight)
    {
        CBlockIndex* pindex = item.second;
        pindex->nChainWork = (pindex->pprev ? pindex->pprev->nChainWork : 0) + GetBlockProof(*pindex);
        pindex->nChainDelay = 0 ;
        // We can link the chain of blocks for which we've received transactions at some point.
        // Pruned nodes may have deleted the block.
        if (pindex->nTx > 0) {
            if (pindex->pprev) {
                if (pindex->pprev->nChainTx) {
                    pindex->nChainTx = pindex->pprev->nChainTx + pindex->nTx;
                    if (pindex->pprev->nChainSproutValue && pindex->nSproutValue) {
                        pindex->nChainSproutValue = *pindex->pprev->nChainSproutValue + *pindex->nSproutValue;
                    } else {
                        pindex->nChainSproutValue = boost::none;
                    }
                } else {
                    pindex->nChainTx = 0;
                    pindex->nChainSproutValue = boost::none;
                    mapBlocksUnlinked.insert(std::make_pair(pindex->pprev, pindex));
                }
            } else {
                pindex->nChainTx = pindex->nTx;
                pindex->nChainSproutValue = pindex->nSproutValue;
            }
        }
        if (pindex->IsValid(BLOCK_VALID_TRANSACTIONS) && (pindex->nChainTx || pindex->pprev == NULL))
            setBlockIndexCandidates.insert(pindex);
        if (pindex->nStatus & BLOCK_FAILED_MASK && (!pindexBestInvalid || pindex->nChainWork > pindexBestInvalid->nChainWork))
            pindexBestInvalid = pindex;
        if (pindex->pprev)
            pindex->BuildSkip();
        if (pindex->IsValid(BLOCK_VALID_TREE) && (pindexBestHeader == NULL || CBlockIndexWorkComparator()(pindexBestHeader, pindex)))
            pindexBestHeader = pindex;

        addToGlobalForkTips(pindex);
    }

    // Load block file info
    pblocktree->ReadLastBlockFile(nLastBlockFile);
    vinfoBlockFile.resize(nLastBlockFile + 1);
    LogPrintf("%s: last block file = %i\n", __func__, nLastBlockFile);
    for (int nFile = 0; nFile <= nLastBlockFile; nFile++) {
        pblocktree->ReadBlockFileInfo(nFile, vinfoBlockFile[nFile]);
    }
    LogPrintf("%s: last block file info: %s\n", __func__, vinfoBlockFile[nLastBlockFile].ToString());
    for (int nFile = nLastBlockFile + 1; true; nFile++) {
        CBlockFileInfo info;
        if (pblocktree->ReadBlockFileInfo(nFile, info)) {
            vinfoBlockFile.push_back(info);
        } else {
            break;
        }
    }

    // Check presence of blk files
    LogPrintf("Checking all blk files are present...\n");
    set<int> setBlkDataFiles;
    BOOST_FOREACH(const PAIRTYPE(uint256, CBlockIndex*)& item, mapBlockIndex)
    {
        CBlockIndex* pindex = item.second;
        if (pindex->nStatus & BLOCK_HAVE_DATA) {
            setBlkDataFiles.insert(pindex->nFile);
        }
    }
    for (std::set<int>::iterator it = setBlkDataFiles.begin(); it != setBlkDataFiles.end(); it++)
    {
        CDiskBlockPos pos(*it, 0);
        if (CAutoFile(OpenBlockFile(pos, true), SER_DISK, CLIENT_VERSION).IsNull()) {
            return false;
        }
    }

    // Check whether we have ever pruned block & undo files
    pblocktree->ReadFlag("prunedblockfiles", fHavePruned);
    if (fHavePruned)
        LogPrintf("LoadBlockIndexDB(): Block files have previously been pruned\n");

    // Check whether we need to continue reindexing
    bool fReindexing = false;
    pblocktree->ReadReindexing(fReindexing);
    fReindex |= fReindexing;

    // Check whether we have a transaction index
    pblocktree->ReadFlag("txindex", fTxIndex);
    LogPrintf("%s: transaction index %s\n", __func__, fTxIndex ? "enabled" : "disabled");

    // Fill in-memory data
    BOOST_FOREACH(const PAIRTYPE(uint256, CBlockIndex*)& item, mapBlockIndex)
    {
        CBlockIndex* pindex = item.second;
        // - This relationship will always be true even if pprev has multiple
        //   children, because hashAnchor is technically a property of pprev,
        //   not its children.
        // - This will miss chain tips; we handle the best tip below, and other
        //   tips will be handled by ConnectTip during a re-org.
        if (pindex->pprev) {
            pindex->pprev->hashAnchorEnd = pindex->hashAnchor;
        }
    }

    // Load pointer to end of best chain
    BlockMap::iterator it = mapBlockIndex.find(pcoinsTip->GetBestBlock());
    if (it == mapBlockIndex.end())
        return true;
    chainActive.SetTip(it->second);
    // Set hashAnchorEnd for the end of best chain
    it->second->hashAnchorEnd = pcoinsTip->GetBestAnchor();

    PruneBlockIndexCandidates();

    LogPrintf("%s: hashBestChain=%s height=%d date=%s progress=%f\n", __func__,
        chainActive.Tip()->GetBlockHash().ToString(), chainActive.Height(),
        DateTimeStrFormat("%Y-%m-%d %H:%M:%S", chainActive.Tip()->GetBlockTime()),
        Checkpoints::GuessVerificationProgress(chainparams.Checkpoints(), chainActive.Tip()));

    EnforceNodeDeprecation(chainActive.Height(), true);

    return true;
}

CVerifyDB::CVerifyDB()
{
    uiInterface.ShowProgress(_("Verifying blocks..."), 0);
}

CVerifyDB::~CVerifyDB()
{
    uiInterface.ShowProgress("", 100);
}

bool CVerifyDB::VerifyDB(CCoinsView *coinsview, int nCheckLevel, int nCheckDepth)
{
    LOCK(cs_main);
    if (chainActive.Tip() == NULL || chainActive.Tip()->pprev == NULL)
        return true;

    // Verify blocks in the best chain
    if (nCheckDepth <= 0)
        nCheckDepth = 1000000000; // suffices until the year 19000
    if (nCheckDepth > chainActive.Height())
        nCheckDepth = chainActive.Height();
    nCheckLevel = std::max(0, std::min(4, nCheckLevel));
    LogPrintf("Verifying last %i blocks at level %i\n", nCheckDepth, nCheckLevel);
    CCoinsViewCache coins(coinsview);
    CBlockIndex* pindexState = chainActive.Tip();
    CBlockIndex* pindexFailure = NULL;
    int nGoodTransactions = 0;
    CValidationState state;
    // No need to verify JoinSplits twice
    auto verifier = libzcash::ProofVerifier::Disabled();
    for (CBlockIndex* pindex = chainActive.Tip(); pindex && pindex->pprev; pindex = pindex->pprev)
    {
        boost::this_thread::interruption_point();
        uiInterface.ShowProgress(_("Verifying blocks..."), std::max(1, std::min(99, (int)(((double)(chainActive.Height() - pindex->nHeight)) / (double)nCheckDepth * (nCheckLevel >= 4 ? 50 : 100)))));
        if (pindex->nHeight < chainActive.Height()-nCheckDepth)
            break;
        CBlock block;
        // check level 0: read from disk
        if (!ReadBlockFromDisk(block, pindex))
            return error("VerifyDB(): *** ReadBlockFromDisk failed at %d, hash=%s", pindex->nHeight, pindex->GetBlockHash().ToString());
        // check level 1: verify block validity
        if (nCheckLevel >= 1 && !CheckBlock(block, state, verifier))
            return error("VerifyDB(): *** found bad block at %d, hash=%s\n", pindex->nHeight, pindex->GetBlockHash().ToString());
        // check level 2: verify undo validity
        if (nCheckLevel >= 2 && pindex) {
            CBlockUndo undo;
            CDiskBlockPos pos = pindex->GetUndoPos();
            if (!pos.IsNull()) {
                if (!UndoReadFromDisk(undo, pos, pindex->pprev->GetBlockHash()))
                    return error("VerifyDB(): *** found bad undo data at %d, hash=%s\n", pindex->nHeight, pindex->GetBlockHash().ToString());
            }
        }
        // check level 3: check for inconsistencies during memory-only disconnect of tip blocks
        if (nCheckLevel >= 3 && pindex == pindexState && (coins.DynamicMemoryUsage() + pcoinsTip->DynamicMemoryUsage()) <= nCoinCacheUsage) {
            bool fClean = true;
            if (!DisconnectBlock(block, state, pindex, coins, &fClean))
                return error("VerifyDB(): *** irrecoverable inconsistency in block data at %d, hash=%s", pindex->nHeight, pindex->GetBlockHash().ToString());
            pindexState = pindex->pprev;
            if (!fClean) {
                nGoodTransactions = 0;
                pindexFailure = pindex;
            } else
                nGoodTransactions += block.vtx.size() + block.vcert.size();
        }

        if (ShutdownRequested())
            return true;

    }

    if (pindexFailure)
        return error("VerifyDB(): *** coin database inconsistencies found (last %i blocks, %i good transactions before that)\n", chainActive.Height() - pindexFailure->nHeight + 1, nGoodTransactions);

    // check level 4: try reconnecting blocks
    if (nCheckLevel >= 4) {
        CBlockIndex *pindex = pindexState;
        CHistoricalChain chainHistorical(chainActive, pindex->nHeight - 1);
        while (pindex != chainActive.Tip()) {
            boost::this_thread::interruption_point();
            uiInterface.ShowProgress(_("Verifying blocks..."), std::max(1, std::min(99, 100 - (int)(((double)(chainActive.Height() - pindex->nHeight)) / (double)nCheckDepth * 50))));
            pindex = chainActive.Next(pindex);
            CBlock block;
            if (!ReadBlockFromDisk(block, pindex))
                return error("VerifyDB(): *** ReadBlockFromDisk failed at %d, hash=%s", pindex->nHeight, pindex->GetBlockHash().ToString());
            chainHistorical.SetHeight(pindex->nHeight - 1);
            static const bool JUST_CHECK_FALSE = false;
            if (!ConnectBlock(block, state, pindex, coins, chainHistorical, JUST_CHECK_FALSE))
                return error("VerifyDB(): *** found unconnectable block at %d, hash=%s", pindex->nHeight, pindex->GetBlockHash().ToString());
        }
    }

    LogPrintf("No coin database inconsistencies in last %i blocks (%i transactions)\n", chainActive.Height() - pindexState->nHeight, nGoodTransactions);

    return true;
}

void UnloadBlockIndex()
{
    LOCK(cs_main);
    setBlockIndexCandidates.clear();
    chainActive.SetTip(NULL);
    pindexBestInvalid = NULL;
    pindexBestHeader = NULL;
    mempool.clear();
    mapOrphanTransactions.clear();
    mapOrphanTransactionsByPrev.clear();
    nSyncStarted = 0;
    mapBlocksUnlinked.clear();
    vinfoBlockFile.clear();
    nLastBlockFile = 0;
    nBlockSequenceId = 1;
    mapBlockSource.clear();
    mapBlocksInFlight.clear();
    nQueuedValidatedHeaders = 0;
    nPreferredDownload = 0;
    setDirtyBlockIndex.clear();
    setDirtyFileInfo.clear();
    mapNodeState.clear();
    recentRejects.reset(NULL);

    BOOST_FOREACH(BlockMap::value_type& entry, mapBlockIndex) {
        delete entry.second;
    }
    mapBlockIndex.clear();
    fHavePruned = false;
}

bool LoadBlockIndex()
{
    // Load block index from databases
    if (!fReindex && !LoadBlockIndexDB())
        return false;
    return true;
}


bool InitBlockIndex() {
    const CChainParams& chainparams = Params();
    LOCK(cs_main);

    // Initialize global variables that cannot be constructed at startup.
    recentRejects.reset(new CRollingBloomFilter(120000, 0.000001));

    // Check whether we're already initialized
    if (chainActive.Genesis() != NULL)
        return true;

    // Use the provided setting for -txindex in the new database
    fTxIndex = GetBoolArg("-txindex", false);
    pblocktree->WriteFlag("txindex", fTxIndex);
    LogPrintf("Initializing databases...\n");

    // Only add the genesis block if not reindexing (in which case we reuse the one already on disk)
    if (!fReindex) {
        try {
            CBlock &block = const_cast<CBlock&>(Params().GenesisBlock());
            // Start new block file
            unsigned int nBlockSize = ::GetSerializeSize(block, SER_DISK, CLIENT_VERSION);
            CDiskBlockPos blockPos;
            CValidationState state;
            if (!FindBlockPos(state, blockPos, nBlockSize+8, 0, block.GetBlockTime()))
                return error("LoadBlockIndex(): FindBlockPos failed");
            if (!WriteBlockToDisk(block, blockPos, chainparams.MessageStart()))
                return error("LoadBlockIndex(): writing genesis block to disk failed");
            CBlockIndex *pindex = AddToBlockIndex(block);
            if (!ReceivedBlockTransactions(block, state, pindex, blockPos, NULL))
                return error("LoadBlockIndex(): genesis block not accepted");
            if (!ActivateBestChain(state, &block))
                return error("LoadBlockIndex(): genesis block cannot be activated");
            // Force a chainstate write so that when we VerifyDB in a moment, it doesn't check stale data
            return FlushStateToDisk(state, FLUSH_STATE_ALWAYS);
        } catch (const std::runtime_error& e) {
            return error("LoadBlockIndex(): failed to initialize block database: %s", e.what());
        }
    }

    return true;
}



bool LoadExternalBlockFile(FILE* fileIn, CDiskBlockPos *dbp)
{
    const CChainParams& chainparams = Params();
    // Map of disk positions for blocks with unknown parent (only used for reindex)
    static std::multimap<uint256, CDiskBlockPos> mapBlocksUnknownParent;
    int64_t nStart = GetTimeMillis();

    int nLoaded = 0;
    try {
        // This takes over fileIn and calls fclose() on it in the CBufferedFile destructor
        CBufferedFile blkdat(fileIn, 2*MAX_BLOCK_SIZE, MAX_BLOCK_SIZE+8, SER_DISK, CLIENT_VERSION);
        uint64_t nRewind = blkdat.GetPos();
        while (!blkdat.eof()) {
            boost::this_thread::interruption_point();

            blkdat.SetPos(nRewind);
            nRewind++; // start one byte further next time, in case of failure
            blkdat.SetLimit(); // remove former limit
            unsigned int nSize = 0;
            try {
                // locate a header
                unsigned char buf[MESSAGE_START_SIZE];
                blkdat.FindByte(Params().MessageStart()[0]);
                nRewind = blkdat.GetPos()+1;
                blkdat >> FLATDATA(buf);
                if (memcmp(buf, Params().MessageStart(), MESSAGE_START_SIZE))
                    continue;
                // read size
                blkdat >> nSize;
                if (nSize < 80 || nSize > MAX_BLOCK_SIZE)
                    continue;
            } catch (const std::exception&) {
                // no valid block header found; don't complain
                break;
            }
            try {
                // read block
                uint64_t nBlockPos = blkdat.GetPos();
                if (dbp)
                    dbp->nPos = nBlockPos;
                blkdat.SetLimit(nBlockPos + nSize);
                blkdat.SetPos(nBlockPos);
                CBlock block;
                blkdat >> block;
                nRewind = blkdat.GetPos();

                // detect out of order blocks, and store them for later
                uint256 hash = block.GetHash();
                if (hash != chainparams.GetConsensus().hashGenesisBlock && mapBlockIndex.find(block.hashPrevBlock) == mapBlockIndex.end()) {
                    LogPrint("reindex", "%s: Out of order block %s, parent %s not known\n", __func__, hash.ToString(),
                            block.hashPrevBlock.ToString());
                    if (dbp)
                        mapBlocksUnknownParent.insert(std::make_pair(block.hashPrevBlock, *dbp));
                    continue;
                }

                // process in case the block isn't known yet
                if (mapBlockIndex.count(hash) == 0 || (mapBlockIndex[hash]->nStatus & BLOCK_HAVE_DATA) == 0) {
                    CValidationState state;
                    if (ProcessNewBlock(state, NULL, &block, true, dbp))
                        nLoaded++;
                    if (state.IsError())
                        break;
                } else if (hash != chainparams.GetConsensus().hashGenesisBlock && mapBlockIndex[hash]->nHeight % 1000 == 0) {
                    LogPrintf("Block Import: already had block %s at height %d\n", hash.ToString(), mapBlockIndex[hash]->nHeight);
                }

                // Recursively process earlier encountered successors of this block
                deque<uint256> queue;
                queue.push_back(hash);
                while (!queue.empty()) {
                    uint256 head = queue.front();
                    queue.pop_front();
                    std::pair<std::multimap<uint256, CDiskBlockPos>::iterator, std::multimap<uint256, CDiskBlockPos>::iterator> range = mapBlocksUnknownParent.equal_range(head);
                    while (range.first != range.second) {
                        std::multimap<uint256, CDiskBlockPos>::iterator it = range.first;
                        if (ReadBlockFromDisk(block, it->second))
                        {
                            LogPrintf("%s: Processing out of order child %s of %s\n", __func__, block.GetHash().ToString(),
                                    head.ToString());
                            CValidationState dummy;
                            if (ProcessNewBlock(dummy, NULL, &block, true, &it->second))
                            {
                                nLoaded++;
                                queue.push_back(block.GetHash());
                            }
                        }
                        range.first++;
                        mapBlocksUnknownParent.erase(it);
                    }
                }
            } catch (const std::exception& e) {
                LogPrintf("%s: Deserialize or I/O error - %s\n", __func__, e.what());
            }
        }
    } catch (const std::runtime_error& e) {
        AbortNode(std::string("System error: ") + e.what());
    }
    if (nLoaded > 0)
        LogPrintf("Loaded %i blocks from external file in %dms\n", nLoaded, GetTimeMillis() - nStart);
    return nLoaded > 0;
}

void static CheckBlockIndex()
{
    const Consensus::Params& consensusParams = Params().GetConsensus();
    if (!fCheckBlockIndex) {
        return;
    }

    LOCK(cs_main);

    // During a reindex, we read the genesis block and call CheckBlockIndex before ActivateBestChain,
    // so we have the genesis block in mapBlockIndex but no active chain.  (A few of the tests when
    // iterating the block tree require that chainActive has been initialized.)
    if (chainActive.Height() < 0) {
        assert(mapBlockIndex.size() <= 1);
        return;
    }

    // Build forward-pointing map of the entire block tree.
    std::multimap<CBlockIndex*,CBlockIndex*> forward;
    for (BlockMap::iterator it = mapBlockIndex.begin(); it != mapBlockIndex.end(); ++it) {
        forward.insert(std::make_pair(it->second->pprev, it->second));
    }

    assert(forward.size() == mapBlockIndex.size());

    std::pair<std::multimap<CBlockIndex*,CBlockIndex*>::iterator,std::multimap<CBlockIndex*,CBlockIndex*>::iterator> rangeGenesis = forward.equal_range(NULL);
    CBlockIndex *pindex = rangeGenesis.first->second;
    rangeGenesis.first++;
    assert(rangeGenesis.first == rangeGenesis.second); // There is only one index entry with parent NULL.

    // Iterate over the entire block tree, using depth-first search.
    // Along the way, remember whether there are blocks on the path from genesis
    // block being explored which are the first to have certain properties.
    size_t nNodes = 0;
    int nHeight = 0;
    CBlockIndex* pindexFirstInvalid = NULL; // Oldest ancestor of pindex which is invalid.
    CBlockIndex* pindexFirstMissing = NULL; // Oldest ancestor of pindex which does not have BLOCK_HAVE_DATA.
    CBlockIndex* pindexFirstNeverProcessed = NULL; // Oldest ancestor of pindex for which nTx == 0.
    CBlockIndex* pindexFirstNotTreeValid = NULL; // Oldest ancestor of pindex which does not have BLOCK_VALID_TREE (regardless of being valid or not).
    CBlockIndex* pindexFirstNotTransactionsValid = NULL; // Oldest ancestor of pindex which does not have BLOCK_VALID_TRANSACTIONS (regardless of being valid or not).
    CBlockIndex* pindexFirstNotChainValid = NULL; // Oldest ancestor of pindex which does not have BLOCK_VALID_CHAIN (regardless of being valid or not).
    CBlockIndex* pindexFirstNotScriptsValid = NULL; // Oldest ancestor of pindex which does not have BLOCK_VALID_SCRIPTS (regardless of being valid or not).
    while (pindex != NULL) {
        nNodes++;
        if (pindexFirstInvalid == NULL && pindex->nStatus & BLOCK_FAILED_VALID) pindexFirstInvalid = pindex;
        if (pindexFirstMissing == NULL && !(pindex->nStatus & BLOCK_HAVE_DATA)) pindexFirstMissing = pindex;
        if (pindexFirstNeverProcessed == NULL && pindex->nTx == 0) pindexFirstNeverProcessed = pindex;
        if (pindex->pprev != NULL && pindexFirstNotTreeValid == NULL && (pindex->nStatus & BLOCK_VALID_MASK) < BLOCK_VALID_TREE) pindexFirstNotTreeValid = pindex;
        if (pindex->pprev != NULL && pindexFirstNotTransactionsValid == NULL && (pindex->nStatus & BLOCK_VALID_MASK) < BLOCK_VALID_TRANSACTIONS) pindexFirstNotTransactionsValid = pindex;
        if (pindex->pprev != NULL && pindexFirstNotChainValid == NULL && (pindex->nStatus & BLOCK_VALID_MASK) < BLOCK_VALID_CHAIN) pindexFirstNotChainValid = pindex;
        if (pindex->pprev != NULL && pindexFirstNotScriptsValid == NULL && (pindex->nStatus & BLOCK_VALID_MASK) < BLOCK_VALID_SCRIPTS) pindexFirstNotScriptsValid = pindex;

        // Begin: actual consistency checks.
        if (pindex->pprev == NULL) {
            // Genesis block checks.
            assert(pindex->GetBlockHash() == consensusParams.hashGenesisBlock); // Genesis block's hash must match.
            assert(pindex == chainActive.Genesis()); // The current active chain's genesis block must be this block.
        }
        if (pindex->nChainTx == 0) assert(pindex->nSequenceId == 0);  // nSequenceId can't be set for blocks that aren't linked
        // VALID_TRANSACTIONS is equivalent to nTx > 0 for all nodes (whether or not pruning has occurred).
        // HAVE_DATA is only equivalent to nTx > 0 (or VALID_TRANSACTIONS) if no pruning has occurred.
        if (!fHavePruned) {
            // If we've never pruned, then HAVE_DATA should be equivalent to nTx > 0
            assert(!(pindex->nStatus & BLOCK_HAVE_DATA) == (pindex->nTx == 0));
            assert(pindexFirstMissing == pindexFirstNeverProcessed);
        } else {
            // If we have pruned, then we can only say that HAVE_DATA implies nTx > 0
            if (pindex->nStatus & BLOCK_HAVE_DATA) assert(pindex->nTx > 0);
        }
        if (pindex->nStatus & BLOCK_HAVE_UNDO) assert(pindex->nStatus & BLOCK_HAVE_DATA);
        assert(((pindex->nStatus & BLOCK_VALID_MASK) >= BLOCK_VALID_TRANSACTIONS) == (pindex->nTx > 0)); // This is pruning-independent.
        // All parents having had data (at some point) is equivalent to all parents being VALID_TRANSACTIONS, which is equivalent to nChainTx being set.
        assert((pindexFirstNeverProcessed != NULL) == (pindex->nChainTx == 0)); // nChainTx != 0 is used to signal that all parent blocks have been processed (but may have been pruned).
        assert((pindexFirstNotTransactionsValid != NULL) == (pindex->nChainTx == 0));
        assert(pindex->nHeight == nHeight); // nHeight must be consistent.
        assert(pindex->pprev == NULL || pindex->nChainWork >= pindex->pprev->nChainWork); // For every block except the genesis block, the chainwork must be larger than the parent's.
        assert(nHeight < 2 || (pindex->pskip && (pindex->pskip->nHeight < nHeight))); // The pskip pointer must point back for all but the first 2 blocks.
        assert(pindexFirstNotTreeValid == NULL); // All mapBlockIndex entries must at least be TREE valid
        if ((pindex->nStatus & BLOCK_VALID_MASK) >= BLOCK_VALID_TREE) assert(pindexFirstNotTreeValid == NULL); // TREE valid implies all parents are TREE valid
        if ((pindex->nStatus & BLOCK_VALID_MASK) >= BLOCK_VALID_CHAIN) assert(pindexFirstNotChainValid == NULL); // CHAIN valid implies all parents are CHAIN valid
        if ((pindex->nStatus & BLOCK_VALID_MASK) >= BLOCK_VALID_SCRIPTS) assert(pindexFirstNotScriptsValid == NULL); // SCRIPTS valid implies all parents are SCRIPTS valid
        if (pindexFirstInvalid == NULL) {
            // Checks for not-invalid blocks.
            assert((pindex->nStatus & BLOCK_FAILED_MASK) == 0); // The failed mask cannot be set for blocks without invalid parents.
        }
        if (!CBlockIndexWorkComparator()(pindex, chainActive.Tip()) && pindexFirstNeverProcessed == NULL) {
            if (pindexFirstInvalid == NULL) {
                // If this block sorts at least as good as the current tip and
                // is valid and we have all data for its parents, it must be in
                // setBlockIndexCandidates.  chainActive.Tip() must also be there
                // even if some data has been pruned.
                if (pindexFirstMissing == NULL || pindex == chainActive.Tip()) {
                    // LogPrintf("net","ASSERT============>%x  but  %x", pindex->phashBlock, chainActive.Tip()->phashBlock);
                    assert(setBlockIndexCandidates.count(pindex));
                }
                // If some parent is missing, then it could be that this block was in
                // setBlockIndexCandidates but had to be removed because of the missing data.
                // In this case it must be in mapBlocksUnlinked -- see test below.
            }
        } else { // If this block sorts worse than the current tip or some ancestor's block has never been seen, it cannot be in setBlockIndexCandidates.
            assert(setBlockIndexCandidates.count(pindex) == 0);
        }
        // Check whether this block is in mapBlocksUnlinked.
        std::pair<std::multimap<CBlockIndex*,CBlockIndex*>::iterator,std::multimap<CBlockIndex*,CBlockIndex*>::iterator> rangeUnlinked = mapBlocksUnlinked.equal_range(pindex->pprev);
        bool foundInUnlinked = false;
        while (rangeUnlinked.first != rangeUnlinked.second) {
            assert(rangeUnlinked.first->first == pindex->pprev);
            if (rangeUnlinked.first->second == pindex) {
                foundInUnlinked = true;
                break;
            }
            rangeUnlinked.first++;
        }
        if (pindex->pprev && (pindex->nStatus & BLOCK_HAVE_DATA) && pindexFirstNeverProcessed != NULL && pindexFirstInvalid == NULL) {
            // If this block has block data available, some parent was never received, and has no invalid parents, it must be in mapBlocksUnlinked.
            assert(foundInUnlinked);
        }
        if (!(pindex->nStatus & BLOCK_HAVE_DATA)) assert(!foundInUnlinked); // Can't be in mapBlocksUnlinked if we don't HAVE_DATA
        if (pindexFirstMissing == NULL) assert(!foundInUnlinked); // We aren't missing data for any parent -- cannot be in mapBlocksUnlinked.
        if (pindex->pprev && (pindex->nStatus & BLOCK_HAVE_DATA) && pindexFirstNeverProcessed == NULL && pindexFirstMissing != NULL) {
            // We HAVE_DATA for this block, have received data for all parents at some point, but we're currently missing data for some parent.
            assert(fHavePruned); // We must have pruned.
            // This block may have entered mapBlocksUnlinked if:
            //  - it has a descendant that at some point had more work than the
            //    tip, and
            //  - we tried switching to that descendant but were missing
            //    data for some intermediate block between chainActive and the
            //    tip.
            // So if this block is itself better than chainActive.Tip() and it wasn't in
            // setBlockIndexCandidates, then it must be in mapBlocksUnlinked.
            if (!CBlockIndexWorkComparator()(pindex, chainActive.Tip()) && setBlockIndexCandidates.count(pindex) == 0) {
                if (pindexFirstInvalid == NULL) {
                    assert(foundInUnlinked);
                }
            }
        }
        // assert(pindex->GetBlockHash() == pindex->GetBlockHeader().GetHash()); // Perhaps too slow
        // End: actual consistency checks.

        // Try descending into the first subnode.
        std::pair<std::multimap<CBlockIndex*,CBlockIndex*>::iterator,std::multimap<CBlockIndex*,CBlockIndex*>::iterator> range = forward.equal_range(pindex);
        if (range.first != range.second) {
            // A subnode was found.
            pindex = range.first->second;
            nHeight++;
            continue;
        }
        // This is a leaf node.
        // Move upwards until we reach a node of which we have not yet visited the last child.
        while (pindex) {
            // We are going to either move to a parent or a sibling of pindex.
            // If pindex was the first with a certain property, unset the corresponding variable.
            if (pindex == pindexFirstInvalid) pindexFirstInvalid = NULL;
            if (pindex == pindexFirstMissing) pindexFirstMissing = NULL;
            if (pindex == pindexFirstNeverProcessed) pindexFirstNeverProcessed = NULL;
            if (pindex == pindexFirstNotTreeValid) pindexFirstNotTreeValid = NULL;
            if (pindex == pindexFirstNotTransactionsValid) pindexFirstNotTransactionsValid = NULL;
            if (pindex == pindexFirstNotChainValid) pindexFirstNotChainValid = NULL;
            if (pindex == pindexFirstNotScriptsValid) pindexFirstNotScriptsValid = NULL;
            // Find our parent.
            CBlockIndex* pindexPar = pindex->pprev;
            // Find which child we just visited.
            std::pair<std::multimap<CBlockIndex*,CBlockIndex*>::iterator,std::multimap<CBlockIndex*,CBlockIndex*>::iterator> rangePar = forward.equal_range(pindexPar);
            while (rangePar.first->second != pindex) {
                assert(rangePar.first != rangePar.second); // Our parent must have at least the node we're coming from as child.
                rangePar.first++;
            }
            // Proceed to the next one.
            rangePar.first++;
            if (rangePar.first != rangePar.second) {
                // Move to the sibling.
                pindex = rangePar.first->second;
                break;
            } else {
                // Move up further.
                pindex = pindexPar;
                nHeight--;
                continue;
            }
        }
    }

    // Check that we actually traversed the entire map.
    assert(nNodes == forward.size());
}


//////////////////////////////////////////////////////////////////////////////
//
// CAlert
//

std::string GetWarnings(const std::string& strFor)
{
    int nPriority = 0;
    string strStatusBar;
    string strRPC;

    if (!CLIENT_VERSION_IS_RELEASE)
        strStatusBar = _("This is a pre-release test build - use at your own risk - do not use for mining or merchant applications");

    if (GetBoolArg("-testsafemode", false))
        strStatusBar = strRPC = "testsafemode enabled";

    // Misc warnings like out of disk space and clock is wrong
    if (strMiscWarning != "")
    {
        nPriority = 1000;
        strStatusBar = strMiscWarning;
    }

    if (fLargeWorkForkFound)
    {
        nPriority = 2000;
        strStatusBar = strRPC = _("Warning: The network does not appear to fully agree! Some miners appear to be experiencing issues.");
    }
    else if (fLargeWorkInvalidChainFound)
    {
        nPriority = 2000;
        strStatusBar = strRPC = _("Warning: We do not appear to fully agree with our peers! You may need to upgrade, or other nodes may need to upgrade.");
    }

    // Alerts
    {
        LOCK(cs_mapAlerts);
        BOOST_FOREACH(PAIRTYPE(const uint256, CAlert)& item, mapAlerts)
        {
            const CAlert& alert = item.second;
            if (alert.AppliesToMe() && alert.nPriority > nPriority)
            {
                nPriority = alert.nPriority;
                strStatusBar = alert.strStatusBar;
                if (alert.nPriority >= ALERT_PRIORITY_SAFE_MODE) {
                    strRPC = alert.strRPCError;
                }
            }
        }
    }

    if (strFor == "statusbar")
        return strStatusBar;
    else if (strFor == "rpc")
        return strRPC;
    assert(!"GetWarnings(): invalid parameter");
    return "error";
}








//////////////////////////////////////////////////////////////////////////////
//
// Messages
//


bool static AlreadyHave(const CInv& inv) EXCLUSIVE_LOCKS_REQUIRED(cs_main)
{
    switch (inv.type)
    {
    case MSG_TX:
        {
            assert(recentRejects);
            if (chainActive.Tip()->GetBlockHash() != hashRecentRejectsChainTip)
            {
                // If the chain tip has changed previously rejected transactions
                // might be now valid, e.g. due to a nLockTime'd tx becoming valid,
                // or a double-spend. Reset the rejects filter and give those
                // txs a second chance.
                hashRecentRejectsChainTip = chainActive.Tip()->GetBlockHash();
                recentRejects->reset();
            }

            return recentRejects->contains(inv.hash) ||
                   mempool.existsTx(inv.hash) ||
                   mapOrphanTransactions.count(inv.hash) ||
                   pcoinsTip->HaveCoins(inv.hash);
        }
        case MSG_CERT:
        {
            assert(recentRejects);
            if (chainActive.Tip()->GetBlockHash() != hashRecentRejectsChainTip)
            {
                hashRecentRejectsChainTip = chainActive.Tip()->GetBlockHash();
                recentRejects->reset();
            }
 
            // a cert can not be in orphan map
            // TODO cert: hanlde orphan when vin are added
            return recentRejects->contains(inv.hash) ||
                   mempool.existsCert(inv.hash) ||
                   pcoinsTip->HaveCoins(inv.hash);
        }
        case MSG_BLOCK:
        {
            return mapBlockIndex.count(inv.hash);
        }
    }
    // Don't know what it is, just say we already got one
    return true;
}

void static ProcessGetData(CNode* pfrom)
{
    std::deque<CInv>::iterator it = pfrom->vRecvGetData.begin();

    vector<CInv> vNotFound;

    LOCK(cs_main);

    while (it != pfrom->vRecvGetData.end()) {
        // Don't bother if send buffer is too full to respond anyway
        if (pfrom->nSendSize >= SendBufferSize())
            break;

        const CInv &inv = *it;
        {
            boost::this_thread::interruption_point();
            it++;

            if (inv.type == MSG_BLOCK || inv.type == MSG_FILTERED_BLOCK)
            {
                bool send = false;
                BlockMap::iterator mi = mapBlockIndex.find(inv.hash);
                if (mi != mapBlockIndex.end())
                {
                    if (chainActive.Contains(mi->second)) {
                        send = true;
                    } else {
                        static const int nOneMonth = 30 * 24 * 60 * 60;
                        // To prevent fingerprinting attacks, only send blocks outside of the active
                        // chain if they are valid, and no more than a month older (both in time, and in
                        // best equivalent proof of work) than the best header chain we know about.

                        // this is set by ConnectBlock method, when a new tip is added to the main chain
                        bool b1 = mi->second->IsValid(BLOCK_VALID_SCRIPTS);
                        bool b2 = (pindexBestHeader != NULL);
                        bool b3 = (pindexBestHeader->GetBlockTime() - mi->second->GetBlockTime() < nOneMonth);
                        bool b4 = (GetBlockProofEquivalentTime(*pindexBestHeader, *mi->second, *pindexBestHeader, Params().GetConsensus()) < nOneMonth);

                        send = b1 && b2 && b3 && b4;
                        if (!send)
                        {
                            if (b2 && b3 && b4)
                            {
                                // BLOCK_VALID_SCRIPTS is set when connecting block on main chain, but we must
                                // propagate also when relevant blocks are on a fork. Consider that a further check
                                // on BLOCK_HAVE_DATA is performed below
                                LogPrint("forks", "%s():%d: request from peer=%i: status[0x%x]\n",
                                    __func__, __LINE__, pfrom->GetId(), mi->second->nStatus);
                                send = true;
                            }
                            else
                            {
                                LogPrint("forks", "%s():%d: ignoring request from peer=%i: %s status[0x%x]\n",
                                    __func__, __LINE__, pfrom->GetId(), inv.hash.ToString(), mi->second->nStatus);
                            }
                        }
                    }
                }
                // Pruned nodes may have deleted the block, so check whether
                // it's available before trying to send.
                if (send && (mi->second->nStatus & BLOCK_HAVE_DATA))
                {
                    // Send block from disk
                    CBlock block;
                    if (!ReadBlockFromDisk(block, (*mi).second))
                        assert(!"cannot load block from disk");
                    if (inv.type == MSG_BLOCK)
                    {
                        LogPrint("forks", "%s():%d - Pushing block [%s]\n", __func__, __LINE__, block.GetHash().ToString() );
                        pfrom->PushMessage("block", block);
                    }
                    else // MSG_FILTERED_BLOCK)
                    if (inv.type == MSG_FILTERED_BLOCK)
                    {
                        LOCK(pfrom->cs_filter);
                        if (pfrom->pfilter)
                        {
                            // TODO cert:  MSG_FILTERED_BLOCK to be tested 
                            CMerkleBlock merkleBlock(block, *pfrom->pfilter);
                            pfrom->PushMessage("merkleblock", merkleBlock);
                            // CMerkleBlock just contains hashes, so also push any transactions in the block the client did not see
                            // This avoids hurting performance by pointlessly requiring a round-trip
                            // Note that there is currently no way for a node to request any single transactions we didn't send here -
                            // they must either disconnect and retry or request the full block.
                            // Thus, the protocol spec specified allows for us to provide duplicate txn here,
                            // however we MUST always provide at least what the remote peer needs
                            typedef std::pair<unsigned int, uint256> PairType;
                            BOOST_FOREACH(PairType& pair, merkleBlock.vMatchedTxn)
#if 0
                                if (!pfrom->setInventoryKnown.count(CInv(MSG_TX, pair.second)))
                                    pfrom->PushMessage("tx", block.vtx[pair.first]);
#else
                            {
                                if ( (0 <= pair.first) && (pair.first < block.vtx.size() ) )
                                {
                                    if (!pfrom->setInventoryKnown.count(CInv(MSG_TX, pair.second)))
                                        pfrom->PushMessage("tx", block.vtx[pair.first]);
                                }
                                else
                                if ( (block.vtx.size() <= pair.first) && (pair.first < (block.vcert.size() + block.vtx.size())) )
                                {
                                    if (!pfrom->setInventoryKnown.count(CInv(MSG_CERT, pair.second)))
                                    {
                                        unsigned int offset = pair.first - block.vtx.size();
                                        pfrom->PushMessage("tx", block.vcert[offset]);
                                    }
                                }
                                else
                                {
                                    LogPrintf("%s():%d -  tx index out of range=%d, can not handle merkle block\n", __func__, __LINE__, pair.first);
                                }
                            }
#endif
                        }
                        // else
                            // no response
                    }
                    else
                    {
                        LogPrint("cert", "%s():%d - inv.type=%d\n", __func__, __LINE__, inv.type);
                    }

                    // Trigger the peer node to send a getblocks request for the next batch of inventory
                    if (inv.hash == pfrom->hashContinue)
                    {
                        // Bypass PushInventory, this must send even if redundant,
                        // and we want it right after the last block so they don't
                        // wait for other stuff first.
                        vector<CInv> vInv;
                        vInv.push_back(CInv(MSG_BLOCK, chainActive.Tip()->GetBlockHash()));
                        LogPrint("forks", "%s():%d - Pushing inv\n", __func__, __LINE__);
                        pfrom->PushMessage("inv", vInv);
                        pfrom->hashContinue.SetNull();
                    }
                }
                else
                {
                    if (send && !(mi->second->nStatus & BLOCK_HAVE_DATA) )
                    {
                        LogPrint("forks", "%s():%d - NOT Pushing incomplete block [%s]\n", __func__, __LINE__, inv.hash.ToString() );
                    }
                }
            }
            else if (inv.IsKnownType())
            {
                // Send stream from relay memory
                bool pushed = false;
                {
                    LOCK(cs_mapRelay);
                    map<CInv, CDataStream>::iterator mi = mapRelay.find(inv);
                    if (mi != mapRelay.end()) {
                        pfrom->PushMessage(inv.GetCommand(), (*mi).second);
                        pushed = true;
                    }
                }
                if (!pushed && inv.type == MSG_TX) {
                    CTransaction tx;
                    if (mempool.lookup(inv.hash, tx)) {
                        CDataStream ss(SER_NETWORK, PROTOCOL_VERSION);
                        ss.reserve(1000);
                        ss << tx;
                        pfrom->PushMessage("tx", ss);
                        pushed = true;
                    }
                }
                if (!pushed && inv.type == MSG_CERT) {
                    CScCertificate cert;
                    if (mempool.lookup(inv.hash, cert)) {
                        CDataStream ss(SER_NETWORK, PROTOCOL_VERSION);
                        ss.reserve(1000);
                        ss << cert;
                        LogPrint("cert", "%s():%d - pushing certificate\n", __func__, __LINE__);
                        pfrom->PushMessage("certificate", ss);
                        pushed = true;
                    }
                }
                if (!pushed) {
                    vNotFound.push_back(inv);
                }
            }

            // Track requests for our stuff.
            GetMainSignals().Inventory(inv.hash);

            if (inv.type == MSG_BLOCK || inv.type == MSG_FILTERED_BLOCK)
                break;
        }
    }

    pfrom->vRecvGetData.erase(pfrom->vRecvGetData.begin(), it);

    if (!vNotFound.empty()) {
        // Let the peer know that we didn't find what it asked for, so it doesn't
        // have to wait around forever. Currently only SPV clients actually care
        // about this message: it's needed when they are recursively walking the
        // dependencies of relevant unconfirmed transactions. SPV clients want to
        // do that because they want to know about (and store and rebroadcast and
        // risk analyze) the dependencies of transactions relevant to them, without
        // having to download the entire memory pool.
        pfrom->PushMessage("notfound", vNotFound);
    }
}

bool static ProcessMessage(CNode* pfrom, string strCommand, CDataStream& vRecv, int64_t nTimeReceived)
{
    const CChainParams& chainparams = Params();
    LogPrint("net", "%s() - received: %s (%u bytes) peer=%d\n", __func__, SanitizeString(strCommand), vRecv.size(), pfrom->id);
    if (mapArgs.count("-dropmessagestest") && GetRand(atoi(mapArgs["-dropmessagestest"])) == 0)
    {
        LogPrintf("dropmessagestest DROPPING RECV MESSAGE\n");
        return true;
    }




    if (strCommand == "version")
    {
        // Each connection can only send one version message
        if (pfrom->nVersion != 0)
        {
            pfrom->PushMessage("reject", strCommand, REJECT_DUPLICATE, string("Duplicate version message"));
            Misbehaving(pfrom->GetId(), 1);
            return false;
        }

        int64_t nTime;
        CAddress addrMe;
        CAddress addrFrom;
        uint64_t nNonce = 1;
        vRecv >> pfrom->nVersion >> pfrom->nServices >> nTime >> addrMe;
        if (pfrom->nVersion < MIN_PEER_PROTO_VERSION)
        {
            // disconnect from peers older than this proto version
            LogPrintf("peer=%d using obsolete version %i; disconnecting\n", pfrom->id, pfrom->nVersion);
            pfrom->PushMessage("reject", strCommand, REJECT_OBSOLETE,
                               strprintf("Version must be %d or greater", MIN_PEER_PROTO_VERSION));
            pfrom->fDisconnect = true;
            return false;
        }

        if (pfrom->nVersion == 10300)
            pfrom->nVersion = 300;
        if (!vRecv.empty())
            vRecv >> addrFrom >> nNonce;
        if (!vRecv.empty()) {
            vRecv >> LIMITED_STRING(pfrom->strSubVer, 256);
            pfrom->cleanSubVer = SanitizeString(pfrom->strSubVer);
        }
        if (!vRecv.empty())
            vRecv >> pfrom->nStartingHeight;
        if (!vRecv.empty())
            vRecv >> pfrom->fRelayTxes; // set to true after we get the first filter* message
        else
            pfrom->fRelayTxes = true;

        // Disconnect if we connected to ourself
        if (nNonce == nLocalHostNonce && nNonce > 1)
        {
            LogPrintf("connected to self at %s, disconnecting\n", pfrom->addr.ToString());
            pfrom->fDisconnect = true;
            return true;
        }

        pfrom->addrLocal = addrMe;
        if (pfrom->fInbound && addrMe.IsRoutable())
        {
            SeenLocal(addrMe);
        }

        // Be shy and don't send version until we hear
        if (pfrom->fInbound)
            pfrom->PushVersion();

        pfrom->fClient = !(pfrom->nServices & NODE_NETWORK);

        // Potentially mark this peer as a preferred download peer.
        UpdatePreferredDownload(pfrom, State(pfrom->GetId()));

        // Change version
        pfrom->PushMessage("verack");
        pfrom->ssSend.SetVersion(min(pfrom->nVersion, PROTOCOL_VERSION));

        if (!pfrom->fInbound)
        {
            // Advertise our address
            if (fListen && !IsInitialBlockDownload())
            {
                CAddress addr = GetLocalAddress(&pfrom->addr);
                if (addr.IsRoutable())
                {
                    LogPrintf("ProcessMessages: advertizing address %s\n", addr.ToString());
                    pfrom->PushAddress(addr);
                } else if (IsPeerAddrLocalGood(pfrom)) {
                    addr.SetIP(pfrom->addrLocal);
                    LogPrintf("ProcessMessages: advertizing address %s\n", addr.ToString());
                    pfrom->PushAddress(addr);
                }
            }

            // Get recent addresses
            if (pfrom->fOneShot || pfrom->nVersion >= CADDR_TIME_VERSION || addrman.size() < 1000)
            {
                pfrom->PushMessage("getaddr");
                pfrom->fGetAddr = true;
            }
            addrman.Good(pfrom->addr);
        } else {
            if (((CNetAddr)pfrom->addr) == (CNetAddr)addrFrom)
            {
                addrman.Add(addrFrom, addrFrom);
                addrman.Good(addrFrom);
            }
        }

        // Relay alerts
        {
            LOCK(cs_mapAlerts);
            BOOST_FOREACH(PAIRTYPE(const uint256, CAlert)& item, mapAlerts)
                item.second.RelayTo(pfrom);
        }

        pfrom->fSuccessfullyConnected = true;

        string remoteAddr;
        if (fLogIPs)
            remoteAddr = ", peeraddr=" + pfrom->addr.ToString();

        LogPrintf("receive version message: %s: version %d, blocks=%d, us=%s, peer=%d%s\n",
                  pfrom->cleanSubVer, pfrom->nVersion,
                  pfrom->nStartingHeight, addrMe.ToString(), pfrom->id,
                  remoteAddr);

        int64_t nTimeOffset = nTime - GetTime();
        pfrom->nTimeOffset = nTimeOffset;
        AddTimeData(pfrom->addr, nTimeOffset);
    }


    else if (pfrom->nVersion == 0)
    {
        // Must have a version message before anything else
        Misbehaving(pfrom->GetId(), 1);
        return false;
    }


    else if (strCommand == "verack")
    {
        pfrom->SetRecvVersion(min(pfrom->nVersion, PROTOCOL_VERSION));

        // Mark this node as currently connected, so we update its timestamp later.
        if (pfrom->fNetworkNode) {
            LOCK(cs_main);
            State(pfrom->GetId())->fCurrentlyConnected = true;
        }
    }


    else if (strCommand == "addr")
    {
        vector<CAddress> vAddr;
        vRecv >> vAddr;

        // Don't want addr from older versions unless seeding
        if (pfrom->nVersion < CADDR_TIME_VERSION && addrman.size() > 1000)
            return true;
        if (vAddr.size() > 1000)
        {
            Misbehaving(pfrom->GetId(), 20);
            return error("message addr size() = %u", vAddr.size());
        }

        // Store the new addresses
        vector<CAddress> vAddrOk;
        int64_t nNow = GetAdjustedTime();
        int64_t nSince = nNow - 10 * 60;
        BOOST_FOREACH(CAddress& addr, vAddr)
        {
            boost::this_thread::interruption_point();

            if (addr.nTime <= 100000000 || addr.nTime > nNow + 10 * 60)
                addr.nTime = nNow - 5 * 24 * 60 * 60;
            pfrom->AddAddressKnown(addr);
            bool fReachable = IsReachable(addr);
            if (addr.nTime > nSince && !pfrom->fGetAddr && vAddr.size() <= 10 && addr.IsRoutable())
            {
                // Relay to a limited number of other nodes
                {
                    LOCK(cs_vNodes);
                    // Use deterministic randomness to send to the same nodes for 24 hours
                    // at a time so the addrKnowns of the chosen nodes prevent repeats
                    static uint256 hashSalt;
                    if (hashSalt.IsNull())
                        hashSalt = GetRandHash();
                    uint64_t hashAddr = addr.GetHash();
                    uint256 hashRand = ArithToUint256(UintToArith256(hashSalt) ^ (hashAddr<<32) ^ ((GetTime()+hashAddr)/(24*60*60)));
                    hashRand = Hash(BEGIN(hashRand), END(hashRand));
                    multimap<uint256, CNode*> mapMix;
                    BOOST_FOREACH(CNode* pnode, vNodes)
                    {
                        if (pnode->nVersion < CADDR_TIME_VERSION)
                            continue;
                        unsigned int nPointer;
                        memcpy(&nPointer, &pnode, sizeof(nPointer));
                        uint256 hashKey = ArithToUint256(UintToArith256(hashRand) ^ nPointer);
                        hashKey = Hash(BEGIN(hashKey), END(hashKey));
                        mapMix.insert(make_pair(hashKey, pnode));
                    }
                    int nRelayNodes = fReachable ? 2 : 1; // limited relaying of addresses outside our network(s)
                    for (multimap<uint256, CNode*>::iterator mi = mapMix.begin(); mi != mapMix.end() && nRelayNodes-- > 0; ++mi)
                        ((*mi).second)->PushAddress(addr);
                }
            }
            // Do not store addresses outside our network
            if (fReachable)
                vAddrOk.push_back(addr);
        }
        addrman.Add(vAddrOk, pfrom->addr, 2 * 60 * 60);
        if (vAddr.size() < 1000)
            pfrom->fGetAddr = false;
        if (pfrom->fOneShot)
            pfrom->fDisconnect = true;
    }


    else if (strCommand == "inv")
    {
        vector<CInv> vInv;
        vRecv >> vInv;
        if (vInv.size() > MAX_INV_SZ)
        {
            Misbehaving(pfrom->GetId(), 20);
            return error("message inv size() = %u", vInv.size());
        }

        LOCK(cs_main);

        std::vector<CInv> vToFetch;

        for (unsigned int nInv = 0; nInv < vInv.size(); nInv++)
        {
            const CInv &inv = vInv[nInv];

            boost::this_thread::interruption_point();
            pfrom->AddInventoryKnown(inv);

            bool fAlreadyHave = AlreadyHave(inv);
            LogPrint("net", "got inv: %s  %s peer=%d,%d/%d\n",
                inv.ToString(), fAlreadyHave ? "have" : "new", pfrom->id, (nInv+1), vInv.size());

            if (!fAlreadyHave && !fImporting && !fReindex && inv.type != MSG_BLOCK)
                pfrom->AskFor(inv);

            if (inv.type == MSG_BLOCK) {
                UpdateBlockAvailability(pfrom->GetId(), inv.hash);
                if (!fAlreadyHave && !fImporting && !fReindex && !mapBlocksInFlight.count(inv.hash)) {
                    // First request the headers preceding the announced block. In the normal fully-synced
                    // case where a new block is announced that succeeds the current tip (no reorganization),
                    // there are no such headers.
                    // Secondly, and only when we are close to being synced, we request the announced block directly,
                    // to avoid an extra round-trip. Note that we must *first* ask for the headers, so by the
                    // time the block arrives, the header chain leading up to it is already validated. Not
                    // doing this will result in the received block being rejected as an orphan in case it is
                    // not a direct successor.

                    // add fork tips to the locator, they will be used by peer in case we need updating a fork
                    CBlockLocator bl = chainActive.GetLocator(pindexBestHeader);

                    if (mGlobalForkTips.size() > 1)
                    {
                        std::vector<uint256> vOutput;
                        getMostRecentGlobalForkTips(vOutput);

                        BOOST_FOREACH(const uint256& hash, vOutput)
                        {
                            std::vector<uint256>::iterator b = bl.vHave.begin();
                            LogPrint("forks", "%s():%d - adding tip hash [%s]\n", __func__, __LINE__, hash.ToString());
                            bl.vHave.insert(b, hash);
                        }
                    }
                    pfrom->PushMessage("getheaders", bl, inv.hash);
                    CNodeState *nodestate = State(pfrom->GetId());
                    if (chainActive.Tip()->GetBlockTime() > GetAdjustedTime() - chainparams.GetConsensus().nPowTargetSpacing * 20 &&
                        nodestate->nBlocksInFlight < MAX_BLOCKS_IN_TRANSIT_PER_PEER) {
                        vToFetch.push_back(inv);
                        // Mark block as in flight already, even though the actual "getdata" message only goes out
                        // later (within the same cs_main lock, though).
                        MarkBlockAsInFlight(pfrom->GetId(), inv.hash, chainparams.GetConsensus());
                    }
                    LogPrint("net", "%s():%d - getheaders (%d) %s to peer=%d\n",
                        __func__, __LINE__, pindexBestHeader->nHeight, inv.hash.ToString(), pfrom->id);
                }
                else
                {
                    if (mapBlocksInFlight.count(inv.hash) )
                    {
                        LogPrint("forks", "%s():%d - inv[%s] is in flight, skipping\n", __func__, __LINE__,
                            inv.hash.ToString());
                    }
                }
            }

            // Track requests for our stuff
            GetMainSignals().Inventory(inv.hash);

            if (pfrom->nSendSize > (SendBufferSize() * 2)) {
                Misbehaving(pfrom->GetId(), 50);
                return error("send buffer size() = %u", pfrom->nSendSize);
            }
        }

        if (!vToFetch.empty())
        {
            LogPrint("forks", "%s():%d - Pushing getdata for %d entries:\n", __func__, __LINE__, vToFetch.size());
            pfrom->PushMessage("getdata", vToFetch);
        }
    }


    else if (strCommand == "getdata")
    {
        vector<CInv> vInv;
        vRecv >> vInv;
        if (vInv.size() > MAX_INV_SZ)
        {
            Misbehaving(pfrom->GetId(), 20);
            return error("message getdata size() = %u", vInv.size());
        }

        if (fDebug || (vInv.size() != 1))
            LogPrint("net", "received getdata (%u invsz) peer=%d\n", vInv.size(), pfrom->id);

        if ((fDebug && vInv.size() > 0) || (vInv.size() == 1))
        {
            BOOST_FOREACH(const CInv& ii, vInv) {
                LogPrint("net", "received getdata for: %s peer=%d\n", ii.ToString(), pfrom->id);
            }
        }

        pfrom->vRecvGetData.insert(pfrom->vRecvGetData.end(), vInv.begin(), vInv.end());
        ProcessGetData(pfrom);
    }


    else if (strCommand == "getblocks")
    {
        CBlockLocator locator;
        uint256 hashStop;
        vRecv >> locator >> hashStop;

        LOCK(cs_main);

        // Find the last block the caller has in the main chain
        CBlockIndex* pindex = FindForkInGlobalIndex(chainActive, locator);

        // Send the rest of the chain
        if (pindex)
            pindex = chainActive.Next(pindex);
        int nLimit = 500;
        LogPrint("net", "getblocks %d to %s limit %d from peer=%d\n", (pindex ? pindex->nHeight : -1), hashStop.IsNull() ? "end" : hashStop.ToString(), nLimit, pfrom->id);
        for (; pindex; pindex = chainActive.Next(pindex))
        {
            if (pindex->GetBlockHash() == hashStop)
            {
                LogPrint("net", "  getblocks stopping at %d %s\n", pindex->nHeight, pindex->GetBlockHash().ToString());
                break;
            }
            LogPrint("forks", "%s():%d - Node [%s] pushing inv\n", __func__, __LINE__, pfrom->addrName);
            pfrom->PushInventory(CInv(MSG_BLOCK, pindex->GetBlockHash()));
            if (--nLimit <= 0)
            {
                // When this block is requested, we'll send an inv that'll
                // trigger the peer to getblocks the next batch of inventory.
                LogPrint("net", "  getblocks stopping at limit %d %s\n", pindex->nHeight, pindex->GetBlockHash().ToString());
                pfrom->hashContinue = pindex->GetBlockHash();
                break;
            }
        }
    }


    else if (strCommand == "getheaders")
    {
        CBlockLocator locator;
        uint256 hashStop;
        vRecv >> locator >> hashStop;

        LOCK(cs_main);

        if (IsInitialBlockDownload())
            return true;

        CBlockIndex* pindexReference = NULL;
        bool onMain = getHeadersIsOnMain(locator, hashStop, &pindexReference);

        if (onMain)
        {
            CBlockIndex* pindex = NULL;
            if (locator.IsNull())
            {
                // If locator is null, return the hashStop block
                BlockMap::iterator mi = mapBlockIndex.find(hashStop);
                if (mi == mapBlockIndex.end())
                    return true;
                pindex = (*mi).second;
            }
            else
            {
                // Find the last block the caller has in the main chain
                pindex = FindForkInGlobalIndex(chainActive, locator);
                if (pindex)
                    pindex = chainActive.Next(pindex);
            }
 
            // we must use CBlocks, as CBlockHeaders won't include the 0x00 nTx count at the end
            vector<CBlockHeaderForNetwork> vHeaders;
            int nLimit = MAX_HEADERS_RESULTS;
            LogPrint("net", "getheaders from h(%d) to %s from peer=%d\n", (pindex ? pindex->nHeight : -1), hashStop.ToString(), pfrom->id);
            for (; pindex; pindex = chainActive.Next(pindex))
            {
                vHeaders.push_back(CBlockHeaderForNetwork(pindex->GetBlockHeader()) );
                if (--nLimit <= 0 || pindex->GetBlockHash() == hashStop)
                    break;
            }
            LogPrint("forks", "%s():%d - Pushing %d headers to node[%s]\n", __func__, __LINE__, vHeaders.size(), pfrom->addrName);
            pfrom->PushMessage("headers", vHeaders);
        }
        else
        {
            if(!pindexReference)
            {
                // should never happen
                LogPrint("forks", "%s():%d - reference not found\n", __func__, __LINE__ );
                return true;
            }

            if (hashStop != uint256() )
            {
                BlockMap::iterator mi = mapBlockIndex.find(hashStop);
                if (mi == mapBlockIndex.end() ) 
                {
                    // should never happen
                    LogPrint("forks", "%s():%d - block [%s] not found\n", __func__, __LINE__, hashStop.ToString() );
                    return true;
                }
    
                LogPrint("forks", "%s():%d - peer is not using chain active! Starting from %s at h(%d)\n",
                    __func__, __LINE__, pindexReference->GetBlockHash().ToString(), pindexReference->nHeight );
 
                std::deque<CBlockHeaderForNetwork> dHeadersAlternative;

                bool found = false;

                // the reference is the block which triggered the getheader request (the hashStop)
                while ( pindexReference )
                {
                    dHeadersAlternative.push_front(CBlockHeaderForNetwork(pindexReference->GetBlockHeader()));
 
                    BOOST_FOREACH(const uint256& hash, locator.vHave)
                    {
                        if (hash == pindexReference->GetBlockHash() )
                        {
                            // we found the tip passed along in locator, we must stop here 
                            LogPrint("forks", "%s():%d - matched fork tip in locator [%s]\n",
                                __func__, __LINE__, hash.ToString() );
                            found = true;
                            break;
                        } 
                    }
 
                    if (found || pindexReference->pprev == chainActive.Genesis() )
                    {
                        break;
                    }
 
                    pindexReference = pindexReference->pprev;
                }

                vector<CBlockHeaderForNetwork> vHeaders;
                int nLimit = MAX_HEADERS_RESULTS;
                // we are on a fork: fill the vector rewinding the deque so that we have the correct ordering
                LogPrint("forks", "%s():%d - Found %d headers to push to node[%s]:\n", __func__, __LINE__, dHeadersAlternative.size(), pfrom->addrName);
                for(const auto& cb : dHeadersAlternative) {
                    LogPrint("forks", "%s():%d -- [%s]\n", __func__, __LINE__, cb.GetHash().ToString() );
                    vHeaders.push_back(cb);
                    if (--nLimit <= 0)
                        break;
                }
                LogPrint("forks", "%s():%d - Pushing %d headers to node[%s]\n", __func__, __LINE__, vHeaders.size(), pfrom->addrName);
                pfrom->PushMessage("headers", vHeaders);
            }
            else
            {
                LogPrint("forks", "%s():%d - hashStop block is null\n", __func__, __LINE__);

                // this is the case when we just sent 160 headers, reference is the header which the last getheader
                // request has reached: more must be sent starting from this one
                std::set<const CBlockIndex*> sProcessed;
                std::vector<CBlockHeaderForNetwork> vHeadersMulti;
                int nLimit = MAX_HEADERS_RESULTS;

                int h = pindexReference->nHeight;

                LogPrint("forks", "%s():%d - Searching up to %s h(%d) from tips backwards\n",
                    __func__, __LINE__, pindexReference->GetBlockHash().ToString(), pindexReference->nHeight);

                // we must follow all forks backwards because we can not tell which is the concerned one
                // peer will discard headers already known if any
                BOOST_FOREACH(auto mapPair, mGlobalForkTips)
                {
                    const CBlockIndex* block = mapPair.first;
                    if (block == chainActive.Tip() || block == pindexBestHeader )
                    {
                        LogPrint("forks", "%s():%d - skipping tips\n", __func__, __LINE__);
                        continue;
                    }

                    std::deque<CBlockHeaderForNetwork> dHeadersAlternativeMulti;

                    LogPrint("forks", "%s():%d - tips %s h(%d)\n",
                        __func__, __LINE__, block->GetBlockHash().ToString(), block->nHeight);

                    while (block && 
                           block != pindexReference &&
                           block->nHeight >= h)
                    {
                        if (!sProcessed.count(block) )
                        {
                            LogPrint("forks", "%s():%d - adding %s h(%d)\n",
                                __func__, __LINE__, block->GetBlockHash().ToString(), block->nHeight);
                            dHeadersAlternativeMulti.push_front(CBlockHeaderForNetwork(block->GetBlockHeader()));
                            sProcessed.insert(block);
                        }
                        block = block->pprev;
                    }

                    if (block == pindexReference)
                    {
                        // we exited from the while loop with the right condition, therefore we must take this branch into account
                        LogPrint("forks", "%s():%d - found reference %s h(%d)\n",
                            __func__, __LINE__, block->GetBlockHash().ToString(), block->nHeight);

                        // we must process each deque in order to have a resulting vector with headers in the correct order
                        // for all possible forks
                        for(const auto& cb : dHeadersAlternativeMulti)
                        {
                            if (--nLimit > 0)
                            {
                                LogPrint("forks", "%s():%d -- [%s]\n", __func__, __LINE__, cb.GetHash().ToString() );
                                vHeadersMulti.push_back(cb);
                            }
                        }
                    }
                    else
                    if (block->nHeight < h)
                    {
                        // we must neglect this branch since not linked to the reference
                        LogPrint("forks", "%s():%d - could not find reference, stopped at %s h(%d)\n",
                            __func__, __LINE__, block->GetBlockHash().ToString(), block->nHeight);
                    }
                    else
                    {
                        // should never happen
                        LogPrint("forks", "%s():%d - block ptr is null\n", __func__, __LINE__);
                    }
                }

                LogPrint("forks", "%s():%d - Pushing %d headers to node[%s]\n",
                    __func__, __LINE__, vHeadersMulti.size(), pfrom->addrName);
                pfrom->PushMessage("headers", vHeadersMulti);

            } // end of hashstop is null

        } // end of is on main

    } // end of command getheaders


    else if (strCommand == "tx")
    {
        vector<uint256> vWorkQueue;
        vector<uint256> vEraseQueue;
        CTransaction tx;
        vRecv >> tx;

        CInv inv(MSG_TX, tx.GetHash());
        pfrom->AddInventoryKnown(inv);

        LOCK(cs_main);

        bool fMissingInputs = false;
        CValidationState state;

        pfrom->setAskFor.erase(inv.hash);
        mapAlreadyAskedFor.erase(inv);

        if (!AlreadyHave(inv) && AcceptToMemoryPool(mempool, state, tx, true, &fMissingInputs))
        {
            mempool.check(pcoinsTip);
            RelayTransaction(tx);
            vWorkQueue.push_back(inv.hash);

            LogPrint("mempool", "AcceptToMemoryPool: peer=%d %s: accepted %s (poolsz %u)\n",
                pfrom->id, pfrom->cleanSubVer,
                tx.GetHash().ToString(),
                mempool.sizeTx());

            // Recursively process any orphan transactions that depended on this one
            set<NodeId> setMisbehaving;
            for (unsigned int i = 0; i < vWorkQueue.size(); i++)
            {
                map<uint256, set<uint256> >::iterator itByPrev = mapOrphanTransactionsByPrev.find(vWorkQueue[i]);
                if (itByPrev == mapOrphanTransactionsByPrev.end())
                    continue;
                for (set<uint256>::iterator mi = itByPrev->second.begin();
                     mi != itByPrev->second.end();
                     ++mi)
                {
                    const uint256& orphanHash = *mi;
                    const CTransactionBase& orphanTx = *mapOrphanTransactions[orphanHash].tx;
                    NodeId fromPeer = mapOrphanTransactions[orphanHash].fromPeer;
                    bool fMissingInputs2 = false;
                    // Use a dummy CValidationState so someone can't setup nodes to counter-DoS based on orphan
                    // resolution (that is, feeding people an invalid transaction based on LegitTxX in order to get
                    // anyone relaying LegitTxX banned)
                    CValidationState stateDummy;


                    if (setMisbehaving.count(fromPeer))
                        continue;
                    if (orphanTx.AcceptTxBaseToMemoryPool(mempool, stateDummy, true, &fMissingInputs2))
                    {
                        LogPrint("mempool", "   accepted orphan tx %s\n", orphanHash.ToString());
                        orphanTx.Relay();
                        vWorkQueue.push_back(orphanHash);
                        vEraseQueue.push_back(orphanHash);
                    }
                    else if (!fMissingInputs2)
                    {
                        int nDos = 0;
                        if (stateDummy.IsInvalid(nDos) && nDos > 0)
                        {
                            // Punish peer that gave us an invalid orphan tx
                            Misbehaving(fromPeer, nDos);
                            setMisbehaving.insert(fromPeer);
                            LogPrint("mempool", "   invalid orphan tx %s\n", orphanHash.ToString());
                        }
                        // Has inputs but not accepted to mempool
                        // Probably non-standard or insufficient fee/priority
                        LogPrint("mempool", "   removed orphan tx %s\n", orphanHash.ToString());
                        vEraseQueue.push_back(orphanHash);
                        assert(recentRejects);
                        recentRejects->insert(orphanHash);
                    }
                    mempool.check(pcoinsTip);
                }
            }

            BOOST_FOREACH(uint256 hash, vEraseQueue)
                EraseOrphanTx(hash);
        }
        // TODO: currently, prohibit joinsplits from entering mapOrphans
        else if (fMissingInputs && tx.GetVjoinsplit().size() == 0)
        {
            AddOrphanTx(tx, pfrom->GetId());

            // DoS prevention: do not allow mapOrphanTransactions to grow unbounded
            unsigned int nMaxOrphanTx = (unsigned int)std::max((int64_t)0, GetArg("-maxorphantx", DEFAULT_MAX_ORPHAN_TRANSACTIONS));
            unsigned int nEvicted = LimitOrphanTxSize(nMaxOrphanTx);
            if (nEvicted > 0)
                LogPrint("mempool", "mapOrphan overflow, removed %u tx\n", nEvicted);
        } else {
            assert(recentRejects);
            recentRejects->insert(tx.GetHash());

            if (pfrom->fWhitelisted) {
                // Always relay transactions received from whitelisted peers, even
                // if they were already in the mempool or rejected from it due
                // to policy, allowing the node to function as a gateway for
                // nodes hidden behind it.
                //
                // Never relay transactions that we would assign a non-zero DoS
                // score for, as we expect peers to do the same with us in that
                // case.
                int nDoS = 0;
                if (!state.IsInvalid(nDoS) || nDoS == 0) {
                    LogPrintf("Force relaying tx %s from whitelisted peer=%d\n", tx.GetHash().ToString(), pfrom->id);
                    RelayTransaction(tx);
                } else {
                    LogPrintf("Not relaying invalid transaction %s from whitelisted peer=%d (%s (code %d))\n",
                        tx.GetHash().ToString(), pfrom->id, state.GetRejectReason(), state.GetRejectCode());
                }
            }
        }
        int nDoS = 0;
        if (state.IsInvalid(nDoS))
        {
            LogPrint("mempool", "%s from peer=%d %s was not accepted into the memory pool: %s\n", tx.GetHash().ToString(),
                pfrom->id, pfrom->cleanSubVer,
                state.GetRejectReason());
            pfrom->PushMessage("reject", strCommand, state.GetRejectCode(),
                               state.GetRejectReason().substr(0, MAX_REJECT_MESSAGE_LENGTH), inv.hash);
            if (nDoS > 0)
                Misbehaving(pfrom->GetId(), nDoS);
        }
    }
    else if (strCommand == "certificate")
    {
        LogPrint("cert", "%s():%d - got certificate\n", __func__, __LINE__);
        vector<uint256> vWorkQueue;
        vector<uint256> vEraseQueue;
        CScCertificate cert;
        vRecv >> cert;

        CInv inv(MSG_CERT, cert.GetHash());
        pfrom->AddInventoryKnown(inv);

        LOCK(cs_main);

        bool fMissingInputs = false;
        CValidationState state;

        pfrom->setAskFor.erase(inv.hash);
        mapAlreadyAskedFor.erase(inv);

        if (!AlreadyHave(inv) && AcceptCertificateToMemoryPool(mempool, state, cert, true, &fMissingInputs))
        {
            mempool.check(pcoinsTip);
            RelayCertificate(cert);
            vWorkQueue.push_back(inv.hash);

            LogPrint("mempool", "AcceptToMemoryPool: peer=%d %s: accepted cert %s (poolsz %u)\n",
                pfrom->id, pfrom->cleanSubVer,
                cert.GetHash().ToString(),
                mempool.sizeCert());

            // Recursively process any orphan transactions that depended on this one
            set<NodeId> setMisbehaving;
            for (unsigned int i = 0; i < vWorkQueue.size(); i++)
            {
                map<uint256, set<uint256> >::iterator itByPrev = mapOrphanTransactionsByPrev.find(vWorkQueue[i]);
                if (itByPrev == mapOrphanTransactionsByPrev.end())
                    continue;
                for (set<uint256>::iterator mi = itByPrev->second.begin();
                     mi != itByPrev->second.end();
                     ++mi)
                {
                    const uint256& orphanHash = *mi;
                    const CTransactionBase& orphanTx = *mapOrphanTransactions[orphanHash].tx;
                    NodeId fromPeer = mapOrphanTransactions[orphanHash].fromPeer;
                    bool fMissingInputs2 = false;
                    // Use a dummy CValidationState so someone can't setup nodes to counter-DoS based on orphan
                    // resolution (that is, feeding people an invalid transaction based on LegitTxX in order to get
                    // anyone relaying LegitTxX banned)
                    CValidationState stateDummy;

                    if (vWorkQueue[i] == cert.GetHash())
                    {
                        LogPrint("cert", "%s():%d - processing orphan tx[%s], parent cert[%s]\n",
                            __func__, __LINE__, orphanTx.GetHash().ToString(), cert.GetHash().ToString());
                    }

                    if (setMisbehaving.count(fromPeer))
                        continue;
                    if (orphanTx.AcceptTxBaseToMemoryPool(mempool, stateDummy, true, &fMissingInputs2))
                    {
                        LogPrint("mempool", "   accepted orphan tx %s\n", orphanHash.ToString());
                        orphanTx.Relay();
                        vWorkQueue.push_back(orphanHash);
                        vEraseQueue.push_back(orphanHash);
                    }
                    else if (!fMissingInputs2)
                    {
                        int nDos = 0;
                        if (stateDummy.IsInvalid(nDos) && nDos > 0)
                        {
                            // Punish peer that gave us an invalid orphan tx
                            Misbehaving(fromPeer, nDos);
                            setMisbehaving.insert(fromPeer);
                            LogPrint("mempool", "   invalid orphan tx %s\n", orphanHash.ToString());
                        }
                        // Has inputs but not accepted to mempool
                        // Probably non-standard or insufficient fee/priority
                        LogPrint("mempool", "   removed orphan tx %s\n", orphanHash.ToString());
                        vEraseQueue.push_back(orphanHash);
                        assert(recentRejects);
                        recentRejects->insert(orphanHash);
                    }
                    mempool.check(pcoinsTip);
                }
            }

            BOOST_FOREACH(uint256 hash, vEraseQueue)
                EraseOrphanTx(hash);
        }
        else if (fMissingInputs)
        {
            AddOrphanTx(cert, pfrom->GetId());

            // DoS prevention: do not allow mapOrphanTransactions to grow unbounded
            unsigned int nMaxOrphanTx = (unsigned int)std::max((int64_t)0, GetArg("-maxorphantx", DEFAULT_MAX_ORPHAN_TRANSACTIONS));
            unsigned int nEvicted = LimitOrphanTxSize(nMaxOrphanTx);
            if (nEvicted > 0)
                LogPrint("mempool", "mapOrphan overflow, removed %u tx\n", nEvicted);
        } else {
            assert(recentRejects);
            recentRejects->insert(cert.GetHash());

            if (pfrom->fWhitelisted) {
                // Always relay transactions received from whitelisted peers, even
                // if they were already in the mempool or rejected from it due
                // to policy, allowing the node to function as a gateway for
                // nodes hidden behind it.
                //
                // Never relay transactions that we would assign a non-zero DoS
                // score for, as we expect peers to do the same with us in that
                // case.
                int nDoS = 0;
                if (!state.IsInvalid(nDoS) || nDoS == 0) {
                    LogPrintf("Force relaying cert %s from whitelisted peer=%d\n", cert.GetHash().ToString(), pfrom->id);
                    RelayCertificate(cert);
                } else {
                    LogPrintf("Not relaying invalid certificate %s from whitelisted peer=%d (%s (code %d))\n",
                        cert.GetHash().ToString(), pfrom->id, state.GetRejectReason(), state.GetRejectCode());
                }
            }
        }
        int nDoS = 0;
        if (state.IsInvalid(nDoS))
        {
            LogPrint("mempool", "%s from peer=%d %s was not accepted into the memory pool: %s\n", cert.GetHash().ToString(),
                pfrom->id, pfrom->cleanSubVer,
                state.GetRejectReason());
            pfrom->PushMessage("reject", strCommand, state.GetRejectCode(),
                               state.GetRejectReason().substr(0, MAX_REJECT_MESSAGE_LENGTH), inv.hash);
            if (nDoS > 0)
                Misbehaving(pfrom->GetId(), nDoS);
        }
    }

    else if (strCommand == "headers" && !fImporting && !fReindex) // Ignore headers received while importing
    {
        std::vector<CBlockHeader> headers;

        // Bypass the normal CBlock deserialization, as we don't want to risk deserializing 2000 full blocks.
        unsigned int nCount = ReadCompactSize(vRecv);
        if (nCount > MAX_HEADERS_RESULTS) {
            Misbehaving(pfrom->GetId(), 20);
            return error("headers message size = %u", nCount);
        }
        headers.resize(nCount);
        for (unsigned int n = 0; n < nCount; n++) {
            vRecv >> headers[n];
            ReadCompactSize(vRecv); // ignore tx count; assume it is 0.
        }

        LOCK(cs_main);

        if (nCount == 0) {
            // Nothing interesting. Stop asking this peers for more headers.
            return true;
        }

        CBlockIndex *pindexLast = NULL;
        int cnt = 0;
        BOOST_FOREACH(const CBlockHeader& header, headers) {
            CValidationState state;
            if (pindexLast != NULL && header.hashPrevBlock != pindexLast->GetBlockHash()) {
                Misbehaving(pfrom->GetId(), 20);
                LogPrint("forks", "%s():%d - non continuous sequence\n", __func__, __LINE__);
                return error("non-continuous headers sequence");
            }
            
            bool lookForwardTips = (++cnt == MAX_HEADERS_RESULTS);
             
            if (!AcceptBlockHeader(header, state, &pindexLast, lookForwardTips)) {
                int nDoS;
                if (state.IsInvalid(nDoS)) {
                    if (nDoS > 0)
                        Misbehaving(pfrom->GetId(), nDoS);
                    return error("invalid header received");
                }
            }
        }

        if (pindexLast)
            UpdateBlockAvailability(pfrom->GetId(), pindexLast->GetBlockHash());

        if (nCount == MAX_HEADERS_RESULTS && pindexLast) {
            // Headers message had its maximum size; the peer may have more headers.
            // TODO: optimize: if pindexLast is an ancestor of chainActive.Tip or pindexBestHeader, continue
            // from there instead.

            CBlockLocator bl = chainActive.GetLocator(pindexLast);
            std::vector<uint256>::iterator b = bl.vHave.begin();
            // get a copy and place on top beside it: peer will detect we are continuing after 160 blocks
            uint256 hash = uint256(*b);
            bl.vHave.insert(b, hash);
            LogPrint("forks", "%s():%d - added duplicate of hash %s to locator\n",
                __func__, __LINE__, hash.ToString() );

            LogPrint("net", "more getheaders (%d) to end to peer=%d (startheight:%d)\n", pindexLast->nHeight, pfrom->id, pfrom->nStartingHeight);
            pfrom->PushMessage("getheaders", bl, uint256());
        }

        CheckBlockIndex();
    }

    else if (strCommand == "block" && !fImporting && !fReindex) // Ignore blocks received while importing
    {
        CBlock block;
        vRecv >> block;

        CInv inv(MSG_BLOCK, block.GetHash());
        LogPrint("net", "%s():%d - received block %s peer=%d\n", __func__, __LINE__, inv.hash.ToString(), pfrom->id);

        pfrom->AddInventoryKnown(inv);

        CValidationState state;
        // Process all blocks from whitelisted peers, even if not requested,
        // unless we're still syncing with the network.
        // Such an unrequested block may still be processed, subject to the
        // conditions in AcceptBlock().
        bool forceProcessing = pfrom->fWhitelisted && !IsInitialBlockDownload();
        ProcessNewBlock(state, pfrom, &block, forceProcessing, NULL);
        int nDoS;
        if (state.IsInvalid(nDoS)) {
            LogPrint("forks", "%s():%d - Pushing reject, DoS[%d]\n", __func__, __LINE__, nDoS);
            pfrom->PushMessage("reject", strCommand, state.GetRejectCode(),
                               state.GetRejectReason().substr(0, MAX_REJECT_MESSAGE_LENGTH), inv.hash);
            if (nDoS > 0) {
                LOCK(cs_main);
                Misbehaving(pfrom->GetId(), nDoS);
            }
        }

    }


    // This asymmetric behavior for inbound and outbound connections was introduced
    // to prevent a fingerprinting attack: an attacker can send specific fake addresses
    // to users' AddrMan and later request them by sending getaddr messages.
    // Making nodes which are behind NAT and can only make outgoing connections ignore
    // the getaddr message mitigates the attack.
    else if ((strCommand == "getaddr") && (pfrom->fInbound))
    {
        // Only send one GetAddr response per connection to reduce resource waste
        //  and discourage addr stamping of INV announcements.
        if (pfrom->fSentAddr) {
            LogPrint("net", "Ignoring repeated \"getaddr\". peer=%d\n", pfrom->id);
            return true;
        }
        pfrom->fSentAddr = true;

        pfrom->vAddrToSend.clear();
        vector<CAddress> vAddr = addrman.GetAddr();
        BOOST_FOREACH(const CAddress &addr, vAddr)
            pfrom->PushAddress(addr);
    }


    else if (strCommand == "mempool")
    {
        LOCK2(cs_main, pfrom->cs_filter);

        std::vector<uint256> vtxid;
        mempool.queryHashes(vtxid);
        vector<CInv> vInv;
        BOOST_FOREACH(uint256& hash, vtxid) {
            CInv inv(MSG_TX, hash);
            CTransaction tx;
            bool fInMemPool = mempool.lookup(hash, tx);
            if (!fInMemPool) continue; // another thread removed since queryHashes, maybe...
            if ((pfrom->pfilter && pfrom->pfilter->IsRelevantAndUpdate(tx)) ||
               (!pfrom->pfilter))
                vInv.push_back(inv);
            if (vInv.size() == MAX_INV_SZ) {
                pfrom->PushMessage("inv", vInv);
                vInv.clear();
            }
        }
        if (vInv.size() > 0)
            pfrom->PushMessage("inv", vInv);
    }


    else if (strCommand == "ping")
    {
        if (pfrom->nVersion > BIP0031_VERSION)
        {
            uint64_t nonce = 0;
            vRecv >> nonce;
            // Echo the message back with the nonce. This allows for two useful features:
            //
            // 1) A remote node can quickly check if the connection is operational
            // 2) Remote nodes can measure the latency of the network thread. If this node
            //    is overloaded it won't respond to pings quickly and the remote node can
            //    avoid sending us more work, like chain download requests.
            //
            // The nonce stops the remote getting confused between different pings: without
            // it, if the remote node sends a ping once per second and this node takes 5
            // seconds to respond to each, the 5th ping the remote sends would appear to
            // return very quickly.
            pfrom->PushMessage("pong", nonce);
        }
    }


    else if (strCommand == "pong")
    {
        int64_t pingUsecEnd = nTimeReceived;
        uint64_t nonce = 0;
        size_t nAvail = vRecv.in_avail();
        bool bPingFinished = false;
        std::string sProblem;

        if (nAvail >= sizeof(nonce)) {
            vRecv >> nonce;

            // Only process pong message if there is an outstanding ping (old ping without nonce should never pong)
            if (pfrom->nPingNonceSent != 0) {
                if (nonce == pfrom->nPingNonceSent) {
                    // Matching pong received, this ping is no longer outstanding
                    bPingFinished = true;
                    int64_t pingUsecTime = pingUsecEnd - pfrom->nPingUsecStart;
                    if (pingUsecTime > 0) {
                        // Successful ping time measurement, replace previous
                        pfrom->nPingUsecTime = pingUsecTime;
                        pfrom->nMinPingUsecTime = std::min(pfrom->nMinPingUsecTime, pingUsecTime);
                    } else {
                        // This should never happen
                        sProblem = "Timing mishap";
                    }
                } else {
                    // Nonce mismatches are normal when pings are overlapping
                    sProblem = "Nonce mismatch";
                    if (nonce == 0) {
                        // This is most likely a bug in another implementation somewhere; cancel this ping
                        bPingFinished = true;
                        sProblem = "Nonce zero";
                    }
                }
            } else {
                sProblem = "Unsolicited pong without ping";
            }
        } else {
            // This is most likely a bug in another implementation somewhere; cancel this ping
            bPingFinished = true;
            sProblem = "Short payload";
        }

        if (!(sProblem.empty())) {
            LogPrint("net", "pong peer=%d %s: %s, %x expected, %x received, %u bytes\n",
                pfrom->id,
                pfrom->cleanSubVer,
                sProblem,
                pfrom->nPingNonceSent,
                nonce,
                nAvail);
        }
        if (bPingFinished) {
            pfrom->nPingNonceSent = 0;
        }
    }


    else if (fAlerts && strCommand == "alert")
    {
        CAlert alert;
        vRecv >> alert;

        uint256 alertHash = alert.GetHash();
        if (pfrom->setKnown.count(alertHash) == 0)
        {
            if (alert.ProcessAlert(Params().AlertKey()))
            {
                // Relay
                pfrom->setKnown.insert(alertHash);
                {
                    LOCK(cs_vNodes);
                    BOOST_FOREACH(CNode* pnode, vNodes)
                        alert.RelayTo(pnode);
                }
            }
            else {
                // Small DoS penalty so peers that send us lots of
                // duplicate/expired/invalid-signature/whatever alerts
                // eventually get banned.
                // This isn't a Misbehaving(100) (immediate ban) because the
                // peer might be an older or different implementation with
                // a different signature key, etc.
                Misbehaving(pfrom->GetId(), 10);
            }
        }
    }


    else if (strCommand == "filterload")
    {
        CBloomFilter filter;
        vRecv >> filter;

        if (!filter.IsWithinSizeConstraints())
            // There is no excuse for sending a too-large filter
            Misbehaving(pfrom->GetId(), 100);
        else
        {
            LOCK(pfrom->cs_filter);
            delete pfrom->pfilter;
            pfrom->pfilter = new CBloomFilter(filter);
            pfrom->pfilter->UpdateEmptyFull();
        }
        pfrom->fRelayTxes = true;
    }


    else if (strCommand == "filteradd")
    {
        vector<unsigned char> vData;
        vRecv >> vData;

        // Nodes must NEVER send a data item > 520 bytes (the max size for a script data object,
        // and thus, the maximum size any matched object can have) in a filteradd message
        if (vData.size() > MAX_SCRIPT_ELEMENT_SIZE)
        {
            Misbehaving(pfrom->GetId(), 100);
        } else {
            LOCK(pfrom->cs_filter);
            if (pfrom->pfilter)
                pfrom->pfilter->insert(vData);
            else
                Misbehaving(pfrom->GetId(), 100);
        }
    }


    else if (strCommand == "filterclear")
    {
        LOCK(pfrom->cs_filter);
        delete pfrom->pfilter;
        pfrom->pfilter = new CBloomFilter();
        pfrom->fRelayTxes = true;
    }


    else if (strCommand == "reject")
    {
        if (fDebug) {
            try {
                string strMsg; unsigned char ccode; string strReason;
                vRecv >> LIMITED_STRING(strMsg, CMessageHeader::COMMAND_SIZE) >> ccode >> LIMITED_STRING(strReason, MAX_REJECT_MESSAGE_LENGTH);

                ostringstream ss;
                ss << strMsg << " code " << itostr(ccode) << ": " << strReason;

                if (strMsg == "block" || strMsg == "tx")
                {
                    uint256 hash;
                    vRecv >> hash;
                    ss << ": hash " << hash.ToString();
                }
                LogPrint("net", "Reject %s\n", SanitizeString(ss.str()));
            } catch (const std::ios_base::failure&) {
                // Avoid feedback loops by preventing reject messages from triggering a new reject message.
                LogPrint("net", "Unparseable reject message received\n");
            }
        }
    }

    else if (strCommand == "notfound") {
        // We do not care about the NOTFOUND message, but logging an Unknown Command
        // message would be undesirable as we transmit it ourselves.
    }

    else {
        // Ignore unknown commands for extensibility
        LogPrint("net", "Unknown command \"%s\" from peer=%d\n", SanitizeString(strCommand), pfrom->id);
    }



    return true;
}

// requires LOCK(cs_vRecvMsg)
bool ProcessMessages(CNode* pfrom)
{
    //if (fDebug)
    //    LogPrintf("%s(%u messages)\n", __func__, pfrom->vRecvMsg.size());

    //
    // Message format
    //  (4) message start
    //  (12) command
    //  (4) size
    //  (4) checksum
    //  (x) data
    //
    bool fOk = true;

    if (!pfrom->vRecvGetData.empty())
        ProcessGetData(pfrom);

    // this maintains the order of responses
    if (!pfrom->vRecvGetData.empty()) return fOk;

    std::deque<CNetMessage>::iterator it = pfrom->vRecvMsg.begin();
    while (!pfrom->fDisconnect && it != pfrom->vRecvMsg.end()) {
        // Don't bother if send buffer is too full to respond anyway
        if (pfrom->nSendSize >= SendBufferSize())
            break;

        // get next message
        CNetMessage& msg = *it;

        //if (fDebug)
        //    LogPrintf("%s(message %u msgsz, %u bytes, complete:%s)\n", __func__,
        //            msg.hdr.nMessageSize, msg.vRecv.size(),
        //            msg.complete() ? "Y" : "N");

        // end, if an incomplete message is found
        if (!msg.complete())
            break;

        // at this point, any failure means we can delete the current message
        it++;

        // Scan for message start
        if (memcmp(msg.hdr.pchMessageStart, Params().MessageStart(), MESSAGE_START_SIZE) != 0) {
            LogPrintf("PROCESSMESSAGE: INVALID MESSAGESTART %s peer=%d\n", SanitizeString(msg.hdr.GetCommand()), pfrom->id);
            fOk = false;
            break;
        }

        // Read header
        CMessageHeader& hdr = msg.hdr;
        if (!hdr.IsValid(Params().MessageStart()))
        {
            LogPrintf("PROCESSMESSAGE: ERRORS IN HEADER %s peer=%d\n", SanitizeString(hdr.GetCommand()), pfrom->id);
            continue;
        }
        string strCommand = hdr.GetCommand();

        // Message size
        unsigned int nMessageSize = hdr.nMessageSize;

        // Checksum
        CDataStream& vRecv = msg.vRecv;
        uint256 hash = Hash(vRecv.begin(), vRecv.begin() + nMessageSize);
        unsigned int nChecksum = ReadLE32((unsigned char*)&hash);
        if (nChecksum != hdr.nChecksum)
        {
            LogPrintf("%s(%s, %u bytes): CHECKSUM ERROR nChecksum=%08x hdr.nChecksum=%08x\n", __func__,
               SanitizeString(strCommand), nMessageSize, nChecksum, hdr.nChecksum);
            continue;
        }

        // Process message
        bool fRet = false;
        try
        {
            fRet = ProcessMessage(pfrom, strCommand, vRecv, msg.nTime);
            boost::this_thread::interruption_point();
        }
        catch (const std::ios_base::failure& e)
        {
            pfrom->PushMessage("reject", strCommand, REJECT_MALFORMED, string("error parsing message"));
            if (strstr(e.what(), "end of data"))
            {
                // Allow exceptions from under-length message on vRecv
                LogPrintf("%s(%s, %u bytes): Exception '%s' caught, normally caused by a message being shorter than its stated length\n", __func__, SanitizeString(strCommand), nMessageSize, e.what());
            }
            else if (strstr(e.what(), "size too large"))
            {
                // Allow exceptions from over-long size
                LogPrintf("%s(%s, %u bytes): Exception '%s' caught\n", __func__, SanitizeString(strCommand), nMessageSize, e.what());
            }
            else
            {
                PrintExceptionContinue(&e, "ProcessMessages()");
            }
        }
        catch (const boost::thread_interrupted&) {
            throw;
        }
        catch (const std::exception& e) {
            PrintExceptionContinue(&e, "ProcessMessages()");
        } catch (...) {
            PrintExceptionContinue(NULL, "ProcessMessages()");
        }

        if (!fRet)
            LogPrintf("%s(%s, %u bytes) FAILED peer=%d\n", __func__, SanitizeString(strCommand), nMessageSize, pfrom->id);

        break;
    }

    // In case the connection got shut down, its receive buffer was wiped
    if (!pfrom->fDisconnect)
        pfrom->vRecvMsg.erase(pfrom->vRecvMsg.begin(), it);

    return fOk;
}


bool SendMessages(CNode* pto, bool fSendTrickle)
{
    const Consensus::Params& consensusParams = Params().GetConsensus();
    {
        // Don't send anything until we get its version message
        if (pto->nVersion == 0)
            return true;

        //
        // Message: ping
        //
        bool pingSend = false;
        if (pto->fPingQueued) {
            // RPC ping request by user
            pingSend = true;
        }
        if (pto->nPingNonceSent == 0 && pto->nPingUsecStart + PING_INTERVAL * 1000000 < GetTimeMicros()) {
            // Ping automatically sent as a latency probe & keepalive.
            pingSend = true;
        }
        if (pingSend) {
            uint64_t nonce = 0;
            while (nonce == 0) {
                GetRandBytes((unsigned char*)&nonce, sizeof(nonce));
            }
            pto->fPingQueued = false;
            pto->nPingUsecStart = GetTimeMicros();
            if (pto->nVersion > BIP0031_VERSION) {
                pto->nPingNonceSent = nonce;
                pto->PushMessage("ping", nonce);
            } else {
                // Peer is too old to support ping command with nonce, pong will never arrive.
                pto->nPingNonceSent = 0;
                pto->PushMessage("ping");
            }
        }

        TRY_LOCK(cs_main, lockMain); // Acquire cs_main for IsInitialBlockDownload() and CNodeState()
        if (!lockMain)
            return true;

        // Address refresh broadcast
        static int64_t nLastRebroadcast;
        if (!IsInitialBlockDownload() && (GetTime() - nLastRebroadcast > 24 * 60 * 60))
        {
            LOCK(cs_vNodes);
            BOOST_FOREACH(CNode* pnode, vNodes)
            {
                // Periodically clear addrKnown to allow refresh broadcasts
                if (nLastRebroadcast)
                    pnode->addrKnown.reset();

                // Rebroadcast our address
                AdvertizeLocal(pnode);
            }
            if (!vNodes.empty())
                nLastRebroadcast = GetTime();
        }

        //
        // Message: addr
        //
        if (fSendTrickle)
        {
            vector<CAddress> vAddr;
            vAddr.reserve(pto->vAddrToSend.size());
            BOOST_FOREACH(const CAddress& addr, pto->vAddrToSend)
            {
                if (!pto->addrKnown.contains(addr.GetKey()))
                {
                    pto->addrKnown.insert(addr.GetKey());
                    vAddr.push_back(addr);
                    // receiver rejects addr messages larger than 1000
                    if (vAddr.size() >= 1000)
                    {
                        pto->PushMessage("addr", vAddr);
                        vAddr.clear();
                    }
                }
            }
            pto->vAddrToSend.clear();
            if (!vAddr.empty())
                pto->PushMessage("addr", vAddr);
        }

        CNodeState &state = *State(pto->GetId());
        if (state.fShouldBan) {
            if (pto->fWhitelisted)
                LogPrintf("Warning: not punishing whitelisted peer %s!\n", pto->addr.ToString());
            else {
                pto->fDisconnect = true;
                if (pto->addr.IsLocal())
                    LogPrintf("Warning: not banning local peer %s!\n", pto->addr.ToString());
                else
                {
                    CNode::Ban(pto->addr);
                }
            }
            state.fShouldBan = false;
        }

        BOOST_FOREACH(const CBlockReject& reject, state.rejects)
            pto->PushMessage("reject", (string)"block", reject.chRejectCode, reject.strRejectReason, reject.hashBlock);
        state.rejects.clear();

        // Start block sync
        if (pindexBestHeader == NULL)
            pindexBestHeader = chainActive.Tip();
        bool fFetch = state.fPreferredDownload || (nPreferredDownload == 0 && !pto->fClient && !pto->fOneShot); // Download if this is a nice peer, or we have no nice peers and this one might do.
        if (!state.fSyncStarted && !pto->fClient && !fImporting && !fReindex) {
            // Only actively request headers from a single peer, unless we're close to today.
            time_t t = time(0);
            int height = chainActive.Tip()->nHeight;
            if (t < ForkManager::getInstance().getMinimumTime(height) && (!ForkManager::getInstance().isAfterChainsplit(height))) {
                fFetch = true;
                if ((nSyncStarted == 0 && fFetch) || pindexBestHeader->GetBlockTime() > GetAdjustedTime() - 14 * 24 * 60 * 60) {
                    state.fSyncStarted = true;
                    nSyncStarted++;
                    CBlockIndex *pindexStart = pindexBestHeader->pprev ? pindexBestHeader->pprev : pindexBestHeader;
                    LogPrint("net", "%s():%d - initial getheaders (%d) to peer=%d (startheight:%d)\n",
                        __func__, __LINE__, pindexStart->nHeight, pto->id, pto->nStartingHeight);
                    pto->PushMessage("getheaders", chainActive.GetLocator(pindexStart), uint256());
                }
            }
            else {
                if ((nSyncStarted == 0 && fFetch) || pindexBestHeader->GetBlockTime() > GetAdjustedTime() - 24 * 60 * 60) {
                    state.fSyncStarted = true;
                    nSyncStarted++;
                    CBlockIndex *pindexStart = pindexBestHeader->pprev ? pindexBestHeader->pprev : pindexBestHeader;
                    LogPrint("net", "%s():%d - initial getheaders (%d) to peer=%d (startheight:%d)\n",
                        __func__, __LINE__, pindexStart->nHeight, pto->id, pto->nStartingHeight);
                    pto->PushMessage("getheaders", chainActive.GetLocator(pindexStart), uint256());
                }
            }
        }

        // Resend wallet transactions that haven't gotten in a block yet
        // Except during reindex, importing and IBD, when old wallet
        // transactions become unconfirmed and spams other nodes.
        if (!fReindex && !fImporting && !IsInitialBlockDownload())
        {
            GetMainSignals().Broadcast(nTimeBestReceived);
        }

        //
        // Message: inventory
        //
        vector<CInv> vInv;
        vector<CInv> vInvWait;
        {
            LOCK(pto->cs_inventory);
            vInv.reserve(pto->vInventoryToSend.size());
            vInvWait.reserve(pto->vInventoryToSend.size());
            BOOST_FOREACH(const CInv& inv, pto->vInventoryToSend)
            {
                if (pto->setInventoryKnown.count(inv))
                    continue;

                // trickle out tx inv to protect privacy
                if (inv.type == MSG_TX && !fSendTrickle)
                {
                    // 1/4 of tx invs blast to all immediately
                    static uint256 hashSalt;
                    if (hashSalt.IsNull())
                        hashSalt = GetRandHash();
                    uint256 hashRand = ArithToUint256(UintToArith256(inv.hash) ^ UintToArith256(hashSalt));
                    hashRand = Hash(BEGIN(hashRand), END(hashRand));
                    bool fTrickleWait = ((UintToArith256(hashRand) & 3) != 0);

                    if (fTrickleWait)
                    {
                        vInvWait.push_back(inv);
                        continue;
                    }
                }
                if (inv.type == MSG_CERT)
                {
                    LogPrint("cert", "%s():%d - cert inv.hash [%s]\n", __func__, __LINE__, inv.hash.ToString());
                }

                // returns true if wasn't already contained in the set
                if (pto->setInventoryKnown.insert(inv).second)
                {
                    vInv.push_back(inv);
                    if (vInv.size() >= 1000)
                    {
                        LogPrint("forks", "%s():%d - Pushing inv\n", __func__, __LINE__);
                        pto->PushMessage("inv", vInv);
                        vInv.clear();
                    }
                }
            }
            pto->vInventoryToSend = vInvWait;
        }
        if (!vInv.empty())
        {
            LogPrint("forks", "%s():%d - Pushing inv\n", __func__, __LINE__);
            pto->PushMessage("inv", vInv);
        }

        // Detect whether we're stalling
        int64_t nNow = GetTimeMicros();
        if (!pto->fDisconnect && state.nStallingSince && state.nStallingSince < nNow - 1000000 * BLOCK_STALLING_TIMEOUT) {
            // Stalling only triggers when the block download window cannot move. During normal steady state,
            // the download window should be much larger than the to-be-downloaded set of blocks, so disconnection
            // should only happen during initial block download.
            LogPrintf("Peer=%d is stalling block download, disconnecting\n", pto->id);
            pto->fDisconnect = true;
        }
        // In case there is a block that has been in flight from this peer for (2 + 0.5 * N) times the block interval
        // (with N the number of validated blocks that were in flight at the time it was requested), disconnect due to
        // timeout. We compensate for in-flight blocks to prevent killing off peers due to our own downstream link
        // being saturated. We only count validated in-flight blocks so peers can't advertise non-existing block hashes
        // to unreasonably increase our timeout.
        // We also compare the block download timeout originally calculated against the time at which we'd disconnect
        // if we assumed the block were being requested now (ignoring blocks we've requested from this peer, since we're
        // only looking at this peer's oldest request).  This way a large queue in the past doesn't result in a
        // permanently large window for this block to be delivered (ie if the number of blocks in flight is decreasing
        // more quickly than once every 5 minutes, then we'll shorten the download window for this block).
        if (!pto->fDisconnect && state.vBlocksInFlight.size() > 0) {
            QueuedBlock &queuedBlock = state.vBlocksInFlight.front();
            int64_t nTimeoutIfRequestedNow = GetBlockTimeout(nNow, nQueuedValidatedHeaders - state.nBlocksInFlightValidHeaders, consensusParams);
            if (queuedBlock.nTimeDisconnect > nTimeoutIfRequestedNow) {
                LogPrint("net", "Reducing block download timeout for peer=%d block=%s, orig=%d new=%d\n", pto->id, queuedBlock.hash.ToString(), queuedBlock.nTimeDisconnect, nTimeoutIfRequestedNow);
                queuedBlock.nTimeDisconnect = nTimeoutIfRequestedNow;
            }
            if (queuedBlock.nTimeDisconnect < nNow) {
                LogPrintf("Timeout downloading block %s from peer=%d, disconnecting\n", queuedBlock.hash.ToString(), pto->id);
                pto->fDisconnect = true;
            }
        }

        //
        // Message: getdata (blocks)
        //
        vector<CInv> vGetData;
        if (!pto->fDisconnect && !pto->fClient && (fFetch || !IsInitialBlockDownload()) && state.nBlocksInFlight < MAX_BLOCKS_IN_TRANSIT_PER_PEER) {
            vector<CBlockIndex*> vToDownload;
            NodeId staller = -1;
            FindNextBlocksToDownload(pto->GetId(), MAX_BLOCKS_IN_TRANSIT_PER_PEER - state.nBlocksInFlight, vToDownload, staller);
            BOOST_FOREACH(CBlockIndex *pindex, vToDownload) {
                vGetData.push_back(CInv(MSG_BLOCK, pindex->GetBlockHash()));
                MarkBlockAsInFlight(pto->GetId(), pindex->GetBlockHash(), consensusParams, pindex);
                LogPrint("net", "%s():%d Requesting block %s (%d) peer=%d\n",
                    __func__, __LINE__, pindex->GetBlockHash().ToString(), pindex->nHeight, pto->id);
            }
            if (state.nBlocksInFlight == 0 && staller != -1) {
                if (State(staller)->nStallingSince == 0) {
                    State(staller)->nStallingSince = nNow;
                    LogPrint("net", "Stall started peer=%d\n", staller);
                }
            }
        }

        //
        // Message: getdata (non-blocks)
        //
        while (!pto->fDisconnect && !pto->mapAskFor.empty() && (*pto->mapAskFor.begin()).first <= nNow)
        {
            const CInv& inv = (*pto->mapAskFor.begin()).second;
            if (!AlreadyHave(inv))
            {
                if (fDebug)
                    LogPrint("net", "%s():%d - Requesting %s peer=%d\n", __func__, __LINE__, inv.ToString(), pto->id);
                vGetData.push_back(inv);
                if (vGetData.size() >= 1000)
                {
                    pto->PushMessage("getdata", vGetData);
                    vGetData.clear();
                }
            } else {
                //If we're not going to ask, don't expect a response.
                pto->setAskFor.erase(inv.hash);
            }
            pto->mapAskFor.erase(pto->mapAskFor.begin());
        }
        if (!vGetData.empty())
            pto->PushMessage("getdata", vGetData);

    }
    return true;
}

 std::string CBlockFileInfo::ToString() const {
     return strprintf("CBlockFileInfo(blocks=%u, size=%u, heights=%u...%u, time=%s...%s)", nBlocks, nSize, nHeightFirst, nHeightLast, DateTimeStrFormat("%Y-%m-%d", nTimeFirst), DateTimeStrFormat("%Y-%m-%d", nTimeLast));
 }



class CMainCleanup
{
public:
    CMainCleanup() {}
    ~CMainCleanup() {
        // block headers
        BlockMap::iterator it1 = mapBlockIndex.begin();
        for (; it1 != mapBlockIndex.end(); it1++)
            delete (*it1).second;
        mapBlockIndex.clear();

        // orphan transactions
        mapOrphanTransactions.clear();
        mapOrphanTransactionsByPrev.clear();
    }
} instance_of_cmaincleanup;

bool RelayAlternativeChain(CValidationState &state, CBlock *pblock, BlockSet* sForkTips)
{
    if (!pblock)
    {
        LogPrint("forks", "%s():%d - Null pblock!\n", __func__, __LINE__);
        return false;
    }

    const CChainParams& chainParams = Params();
    uint256 hashAlternativeTip = pblock->GetHash();
    //LogPrint("forks", "%s():%d - Entering with hash[%s]\n", __func__, __LINE__, hashAlternativeTip.ToString() );

    // 1. check this is the best chain tip, in this case exit
    if (chainActive.Tip()->GetBlockHash() == hashAlternativeTip)
    {
        //LogPrint("forks", "%s():%d - Exiting: already best tip\n", __func__, __LINE__);
        return true;
    }

    CBlockIndex* pindex = NULL;
    BlockMap::iterator mi = mapBlockIndex.find(hashAlternativeTip);
    if (mi != mapBlockIndex.end())
    {
        pindex = (*mi).second;
    }

    if (!pindex)
    {
        LogPrint("forks", "%s():%d - Null pblock index!\n", __func__, __LINE__);
        return false;
    }

    // 2. check this block is a fork from best chain, otherwise exit
    if (chainActive.Contains(pindex))
    {
        //LogPrint("forks", "%s():%d - Exiting: it belongs to main chain\n", __func__, __LINE__);
        return true;
    }

    // 3. check we have complete list of ancestors
    // --
    // This is due to the fact that blocks can easily be received in sparse order
    // By skipping this block we choose to delay its propagation in the loop
    // below where we look for the best height possible.
    // --
    // Consider that it can be a fork but also be a future best tip as soon as missing blocks are received
    // on the main chain
    if ( pindex->nChainTx <= 0 )
    {
        LogPrint("forks", "%s():%d - Exiting: nChainTx=0\n", __func__, __LINE__);
        return true;
    }

    // 4. Starting from this block, look for the best height that has a complete chain of ancestors
    // --
    // This is done for all of possible forks stem after starting block, potentially more than one height could be found.

    //dump_global_tips();

    LogPrint("forks", "%s():%d - sForkTips(%d) - h[%d] %s\n",
        __func__, __LINE__, sForkTips->size(), pindex->nHeight, pindex->GetBlockHash().ToString() );

    std::vector<CInv> vInv;
    
    BOOST_FOREACH(const CBlockIndex* block, *sForkTips)
    {
        vInv.push_back(CInv(MSG_BLOCK, block->GetBlockHash()) );
    }

    // 5. push inv list up to the alternative tips
    int nBlockEstimate = 0;
    if (fCheckpointsEnabled)
        nBlockEstimate = Checkpoints::GetTotalBlocksEstimate(chainParams.Checkpoints());
 
    int nodeHeight = -1;
    if (nLocalServices & NODE_NETWORK) {
        LOCK(cs_vNodes);
        BOOST_FOREACH(CNode* pnode, vNodes)
        {
            if (pnode->nStartingHeight != -1)
            {
                nodeHeight = (pnode->nStartingHeight - 2000);
            }
            else
            {
                nodeHeight = nBlockEstimate;
            }
            if (chainActive.Height() > nodeHeight)
            {
                {
                    BOOST_FOREACH(CInv& inv, vInv)
                    {
                        LogPrint("forks", "%s():%d - Pushing inv to Node [%s] (id=%d) hash[%s]\n",
                            __func__, __LINE__, pnode->addrName, pnode->GetId(), inv.hash.ToString() );
                        pnode->PushInventory(inv);
                    }
                }
            }
        }
    }
    return true;
}


//
// DEBUG Functions
//----------------------------------------------------------------------------
std::string dbg_blk_in_fligth()
{
    std::string ret = "";
    int sz = mapBlocksInFlight.size();
    ret += "Blocks in fligth:" + std::to_string(sz) + "\n";
    ret += "-----------------------\n";
    if (sz <= 0)
    {
        return ret;
    }

    map<uint256, pair<NodeId, list<QueuedBlock>::iterator> >::iterator it;
    for (it = mapBlocksInFlight.begin(); it != mapBlocksInFlight.end(); ++it)
    {
        uint256 hash = it->first;
        ret += hash.GetHex() + "\n";
    }
    return ret;
}

std::string dbg_blk_unlinked()
{
    std::string ret = "";
    int sz = mapBlocksUnlinked.size();
    ret += "Blocks unlinked:" + std::to_string(sz) + "\n";
    ret += "-----------------------\n";
    if (sz <= 0)
    {
        return ret;
    }

    std::multimap<CBlockIndex*, CBlockIndex*>::iterator it;
    for (it = mapBlocksUnlinked.begin(); it != mapBlocksUnlinked.end(); ++it)
    {
        CBlockIndex* index     = it->second;
        CBlockIndex* indexPrev = it->first;
        ret += indexPrev->GetBlockHash().ToString() + "\n";
        ret += "   +--->" + index->GetBlockHash().ToString() + "\n";
    }
    return ret;
}

std::string dbg_blk_candidates()
{
    std::string ret = "";
    int sz = setBlockIndexCandidates.size();
    ret += "Blocks candidate:" + std::to_string(sz) + "\n";
    ret += "-----------------------\n";
    if (sz <= 0)
    {
        return ret;
    }

    std::set<CBlockIndex*, CBlockIndexWorkComparator>::iterator it = setBlockIndexCandidates.begin();
    for (it = setBlockIndexCandidates.begin(); it != setBlockIndexCandidates.end(); ++it)
    {
        uint256 hash = (*it)->GetBlockHash();
        ret += hash.GetHex() + "\n";
    }
    return ret;
}

std::string dbg_blk_global_tips()
{
    std::string ret = "";
    int sz = mGlobalForkTips.size();
    ret += "Global tips: " + std::to_string(sz) + "\n";
    ret += "-----------------------\n";
    if (sz <= 0)
    {
        return ret;
    }

    BOOST_FOREACH(auto mapPair, mGlobalForkTips)
    {
        const CBlockIndex* pindex = mapPair.first;

        bool onFork = !chainActive.Contains(pindex);
        bool onForkPrev = false;
        if (onFork && pindex->pprev)
        {
            // chanches are that the header is temporarly not a tip but will be promoted soon when the full blocks comes 
            onForkPrev = !chainActive.Contains(pindex->pprev);
        }

        uint256 hash = pindex->GetBlockHash();
        int h = pindex->nHeight;
        ret += "h(" + std::to_string(h) + ") " + hash.GetHex() + " onFork";
        if (onFork)
        {
            if (onForkPrev)
            {
                ret += "[X]";
            }
            else
            {
                ret += "[?]";
            }
        }
        else
        {
            ret += "[-]";
        }
        ret += " time[" + std::to_string(mapPair.second) + "]\n";
    }

    std::vector<uint256> vOutput;
    getMostRecentGlobalForkTips(vOutput);

    ret += "Ordered: ---------------\n";
    BOOST_FOREACH(const uint256& hash, vOutput)
    {
        ret += "  [" + hash.GetHex() + "]\n";
    }
    return ret;
}

void dump_index(const CBlockIndex* pindex, int val)
{
    bool onFork = !chainActive.Contains(pindex);
    bool onForkPrev = false;
    if (onFork && pindex->pprev)
    {
        // chanches are that the header is temporarly not a tip but will be promoted soon when the full blocks comes 
        onForkPrev = !chainActive.Contains(pindex->pprev);
    }

    std::string offset = "";
    if (onFork)
    {
        // indent any forked block
        offset += "            ";
    }
    LogPrint("forks", "%s-------------------------------------------------\n", offset);
    LogPrint("forks", "%sh(%3d) %s\n", offset, pindex->nHeight, pindex->GetBlockHash().ToString() );
    LogPrint("forks", "%s   onFork[%s]\n", offset, onFork? (onForkPrev?"X":"?"):"-" );
    LogPrint("forks", "%s   nTime[%d]\n", offset, (int)pindex->nTime );
    LogPrint("forks", "%s   nSequenceId[%d]\n", offset, (int)pindex->nSequenceId );
    LogPrint("forks", "%s   delay=%3d,\n", offset, pindex->nChainDelay);
    LogPrint("forks", "%s   prev[%s]\n", offset, pindex->pprev? (pindex->pprev->GetBlockHash().ToString()):"N.A." );
    LogPrint("forks", "%s   chainWork=%.8g\n", offset, log(pindex->nChainWork.getdouble())/log(2.0) );
    LogPrint("forks", "%s   status=%04x VALID_HEADER[%d] HAVE_DATA[%d] HAVE_UNDO[%d]\n", offset,
        pindex->nStatus,
        !!(pindex->nStatus & BLOCK_VALID_HEADER),
        !!(pindex->nStatus & BLOCK_HAVE_DATA),
        !!(pindex->nStatus & BLOCK_HAVE_UNDO) );
    LogPrint("forks", "%s   nChainTx=%d\n", offset, pindex->nChainTx);
    if (val)
    {
        LogPrint("forks", "%s   recv_time=%d\n", offset, val);
    }
}


void dump_db()
{
    if (!LogAcceptCategory("forks") )
    {
        return;
    }

    std::set<const CBlockIndex*, CompareBlocksByHeight> setTips;
    BOOST_FOREACH(const PAIRTYPE(const uint256, CBlockIndex*)& item, mapBlockIndex)
        setTips.insert(item.second);

    BOOST_FOREACH(const PAIRTYPE(const uint256, CBlockIndex*)& item, mapBlockIndex)
    {
        const CBlockIndex* pprev = item.second->pprev;
        if (pprev)
            setTips.erase(pprev);
    }

    // Always report the currently active tip.
    setTips.insert(chainActive.Tip());

    BOOST_FOREACH(const CBlockIndex* block, setTips)
    {
        LogPrint("forks", "===========================\n" );
        const CBlockIndex* dum = block;

        bool onFork = !chainActive.Contains(dum);
        
        while (true)
        {
            if (dum)
            {
                dump_index(dum);
                if (dum->pprev)
                {
                    dum = dum->pprev;
                    if (onFork && chainActive.Contains(dum) )
                    {
                        // started on a fork, we reached the main
                        break;
                    }
                }
                else
                {
                    // genesis
                    break;
                }
            }
            else
            {
                assert(false);
            }
        }
    }
}

void dump_candidates()
{
    if (!LogAcceptCategory("forks") )
    {
        return;
    }

    LogPrint("forks", "===== CANDIDATES: %d =================\n", setBlockIndexCandidates.size());
    BOOST_FOREACH(const CBlockIndex* block, setBlockIndexCandidates)
    {
        const CBlockIndex* dum = block;
        
        dump_index(dum);
    }
}

void dump_global_tips(int limit)
{
    if (!LogAcceptCategory("forks") )
    {
        return;
    }

    int count = limit;

    LogPrint("forks", "===== GLOBAL TIPS: %d =================\n", mGlobalForkTips.size());
    BOOST_FOREACH(auto mapPair, mGlobalForkTips)
    {
        if ( (limit > 0) && (count-- <= 0) )
        {
            LogPrint("forks", "-- stopping after %d elements\n", limit);
            break;
        }
        const CBlockIndex* block = mapPair.first;
        
        dump_index(block, mapPair.second);
    }

    std::vector<uint256> vOutput;
    getMostRecentGlobalForkTips(vOutput);

    LogPrint("forks", "Ordered by time:\n");
    LogPrint("forks", "----------------------------------------------------------------\n");
    BOOST_FOREACH(const uint256& hash, vOutput)
    {
        LogPrint("forks", "  %s\n", hash.ToString() );
    }
}

void dump_dirty()
{
    if (!LogAcceptCategory("forks") )
    {
        return;
    }

    LogPrint("forks", "===== DIRTIES: %d =================\n", setDirtyBlockIndex.size());
    BOOST_FOREACH(const CBlockIndex* block, setDirtyBlockIndex)
    {
        const CBlockIndex* dum = block;
        
        dump_index(dum);
    }
}

bool getHeadersIsOnMain(const CBlockLocator& locator, const uint256& hashStop, CBlockIndex** pindexReference)
{ 
    LogPrint("forks", "%s():%d - Entering hashStop[%s]\n", __func__, __LINE__, hashStop.ToString() );
    if (locator.IsNull() )
    {
        LogPrint("forks", "%s():%d - locator is null, returning TRUE\n", __func__, __LINE__ );
        return true;
    }

    BOOST_FOREACH(const uint256& hash, locator.vHave) {
        LogPrint("forks", "%s():%d - locator has [%s]\n", __func__, __LINE__, hash.ToString() );
    }

    if (hashStop != uint256() )
    {
        BlockMap::iterator mi = mapBlockIndex.find(hashStop);
        if (mi != mapBlockIndex.end() ) 
        {
            *pindexReference = (*mi).second;
            bool onMain = (chainActive.Contains((*mi).second) );
            LogPrint("forks", "%s():%d - hashStop found, returning %s\n",
                __func__, __LINE__, onMain?"TRUE":"FALSE");
            return onMain;
        }
        else
        {
            // should never happen
            LogPrint("forks", "%s():%d - hashStop not found, returning TRUE\n", __func__, __LINE__);
            return true;
        }
    }
    else
    {
        // hashstop can be null:
        // 1. when a node is syncing after a network join or a node startup
        // 2. when a bunch of 160 headers has been sent and peer requests more

        if (locator.vHave.size() < 2)
        {
            // should never happen
            LogPrint("forks", "%s():%d - short locator, returning TRUE\n", __func__, __LINE__);
            return true;
        }

        const uint256& hash_0 = locator.vHave[0];
        const uint256& hash_1 = locator.vHave[1];

        if (hash_0 == hash_1)
        {
            // we are on case 2. above, check locator for telling if peer is on main or not
            LogPrint("forks", "%s():%d - found duplicate of hash %s in the locator\n",
                __func__, __LINE__, hash_0.ToString() );

            BlockMap::iterator mi = mapBlockIndex.find(hash_0);
            if (mi != mapBlockIndex.end() ) 
            {
                CBlockIndex* idx = (*mi).second;
 
                if (!chainActive.Contains(idx))
                {
                    // tip of locator not on main
                    *pindexReference = idx;
                    LogPrint("forks", "%s():%d - hash found, returning FALSE\n",
                        __func__, __LINE__);
                    return false;
                }
            }
            else
            {
                // should never happen
                LogPrint("forks", "%s():%d - hash not found, returning TRUE\n", __func__, __LINE__);
                return true;
            }
        }

        LogPrint("forks", "%s():%d - Exiting returning TRUE\n", __func__, __LINE__);
        return true;
    }

    // should never get here
    LogPrint("forks", "%s():%d - ##### Exiting returning FALSE\n", __func__, __LINE__);
    return false;
}
    

static int getInitCbhSafeDepth()
{
    if ( (Params().NetworkIDString() == "regtest") || (Params().NetworkIDString() == "testnet") )
    {
        int val = (int)(GetArg("-cbhsafedepth", Params().CbhSafeDepth() ));
        LogPrint("cbh", "%s():%d - %s: using val %d \n", __func__, __LINE__, Params().NetworkIDString(), val);
        return val;
    }
    return Params().CbhSafeDepth();
}

int getCheckBlockAtHeightSafeDepth()
{
    // gets constructed just one time
    static int retVal( getInitCbhSafeDepth() );
    return retVal;
}

int getScMinWithdrawalEpochLength()
{
    // gets constructed just one time
    static int retVal(Params().ScMinWithdrawalEpochLength());
    return retVal;
}

static int getInitCbhMinAge()
{
    if ( (Params().NetworkIDString() == "regtest") || (Params().NetworkIDString() == "testnet") )
    {
        int val = (int)(GetArg("-cbhminage", Params().CbhMinimumAge() ));
        LogPrint("cbh", "%s():%d - %s: using val %d \n", __func__, __LINE__, Params().NetworkIDString(), val);
        return val;
    }
    return Params().CbhMinimumAge();
}

int getCheckBlockAtHeightMinAge()
{
    // gets constructed just one time
    static int retVal( getInitCbhMinAge() );
    return retVal;
}

static bool getInitRequireStandard()
{
    if ( (Params().NetworkIDString() == "regtest") || (Params().NetworkIDString() == "testnet") )
    {
        bool val = Params().RequireStandard();

        if ((bool)(GetBoolArg("-allownonstandardtx",  false ) ) )
        {
            // if this flag is set the user wants to allow non-standars tx, therefore we override default param and return false  
            val = false;
        }
        LogPrintf("%s():%d - %s: using val %d (%s)\n", __func__, __LINE__, Params().NetworkIDString(), (int)val, (val?"Y":"N"));
        return val;
    }
    return Params().RequireStandard();
}

bool getRequireStandard()
{
    // gets constructed just one time
    static int retVal( getInitRequireStandard() );
    return retVal;
}
<|MERGE_RESOLUTION|>--- conflicted
+++ resolved
@@ -89,17 +89,9 @@
 
 CTxMemPool mempool(::minRelayTxFee);
 
-<<<<<<< HEAD
 map<uint256, COrphanTx> mapOrphanTransactions GUARDED_BY(cs_main);;
 map<uint256, set<uint256> > mapOrphanTransactionsByPrev GUARDED_BY(cs_main);;
-=======
-struct COrphanTx {
-    CTransaction tx;
-    NodeId fromPeer;
-};
-map<uint256, COrphanTx> mapOrphanTransactions GUARDED_BY(cs_main);
-map<uint256, set<uint256> > mapOrphanTransactionsByPrev GUARDED_BY(cs_main);
->>>>>>> 0915b899
+
 void EraseOrphansFor(NodeId peer) EXCLUSIVE_LOCKS_REQUIRED(cs_main);
 
 static void CheckBlockIndex();
@@ -1168,41 +1160,29 @@
     //ABENEGIA: if (!tx.CheckFinal(STANDARD_LOCKTIME_VERIFY_FLAGS))// as of now certificate finality has yet to be defined
 
     uint256 certHash = cert.GetHash();
-<<<<<<< HEAD
+
+    // Check if cert is already in mempool or if there are conflicts with in-memory certs
     {
         LOCK(pool.cs);
-        if (pool.existsCert(certHash))
-        {
-            LogPrint("mempool", "Dropping certificateId %s : already in mempool\n", certHash.ToString());
+        if (pool.mapCertificate.count(certHash) != 0) {
+            LogPrint("mempool", "Dropping cert %s : already in mempool\n", certHash.ToString());
             return false;
         }
- 
+
+        if ((pool.mapSidechains.count(cert.GetScId()) != 0) &&
+            (!pool.mapSidechains.at(cert.GetScId()).backwardCertificate.IsNull())) {
+            LogPrint("mempool", "Dropping cert %s : another cert for same sc is already in mempool\n", certHash.ToString());
+            return false;
+        }
+
         for (const CTxIn & vin : cert.GetVin()) {
             if (pool.mapNextTx.count(vin.prevout)) {
                 LogPrint("mempool", "Dropping cert %s : it double spends another tx in mempool\n", certHash.ToString());
                 return false;
             }
         }
-=======
-
-    // Check if cert is already in mempool or if there are conflicts with in-memory certs
-    {
-        LOCK(pool.cs);
-        if (pool.mapCertificate.count(certHash) != 0) {
-            LogPrint("mempool", "Dropping cert %s : already in mempool\n", certHash.ToString());
-            return false;
-        }
-
-        if ((pool.mapSidechains.count(cert.GetScId()) != 0) &&
-            (!pool.mapSidechains.at(cert.GetScId()).backwardCertificate.IsNull())) {
-            LogPrint("mempool", "Dropping cert %s : another cert for same sc is already in mempool\n", certHash.ToString());
-            return false;
-        }
-
->>>>>>> 0915b899
-    }
-
-    CAmount nFees = 0;
+    }
+
     {
         CCoinsView dummy;
         CCoinsViewCache view(&dummy);
@@ -1228,7 +1208,6 @@
                             REJECT_INVALID, "bad-sc-cert-not-applicable");
             }
             
-<<<<<<< HEAD
             // do all inputs exist?
             // Note that this does not check for the presence of actual outputs (see the next check for that),
             // and only helps with filling in pfMissingInputs (to determine missing vs spent).
@@ -1253,19 +1232,11 @@
                                      REJECT_DUPLICATE, "bad-sc-cert-inputs-spent");
             }
 
-            // Bring the best block into scope
+            // Bring the best block into scope: it's gonna be needed for CheckInputsTx hereinafter
             view.GetBestBlock();
  
             nValueIn = view.GetValueIn(cert);
  
-=======
-            // Bring the best block into scope: it's gonna be needed for CheckInputsTx hereinafter
-            view.GetBestBlock();
-
-            nFees = cert.GetFeeAmount(view.GetValueIn(cert));
-            LogPrint("sc", "%s():%d - Computed fee=%lld\n", __func__, __LINE__, nFees);
-
->>>>>>> 0915b899
             view.SetBackend(dummy);
         }
 
@@ -1282,16 +1253,12 @@
                              REJECT_NONSTANDARD, "bad-txns-too-many-sigops");
         }
 
-<<<<<<< HEAD
         CAmount nFees = cert.GetFeeAmount(nValueIn);
         LogPrint("sc", "%s():%d - Computed fee=%lld\n", __func__, __LINE__, nFees);
 
         // cert: this computes priority based on input amount and depth in blockchain, as transparent txes.
         // another option would be to return max prio, as shielded txes do
         double dPriority = view.GetPriority(cert, chainActive.Height());
-=======
-        double dPriority = cert.GetPriority(view, chainActive.Height()); // cert: for the time being return max prio, as shielded txes do
->>>>>>> 0915b899
 
         unsigned int nSize = cert.CalculateSize();
         LogPrint("sc", "%s():%d - Computed size=%lld\n", __func__, __LINE__, nSize);
@@ -1360,12 +1327,6 @@
         {
             return error("AcceptCertificateToMemoryPool: BUG! PLEASE REPORT THIS! ConnectInputs failed against MANDATORY but not STANDARD flags %s", certHash.ToString());
         }
-
-<<<<<<< HEAD
-=======
-        if (!Consensus::CheckTxInputs(cert, state, view, GetSpendHeight(view), Params().GetConsensus()))
-            return false;
->>>>>>> 0915b899
 
         // Store transaction in memory
         CCertificateMemPoolEntry certEntry(cert, nFees, GetTime(), dPriority, chainActive.Height());
@@ -2125,7 +2086,6 @@
 namespace Consensus {
 bool CheckTxInputs(const CTransactionBase& txBase, CValidationState& state, const CCoinsViewCache& inputs, int nSpendHeight, const Consensus::Params& consensusParams)
 {
-<<<<<<< HEAD
     // This doesn't trigger the DoS code on purpose; if it did, it would make it easier
     // for an attacker to attempt to split the network.
     if (!inputs.HaveInputs(txBase))
@@ -2162,44 +2122,6 @@
                 return state.Invalid(
                     error("CheckInputs(): tried to spend coinbase with transparent outputs"),
                     REJECT_INVALID, "bad-txns-coinbase-spend-has-transparent-outputs");
-=======
-        // This doesn't trigger the DoS code on purpose; if it did, it would make it easier
-        // for an attacker to attempt to split the network.
-        if (!inputs.HaveInputs(txBase))
-            return state.Invalid(error("CheckInputs(): %s inputs unavailable", txBase.GetHash().ToString()));
-
-        // are the JoinSplit's requirements met?
-        if (!inputs.HaveJoinSplitRequirements(txBase))
-            return state.Invalid(error("CheckInputs(): %s JoinSplit requirements not met", txBase.GetHash().ToString()));
-
-        CAmount nValueIn = 0;
-        for(const CTxIn& in: txBase.GetVin()) {
-            const CCoins *coins = inputs.AccessCoins(in.prevout.hash);
-            assert(coins);
-
-            if (coins->IsCoinBase()) {
-                // Ensure that coinbases are matured
-                if (nSpendHeight - coins->nHeight < COINBASE_MATURITY) {
-                    return state.Invalid(
-                        error("CheckInputs(): tried to spend coinbase at depth %d", nSpendHeight - coins->nHeight),
-                        REJECT_INVALID, "bad-txns-premature-spend-of-coinbase");
-                }
-
-                // Ensure that coinbases cannot be spent to transparent outputs
-                // Disabled on regtest
-                if (fCoinbaseEnforcedProtectionEnabled &&
-                    consensusParams.fCoinbaseMustBeProtected &&
-                    !txBase.GetVout().empty()) {
-
-                    // Since HARD_FORK_HEIGHT there is an exemption for community fund coinbase coins, so it is allowed
-                    // to send them to the transparent addr.
-                    bool fDisableProtectionForFR = ForkManager::getInstance().canSendCommunityFundsToTransparentAddress(nSpendHeight);
-                    if (!fDisableProtectionForFR || !IsCommunityFund(coins, in.prevout.n)) {
-                        return state.Invalid(
-                                error("CheckInputs(): tried to spend coinbase with transparent outputs"),
-                                REJECT_INVALID, "bad-txns-coinbase-spend-has-transparent-outputs");
-                    }
->>>>>>> 0915b899
                 }
             } else if (coins->IsFromCert()) {
                 if (!inputs.IsCertOutputMature(in.prevout.hash, in.prevout.n, nSpendHeight))
@@ -2209,21 +2131,11 @@
             }
         }
 
-<<<<<<< HEAD
         // Check for negative or overflow input values
         nValueIn += coins->vout[prevout.n].nValue;
         if (!MoneyRange(coins->vout[prevout.n].nValue) || !MoneyRange(nValueIn))
             return state.DoS(100, error("CheckInputs(): txin values out of range"),
                 REJECT_INVALID, "bad-txns-inputvalues-outofrange");
-=======
-
-            // Check for negative or overflow input values
-            nValueIn += coins->vout[in.prevout.n].nValue;
-            if (!MoneyRange(coins->vout[in.prevout.n].nValue) || !MoneyRange(nValueIn))
-                return state.DoS(100, error("CheckInputs(): txin values out of range"),
-                                 REJECT_INVALID, "bad-txns-inputvalues-outofrange");
->>>>>>> 0915b899
-
     }
 
     nValueIn += txBase.GetJoinSplitValueIn();
@@ -2450,11 +2362,7 @@
         {
             CCoinsModifier outs = view.ModifyCoins(hash);
             outs->ClearUnspendable();
-<<<<<<< HEAD
- 
-=======
-
->>>>>>> 0915b899
+
             CCoins outsBlock(tx, pindex->nHeight);
             // The CCoins serialization does not serialize negative numbers.
             // No network rules currently depend on the version here, so an inconsistency is harmless
@@ -2463,18 +2371,11 @@
                 outs->nVersion = outsBlock.nVersion;
             if (*outs != outsBlock) {
                 fClean = fClean && error("DisconnectBlock(): added transaction mismatch? database corrupted");
-<<<<<<< HEAD
                 LogPrint("cert", "%s():%d - tx[%s]\n", __func__, __LINE__, hash.ToString());
             }
   
             // remove outputs
             LogPrint("cert", "%s():%d - clearing outs of tx[%s]\n", __func__, __LINE__, hash.ToString());
-=======
-                LogPrint("tx", "%s():%d - tx[%s]\n", __func__, __LINE__, hash.ToString());
-            }
-
-            // remove outputs
->>>>>>> 0915b899
             outs->Clear();
         }
 
@@ -2866,16 +2767,8 @@
                              REJECT_INVALID, "bad-sc-cert-not-applicable");
         }
 
-<<<<<<< HEAD
         blockundo.vtxundo.push_back(CTxUndo());
         UpdateCoins(cert, state, view, blockundo.vtxundo.back(), pindex->nHeight);
-=======
-        if (!Consensus::CheckTxInputs(cert, state, view, GetSpendHeight(view), Params().GetConsensus()))
-            return false;
-
-        CTxUndo undoDummy;
-        UpdateCoins(cert, state, view, undoDummy, pindex->nHeight);
->>>>>>> 0915b899
 
         if (!view.UpdateScInfo(cert, blockundo) )
         {
