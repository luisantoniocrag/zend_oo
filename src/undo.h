--- conflicted
+++ resolved
@@ -135,19 +135,11 @@
     enum AvailableSections : uint8_t
     {
         UNDEFINED               = 0,
-<<<<<<< HEAD
-        SIDECHAIN_STATE         = 1,
-        MATURED_AMOUNTS         = 2,
-        SUPERSEDED_CERT_DATA    = 4,
-        CEASED_CERTIFICATE_DATA = 8,
-        CERT_DATA_HASH          = 16
-=======
         MATURED_AMOUNTS         = 1,
         CROSS_EPOCH_CERT_DATA   = 2,
         ANY_EPOCH_CERT_DATA     = 4,
         SUPERSEDED_CERT_DATA    = 8,
         CEASED_CERT_DATA        = 16
->>>>>>> 44dbe2b2
     };
     uint8_t contentBitMask;
 
@@ -170,18 +162,11 @@
     // CEASED_CERTIFICATE_DATA
     std::vector<CTxInUndo> ceasedBwts;
 
-    // CERT DATA HASH SECTION
-    libzendoomc::ScFieldElement prevTopCommittedCertDataHash;
-
     CSidechainUndoData(): sidechainUndoDataVersion(0), contentBitMask(AvailableSections::UNDEFINED),
         appliedMaturedAmount(0), pastEpochTopQualityCertDataHash(),
         prevTopCommittedCertHash(), prevTopCommittedCertReferencedEpoch(CScCertificate::EPOCH_NULL),
         prevTopCommittedCertQuality(CScCertificate::QUALITY_NULL), prevTopCommittedCertBwtAmount(0),
-<<<<<<< HEAD
-        prevTopCommittedCertDataHash(), appliedMaturedAmount(0), lowQualityBwts(), ceasedBwts() {}
-=======
         lastTopQualityCertDataHash(), lowQualityBwts(), ceasedBwts() {}
->>>>>>> 44dbe2b2
 
     size_t GetSerializeSize(int nType, int nVersion) const
     {
@@ -211,10 +196,6 @@
         {
             totalSize += ::GetSerializeSize(ceasedBwts, nType, nVersion);
         }
-        if (contentBitMask & AvailableSections::CERT_DATA_HASH)
-        {
-            totalSize += ::GetSerializeSize(prevTopCommittedCertDataHash, nType, nVersion);
-        }
         return totalSize;
     }
 
@@ -247,10 +228,6 @@
         {
             ::Serialize(s, ceasedBwts, nType, nVersion);
         }
-        if (contentBitMask & AvailableSections::CERT_DATA_HASH)
-        {
-            ::Serialize(s, prevTopCommittedCertDataHash, nType, nVersion);
-        }
         return;
     }
 
@@ -273,14 +250,7 @@
             ::Unserialize(s, prevTopCommittedCertReferencedEpoch, nType, nVersion);
             ::Unserialize(s, prevTopCommittedCertQuality,         nType, nVersion);
             ::Unserialize(s, prevTopCommittedCertBwtAmount,       nType, nVersion);
-<<<<<<< HEAD
-        } 
-        if (contentBitMask & AvailableSections::MATURED_AMOUNTS)
-        {
-            ::Unserialize(s, appliedMaturedAmount, nType, nVersion);
-=======
             ::Unserialize(s, lastTopQualityCertDataHash,          nType, nVersion);
->>>>>>> 44dbe2b2
         }
         if (contentBitMask & AvailableSections::SUPERSEDED_CERT_DATA)
         {
@@ -289,10 +259,6 @@
         if (contentBitMask & AvailableSections::CEASED_CERT_DATA)
         {
             ::Unserialize(s, ceasedBwts, nType, nVersion);
-        }
-        if (contentBitMask & AvailableSections::CERT_DATA_HASH)
-        {
-            ::Unserialize(s, prevTopCommittedCertDataHash, nType, nVersion);
         }
         return;
     }
@@ -304,8 +270,8 @@
         if (contentBitMask & AvailableSections::MATURED_AMOUNTS)
              res += strprintf("appliedMaturedAmount=%d.%08d\n", appliedMaturedAmount / COIN, appliedMaturedAmount % COIN);
 
-//        if (contentBitMask & AvailableSections::CROSS_EPOCH_CERT_DATA)
-//        	res += strprintf("pastEpochTopQualityCertDataHash=%s\n", pastEpochTopQualityCertDataHash.ToString());
+        if (contentBitMask & AvailableSections::CROSS_EPOCH_CERT_DATA)
+        	res += strprintf("pastEpochTopQualityCertDataHash=%s\n", pastEpochTopQualityCertDataHash.ToString());
 
         if (contentBitMask & AvailableSections::ANY_EPOCH_CERT_DATA)
         {
@@ -313,11 +279,7 @@
             res += strprintf("prevTopCommittedCertReferencedEpoch=%d\n", prevTopCommittedCertReferencedEpoch);
             res += strprintf("prevTopCommittedCertQuality=%d\n", prevTopCommittedCertQuality);
             res += strprintf("prevTopCommittedCertBwtAmount=%d.%08d\n", prevTopCommittedCertBwtAmount / COIN, prevTopCommittedCertBwtAmount % COIN);
-<<<<<<< HEAD
-            res += strprintf("prevTopCommittedCertDataHash=%s\n", prevTopCommittedCertDataHash.ToString());
-=======
-            // res += strprintf("lastTopQualityCertDataHash=%s\n", lastTopQualityCertDataHash.ToString());
->>>>>>> 44dbe2b2
+            res += strprintf("lastTopQualityCertDataHash=%s\n", lastTopQualityCertDataHash.ToString());
         }
 
         res += strprintf("ceasedBwts.size()=%u\n", ceasedBwts.size());
@@ -327,11 +289,6 @@
         res += strprintf("lowQualityBwts.size %u\n", lowQualityBwts.size());
         for(const auto& voidCertUndo: lowQualityBwts)
             res += voidCertUndo.ToString() + "\n";
-
-        if (contentBitMask & AvailableSections::CERT_DATA_HASH)
-        {
-            res += strprintf("prevTopCommittedCertDataHash=%s\n", prevTopCommittedCertDataHash.ToString());
-        }
 
         return res;
     }
