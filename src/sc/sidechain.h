#ifndef _SIDECHAIN_CORE_H
#define _SIDECHAIN_CORE_H

#include "amount.h"
#include "chain.h"
#include "hash.h"
#include <boost/unordered_map.hpp>
#include "sync.h"

#include "sc/sidechaintypes.h"

//------------------------------------------------------------------------------------
class CTxMemPool;
class CBlockUndo;
class UniValue;
class CValidationState;
class CLevelDBWrapper;

class CCeasingSidechains {
public:
    CCeasingSidechains() = default;
    ~CCeasingSidechains() = default;

    std::set<uint256> ceasingScs;

    ADD_SERIALIZE_METHODS;

    template <typename Stream, typename Operation>
    inline void SerializationOp(Stream& s, Operation ser_action, int nType, int nVersion) {
        READWRITE(ceasingScs);
    }

    inline bool operator==(const CCeasingSidechains& rhs) const {
        return (this->ceasingScs                == rhs.ceasingScs);
    }

    inline bool operator!=(const CCeasingSidechains& rhs) const { return !(*this == rhs); }

    // Calculate the size of the cache (in bytes)
    size_t DynamicMemoryUsage() const;
};

class CSidechain {
public:
    CSidechain() : creationBlockHash(), creationBlockHeight(-1), creationTxHash(),
                   lastEpochReferencedByCertificate(CScCertificate::EPOCH_NULL),
                   lastCertificateHash(), balance(0) {}

    // reference to the block containing the tx that created the side chain
    uint256 creationBlockHash;

    // We can not serialize a pointer value to block index, but can retrieve it from chainActive if we have height
    int creationBlockHeight;

    // hash of the tx who created it
    uint256 creationTxHash;

    // last epoch for which a certificate have been received
    int lastEpochReferencedByCertificate;

    // hash of the last certificate received for this sidechain
    uint256 lastCertificateHash;

    // total amount given by sum(fw transfer)-sum(bkw transfer)
    CAmount balance;

    // creation data
    Sidechain::ScCreationParameters creationData;

    // immature amounts
    // key   = height at which amount will be considered as mature and will be part of the sc balance
    // value = the immature amount
    std::map<int, CAmount> mImmatureAmounts;

    enum class State {
        NOT_APPLICABLE = 0,
        ALIVE,
        CEASED
    };
    static std::string stateToString(State s);

    std::string ToString() const;

    ADD_SERIALIZE_METHODS;

    template <typename Stream, typename Operation>
    inline void SerializationOp(Stream& s, Operation ser_action, int nType, int nVersion)
    {
        READWRITE(creationBlockHash);
        READWRITE(creationBlockHeight);
        READWRITE(creationTxHash);
        READWRITE(lastEpochReferencedByCertificate);
        READWRITE(lastCertificateHash);
        READWRITE(balance);
        READWRITE(creationData);
        READWRITE(mImmatureAmounts);
    }

    inline bool operator==(const CSidechain& rhs) const
    {
        return (this->creationBlockHash                == rhs.creationBlockHash)                &&
               (this->creationBlockHeight              == rhs.creationBlockHeight)              &&
               (this->creationTxHash                   == rhs.creationTxHash)                   &&
               (this->lastEpochReferencedByCertificate == rhs.lastEpochReferencedByCertificate) &&
               (this->lastCertificateHash              == rhs.lastCertificateHash)              &&
               (this->creationData                     == rhs.creationData)                     &&
               (this->mImmatureAmounts                 == rhs.mImmatureAmounts);
    }
    inline bool operator!=(const CSidechain& rhs) const { return !(*this == rhs); }

    int EpochFor(int targetHeight) const;
    int StartHeightForEpoch(int targetEpoch) const;
    int SafeguardMargin() const;
<<<<<<< HEAD
    int GetCeasingHeight() const;
=======

    // Calculate the size of the cache (in bytes)
    size_t DynamicMemoryUsage() const;
>>>>>>> 168011f0
};

namespace Sidechain {
    bool checkTxSemanticValidity(const CTransaction& tx, CValidationState& state);
    bool anyForwardTransaction(const CTransaction& tx, const uint256& scId);
    bool hasScCreationOutput(const CTransaction& tx, const uint256& scId);

    bool checkCertSemanticValidity(const CScCertificate& cert, CValidationState& state);
}; // end of namespace

#endif // _SIDECHAIN_CORE_H<|MERGE_RESOLUTION|>--- conflicted
+++ resolved
@@ -111,13 +111,10 @@
     int EpochFor(int targetHeight) const;
     int StartHeightForEpoch(int targetEpoch) const;
     int SafeguardMargin() const;
-<<<<<<< HEAD
     int GetCeasingHeight() const;
-=======
 
     // Calculate the size of the cache (in bytes)
     size_t DynamicMemoryUsage() const;
->>>>>>> 168011f0
 };
 
 namespace Sidechain {
