#ifndef _SIDECHAIN_CORE_H
#define _SIDECHAIN_CORE_H

#include "amount.h"
#include "hash.h"
#include "sc/sidechaintypes.h"
#include <primitives/certificate.h>

class CValidationState;
class CTransaction;

class CSidechainEvents {
public:
    CSidechainEvents(): sidechainEventsVersion(0), ceasingScs(), maturingScs() {};
    ~CSidechainEvents() = default;

    int32_t sidechainEventsVersion;
    std::set<uint256> ceasingScs;
    std::set<uint256> maturingScs;

    bool IsNull() const {return ceasingScs.empty() && maturingScs.empty();}

    ADD_SERIALIZE_METHODS;

    template <typename Stream, typename Operation>
    inline void SerializationOp(Stream& s, Operation ser_action, int nType, int nVersion) {
        READWRITE(sidechainEventsVersion);
        READWRITE(ceasingScs);
        READWRITE(maturingScs);
    }

    inline bool operator==(const CSidechainEvents& rhs) const {
        return (this->sidechainEventsVersion  == rhs.sidechainEventsVersion) &&
               (this->ceasingScs              == rhs.ceasingScs)             &&
               (this->maturingScs             == rhs.maturingScs);
    }

    inline bool operator!=(const CSidechainEvents& rhs) const { return !(*this == rhs); }

    // Calculate the size of the cache (in bytes)
    size_t DynamicMemoryUsage() const;
};

class CSidechain {
public:
<<<<<<< HEAD
    CSidechain() : sidechainVersion(0), creationBlockHash(), creationBlockHeight(-1), creationTxHash(),
                   prevBlockTopQualityCertReferencedEpoch(CScCertificate::EPOCH_NULL),
                   prevBlockTopQualityCertHash(), prevBlockTopQualityCertQuality(CScCertificate::QUALITY_NULL),
                   prevBlockTopQualityCertBwtAmount(0), balance(0), currentState((uint8_t)State::NOT_APPLICABLE) {}
=======
    CSidechain():
        sidechainVersion(0), creationBlockHash(), creationBlockHeight(-1), creationTxHash(),
        pastEpochTopQualityCertDataHash(), lastTopQualityCertDataHash(), lastTopQualityCertHash(),
        lastTopQualityCertReferencedEpoch(CScCertificate::EPOCH_NULL),
        lastTopQualityCertQuality(CScCertificate::QUALITY_NULL), lastTopQualityCertBwtAmount(0),
        balance(0) {}
>>>>>>> 44dbe2b2

    bool IsNull() const
    {
        return (
<<<<<<< HEAD
             creationBlockHash.IsNull()                                           &&
             creationBlockHeight == -1                                            &&
             creationTxHash.IsNull()                                              &&
             prevBlockTopQualityCertReferencedEpoch == CScCertificate::EPOCH_NULL &&
             prevBlockTopQualityCertHash.IsNull()                                 &&
             prevBlockTopQualityCertQuality == CScCertificate::QUALITY_NULL       &&
             prevBlockTopQualityCertBwtAmount == 0                                &&
             balance == 0                                                         &&
             creationData.IsNull()                                                &&
             mImmatureAmounts.empty()                                             &&
             currentState == (uint8_t)State::NOT_APPLICABLE);
=======
             creationBlockHash.IsNull()                                       &&
             creationBlockHeight == -1                                        &&
             creationTxHash.IsNull()                                          &&
             pastEpochTopQualityCertDataHash.IsNull()                         &&
             lastTopQualityCertDataHash.IsNull()                              &&
             lastTopQualityCertHash.IsNull()                                  &&
             lastTopQualityCertReferencedEpoch == CScCertificate::EPOCH_NULL  &&
             lastTopQualityCertQuality == CScCertificate::QUALITY_NULL        &&
             lastTopQualityCertBwtAmount == 0                                 &&
             balance == 0                                                     &&
             creationData.IsNull()                                            &&
             mImmatureAmounts.empty());
>>>>>>> 44dbe2b2
    }

    int32_t sidechainVersion;

    // reference to the block containing the tx that created the side chain
    uint256 creationBlockHash;

    // We can not serialize a pointer value to block index, but can retrieve it from chainActive if we have height
    int creationBlockHeight;

    // hash of the tx who created it
    uint256 creationTxHash;

    // Cert data hash section
    libzendoomc::ScFieldElement pastEpochTopQualityCertDataHash;
    libzendoomc::ScFieldElement lastTopQualityCertDataHash;

    // Data for latest top quality cert confirmed in blockchain
    uint256 lastTopQualityCertHash;
    int32_t lastTopQualityCertReferencedEpoch;
    int64_t lastTopQualityCertQuality;
    CAmount lastTopQualityCertBwtAmount;

    // total amount given by sum(fw transfer)-sum(bkw transfer)
    CAmount balance;

    // creation data
    Sidechain::ScCreationParameters creationData;

    // immature amounts
    // key   = height at which amount will be considered as mature and will be part of the sc balance
    // value = the immature amount
    std::map<int, CAmount> mImmatureAmounts;

<<<<<<< HEAD
=======

>>>>>>> 44dbe2b2
    enum class State : uint8_t {
        NOT_APPLICABLE = 0,
        UNCONFIRMED,
        ALIVE,
        CEASED
    };
<<<<<<< HEAD
    uint8_t currentState;
=======
>>>>>>> 44dbe2b2

    static std::string stateToString(State s);

    std::string ToString() const;

    ADD_SERIALIZE_METHODS;

    template <typename Stream, typename Operation>
    inline void SerializationOp(Stream& s, Operation ser_action, int nType, int nVersion)
    {
        READWRITE(sidechainVersion);
        READWRITE(creationBlockHash);
        READWRITE(VARINT(creationBlockHeight));
        READWRITE(creationTxHash);
        READWRITE(pastEpochTopQualityCertDataHash);
        READWRITE(lastTopQualityCertDataHash);
        READWRITE(lastTopQualityCertHash);
        READWRITE(lastTopQualityCertReferencedEpoch);
        READWRITE(lastTopQualityCertQuality);
        READWRITE(lastTopQualityCertBwtAmount);
        READWRITE(balance);
        READWRITE(creationData);
        READWRITE(mImmatureAmounts);
        READWRITE(currentState);
    }

    inline bool operator==(const CSidechain& rhs) const
    {
<<<<<<< HEAD
        return (this->sidechainVersion                        == rhs.sidechainVersion)                       &&
               (this->creationBlockHash                       == rhs.creationBlockHash)                      &&
               (this->creationBlockHeight                     == rhs.creationBlockHeight)                    &&
               (this->creationTxHash                          == rhs.creationTxHash)                         &&
               (this->prevBlockTopQualityCertReferencedEpoch  == rhs.prevBlockTopQualityCertReferencedEpoch) &&
               (this->prevBlockTopQualityCertHash             == rhs.prevBlockTopQualityCertHash)            &&
               (this->prevBlockTopQualityCertQuality          == rhs.prevBlockTopQualityCertQuality)         &&
               (this->prevBlockTopQualityCertBwtAmount        == rhs.prevBlockTopQualityCertBwtAmount)       &&
               (this->balance                                 == rhs.balance)                                &&
               (this->creationData                            == rhs.creationData)                           &&
               (this->mImmatureAmounts                        == rhs.mImmatureAmounts)                       &&
               (this->currentState                            == rhs.currentState);
=======
        return (this->sidechainVersion                   == rhs.sidechainVersion)                   &&
               (this->creationBlockHash                  == rhs.creationBlockHash)                  &&
               (this->creationBlockHeight                == rhs.creationBlockHeight)                &&
               (this->creationTxHash                     == rhs.creationTxHash)                     &&
               (this->pastEpochTopQualityCertDataHash    == rhs.pastEpochTopQualityCertDataHash)    &&
               (this->lastTopQualityCertDataHash         == rhs.lastTopQualityCertDataHash)         &&
               (this->lastTopQualityCertHash             == rhs.lastTopQualityCertHash)             &&
               (this->lastTopQualityCertReferencedEpoch  == rhs.lastTopQualityCertReferencedEpoch)  &&
               (this->lastTopQualityCertQuality          == rhs.lastTopQualityCertQuality)          &&
               (this->lastTopQualityCertBwtAmount        == rhs.lastTopQualityCertBwtAmount)        &&
               (this->balance                            == rhs.balance)                            &&
               (this->creationData                       == rhs.creationData)                       &&
               (this->mImmatureAmounts                   == rhs.mImmatureAmounts);
>>>>>>> 44dbe2b2
    }
    inline bool operator!=(const CSidechain& rhs) const { return !(*this == rhs); }

    int EpochFor(int targetHeight) const;
    int GetStartHeightForEpoch(int targetEpoch) const;
    int GetEndHeightForEpoch(int targetEpoch) const;
    int GetCertSubmissionWindowStart(int certEpoch) const;
    int GetCertSubmissionWindowEnd(int certEpoch) const;
    int GetCertSubmissionWindowLength() const;
    int GetCertMaturityHeight(int certEpoch) const;
    int GetScheduledCeasingHeight() const;

    bool isCreationConfirmed() const {
        return this->creationBlockHeight != -1;
    }

    // Calculate the size of the cache (in bytes)
    size_t DynamicMemoryUsage() const;
};

namespace Sidechain {
    bool checkCertSemanticValidity(const CScCertificate& cert, CValidationState& state);
    bool checkTxSemanticValidity(const CTransaction& tx, CValidationState& state);
    bool hasScCreationOutput(const CTransaction& tx, const uint256& scId);
}; // end of namespace

#endif // _SIDECHAIN_CORE_H
<|MERGE_RESOLUTION|>--- conflicted
+++ resolved
@@ -43,36 +43,16 @@
 
 class CSidechain {
 public:
-<<<<<<< HEAD
-    CSidechain() : sidechainVersion(0), creationBlockHash(), creationBlockHeight(-1), creationTxHash(),
-                   prevBlockTopQualityCertReferencedEpoch(CScCertificate::EPOCH_NULL),
-                   prevBlockTopQualityCertHash(), prevBlockTopQualityCertQuality(CScCertificate::QUALITY_NULL),
-                   prevBlockTopQualityCertBwtAmount(0), balance(0), currentState((uint8_t)State::NOT_APPLICABLE) {}
-=======
     CSidechain():
         sidechainVersion(0), creationBlockHash(), creationBlockHeight(-1), creationTxHash(),
         pastEpochTopQualityCertDataHash(), lastTopQualityCertDataHash(), lastTopQualityCertHash(),
         lastTopQualityCertReferencedEpoch(CScCertificate::EPOCH_NULL),
         lastTopQualityCertQuality(CScCertificate::QUALITY_NULL), lastTopQualityCertBwtAmount(0),
         balance(0) {}
->>>>>>> 44dbe2b2
 
     bool IsNull() const
     {
         return (
-<<<<<<< HEAD
-             creationBlockHash.IsNull()                                           &&
-             creationBlockHeight == -1                                            &&
-             creationTxHash.IsNull()                                              &&
-             prevBlockTopQualityCertReferencedEpoch == CScCertificate::EPOCH_NULL &&
-             prevBlockTopQualityCertHash.IsNull()                                 &&
-             prevBlockTopQualityCertQuality == CScCertificate::QUALITY_NULL       &&
-             prevBlockTopQualityCertBwtAmount == 0                                &&
-             balance == 0                                                         &&
-             creationData.IsNull()                                                &&
-             mImmatureAmounts.empty()                                             &&
-             currentState == (uint8_t)State::NOT_APPLICABLE);
-=======
              creationBlockHash.IsNull()                                       &&
              creationBlockHeight == -1                                        &&
              creationTxHash.IsNull()                                          &&
@@ -85,7 +65,6 @@
              balance == 0                                                     &&
              creationData.IsNull()                                            &&
              mImmatureAmounts.empty());
->>>>>>> 44dbe2b2
     }
 
     int32_t sidechainVersion;
@@ -120,20 +99,12 @@
     // value = the immature amount
     std::map<int, CAmount> mImmatureAmounts;
 
-<<<<<<< HEAD
-=======
-
->>>>>>> 44dbe2b2
     enum class State : uint8_t {
         NOT_APPLICABLE = 0,
         UNCONFIRMED,
         ALIVE,
         CEASED
     };
-<<<<<<< HEAD
-    uint8_t currentState;
-=======
->>>>>>> 44dbe2b2
 
     static std::string stateToString(State s);
 
@@ -157,25 +128,10 @@
         READWRITE(balance);
         READWRITE(creationData);
         READWRITE(mImmatureAmounts);
-        READWRITE(currentState);
     }
 
     inline bool operator==(const CSidechain& rhs) const
     {
-<<<<<<< HEAD
-        return (this->sidechainVersion                        == rhs.sidechainVersion)                       &&
-               (this->creationBlockHash                       == rhs.creationBlockHash)                      &&
-               (this->creationBlockHeight                     == rhs.creationBlockHeight)                    &&
-               (this->creationTxHash                          == rhs.creationTxHash)                         &&
-               (this->prevBlockTopQualityCertReferencedEpoch  == rhs.prevBlockTopQualityCertReferencedEpoch) &&
-               (this->prevBlockTopQualityCertHash             == rhs.prevBlockTopQualityCertHash)            &&
-               (this->prevBlockTopQualityCertQuality          == rhs.prevBlockTopQualityCertQuality)         &&
-               (this->prevBlockTopQualityCertBwtAmount        == rhs.prevBlockTopQualityCertBwtAmount)       &&
-               (this->balance                                 == rhs.balance)                                &&
-               (this->creationData                            == rhs.creationData)                           &&
-               (this->mImmatureAmounts                        == rhs.mImmatureAmounts)                       &&
-               (this->currentState                            == rhs.currentState);
-=======
         return (this->sidechainVersion                   == rhs.sidechainVersion)                   &&
                (this->creationBlockHash                  == rhs.creationBlockHash)                  &&
                (this->creationBlockHeight                == rhs.creationBlockHeight)                &&
@@ -189,7 +145,6 @@
                (this->balance                            == rhs.balance)                            &&
                (this->creationData                       == rhs.creationData)                       &&
                (this->mImmatureAmounts                   == rhs.mImmatureAmounts);
->>>>>>> 44dbe2b2
     }
     inline bool operator!=(const CSidechain& rhs) const { return !(*this == rhs); }
 
