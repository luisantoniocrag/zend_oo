#ifndef _SIDECHAIN_CORE_H
#define _SIDECHAIN_CORE_H

#include "amount.h"
#include "hash.h"
#include "sc/sidechaintypes.h"
#include <primitives/certificate.h>

class CValidationState;
class CTransaction;

class CSidechainEvents {
public:
    CSidechainEvents(): sidechainEventsVersion(0), ceasingScs(), maturingScs() {};
    ~CSidechainEvents() = default;

    int32_t sidechainEventsVersion;
    std::set<uint256> ceasingScs;
    std::set<uint256> maturingScs;

    bool IsNull() const {return ceasingScs.empty() && maturingScs.empty();}

    ADD_SERIALIZE_METHODS;

    template <typename Stream, typename Operation>
    inline void SerializationOp(Stream& s, Operation ser_action, int nType, int nVersion) {
    	READWRITE(sidechainEventsVersion);
        READWRITE(ceasingScs);
        READWRITE(maturingScs);
    }

    inline bool operator==(const CSidechainEvents& rhs) const {
        return (this->sidechainEventsVersion  == rhs.sidechainEventsVersion) &&
               (this->ceasingScs              == rhs.ceasingScs)             &&
               (this->maturingScs             == rhs.maturingScs);
    }

    inline bool operator!=(const CSidechainEvents& rhs) const { return !(*this == rhs); }

    // Calculate the size of the cache (in bytes)
    size_t DynamicMemoryUsage() const;
};

class CSidechain {
public:
    CSidechain() : sidechainVersion(0), creationBlockHash(), creationBlockHeight(-1), creationTxHash(),
                   topCommittedCertReferencedEpoch(CScCertificate::EPOCH_NULL),
                   topCommittedCertHash(), topCommittedCertQuality(CScCertificate::QUALITY_NULL),
                   topCommittedCertBwtAmount(0), balance(0) {}

<<<<<<< HEAD
    int32_t sidechainVersion;
=======
    bool IsNull() const
    {
        return (
             creationBlockHash.IsNull()                                    &&
             creationBlockHeight == -1                                     &&
             creationTxHash.IsNull()                                       &&
             topCommittedCertReferencedEpoch == CScCertificate::EPOCH_NULL &&
             topCommittedCertHash.IsNull()                                 &&
             topCommittedCertQuality == CScCertificate::QUALITY_NULL       &&
             topCommittedCertBwtAmount == 0 && balance == 0                &&
             creationData.IsNull()                                         &&
             mImmatureAmounts.empty());
    }
>>>>>>> 97df8c1e

    // reference to the block containing the tx that created the side chain
    uint256 creationBlockHash;

    // We can not serialize a pointer value to block index, but can retrieve it from chainActive if we have height
    int creationBlockHeight;

    // hash of the tx who created it
    uint256 creationTxHash;

    // last epoch for which a certificate have been received
    int topCommittedCertReferencedEpoch;

    // hash of the best quality certificate received for this sidechain
    uint256 topCommittedCertHash;

    // quality of the certificate
    int64_t topCommittedCertQuality;

    // total bwt amount of the certificate
    CAmount topCommittedCertBwtAmount;

    // total amount given by sum(fw transfer)-sum(bkw transfer)
    CAmount balance;

    // creation data
    Sidechain::ScCreationParameters creationData;

    // immature amounts
    // key   = height at which amount will be considered as mature and will be part of the sc balance
    // value = the immature amount
    std::map<int, CAmount> mImmatureAmounts;

    enum class State {
        NOT_APPLICABLE = 0,
        ALIVE,
        CEASED
    };
    static std::string stateToString(State s);
    static void SetVoidedCert(const uint256& certHash, bool flag, std::map<uint256, bool>* pVoidedCertsMap);

    std::string ToString() const;

    ADD_SERIALIZE_METHODS;

    template <typename Stream, typename Operation>
    inline void SerializationOp(Stream& s, Operation ser_action, int nType, int nVersion)
    {
        READWRITE(sidechainVersion);
        READWRITE(creationBlockHash);
        READWRITE(creationBlockHeight);
        READWRITE(creationTxHash);
        READWRITE(topCommittedCertReferencedEpoch);
        READWRITE(topCommittedCertHash);
        READWRITE(topCommittedCertQuality);
        READWRITE(topCommittedCertBwtAmount);
        READWRITE(balance);
        READWRITE(creationData);
        READWRITE(mImmatureAmounts);
    }

    inline bool operator==(const CSidechain& rhs) const
    {
        return (this->sidechainVersion                 == rhs.sidechainVersion)                &&
               (this->creationBlockHash                == rhs.creationBlockHash)               &&
               (this->creationBlockHeight              == rhs.creationBlockHeight)             &&
               (this->creationTxHash                   == rhs.creationTxHash)                  &&
               (this->topCommittedCertReferencedEpoch  == rhs.topCommittedCertReferencedEpoch) &&
               (this->topCommittedCertHash             == rhs.topCommittedCertHash)            &&
               (this->topCommittedCertQuality          == rhs.topCommittedCertQuality)         &&
               (this->topCommittedCertBwtAmount        == rhs.topCommittedCertBwtAmount)       &&
               (this->balance                          == rhs.balance)                         &&
               (this->creationData                     == rhs.creationData)                    &&
               (this->mImmatureAmounts                 == rhs.mImmatureAmounts);
    }
    inline bool operator!=(const CSidechain& rhs) const { return !(*this == rhs); }

    int EpochFor(int targetHeight) const;
    int StartHeightForEpoch(int targetEpoch) const;
    int SafeguardMargin() const;
    int GetCeasingHeight() const;

    // Calculate the size of the cache (in bytes)
    size_t DynamicMemoryUsage() const;
};

namespace Sidechain {
    bool checkCertSemanticValidity(const CScCertificate& cert, CValidationState& state);
    bool checkTxSemanticValidity(const CTransaction& tx, CValidationState& state);
    bool hasScCreationOutput(const CTransaction& tx, const uint256& scId);
}; // end of namespace

#endif // _SIDECHAIN_CORE_H<|MERGE_RESOLUTION|>--- conflicted
+++ resolved
@@ -48,9 +48,6 @@
                    topCommittedCertHash(), topCommittedCertQuality(CScCertificate::QUALITY_NULL),
                    topCommittedCertBwtAmount(0), balance(0) {}
 
-<<<<<<< HEAD
-    int32_t sidechainVersion;
-=======
     bool IsNull() const
     {
         return (
@@ -64,7 +61,8 @@
              creationData.IsNull()                                         &&
              mImmatureAmounts.empty());
     }
->>>>>>> 97df8c1e
+
+    int32_t sidechainVersion;
 
     // reference to the block containing the tx that created the side chain
     uint256 creationBlockHash;
