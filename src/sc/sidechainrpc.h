--- conflicted
+++ resolved
@@ -113,11 +113,6 @@
 
     void addInputs();
     void addChange();
-<<<<<<< HEAD
-=======
-    void signTx();
-    void sendTx();
->>>>>>> 0915b899
 };
 
 class ScRpcCmdTx : public ScRpcCmd
