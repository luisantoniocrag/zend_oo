--- conflicted
+++ resolved
@@ -36,7 +36,6 @@
     return creationData.withdrawalEpochLength/5;
 }
 
-<<<<<<< HEAD
 int CSidechain::GetCeasingHeight() const
 {
     if ( creationData.withdrawalEpochLength == -1) //default value
@@ -52,14 +51,13 @@
         case State::CEASED: return "CEASED";         break;
         default:            return "NOT_APPLICABLE"; break;
     }
-=======
+
 size_t CSidechain::DynamicMemoryUsage() const {
     return memusage::DynamicUsage(mImmatureAmounts);
 }
 
 size_t CCeasingSidechains::DynamicMemoryUsage() const {
     return memusage::DynamicUsage(ceasingScs);
->>>>>>> 168011f0
 }
 
 bool Sidechain::checkTxSemanticValidity(const CTransaction& tx, CValidationState& state)
