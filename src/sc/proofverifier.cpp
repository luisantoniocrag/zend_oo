#include "sc/proofverifier.h"
#include "primitives/certificate.h"

#include "main.h"

#include "util.h"
#include "sync.h"
#include "tinyformat.h"

#include <fstream>

namespace libzendoomc{

    bool IsValidScFieldElement(const ScFieldElement& scFieldElement) //TENTATIVE IMPLEMENTATION, BEFORE ACTUAL ONE
    {
<<<<<<< HEAD
=======
        auto scFieldElementDeserialized = zendoo_deserialize_field(scFieldElement.begin());
        if (scFieldElementDeserialized == nullptr)
            return false;
        zendoo_field_free(scFieldElementDeserialized);
>>>>>>> 8b44ed7a
        return true;
    }

    bool IsValidScProof(const ScProof& scProof)
    {
        auto scProofDeserialized = zendoo_deserialize_sc_proof(scProof.begin());
        if (scProofDeserialized == nullptr)
            return false;
        zendoo_sc_proof_free(scProofDeserialized);
        return true;
    }

    bool IsValidScVk(const ScVk& scVk)
    {
        auto scVkDeserialized = zendoo_deserialize_sc_vk(scVk.begin());
        if (scVkDeserialized == nullptr)
            return false;
        zendoo_sc_vk_free(scVkDeserialized);
        return true;
    }

    bool IsValidScConstant(const ScConstant& scConstant)
    {
        auto scConstantDeserialized = zendoo_deserialize_field(scConstant.data());
        if (scConstantDeserialized == nullptr)
            return false;
        zendoo_field_free(scConstantDeserialized);
        return true;
    }

    std::string ToString(Error err){
        return strprintf(
            "%s: [%d - %s]\n",
            err.msg,
            err.category,
            zendoo_get_category_name(err.category));
    }

    bool SaveScVkToFile(const boost::filesystem::path& vkPath, const ScVk& scVk) {

        try
        {
            std::ofstream os (vkPath.string(), std::ios_base::out|std::ios::binary);
            os.exceptions(std::ios_base::failbit | std::ios_base::badbit);

            std::copy(scVk.begin(), scVk.end(), std::ostream_iterator<unsigned char>(os));

            os.flush();
            os.close();
        } catch (std::ios_base::failure& e) 
        {
            return error(strprintf("SaveScVkToFile(): error writing to file: %s", e.what()).data());
        }

        return true;
    }

    // Let's define a struct to hold the inputs, with a function to free the memory Rust-side
    struct WCertVerifierInputs {
        std::vector<backward_transfer_t> bt_list;
        field_t* constant;
        field_t* proofdata;
        sc_proof_t* sc_proof;
        sc_vk_t* sc_vk;

        ~WCertVerifierInputs(){

            zendoo_field_free(constant);
            constant = nullptr;

            zendoo_field_free(proofdata);
            proofdata = nullptr;

            zendoo_sc_proof_free(sc_proof);
            sc_proof = nullptr;

            zendoo_sc_vk_free(sc_vk);
            sc_vk = nullptr;
        }
    };

    bool CScWCertProofVerification::verifyScCert(                
        const ScConstant& constant,
        const ScVk& wCertVk,
        const uint256& prev_end_epoch_block_hash,
        const CScCertificate& scCert) const
    {
        // Collect verifier inputs

        WCertVerifierInputs inputs;

        //Deserialize constant
        if (constant.size() == 0) { //Constant can be optional
            inputs.constant = nullptr;
        } else {
            
            inputs.constant = deserialize_field(constant.data()); 
            
            if (inputs.constant == nullptr) {
                
                LogPrint("zendoo_mc_cryptolib",
                        "%s():%d - failed to deserialize \"constant\": %s \n", 
                        __func__, __LINE__, ToString(zendoo_get_last_error()));
                zendoo_clear_error();

                return false;
            }
        }

        //Initialize quality and proofdata
        inputs.proofdata = nullptr; //Note: For now proofdata is not present in WCert

        //Deserialize proof
        auto sc_proof_bytes = scCert.scProof;

        inputs.sc_proof = deserialize_sc_proof(sc_proof_bytes.begin());

        if(inputs.sc_proof == nullptr) {

            LogPrint("zendoo_mc_cryptolib",
                "%s():%d - failed to deserialize \"sc_proof\": %s \n", 
                __func__, __LINE__, ToString(zendoo_get_last_error()));
            zendoo_clear_error();
            
            return false;
        }

        //Deserialize sc_vk
        inputs.sc_vk = deserialize_sc_vk(wCertVk.begin());

        if (inputs.sc_vk == nullptr){

            LogPrint("zendoo_mc_cryptolib",
                "%s():%d - failed to deserialize \"wCertVk\": %s \n", 
                __func__, __LINE__, ToString(zendoo_get_last_error()));
            zendoo_clear_error();

            return false;
        }

        //Retrieve BT list
        for(int pos = scCert.nFirstBwtPos; pos < scCert.GetVout().size(); ++pos)
        {
            CBackwardTransferOut btout(scCert.GetVout()[pos]);
            backward_transfer bt;

            std::copy(btout.pubKeyHash.begin(), btout.pubKeyHash.end(), std::begin(bt.pk_dest));
            bt.amount = btout.nValue;

            inputs.bt_list.push_back(bt);
        }

        LogPrint("zendoo_mc_cryptolib", "%s():%d - verified proof \"end epoch hash\": %s\n",
                    __func__, __LINE__, scCert.endEpochBlockHash.ToString());
        LogPrint("zendoo_mc_cryptolib", "%s():%d - verified proof \"prev end epoch hash\": %s\n",
            __func__, __LINE__, prev_end_epoch_block_hash.ToString());
        LogPrint("zendoo_mc_cryptolib", "%s():%d - verified proof \"bt_list_len\": %d\n",
            __func__, __LINE__, inputs.bt_list.size());
        LogPrint("zendoo_mc_cryptolib", "%s():%d - verified proof \"quality\": %s\n",
            __func__, __LINE__, scCert.quality);
        LogPrint("zendoo_mc_cryptolib", "%s():%d - verified proof \"constant\": %s\n",
            __func__, __LINE__, HexStr(constant));
        LogPrint("zendoo_mc_cryptolib", "%s():%d - verified proof \"sc_proof\": %s\n",
            __func__, __LINE__, HexStr(scCert.scProof));
        LogPrint("zendoo_mc_cryptolib", "%s():%d - verified proof \"sc_vk\": %s\n",
            __func__, __LINE__, HexStr(wCertVk));

        // Call verifier
        if (!verify_sc_proof(scCert.endEpochBlockHash.begin(), prev_end_epoch_block_hash.begin(),
                            inputs.bt_list.data(), inputs.bt_list.size(), scCert.quality,
                            inputs.constant, inputs.proofdata, inputs.sc_proof, inputs.sc_vk))
        {
            Error err = zendoo_get_last_error();
            if (err.category == CRYPTO_ERROR){ // Proof verification returned false due to an error, we must log it
                LogPrint("zendoo_mc_cryptolib",
                "%s():%d - failed to verify \"sc_proof\": %s \n", 
                __func__, __LINE__, ToString(err));
                zendoo_clear_error();
            }
            return false;
        }
        return true;
    }

    bool CScProofVerifier::verifyCScCertificate(
        const ScConstant& constant,
        const ScVk& wCertVk,
        const uint256& prev_end_epoch_block_hash,
        const CScCertificate& cert
    ) const 
    {
        if(!perform_verification)
            return true;
        else
            return CScWCertProofVerification().verifyScCert(constant, wCertVk, prev_end_epoch_block_hash, cert);
    }

    bool CScProofVerifier::verifyCTxCeasedSidechainWithdrawalInput(
        const ScFieldElement& certDataHash,
        const ScVk& wCeasedVk,
        const CTxCeasedSidechainWithdrawalInput& csw
    ) const
    {
        if(!perform_verification)
            return true;
        else // TODO: emit rust implementation.
            return true;// CswProofVerification().verifyCsw(certDataHash, wCeasedVk, csw);
    }

    bool CScProofVerifier::verifyCBwtRequest(
        const uint256& scId,
        const libzendoomc::ScFieldElement& scUtxoId,
        const uint160& mcDestinationAddress,
        CAmount scFees,
        const libzendoomc::ScProof& scProof,
        const boost::optional<libzendoomc::ScVk>& wMbtrVk,
		const libzendoomc::ScFieldElement& certDataHash
    ) const
    {
        return true; //Currently mocked
    }
}<|MERGE_RESOLUTION|>--- conflicted
+++ resolved
@@ -13,13 +13,10 @@
 
     bool IsValidScFieldElement(const ScFieldElement& scFieldElement) //TENTATIVE IMPLEMENTATION, BEFORE ACTUAL ONE
     {
-<<<<<<< HEAD
-=======
         auto scFieldElementDeserialized = zendoo_deserialize_field(scFieldElement.begin());
         if (scFieldElementDeserialized == nullptr)
             return false;
         zendoo_field_free(scFieldElementDeserialized);
->>>>>>> 8b44ed7a
         return true;
     }
 
