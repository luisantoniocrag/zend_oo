--- conflicted
+++ resolved
@@ -13,14 +13,10 @@
 
     bool IsValidScFieldElement(const ScFieldElement& scFieldElement)
     {
-<<<<<<< HEAD
-        // TODO
-=======
         auto scFieldElementDeserialized = zendoo_deserialize_field(scFieldElement.begin());
         if (scFieldElementDeserialized == nullptr)
             return false;
         zendoo_field_free(scFieldElementDeserialized);
->>>>>>> 9f69f9f8
         return true;
     }
 
@@ -226,7 +222,6 @@
             return CScWCertProofVerification().verifyScCert(constant, wCertVk, prev_end_epoch_block_hash, cert);
     }
 
-<<<<<<< HEAD
     bool CScProofVerifier::verifyCBwtRequest(
         const uint256& scId,
         const libzendoomc::ScFieldElement& scUtxoId,
@@ -238,7 +233,8 @@
     ) const
     {
         return true; //Currently mocked
-=======
+    }
+
     bool CScProofVerifier::verifyCTxCeasedSidechainWithdrawalInput(
         const ScFieldElement& certDataHash,
         const ScVk& wCeasedVk,
@@ -249,6 +245,5 @@
             return true;
         else // TODO: emit rust implementation.
             return true;// CswProofVerification().verifyCsw(certDataHash, wCeasedVk, csw);
->>>>>>> 9f69f9f8
     }
 }