#include "sc/proofverifier.h"
#include "primitives/certificate.h"

#include "main.h"

#include "util.h"
#include "sync.h"
#include "tinyformat.h"

#include <fstream>

namespace libzendoomc{

    bool IsValidScFieldElement(const ScFieldElement& scFieldElement)
    {
        // TODO
        return true;
    }

    bool IsValidScProof(const ScProof& scProof)
    {
        auto scProofDeserialized = zendoo_deserialize_sc_proof(scProof.begin());
        if (scProofDeserialized == nullptr)
            return false;
        zendoo_sc_proof_free(scProofDeserialized);
        return true;
    }

    bool IsValidScVk(const ScVk& scVk)
    {
        auto scVkDeserialized = zendoo_deserialize_sc_vk(scVk.begin());
        if (scVkDeserialized == nullptr)
            return false;
        zendoo_sc_vk_free(scVkDeserialized);
        return true;
    }

    bool IsValidScConstant(const ScConstant& scConstant)
    {
        auto scConstantDeserialized = zendoo_deserialize_field(scConstant.data());
        if (scConstantDeserialized == nullptr)
            return false;
        zendoo_field_free(scConstantDeserialized);
        return true;
    }

    std::string ToString(Error err){
        return strprintf(
            "%s: [%d - %s]\n",
            err.msg,
            err.category,
            zendoo_get_category_name(err.category));
    }

    bool SaveScVkToFile(const boost::filesystem::path& vkPath, const ScVk& scVk) {

        try
        {
            std::ofstream os (vkPath.string(), std::ios_base::out|std::ios::binary);
            os.exceptions(std::ios_base::failbit | std::ios_base::badbit);

            std::copy(scVk.begin(), scVk.end(), std::ostream_iterator<unsigned char>(os));

            os.flush();
            os.close();
        } catch (std::ios_base::failure& e) 
        {
            return error(strprintf("SaveScVkToFile(): error writing to file: %s", e.what()).data());
        }

        return true;
    }

    // Let's define a struct to hold the inputs, with a function to free the memory Rust-side
    struct WCertVerifierInputs {
        std::vector<backward_transfer_t> bt_list;
        field_t* constant;
        field_t* proofdata;
        sc_proof_t* sc_proof;
        sc_vk_t* sc_vk;

        ~WCertVerifierInputs(){

            zendoo_field_free(constant);
            constant = nullptr;

            zendoo_field_free(proofdata);
            proofdata = nullptr;

            zendoo_sc_proof_free(sc_proof);
            sc_proof = nullptr;

            zendoo_sc_vk_free(sc_vk);
            sc_vk = nullptr;
        }
    };

    bool CScWCertProofVerification::verifyScCert(                
        const ScConstant& constant,
        const ScVk& wCertVk,
        const uint256& prev_end_epoch_block_hash,
        const CScCertificate& scCert) const
    {
        // Collect verifier inputs

        WCertVerifierInputs inputs;

        //Deserialize constant
        if (constant.size() == 0){ //Constant can be optional
            inputs.constant = nullptr;
       
        } else {
            
            inputs.constant = deserialize_field(constant.data()); 
            
            if (inputs.constant == nullptr) {
                
                LogPrint("zendoo_mc_cryptolib",
                        "%s():%d - failed to deserialize \"constant\": %s \n", 
                        __func__, __LINE__, ToString(zendoo_get_last_error()));
                zendoo_clear_error();

                return false;
            }
        }

        //Initialize quality and proofdata
        inputs.proofdata = nullptr; //Note: For now proofdata is not present in WCert

        //Deserialize proof
        auto sc_proof_bytes = scCert.scProof;

        inputs.sc_proof = deserialize_sc_proof(sc_proof_bytes.begin());

        if(inputs.sc_proof == nullptr) {

            LogPrint("zendoo_mc_cryptolib",
                "%s():%d - failed to deserialize \"sc_proof\": %s \n", 
                __func__, __LINE__, ToString(zendoo_get_last_error()));
            zendoo_clear_error();
            
            return false;
        }

        //Deserialize sc_vk
        inputs.sc_vk = deserialize_sc_vk(wCertVk.begin());

        if (inputs.sc_vk == nullptr){

            LogPrint("zendoo_mc_cryptolib",
                "%s():%d - failed to deserialize \"wCertVk\": %s \n", 
                __func__, __LINE__, ToString(zendoo_get_last_error()));
            zendoo_clear_error();

            return false;
        }

        //Retrieve BT list
        for(int pos = scCert.nFirstBwtPos; pos < scCert.GetVout().size(); ++pos)
        {
            CBackwardTransferOut btout(scCert.GetVout()[pos]);
            backward_transfer bt;

            std::copy(btout.pubKeyHash.begin(), btout.pubKeyHash.end(), std::begin(bt.pk_dest));
            bt.amount = btout.nValue;

            inputs.bt_list.push_back(bt);
        }

        LogPrint("zendoo_mc_cryptolib", "%s():%d - verified proof \"end epoch hash\": %s\n",
                    __func__, __LINE__, scCert.endEpochBlockHash.ToString());
        LogPrint("zendoo_mc_cryptolib", "%s():%d - verified proof \"prev end epoch hash\": %s\n",
            __func__, __LINE__, prev_end_epoch_block_hash.ToString());
        LogPrint("zendoo_mc_cryptolib", "%s():%d - verified proof \"bt_list_len\": %d\n",
            __func__, __LINE__, inputs.bt_list.size());
        LogPrint("zendoo_mc_cryptolib", "%s():%d - verified proof \"quality\": %s\n",
            __func__, __LINE__, scCert.quality);
        LogPrint("zendoo_mc_cryptolib", "%s():%d - verified proof \"constant\": %s\n",
            __func__, __LINE__, HexStr(constant));
        LogPrint("zendoo_mc_cryptolib", "%s():%d - verified proof \"sc_proof\": %s\n",
            __func__, __LINE__, HexStr(scCert.scProof));
        LogPrint("zendoo_mc_cryptolib", "%s():%d - verified proof \"sc_vk\": %s\n",
            __func__, __LINE__, HexStr(wCertVk));

        // Call verifier
        if (!verify_sc_proof(scCert.endEpochBlockHash.begin(), prev_end_epoch_block_hash.begin(),
                            inputs.bt_list.data(), inputs.bt_list.size(), scCert.quality,
                            inputs.constant, inputs.proofdata, inputs.sc_proof, inputs.sc_vk))
        {
            Error err = zendoo_get_last_error();
            if (err.category == CRYPTO_ERROR){ // Proof verification returned false due to an error, we must log it
                LogPrint("zendoo_mc_cryptolib",
                "%s():%d - failed to verify \"sc_proof\": %s \n", 
                __func__, __LINE__, ToString(err));
                zendoo_clear_error();
            }
            return false;
        }
        return true;
    }

    bool CScProofVerifier::verifyCScCertificate(
        const ScConstant& constant,
        const ScVk& wCertVk,
        const uint256& prev_end_epoch_block_hash,
        const CScCertificate& cert
    ) const 
    {
        if(!perform_verification)
            return true;
        else
            return CScWCertProofVerification().verifyScCert(constant, wCertVk, prev_end_epoch_block_hash, cert);
    }

<<<<<<< HEAD
    bool CalculateHash(const ScFieldElement& inA, const ScFieldElement& inB, ScFieldElement& out)
    {
        zendoo_clear_error();

        field_t* aFe = zendoo_deserialize_field(inA.begin());
        if (aFe == nullptr) {
            LogPrintf("%s():%d - failed to deserialize: %s \n", __func__, __LINE__, ToString(zendoo_get_last_error()));
            zendoo_clear_error();
            return false;
        }
 
        field_t* bFe = zendoo_deserialize_field(inB.begin());
        if (bFe == nullptr) {
            LogPrintf("%s():%d - failed to deserialize: %s \n", __func__, __LINE__, ToString(zendoo_get_last_error()));
            zendoo_clear_error();
            zendoo_field_free(aFe);
            return false;
        }
 
        const field_t* inputArrayFe[] = {aFe, bFe};
 
        field_t* outFe = zendoo_compute_poseidon_hash(inputArrayFe, 2);
 
        zendoo_serialize_field(outFe, out.begin());
 
        zendoo_field_free(aFe);
        zendoo_field_free(bFe);
        zendoo_field_free(outFe);
 
        return true;
    }

=======
    bool CScProofVerifier::verifyCBwtRequest(
        const uint256& scId,
        const libzendoomc::ScFieldElement& scUtxoId,
        const uint160& mcDestinationAddress,
        CAmount scFees,
        const libzendoomc::ScProof& scProof,
        const boost::optional<libzendoomc::ScVk>& wMbtrVk,
		const libzendoomc::ScFieldElement& certDataHash
    ) const
    {
        return true; //Currently mocked
    }
>>>>>>> 0895e2c5
}<|MERGE_RESOLUTION|>--- conflicted
+++ resolved
@@ -212,40 +212,6 @@
             return CScWCertProofVerification().verifyScCert(constant, wCertVk, prev_end_epoch_block_hash, cert);
     }
 
-<<<<<<< HEAD
-    bool CalculateHash(const ScFieldElement& inA, const ScFieldElement& inB, ScFieldElement& out)
-    {
-        zendoo_clear_error();
-
-        field_t* aFe = zendoo_deserialize_field(inA.begin());
-        if (aFe == nullptr) {
-            LogPrintf("%s():%d - failed to deserialize: %s \n", __func__, __LINE__, ToString(zendoo_get_last_error()));
-            zendoo_clear_error();
-            return false;
-        }
- 
-        field_t* bFe = zendoo_deserialize_field(inB.begin());
-        if (bFe == nullptr) {
-            LogPrintf("%s():%d - failed to deserialize: %s \n", __func__, __LINE__, ToString(zendoo_get_last_error()));
-            zendoo_clear_error();
-            zendoo_field_free(aFe);
-            return false;
-        }
- 
-        const field_t* inputArrayFe[] = {aFe, bFe};
- 
-        field_t* outFe = zendoo_compute_poseidon_hash(inputArrayFe, 2);
- 
-        zendoo_serialize_field(outFe, out.begin());
- 
-        zendoo_field_free(aFe);
-        zendoo_field_free(bFe);
-        zendoo_field_free(outFe);
- 
-        return true;
-    }
-
-=======
     bool CScProofVerifier::verifyCBwtRequest(
         const uint256& scId,
         const libzendoomc::ScFieldElement& scUtxoId,
@@ -258,5 +224,36 @@
     {
         return true; //Currently mocked
     }
->>>>>>> 0895e2c5
+
+    bool CalculateHash(const ScFieldElement& inA, const ScFieldElement& inB, ScFieldElement& out)
+    {
+        zendoo_clear_error();
+
+        field_t* aFe = zendoo_deserialize_field(inA.begin());
+        if (aFe == nullptr) {
+            LogPrintf("%s():%d - failed to deserialize: %s \n", __func__, __LINE__, ToString(zendoo_get_last_error()));
+            zendoo_clear_error();
+            return false;
+        }
+ 
+        field_t* bFe = zendoo_deserialize_field(inB.begin());
+        if (bFe == nullptr) {
+            LogPrintf("%s():%d - failed to deserialize: %s \n", __func__, __LINE__, ToString(zendoo_get_last_error()));
+            zendoo_clear_error();
+            zendoo_field_free(aFe);
+            return false;
+        }
+ 
+        const field_t* inputArrayFe[] = {aFe, bFe};
+ 
+        field_t* outFe = zendoo_compute_poseidon_hash(inputArrayFe, 2);
+ 
+        zendoo_serialize_field(outFe, out.begin());
+ 
+        zendoo_field_free(aFe);
+        zendoo_field_free(bFe);
+        zendoo_field_free(outFe);
+ 
+        return true;
+    }
 }