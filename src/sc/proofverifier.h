#ifndef _SC_PROOF_VERIFIER_H
#define _SC_PROOF_VERIFIER_H

#include <zendoo/error.h>
#include <zendoo/zendoo_mc.h>
#include "uint256.h"

#include <string>
#include <boost/variant.hpp>
#include <boost/filesystem.hpp>
#include <amount.h>

class CSidechain;
class CScCertificate;

<<<<<<< HEAD
namespace libzendoomc {
    typedef base_blob<SC_FIELD_SIZE * 8> ScFieldElement;

    /* Check if scFieldElement is a valid zendoo-mc-cryptolib's field */
=======
namespace libzendoomc{
    typedef base_blob<SC_FIELD_SIZE * 8> ScFieldElement;

    /* Check if scFieldElement is a valid zendoo-mc-cryptolib's sc_field element */
>>>>>>> 0895e2c5
    bool IsValidScFieldElement(const ScFieldElement& scFieldElement);

    typedef base_blob<SC_PROOF_SIZE * 8> ScProof;

    /* Check if scProof is a valid zendoo-mc-cryptolib's sc_proof */
    bool IsValidScProof(const ScProof& scProof);

    typedef base_blob<SC_VK_SIZE * 8> ScVk;
    
    /* Check if scVk is a valid zendoo-mc-cryptolib's sc_vk */
    bool IsValidScVk(const ScVk& scVk);

    typedef std::vector<unsigned char> ScConstant;
    
    /* Check if scConstant is a valid zendoo-mc-cryptolib's field */
    bool IsValidScConstant(const ScConstant& scConstant);

    /* Convert to std::string a zendoo-mc-cryptolib Error. Useful for logging */
    std::string ToString(Error err);

    /* Write scVk to file in vkPath. Returns true if operation succeeds, false otherwise. */
    bool SaveScVkToFile(const boost::filesystem::path& vkPath, const ScVk& scVk);

    /* Calculate poseidon hash of the two inputs and return as out param. Return true if no errors occurred*/
    bool CalculateHash(const ScFieldElement& inA, const ScFieldElement& inB, ScFieldElement& outHash);

    /* Support class for WCert SNARK proof verification. */
    class CScWCertProofVerification {
        public:
            CScWCertProofVerification() = default;
            virtual ~CScWCertProofVerification() = default;

            // Returns false if proof verification has failed or deserialization of certificate's elements
            // into libzendoomc's elements has failed.
            bool verifyScCert(
                const ScConstant& constant,
                const ScVk& wCertVk,
                const uint256& prev_end_epoch_block_hash,
                const CScCertificate& scCert
            ) const;

        protected:
        
            /* 
             * Wrappers for function calls to zendoo-mc-cryptolib. Useful for testing purposes,
             * enabling to mock the behaviour of each function.
             */
            virtual field_t* deserialize_field(const unsigned char* field_bytes) const {
                return zendoo_deserialize_field(field_bytes);
            }

            virtual sc_proof_t* deserialize_sc_proof(const unsigned char* sc_proof_bytes) const {
                return zendoo_deserialize_sc_proof(sc_proof_bytes);
            }

            virtual sc_vk_t* deserialize_sc_vk(const unsigned char* sc_vk_bytes) const {
                return zendoo_deserialize_sc_vk(sc_vk_bytes);
            }

            virtual bool verify_sc_proof(
                const unsigned char* end_epoch_mc_b_hash,
                const unsigned char* prev_end_epoch_mc_b_hash,
                const backward_transfer_t* bt_list,
                size_t bt_list_len,
                int64_t quality,
                const field_t* constant,
                const field_t* proofdata,
                const sc_proof_t* sc_proof,
                const sc_vk_t* sc_vk
            ) const
            {
                return zendoo_verify_sc_proof(
                    end_epoch_mc_b_hash, prev_end_epoch_mc_b_hash, bt_list,
                    bt_list_len, quality, constant, proofdata, sc_proof, sc_vk
                );
            }
    };

    /* Class for instantiating a verifier able to verify different kind of ScProof for different kind of ScProof(s) */
    class CScProofVerifier {
        protected:
            bool perform_verification;

            CScProofVerifier(bool perform_verification): perform_verification(perform_verification) {}

        public:
            // CScProofVerifier should never be copied
            CScProofVerifier(const CScProofVerifier&) = delete;
            CScProofVerifier& operator=(const CScProofVerifier&) = delete;
            CScProofVerifier(CScProofVerifier&&);
            CScProofVerifier& operator=(CScProofVerifier&&);

            // Creates a verification context that strictly verifies all proofs using zendoo-mc-cryptolib's API.
            static CScProofVerifier Strict(){ return CScProofVerifier(true); }

            // Creates a verifier that performs no verification, used when avoiding duplicate effort
            // such as during reindexing.
            static CScProofVerifier Disabled() { return CScProofVerifier(false); }

            // Returns false if proof verification has failed or deserialization of certificate's elements
            // into libzendoomc's elements has failed.
            bool verifyCScCertificate(
                const ScConstant& constant,
                const ScVk& wCertVk,
                const uint256& prev_end_epoch_block_hash,
                const CScCertificate& scCert
            ) const;

            bool verifyCBwtRequest(
                const uint256& scId,
                const libzendoomc::ScFieldElement& scUtxoId,
                const uint160& mcDestinationAddress,
                CAmount scFees,
                const libzendoomc::ScProof& scProof,
                const boost::optional<libzendoomc::ScVk>& wMbtrVk,
				const libzendoomc::ScFieldElement& certDataHash
            ) const;
    };
}

#endif // _SC_PROOF_VERIFIER_H<|MERGE_RESOLUTION|>--- conflicted
+++ resolved
@@ -13,17 +13,10 @@
 class CSidechain;
 class CScCertificate;
 
-<<<<<<< HEAD
 namespace libzendoomc {
     typedef base_blob<SC_FIELD_SIZE * 8> ScFieldElement;
+    /* Check if scFieldElement is a valid zendoo-mc-cryptolib's sc_field element */
 
-    /* Check if scFieldElement is a valid zendoo-mc-cryptolib's field */
-=======
-namespace libzendoomc{
-    typedef base_blob<SC_FIELD_SIZE * 8> ScFieldElement;
-
-    /* Check if scFieldElement is a valid zendoo-mc-cryptolib's sc_field element */
->>>>>>> 0895e2c5
     bool IsValidScFieldElement(const ScFieldElement& scFieldElement);
 
     typedef base_blob<SC_PROOF_SIZE * 8> ScProof;
