--- conflicted
+++ resolved
@@ -17,11 +17,7 @@
 namespace libzendoomc{
     typedef base_blob<SC_FIELD_SIZE * 8> ScFieldElement;
 
-<<<<<<< HEAD
-    /* Check if scFieldElement is a valid zendoo-mc-cryptolib's field */
-=======
-    /* Check if scFieldElement is a valid zendoo-mc-cryptolib's sc_field element */
->>>>>>> 44dbe2b2
+    /* Check if scFieldElement is a valid field, leveraging zendoo-mc-cryptolib' */
     bool IsValidScFieldElement(const ScFieldElement& scFieldElement);
 
     typedef base_blob<SC_PROOF_SIZE * 8> ScProof;
@@ -130,14 +126,14 @@
                 const CScCertificate& scCert
             ) const;
 
-<<<<<<< HEAD
             // Returns false if proof verification has failed or deserialization of CSW's elements
             // into libzendoomc's elements has failed.
             bool verifyCTxCeasedSidechainWithdrawalInput(
                 const ScFieldElement& certDataHash,
                 const ScVk& wCeasedVk,
                 const CTxCeasedSidechainWithdrawalInput& csw
-=======
+            ) const;
+
             bool verifyCBwtRequest(
                 const uint256& scId,
                 const libzendoomc::ScFieldElement& scUtxoId,
@@ -146,10 +142,8 @@
                 const libzendoomc::ScProof& scProof,
                 const boost::optional<libzendoomc::ScVk>& wMbtrVk,
 				const libzendoomc::ScFieldElement& certDataHash
->>>>>>> 44dbe2b2
             ) const;
     };
-
 }
 
 #endif // _SC_PROOF_VERIFIER_H