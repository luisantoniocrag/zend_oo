--- conflicted
+++ resolved
@@ -16,13 +16,8 @@
 
 namespace libzendoomc {
     typedef base_blob<SC_FIELD_SIZE * 8> ScFieldElement;
-<<<<<<< HEAD
-    /* Check if scFieldElement is a valid zendoo-mc-cryptolib's sc_field element */
-
-=======
 
     /* Check if scFieldElement is a valid field, leveraging zendoo-mc-cryptolib' */
->>>>>>> 8b44ed7a
     bool IsValidScFieldElement(const ScFieldElement& scFieldElement);
 
     typedef base_blob<SC_PROOF_SIZE * 8> ScProof;
