--- conflicted
+++ resolved
@@ -10,10 +10,7 @@
 #include "amount.h"
 #include "serialize.h"
 #include <boost/unordered_map.hpp>
-<<<<<<< HEAD
 #include <boost/variant.hpp>
-=======
->>>>>>> 44dbe2b2
 #include <boost/optional.hpp>
 
 #include<sc/proofverifier.h>
@@ -46,24 +43,18 @@
     std::vector<unsigned char> customData;
     libzendoomc::ScConstant constant;
     libzendoomc::ScVk wCertVk;
-<<<<<<< HEAD
+    boost::optional<libzendoomc::ScVk> wMbtrVk;
     boost::optional<libzendoomc::ScVk> wCeasedVk;
-=======
-    boost::optional<libzendoomc::ScVk> wMbtrVk;
->>>>>>> 44dbe2b2
 
     bool IsNull() const
     {
-        return (
+        return
             withdrawalEpochLength == -1 &&
             customData.empty()          &&
             constant.empty( )           &&
             wCertVk.IsNull()            &&
-<<<<<<< HEAD
-            wCeasedVk == boost::none);
-=======
-            wMbtrVk == boost::none);
->>>>>>> 44dbe2b2
+			wMbtrVk == boost::none      &&
+            wCeasedVk == boost::none;
     }
 
     ADD_SERIALIZE_METHODS;
@@ -73,11 +64,8 @@
         READWRITE(customData);
         READWRITE(constant);
         READWRITE(wCertVk);
-<<<<<<< HEAD
+        READWRITE(wMbtrVk);
         READWRITE(wCeasedVk);
-=======
-        READWRITE(wMbtrVk);
->>>>>>> 44dbe2b2
     }
     ScCreationParameters() :withdrawalEpochLength(-1) {}
 
@@ -87,11 +75,8 @@
                (customData == rhs.customData) &&
                (constant == rhs.constant) &&
                (wCertVk == rhs.wCertVk) &&
-<<<<<<< HEAD
+			   (wMbtrVk == rhs.wMbtrVk);
                (wCeasedVk == rhs.wCeasedVk);
-=======
-               (wMbtrVk == rhs.wMbtrVk);
->>>>>>> 44dbe2b2
     }
     inline bool operator!=(const ScCreationParameters& rhs) const { return !(*this == rhs); }
     inline ScCreationParameters& operator=(const ScCreationParameters& cp)
@@ -100,10 +85,8 @@
         customData = cp.customData;
         constant = cp.constant;
         wCertVk = cp.wCertVk;
-<<<<<<< HEAD
+        wMbtrVk = cp.wMbtrVk;
         wCeasedVk = cp.wCeasedVk;
-=======
-        wMbtrVk = cp.wMbtrVk;
         return *this;
     }
 };
@@ -140,7 +123,6 @@
         scFee = cp.scFee;
         scUtxoId = cp.scUtxoId;
         scProof = cp.scProof;
->>>>>>> 44dbe2b2
         return *this;
     }
 };
@@ -174,8 +156,6 @@
     CAmount GetScValue() const { return bwtRequestData.scFee; }
 };
 
-
-
 static const int MAX_SC_DATA_LEN = 1024;
 
 }; // end of namespace
