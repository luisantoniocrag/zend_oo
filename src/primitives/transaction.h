// Copyright (c) 2009-2010 Satoshi Nakamoto
// Copyright (c) 2009-2014 The Bitcoin Core developers
// Distributed under the MIT software license, see the accompanying
// file COPYING or http://www.opensource.org/licenses/mit-license.php.

#ifndef BITCOIN_PRIMITIVES_TRANSACTION_H
#define BITCOIN_PRIMITIVES_TRANSACTION_H

#include "amount.h"
#include "random.h"
#include "script/script.h"
#include "serialize.h"
#include "streams.h"
#include "uint256.h"
#include "consensus/consensus.h"
#include "util.h"
#include <array>

#include <boost/variant.hpp>

#include "zcash/NoteEncryption.hpp"
#include "zcash/Zcash.h"
#include "zcash/JoinSplit.hpp"
#include "zcash/Proof.hpp"
#include "utilstrencodings.h"
#include "hash.h"

#include "consensus/params.h"
#include <sc/sidechaintypes.h>
#include <script/script_error.h>
#include <sc/proofverifier.h>

static const int32_t SC_CERT_VERSION = 0xFFFFFFFB; // -5
static const int32_t SC_TX_VERSION = 0xFFFFFFFC; // -4
static const int32_t GROTH_TX_VERSION = 0xFFFFFFFD; // -3
static const int32_t PHGR_TX_VERSION = 2;
static const int32_t TRANSPARENT_TX_VERSION = 1;
static_assert(GROTH_TX_VERSION < MIN_OLD_TX_VERSION,
    "Groth tx version must be lower than minimum");

static_assert(PHGR_TX_VERSION >= MIN_OLD_TX_VERSION,
    "PHGR tx version must not be lower than minimum");

static_assert(TRANSPARENT_TX_VERSION >= MIN_OLD_TX_VERSION,
    "TRANSPARENT tx version must not be lower than minimum");

//Many static casts to int * of Tx nVersion (int32_t *) are performed. Verify at compile time that they are equivalent.
static_assert(sizeof(int32_t) == sizeof(int), "int size differs from 4 bytes. This may lead to unexpected behaviors on static casts");

template <typename Stream>
class SproutProofSerializer : public boost::static_visitor<>
{
    Stream& s;
    bool useGroth;
    int nType;
    int nVersion;
public:
    SproutProofSerializer(Stream& s, bool useGroth, int nType, int nVersion) : s(s), useGroth(useGroth), nType(nType), nVersion(nVersion) {}

    void operator()(const libzcash::PHGRProof& proof) const
    {
        if (useGroth) {
            throw std::ios_base::failure("Invalid Sprout proof for transaction format (expected GrothProof, found PHGRProof)");
        }
        ::Serialize(s, proof, nType, nVersion);
    }

    void operator()(const libzcash::GrothProof& proof) const
    {
        if (!useGroth) {
            throw std::ios_base::failure("Invalid Sprout proof for transaction format (expected PHGRProof, found GrothProof)");
        }
        ::Serialize(s, proof, nType, nVersion);
    }
};

template<typename Stream, typename T>
inline void SerReadWriteSproutProof(Stream& s, const T& proof, bool useGroth, CSerActionSerialize ser_action, int nType, int nVersion)
{
    auto ps = SproutProofSerializer<Stream>(s, useGroth, nType, nVersion);
    boost::apply_visitor(ps, proof);
}

template<typename Stream, typename T>
inline void SerReadWriteSproutProof(Stream& s, T& proof, bool useGroth, CSerActionUnserialize ser_action, int nType, int nVersion)
{
    if (useGroth) {
        libzcash::GrothProof grothProof;
        ::Unserialize(s, grothProof, nType, nVersion);
        proof = grothProof;
    } else {
        libzcash::PHGRProof pghrProof;
        ::Unserialize(s, pghrProof, nType, nVersion);
        proof = pghrProof;
    }
}

class JSDescription
{

public:
    // These values 'enter from' and 'exit to' the value
    // pool, respectively.
    CAmount vpub_old;
    CAmount vpub_new;

    // JoinSplits are always anchored to a root in the note
    // commitment tree at some point in the blockchain
    // history or in the history of the current
    // transaction.
    uint256 anchor;

    // Nullifiers are used to prevent double-spends. They
    // are derived from the secrets placed in the note
    // and the secret spend-authority key known by the
    // spender.
    std::array<uint256, ZC_NUM_JS_INPUTS> nullifiers;

    // Note commitments are introduced into the commitment
    // tree, blinding the public about the values and
    // destinations involved in the JoinSplit. The presence of
    // a commitment in the note commitment tree is required
    // to spend it.
    std::array<uint256, ZC_NUM_JS_OUTPUTS> commitments;

    // Ephemeral key
    uint256 ephemeralKey;

    // Ciphertexts
    // These contain trapdoors, values and other information
    // that the recipient needs, including a memo field. It
    // is encrypted using the scheme implemented in crypto/NoteEncryption.cpp
    std::array<ZCNoteEncryption::Ciphertext, ZC_NUM_JS_OUTPUTS> ciphertexts = {{ {{0}} }};

    // Random seed
    uint256 randomSeed;

    // MACs
    // The verification of the JoinSplit requires these MACs
    // to be provided as an input.
    std::array<uint256, ZC_NUM_JS_INPUTS> macs;

    // JoinSplit proof
    // This is a zk-SNARK which ensures that this JoinSplit is valid.
    libzcash::SproutProof proof;

    JSDescription(): vpub_old(0), vpub_new(0) { }

    static JSDescription getNewInstance(bool useGroth);

    JSDescription(
            bool makeGrothProof,
            ZCJoinSplit& params,
            const uint256& joinSplitPubKey,
            const uint256& rt,
            const std::array<libzcash::JSInput, ZC_NUM_JS_INPUTS>& inputs,
            const std::array<libzcash::JSOutput, ZC_NUM_JS_OUTPUTS>& outputs,
            CAmount vpub_old,
            CAmount vpub_new,
            bool computeProof = true, // Set to false in some tests
            uint256 *esk = nullptr // payment disclosure
    );

    static JSDescription Randomized(
            bool makeGrothProof,
            ZCJoinSplit& params,
            const uint256& joinSplitPubKey,
            const uint256& rt,
            std::array<libzcash::JSInput, ZC_NUM_JS_INPUTS>& inputs,
            std::array<libzcash::JSOutput, ZC_NUM_JS_OUTPUTS>& outputs,
            #ifdef __LP64__ // required to build on MacOS due to size_t ambiguity errors
            std::array<uint64_t, ZC_NUM_JS_INPUTS>& inputMap,
            std::array<uint64_t, ZC_NUM_JS_OUTPUTS>& outputMap,
            #else
            std::array<size_t, ZC_NUM_JS_INPUTS>& inputMap,
            std::array<size_t, ZC_NUM_JS_OUTPUTS>& outputMap,
            #endif
            CAmount vpub_old,
            CAmount vpub_new,
            bool computeProof = true, // Set to false in some tests
            uint256 *esk = nullptr, // payment disclosure
            std::function<int(int)> gen = GetRandInt
    );

    // Verifies that the JoinSplit proof is correct.
    bool Verify(
        ZCJoinSplit& params,
        libzcash::ProofVerifier& verifier,
        const uint256& joinSplitPubKey
    ) const;

    // Returns the calculated h_sig
    uint256 h_sig(ZCJoinSplit& params, const uint256& joinSplitPubKey) const;

    size_t GetSerializeSize(int nType, int nVersion, int nTxVersion) const {
        CSizeComputer s(nType, nVersion);
        auto os = WithTxVersion(&s, nTxVersion);
        NCONST_PTR(this)->SerializationOp(os, CSerActionSerialize(), nType, nVersion);
        return s.size();
    }

    template<typename OverrideStreamTx>
    void Serialize(OverrideStreamTx& s, int nType, int nVersion) const {
        NCONST_PTR(this)->SerializationOp(s, CSerActionSerialize(), nType, nVersion);
    }

    template<typename OverrideStreamTx>
    void Unserialize(OverrideStreamTx& s, int nType, int nVersion) {
        SerializationOp(s, CSerActionUnserialize(), nType, nVersion);
    }

    template <typename OverrideStreamTx, typename Operation>
    inline void SerializationOp(OverrideStreamTx& s, Operation ser_action, int nType, int nVersion) {
        // Stream version (that is transaction version) is set by CTransaction and CMutableTransaction to
        //  tx.nVersion
        const int txVersion = s.GetTxVersion();

        if( !(txVersion >= TRANSPARENT_TX_VERSION) && txVersion != GROTH_TX_VERSION) {
            LogPrintf("============== JsDescription GetTxVersion: Invalid shielded tx version %d \n", txVersion);
            throw std::ios_base::failure("Invalid shielded tx version (expected >=1 for PHGRProof or -3 for GrothProof)");
        }
        bool useGroth = (txVersion == GROTH_TX_VERSION);
        READWRITE(vpub_old);
        READWRITE(vpub_new);
        READWRITE(anchor);
        READWRITE(nullifiers);
        READWRITE(commitments);
        READWRITE(ephemeralKey);
        READWRITE(randomSeed);
        READWRITE(macs);
        ::SerReadWriteSproutProof(s, proof, useGroth, ser_action, nType, nVersion);
        READWRITE(ciphertexts);
    }

    friend bool operator==(const JSDescription& a, const JSDescription& b)
    {
        return (
            a.vpub_old == b.vpub_old &&
            a.vpub_new == b.vpub_new &&
            a.anchor == b.anchor &&
            a.nullifiers == b.nullifiers &&
            a.commitments == b.commitments &&
            a.ephemeralKey == b.ephemeralKey &&
            a.ciphertexts == b.ciphertexts &&
            a.randomSeed == b.randomSeed &&
            a.macs == b.macs &&
            a.proof == b.proof
            );
    }

    friend bool operator!=(const JSDescription& a, const JSDescription& b)
    {
        return !(a == b);
    }
};

class BaseOutPoint
{
public:
    uint256 hash;
    uint32_t n;

    BaseOutPoint() { SetNull(); }
    BaseOutPoint(const uint256& hashIn, uint32_t nIn): hash(hashIn), n(nIn) {}

    ADD_SERIALIZE_METHODS;

    template <typename Stream, typename Operation>
    inline void SerializationOp(Stream& s, Operation ser_action, int nType, int nVersion) {
        READWRITE(hash);
        READWRITE(n);
    }

    void SetNull() { hash.SetNull(); n = (uint32_t) -1; }
    bool IsNull() const { return (hash.IsNull() && n == (uint32_t) -1); }

    friend bool operator<(const BaseOutPoint& a, const BaseOutPoint& b)
    {
        return (a.hash < b.hash || (a.hash == b.hash && a.n < b.n));
    }

    friend bool operator==(const BaseOutPoint& a, const BaseOutPoint& b)
    {
        return (a.hash == b.hash && a.n == b.n);
    }

    friend bool operator!=(const BaseOutPoint& a, const BaseOutPoint& b)
    {
        return !(a == b);
    }
};

/** An outpoint - a combination of a transaction hash and an index n into its vout */
class COutPoint : public BaseOutPoint
{
public:
    COutPoint() : BaseOutPoint() {};
    COutPoint(const uint256& hashIn, uint32_t nIn) : BaseOutPoint(hashIn, nIn) {};
    std::string ToString() const;
};



/** An input of a transaction.  It contains the location of the previous
 * transaction's output that it claims and a signature that matches the
 * output's public key.
 */
class CTxIn
{
public:
    COutPoint prevout;
    CScript scriptSig;
    uint32_t nSequence;

    CTxIn()
    {
        nSequence = std::numeric_limits<unsigned int>::max();
    }

    explicit CTxIn(const COutPoint& prevoutIn, const CScript& scriptSigIn=CScript(), uint32_t nSequenceIn=std::numeric_limits<unsigned int>::max());
    CTxIn(const uint256& hashPrevTx, const uint32_t& nOut, const CScript& scriptSigIn=CScript(), uint32_t nSequenceIn=std::numeric_limits<uint32_t>::max());

    ADD_SERIALIZE_METHODS;

    template <typename Stream, typename Operation>
    inline void SerializationOp(Stream& s, Operation ser_action, int nType, int nVersion) {
        READWRITE(prevout);
        READWRITE(scriptSig);
        READWRITE(nSequence);
    }

    bool IsFinal() const
    {
        return (nSequence == std::numeric_limits<uint32_t>::max());
    }

    friend bool operator==(const CTxIn& a, const CTxIn& b)
    {
        return (a.prevout   == b.prevout &&
                a.scriptSig == b.scriptSig &&
                a.nSequence == b.nSequence);
    }

    friend bool operator!=(const CTxIn& a, const CTxIn& b)
    {
        return !(a == b);
    }

    std::string ToString() const;
};

/** An input of a transaction.  It contains the location of the previous
 * transaction's output that it claims and a signature that matches the
 * output's public key.
 */
class CTxCeasedSidechainWithdrawalInput
{
public:
    CAmount nValue;
    uint256 scId;
    libzendoomc::ScFieldElement nullifier;
    uint160 pubKeyHash;
    libzendoomc::ScProof scProof;
    CScript redeemScript;

    CTxCeasedSidechainWithdrawalInput(): nValue(-1), scId(), nullifier(), pubKeyHash(), scProof(), redeemScript() {}

    explicit CTxCeasedSidechainWithdrawalInput(const CAmount& nValueIn, const uint256& scIdIn,
                                               const libzendoomc::ScFieldElement& nullifierIn, const uint160& pubKeyHashIn,
                                               const libzendoomc::ScProof& scProofIn, const CScript& redeemScriptIn);

    ADD_SERIALIZE_METHODS

    template <typename Stream, typename Operation>
    inline void SerializationOp(Stream& s, Operation ser_action, int nType, int nVersion) {
        READWRITE(nValue);
        READWRITE(scId);
        READWRITE(nullifier);
        READWRITE(pubKeyHash);
        READWRITE(scProof);
        READWRITE(redeemScript);
    }

    friend bool operator==(const CTxCeasedSidechainWithdrawalInput& a, const CTxCeasedSidechainWithdrawalInput& b)
    {
        return (a.nValue        == b.nValue &&
                a.scId          == b.scId &&
                a.nullifier     == b.nullifier &&
                a.pubKeyHash    == b.pubKeyHash &&
                a.scProof       == b.scProof &&
                a.redeemScript  == b.redeemScript);
    }

    friend bool operator!=(const CTxCeasedSidechainWithdrawalInput& a, const CTxCeasedSidechainWithdrawalInput& b)
    {
        return !(a == b);
    }

    std::string ToString() const;

    CScript scriptPubKey() const;
};

class CBackwardTransferOut;

/** An output of a transaction.  It contains the public key that the next input
 * must be able to sign with to claim it.
 */
class CTxOut
{
public:
    CAmount nValue;
    CScript scriptPubKey;

    CTxOut(): nValue(-1), scriptPubKey() {}

    CTxOut(const CAmount& nValueIn, CScript scriptPubKeyIn) :
        nValue(nValueIn), scriptPubKey(scriptPubKeyIn) {}

    explicit CTxOut(const CBackwardTransferOut& btdata);

    ADD_SERIALIZE_METHODS;

    template <typename Stream, typename Operation>
    inline void SerializationOp(Stream& s, Operation ser_action, int nType, int nVersion)
    {
        READWRITE(nValue);
        READWRITE(scriptPubKey);
    }

    void SetNull()
    {
        nValue = -1;
        scriptPubKey.clear();
    }

    bool IsNull() const { return (nValue == -1);  }

    uint256 GetHash() const;

    CAmount GetDustThreshold(const CFeeRate &minRelayTxFee) const
    {
        // "Dust" is defined in terms of CTransaction::minRelayTxFee,
        // which has units satoshis-per-kilobyte.
        // If you'd pay more than 1/3 in fees
        // to spend something, then we consider it dust.
        // A typical spendable txout is 34 bytes big, and will
        // need a CTxIn of at least 148 bytes to spend:
        // so dust is a spendable txout less than 54 satoshis
        // with default minRelayTxFee.
        if (scriptPubKey.IsUnspendable())
            return 0;

        size_t nSize = GetSerializeSize(SER_DISK,0)+148u;
        return 3*minRelayTxFee.GetFee(nSize);
    }

    bool IsDust(const CFeeRate &minRelayTxFee) const
    {
        return (nValue < GetDustThreshold(minRelayTxFee));
    }

    friend bool operator==(const CTxOut& a, const CTxOut& b)
    {
        return (a.nValue                 == b.nValue &&
                a.scriptPubKey           == b.scriptPubKey);
    }

    friend bool operator!=(const CTxOut& a, const CTxOut& b)
    {
        return !(a == b);
    }

    std::string ToString() const;
};

/** An output of a transaction related to SideChain only.
 */
class CTxCrosschainOutBase
{
public:
    virtual ~CTxCrosschainOutBase() {};

    bool IsNull() const {return this->GetScValue() == -1; };
    virtual CAmount GetScValue() const = 0;
    virtual bool AllowedZeroScValue() const = 0;

    bool CheckAmountRange(CAmount& cumulatedAmount) const;

    CAmount GetDustThreshold(const CFeeRate &minRelayTxFee) const
    {
        size_t nSize = GetSerializeSize(SER_DISK,0)+148u;
        return 3*minRelayTxFee.GetFee(nSize);
    }

    bool IsDust(const CFeeRate &minRelayTxFee) const
    {
        return (GetScValue() < GetDustThreshold(minRelayTxFee));
    }

    virtual const uint256& GetScId() const = 0; 

    virtual std::string ToString() const = 0;
};

class CTxCrosschainOut : public CTxCrosschainOutBase
{
public:
    CAmount nValue;
    uint256 address;

    CTxCrosschainOut(const CAmount& nValueIn, const uint256& addressIn)
        : nValue(nValueIn), address(addressIn) { }

    ~CTxCrosschainOut() {};

    CTxCrosschainOut():nValue(-1), address() {}

    CAmount GetScValue()      const override { return nValue; }
    bool AllowedZeroScValue() const override { return false; }

    virtual uint256 GetHash() const = 0;
protected:
    static bool isBaseEqual(const CTxCrosschainOut& a, const CTxCrosschainOut& b)
    {
        return ( a.nValue  == b.nValue && a.address == b.address);
    }

};

class CTxForwardTransferOut : public CTxCrosschainOut
{
public:
    uint256 scId;

    CTxForwardTransferOut() {}

    CTxForwardTransferOut(const uint256& scIdIn, const CAmount& nValueIn, const uint256& addressIn):
        CTxCrosschainOut(nValueIn, addressIn), scId(scIdIn) {}

    ADD_SERIALIZE_METHODS;

    template <typename Stream, typename Operation>
    inline void SerializationOp(Stream& s, Operation ser_action, int nType, int nVersion) {
        READWRITE(nValue);
        READWRITE(address);
        READWRITE(scId);
    }

    const uint256& GetScId() const override final { return scId;}; 
    uint256 GetHash() const override final;
    std::string ToString() const override final;

    friend bool operator==(const CTxForwardTransferOut& a, const CTxForwardTransferOut& b)
    {
        return (isBaseEqual(a, b) && a.scId == b.scId);
    }

    friend bool operator!=(const CTxForwardTransferOut& a, const CTxForwardTransferOut& b)
    {
        return !(a == b);
    }
};

class CTxScCreationOut : public CTxCrosschainOut
{
friend class CTransaction;
private:
    /** Memory only. */
    const uint256 generatedScId;

    void GenerateScId(const uint256& txHash, unsigned int pos) const;

public:
    int withdrawalEpochLength; 
    std::vector<unsigned char> customData;
    libzendoomc::ScConstant constant;
    libzendoomc::ScVk wCertVk;
<<<<<<< HEAD
    boost::optional<libzendoomc::ScVk> wCeasedVk;
=======
    boost::optional<libzendoomc::ScVk> wMbtrVk;
>>>>>>> 44dbe2b2

    CTxScCreationOut():withdrawalEpochLength(-1) { }

    CTxScCreationOut(const CAmount& nValueIn, const uint256& addressIn, const Sidechain::ScCreationParameters& params);
    CTxScCreationOut& operator=(const CTxScCreationOut &ccout);

    ADD_SERIALIZE_METHODS;

    template <typename Stream, typename Operation>
    inline void SerializationOp(Stream& s, Operation ser_action, int nType, int nVersion) {
        READWRITE(withdrawalEpochLength);
        READWRITE(nValue);
        READWRITE(address);
        READWRITE(customData);
        READWRITE(constant);
        READWRITE(wCertVk);
<<<<<<< HEAD
        READWRITE(wCeasedVk);
=======
        READWRITE(wMbtrVk);
>>>>>>> 44dbe2b2
    }

    const uint256& GetScId() const override final { return generatedScId;}; 

    uint256 GetHash() const override final;
    std::string ToString() const override final;

    friend bool operator==(const CTxScCreationOut& a, const CTxScCreationOut& b)
    {
        return (isBaseEqual(a, b) &&
                 a.generatedScId == b.generatedScId &&
                 a.withdrawalEpochLength == b.withdrawalEpochLength &&
                 a.customData == b.customData &&
                 a.constant == b.constant &&
                 a.wCertVk == b.wCertVk &&
<<<<<<< HEAD
                 a.wCeasedVk == b.wCeasedVk);
=======
                 a.wMbtrVk == b.wMbtrVk);
>>>>>>> 44dbe2b2
    }

    friend bool operator!=(const CTxScCreationOut& a, const CTxScCreationOut& b)
    {
        return !(a == b);
    }
};

class CBwtRequestOut : public CTxCrosschainOutBase
{
  public:
    uint256 scId;
    libzendoomc::ScFieldElement scRequestData;
    uint160 mcDestinationAddress;
    CAmount scFee;
    libzendoomc::ScProof scProof;

    CBwtRequestOut():scFee(0) {}

    CBwtRequestOut(const uint256& scIdIn, const uint160& pkhIn, const Sidechain::ScBwtRequestParameters& params);
    CBwtRequestOut& operator=(const CBwtRequestOut &ccout);

    ADD_SERIALIZE_METHODS;
    template <typename Stream, typename Operation>
    inline void SerializationOp(Stream& s, Operation ser_action, int nType, int nVersion)
    {
        READWRITE(scId);
        READWRITE(scRequestData);
        READWRITE(mcDestinationAddress);
        READWRITE(scFee);
        READWRITE(scProof);
    }

    CAmount GetScValue() const override { return scFee; };
    bool AllowedZeroScValue() const override { return true; }

    friend bool operator==(const CBwtRequestOut& a, const CBwtRequestOut& b)
    {
        return ( a.scId                 == b.scId                 &&
                 a.scRequestData        == b.scRequestData        &&
                 a.mcDestinationAddress == b.mcDestinationAddress &&
                 a.scFee                == b.scFee                &&
                 a.scProof              == b.scProof );
    }

    friend bool operator!=(const CBwtRequestOut& a, const CBwtRequestOut& b)
    {
        return !(a == b);
    }

    const uint256& GetScId() const override { return scId;}; 

    std::string ToString() const override;
};

// forward declarations
class CValidationState;
class CTxMemPool;
class CCoinsViewCache;
class CChain;
class CBlock;
class CBlockTemplate;
class CScriptCheck;
class CBlockUndo;
class CTxUndo;
class UniValue;

namespace Sidechain { class ScCoinsViewCache; }

class CMutableTransactionBase;

// abstract interface for CTransaction and CScCertificate
class CTransactionBase
{
public:
    const int32_t nVersion;
protected:
    const std::vector<CTxIn> vin;
    const std::vector<CTxOut> vout;

    /** Memory only. */
    const uint256 hash;

    virtual void UpdateHash() const = 0;
public:

    virtual size_t GetSerializeSize(int nType, int nVersion) const = 0;

    CTransactionBase(int versionIn);
    CTransactionBase(const CTransactionBase& tx);
    CTransactionBase& operator=(const CTransactionBase& tx);

    explicit CTransactionBase(const CMutableTransactionBase& mutTxBase);

    virtual ~CTransactionBase() = default;

    template <typename Stream>
    CTransactionBase(deserialize_type, Stream& s): CTransactionBase(CMutableTransactionBase(deserialize, s)) {}

    const uint256& GetHash() const {
        return hash;
    }

    friend bool operator==(const CTransactionBase& a, const CTransactionBase& b)
    {
        return a.hash == b.hash;
    }

    friend bool operator!=(const CTransactionBase& a, const CTransactionBase& b)
    {
        return !(a==b);
    }

    //GETTERS
    const std::vector<CTxIn>&         GetVin()        const {return vin;};
    const std::vector<CTxOut>&        GetVout()       const {return vout;};

    virtual const std::vector<JSDescription>&         GetVjoinsplit() const = 0;
    virtual const uint32_t&                           GetLockTime()   const = 0;
    //END OF GETTERS

    virtual bool IsBackwardTransfer(int pos) const = 0;

    //CHECK FUNCTIONS
    virtual bool IsValidVersion   (CValidationState &state) const = 0;
    virtual bool IsVersionStandard(int nHeight) const = 0;
    virtual bool ContextualCheck  (CValidationState& state, int nHeight, int dosLevel) const = 0;

    bool CheckSerializedSize (CValidationState &state) const;
    virtual bool CheckAmounts(CValidationState &state) const = 0;
<<<<<<< HEAD
    virtual bool CheckInputsDuplication(CValidationState &state) const;
=======
    virtual bool CheckInputsOutputsNonEmpty(CValidationState &state) const = 0;
    bool CheckInputsDuplication(CValidationState &state) const;
>>>>>>> 44dbe2b2
    virtual bool CheckInputsInteraction(CValidationState &state) const = 0;

    bool CheckBlockAtHeight(CValidationState& state, int nHeight, int dosLevel) const;

    virtual bool CheckInputsLimit() const = 0;
    //END OF CHECK FUNCTIONS

    // Return sum of txouts.
    virtual CAmount GetValueOut() const;

    int GetComplexity() const { return vin.size()*vin.size(); }

    // Compute modified tx size for priority calculation (optionally given tx size)
    unsigned int CalculateModifiedSize(unsigned int nTxSize=0) const;

    // Compute priority, given priority of inputs and (optionally) tx size
    double ComputePriority(double dPriorityInputs, unsigned int nTxSize=0) const;

    // Return sum of JoinSplit vpub_new if supported
    virtual CAmount GetJoinSplitValueIn() const;

    virtual CAmount GetCSWValueIn() const { return 0; }

    //-----------------
    // pure virtual interfaces 
    virtual void Relay() const = 0;
    virtual std::shared_ptr<const CTransactionBase> MakeShared() const = 0;

    virtual bool CheckFeeAmount(const CAmount& totalVinAmount, CValidationState& state) const = 0;

    virtual bool IsNull() const = 0;

    // return fee amount
    virtual CAmount GetFeeAmount(const CAmount& valueIn) const = 0;

    virtual std::string EncodeHex() const = 0;
    virtual std::string ToString() const = 0;

    virtual void AddToBlock(CBlock* pblock) const = 0;
    virtual void AddToBlockTemplate(CBlockTemplate* pblocktemplate, CAmount fee, unsigned int sigops) const = 0;

    virtual bool VerifyScript(
        const CScript& scriptPubKey, unsigned int flags, unsigned int nIn, const CChain* chain,
        bool cacheStore, ScriptError* serror) const = 0;

    //-----------------
    // default values for derived classes which do not support specific data structures

    // return false when meaningful only in a block context. As of now only tx coin base returns false

    virtual bool IsCoinBase()    const = 0;
    virtual bool IsCertificate() const = 0;

    virtual void AddJoinSplitToJSON(UniValue& entry) const { return; }
    virtual void AddCeasedSidechainWithdrawalInputsToJSON(UniValue& entry) const { return; }
    virtual void AddSidechainOutsToJSON(UniValue& entry) const { return; }

    virtual bool ContextualCheckInputs(CValidationState &state, const CCoinsViewCache &view, bool fScriptChecks,
        const CChain& chain, unsigned int flags, bool cacheStore, const Consensus::Params& consensusParams,
        std::vector<CScriptCheck> *pvChecks = NULL) const = 0;

    virtual const uint256& GetJoinSplitPubKey() const = 0;

    static bool IsCertificate(int nVersion) {
        return (nVersion == SC_CERT_VERSION);
    }

    static bool IsTransaction(int nVersion) {
        return !IsCertificate(nVersion);
    }
};

struct CMutableTransaction;

/** The basic transaction that is broadcasted on the network and contained in
 * blocks.  A transaction can contain multiple inputs and outputs.
 */
class CTransaction : public CTransactionBase
{
protected:
    void UpdateHash() const override;

public:
    typedef boost::array<unsigned char, 64> joinsplit_sig_t;

    // Transactions that include a list of JoinSplits are version 2.
    static const int32_t MIN_OLD_VERSION = 1;
    static const int32_t MAX_OLD_VERSION = PHGR_TX_VERSION;

    static_assert(MIN_OLD_VERSION >= MIN_OLD_TX_VERSION,
                  "standard rule for tx version should be consistent with network rule");

    // The local variables are made const to prevent unintended modification
    // without updating the cached hash value. However, CTransaction is not
    // actually immutable; deserialization and assignment are implemented,
    // and bypass the constness. This is safe, as they update the entire
    // structure, including the hash.
private:
<<<<<<< HEAD
    const std::vector<JSDescription> vjoinsplit;
    const uint32_t nLockTime;
    const std::vector<CTxCeasedSidechainWithdrawalInput> vcsw_ccin;
    const std::vector<CTxScCreationOut> vsc_ccout;
=======
    const std::vector<JSDescription>         vjoinsplit;
    const uint32_t                           nLockTime;
    const std::vector<CTxScCreationOut>      vsc_ccout;
>>>>>>> 44dbe2b2
    const std::vector<CTxForwardTransferOut> vft_ccout;
    const std::vector<CBwtRequestOut>        vmbtr_out;
public:
    const uint256 joinSplitPubKey;
    const joinsplit_sig_t joinSplitSig = {{0}};

    /** Construct a CTransaction that qualifies as IsNull() */
    CTransaction(int nVersionIn = TRANSPARENT_TX_VERSION);
    CTransaction& operator=(const CTransaction& tx);
    CTransaction(const CTransaction& tx);
    ~CTransaction() = default;

    /** Convert a CMutableTransaction into a CTransaction. */
    CTransaction(const CMutableTransaction &tx);

    size_t GetSerializeSize(int nType, int nVersion) const override {
        CSizeComputer s(nType, nVersion);
        NCONST_PTR(this)->SerializationOp(s, CSerActionSerialize(), nType, nVersion);
        return s.size();
    };

    template<typename Stream>
    void Serialize(Stream& s, int nType, int nVersion) const {
        NCONST_PTR(this)->SerializationOp(s, CSerActionSerialize(), nType, nVersion);
    }
    template<typename Stream>
    void Unserialize(Stream& s, int nType, int nVersion) {
        SerializationOp(s, CSerActionUnserialize(), nType, nVersion);
    }


    template <typename Stream, typename Operation>
    inline void SerializationOpInternal(Stream& s, Operation ser_action, int nType, int unused) {
        READWRITE(*const_cast<std::vector<CTxIn>*>(&vin));
        READWRITE(*const_cast<std::vector<CTxOut>*>(&vout));
        if (this->IsScVersion())
        {
            READWRITE(*const_cast<std::vector<CTxCeasedSidechainWithdrawalInput>*>(&vcsw_ccin));
            READWRITE(*const_cast<std::vector<CTxScCreationOut>*>(&vsc_ccout));
            READWRITE(*const_cast<std::vector<CTxForwardTransferOut>*>(&vft_ccout));
            READWRITE(*const_cast<std::vector<CBwtRequestOut>*>(&vmbtr_out));
        }
        READWRITE(*const_cast<uint32_t*>(&nLockTime));
        if (nVersion >= PHGR_TX_VERSION || nVersion == GROTH_TX_VERSION) {
            auto os = WithTxVersion(&s, static_cast<int>(nVersion));
            ::SerReadWrite(os, *const_cast<std::vector<JSDescription>*>(&vjoinsplit), nType, nVersion, ser_action);
            if (vjoinsplit.size() > 0) {
                READWRITE(*const_cast<uint256*>(&joinSplitPubKey));
                READWRITE(*const_cast<joinsplit_sig_t*>(&joinSplitSig));
            }
        }
        if (ser_action.ForRead())
            UpdateHash();
    }

    template <typename Stream, typename Operation>
    inline void SerializationOp(Stream& s, Operation ser_action, int nType, int unused) {
        READWRITE(*const_cast<int32_t*>(&nVersion));
        SerializationOpInternal(s, ser_action, nType, unused);
    }

    template <typename Stream>
    CTransaction(deserialize_type, Stream& s) : CTransaction(CMutableTransaction(deserialize, s)) {}
    
    std::string EncodeHex() const override;

    bool IsCoinBase()    const override final { return GetVin().size() == 1 && GetVin()[0].prevout.IsNull(); }
    bool IsCertificate() const override final { return false; }

    bool IsNull() const override
    {
        bool ret = vin.empty() && vout.empty();
        if (IsScVersion())
            ret = ret && ccIsNull();

        return ret;
    }

    bool ccIsNull() const {
<<<<<<< HEAD
        return (
            vcsw_ccin.empty() &&
            ccOutIsNull()
        );
    }

    bool ccOutIsNull() const {
        return (
            vsc_ccout.empty() &&
            vft_ccout.empty()
        );
=======
        return vsc_ccout.empty() && vft_ccout.empty() && vmbtr_out.empty();
>>>>>>> 44dbe2b2
    }
    
    bool IsScVersion() const 
    {
        // so far just one version
        return (nVersion == SC_TX_VERSION);
    }

    //GETTERS
<<<<<<< HEAD
    const std::vector<CTxCeasedSidechainWithdrawalInput>&   GetVcswCcIn()   const { return vcsw_ccin; }
    const std::vector<CTxScCreationOut>&                    GetVscCcOut()   const { return vsc_ccout; }
    const std::vector<CTxForwardTransferOut>&               GetVftCcOut()   const { return vft_ccout; }
    const std::vector<JSDescription>&                       GetVjoinsplit() const override { return vjoinsplit; }
    const uint32_t&                                         GetLockTime()   const override { return nLockTime; }
    const uint256&                                          GetScIdFromScCcOut(int pos) const;
=======
    const std::vector<CTxScCreationOut>&      GetVscCcOut()       const { return vsc_ccout; }
    const std::vector<CTxForwardTransferOut>& GetVftCcOut()       const { return vft_ccout; }
    const std::vector<CBwtRequestOut>&        GetVBwtRequestOut() const { return vmbtr_out; }
    const std::vector<JSDescription>&         GetVjoinsplit() const override { return vjoinsplit;};
    const uint32_t&                           GetLockTime()   const override { return nLockTime;};
    const uint256&                            GetScIdFromScCcOut(int pos) const;
>>>>>>> 44dbe2b2
    //END OF GETTERS

    bool IsBackwardTransfer(int pos) const override final { return false; };

    //CHECK FUNCTIONS
    bool IsValidVersion   (CValidationState &state) const override;
    bool IsVersionStandard(int nHeight) const override;
    bool CheckAmounts     (CValidationState &state) const override;
    bool CheckInputsOutputsNonEmpty    (CValidationState &state) const override;
    bool CheckFeeAmount(const CAmount& totalVinAmount, CValidationState& state) const override;
    bool CheckInputsDuplication(CValidationState &state) const override;
    bool CheckInputsInteraction(CValidationState &state) const override;
    bool CheckInputsLimit() const override;
    //END OF CHECK FUNCTIONS

    void Relay() const override;
    std::shared_ptr<const CTransactionBase> MakeShared() const override;

    // Return sum of txouts.
    CAmount GetValueOut() const override;

    // Return sum of CSW inputs
    CAmount GetCSWValueIn() const override;

    // value in should be computed via the method above using a proper coin view
    CAmount GetFeeAmount(const CAmount& valueIn) const override { return (valueIn - GetValueOut() ); }

    const uint256& GetJoinSplitPubKey() const override { return joinSplitPubKey; }

    std::string ToString() const override;

 private:
    template <typename T>
    inline CAmount GetValueCcOut(const T& ccout) const
    {
        CAmount nValueOut = 0;
        for (const auto& it : ccout)
        {
            nValueOut += it.GetScValue();
            if (!MoneyRange(it.GetScValue()) || !MoneyRange(nValueOut))
                throw std::runtime_error("CTransaction::GetValueCcOut(): value out of range");
        }
        return nValueOut;
    }

 public:
    template <typename T>
    inline void fillCrosschainOutput(const T& vOuts, unsigned int& nIdx, std::map<uint256, std::vector<uint256> >& map, std::set<uint256>& sScIds) const
    {
        const uint256& txHash = GetHash();
 
        for(const auto& txccout : vOuts)
        {
            sScIds.insert(txccout.GetScId());

            // if the mapped value exists, vec is a reference to it. If it does not, vec is
            // a reference to the new element inserted in the map with the scid as a key
            std::vector<uint256>& vec = map[txccout.GetScId()];
 
            LogPrint("sc", "%s():%d - processing scId[%s], vec size = %d\n",
                __func__, __LINE__, txccout.GetScId().ToString(), vec.size());
 
            const uint256& ccoutHash = txccout.GetHash();
            unsigned int n = nIdx;
 
            LogPrint("sc", "%s():%d -Inputs: h1[%s], h2[%s], n[%d]\n",
                __func__, __LINE__, ccoutHash.ToString(), txHash.ToString(), n);

            const uint256& entry = Hash(
                BEGIN(ccoutHash), END(ccoutHash),
                BEGIN(txHash),    END(txHash),
                BEGIN(n),         END(n) );

#ifdef DEBUG_SC_COMMITMENT_HASH
            CDataStream ss2(SER_NETWORK, PROTOCOL_VERSION);
            ss2 << ccoutHash;
            ss2 << txHash;
            ss2 << n;
            std::string ser2( HexStr(ss2.begin(), ss2.end()));
            const uint256& entry2 = Hash(ss2.begin(), ss2.begin() + (unsigned int)ss2.in_avail() );

            CHashWriter ss3(SER_GETHASH, PROTOCOL_VERSION);
            ss3 << ccoutHash;
            ss3 << txHash;
            ss3 << n;
            const uint256& entry3 = ss3.GetHash();

            CDataStream ss(SER_NETWORK, PROTOCOL_VERSION);
            ss << txccout;
            std::string ser( HexStr(ss.begin(), ss.end()));
         
            std::cout << __func__ << " -------------------------------------------" << std::endl;
            std::cout << "                       ccout: " << ser << std::endl;
            std::cout << "-------------------------------------------" << std::endl;
            std::cout << "                 Hash(ccout): " << ccoutHash.ToString() << std::endl;
            std::cout << "                        txid: " << txHash.ToString() << std::endl;
            std::cout << "                           n: " << std::hex << n << std::dec << std::endl;
            std::cout << "-------------------------------------------" << std::endl;
            std::cout << "    Hash(Hash(ccout)|txid|n): " << entry.ToString() << std::endl;
            std::cout << "-------------------------------------------" << std::endl;
            std::cout << "concat = Hash(ccout)|txid| n: " << ser2 << std::endl;
            std::cout << "                Hash(concat): " << entry2.ToString() << std::endl;
#endif

            vec.push_back(entry);

            LogPrint("sc", "%s():%d -Output: entry[%s]\n", __func__, __LINE__, entry.ToString());
 
            nIdx++;
        }
    }

    void AddToBlock(CBlock* pblock) const override;
    void AddToBlockTemplate(CBlockTemplate* pblocktemplate, CAmount fee, unsigned int sigops) const override;
    bool ContextualCheck(CValidationState& state, int nHeight, int dosLevel) const override;
    void AddJoinSplitToJSON(UniValue& entry) const override;
    void AddCeasedSidechainWithdrawalInputsToJSON(UniValue& entry) const override;
    void AddSidechainOutsToJSON(UniValue& entry) const override;
    bool ContextualCheckInputs(CValidationState &state, const CCoinsViewCache &view, bool fScriptChecks,
                           const CChain& chain, unsigned int flags, bool cacheStore, const Consensus::Params& consensusParams,
                           std::vector<CScriptCheck> *pvChecks = NULL) const override;

    bool VerifyScript(
            const CScript& scriptPubKey, unsigned int flags, unsigned int nIn, const CChain* chain,
            bool cacheStore, ScriptError* serror) const override;
};

/** A mutable hierarchy version of CTransaction. */
struct CMutableTransactionBase
{
    int32_t nVersion;
    std::vector<CTxIn> vin;

protected:
    std::vector<CTxOut> vout;
public:
    CMutableTransactionBase();
    virtual ~CMutableTransactionBase() = default;

    /** Compute the hash of this CMutableTransaction. This is computed on the
     * fly, as opposed to GetHash() in CTransaction, which uses a cached result.
     */
    virtual uint256 GetHash() const = 0;

    const std::vector<CTxOut>& getVout() const                { return vout; }
                       CTxOut& getOut(unsigned int pos)       { return vout[pos]; }
                 const CTxOut& getOut(unsigned int pos) const { return vout[pos]; }

    virtual void insertAtPos(unsigned int pos, const CTxOut& out) = 0;
    virtual void eraseAtPos(unsigned int pos)                     = 0;
    virtual void resizeOut(unsigned int newSize)                  = 0;
    virtual void resizeBwt(unsigned int newSize)                  = 0;
    virtual bool addOut(const CTxOut& out)                        = 0;
    virtual bool addBwt(const CTxOut& out)                        = 0;
};


struct CMutableTransaction : public CMutableTransactionBase
{
<<<<<<< HEAD
    std::vector<CTxCeasedSidechainWithdrawalInput> vcsw_ccin;
    std::vector<CTxScCreationOut> vsc_ccout;
=======
    std::vector<CTxScCreationOut>      vsc_ccout;
>>>>>>> 44dbe2b2
    std::vector<CTxForwardTransferOut> vft_ccout;
    std::vector<CBwtRequestOut>        vmbtr_out;
    uint32_t nLockTime;
    std::vector<JSDescription> vjoinsplit;
    uint256 joinSplitPubKey;
    CTransaction::joinsplit_sig_t joinSplitSig = {{0}};

    CMutableTransaction();
    CMutableTransaction(const CTransaction& tx);
    operator CTransaction() { return CTransaction(*this); }

    ADD_SERIALIZE_METHODS;

    template <typename Stream, typename Operation>
    inline void SerializationOp(Stream& s, Operation ser_action, int nType, int nVersion) {
        READWRITE(this->nVersion);
        nVersion = this->nVersion;
        READWRITE(vin);
        READWRITE(vout);
        if (this->IsScVersion())
        {
            READWRITE(vcsw_ccin);
            READWRITE(vsc_ccout);
            READWRITE(vft_ccout);
            READWRITE(vmbtr_out);
        }
        READWRITE(nLockTime);
        if (nVersion >= PHGR_TX_VERSION || nVersion == GROTH_TX_VERSION) {
            auto os = WithTxVersion(&s, static_cast<int>(this->nVersion));
            ::SerReadWrite(os, vjoinsplit, nType, nVersion, ser_action);
            if (vjoinsplit.size() > 0) {
                READWRITE(joinSplitPubKey);
                READWRITE(joinSplitSig);
            }
        }
    }

    template <typename Stream>
    CMutableTransaction(deserialize_type, Stream& s):nLockTime(0) {
        Unserialize(s);
    }

    /** Compute the hash of this CMutableTransaction. This is computed on the
     * fly, as opposed to GetHash() in CTransaction, which uses a cached result.
     */
    uint256 GetHash() const override;

    bool IsScVersion() const
    {
        // so far just one version
        return (nVersion == SC_TX_VERSION);
    }

    void insertAtPos(unsigned int pos, const CTxOut& out) override final;
    void eraseAtPos(unsigned int pos)                     override final;
    void resizeOut(unsigned int newSize)                  override final;
    void resizeBwt(unsigned int newSize)                  override final;
    bool addOut(const CTxOut& out)                        override final;
    bool addBwt(const CTxOut& out)                        override final;
    bool add(const CTxScCreationOut& out);
    bool add(const CTxForwardTransferOut& out);
    bool add(const CBwtRequestOut& out);
};

#endif // BITCOIN_PRIMITIVES_TRANSACTION_H<|MERGE_RESOLUTION|>--- conflicted
+++ resolved
@@ -576,11 +576,8 @@
     std::vector<unsigned char> customData;
     libzendoomc::ScConstant constant;
     libzendoomc::ScVk wCertVk;
-<<<<<<< HEAD
+    boost::optional<libzendoomc::ScVk> wMbtrVk;
     boost::optional<libzendoomc::ScVk> wCeasedVk;
-=======
-    boost::optional<libzendoomc::ScVk> wMbtrVk;
->>>>>>> 44dbe2b2
 
     CTxScCreationOut():withdrawalEpochLength(-1) { }
 
@@ -597,11 +594,8 @@
         READWRITE(customData);
         READWRITE(constant);
         READWRITE(wCertVk);
-<<<<<<< HEAD
+        READWRITE(wMbtrVk);
         READWRITE(wCeasedVk);
-=======
-        READWRITE(wMbtrVk);
->>>>>>> 44dbe2b2
     }
 
     const uint256& GetScId() const override final { return generatedScId;}; 
@@ -617,11 +611,8 @@
                  a.customData == b.customData &&
                  a.constant == b.constant &&
                  a.wCertVk == b.wCertVk &&
-<<<<<<< HEAD
+				 a.wMbtrVk == b.wMbtrVk &&
                  a.wCeasedVk == b.wCeasedVk);
-=======
-                 a.wMbtrVk == b.wMbtrVk);
->>>>>>> 44dbe2b2
     }
 
     friend bool operator!=(const CTxScCreationOut& a, const CTxScCreationOut& b)
@@ -752,12 +743,9 @@
 
     bool CheckSerializedSize (CValidationState &state) const;
     virtual bool CheckAmounts(CValidationState &state) const = 0;
-<<<<<<< HEAD
+
     virtual bool CheckInputsDuplication(CValidationState &state) const;
-=======
     virtual bool CheckInputsOutputsNonEmpty(CValidationState &state) const = 0;
-    bool CheckInputsDuplication(CValidationState &state) const;
->>>>>>> 44dbe2b2
     virtual bool CheckInputsInteraction(CValidationState &state) const = 0;
 
     bool CheckBlockAtHeight(CValidationState& state, int nHeight, int dosLevel) const;
@@ -856,18 +844,12 @@
     // and bypass the constness. This is safe, as they update the entire
     // structure, including the hash.
 private:
-<<<<<<< HEAD
-    const std::vector<JSDescription> vjoinsplit;
-    const uint32_t nLockTime;
+    const std::vector<JSDescription>                     vjoinsplit;
+    const uint32_t                                       nLockTime;
     const std::vector<CTxCeasedSidechainWithdrawalInput> vcsw_ccin;
-    const std::vector<CTxScCreationOut> vsc_ccout;
-=======
-    const std::vector<JSDescription>         vjoinsplit;
-    const uint32_t                           nLockTime;
-    const std::vector<CTxScCreationOut>      vsc_ccout;
->>>>>>> 44dbe2b2
-    const std::vector<CTxForwardTransferOut> vft_ccout;
-    const std::vector<CBwtRequestOut>        vmbtr_out;
+    const std::vector<CTxScCreationOut>                  vsc_ccout;
+    const std::vector<CTxForwardTransferOut>             vft_ccout;
+    const std::vector<CBwtRequestOut>                    vmbtr_out;
 public:
     const uint256 joinSplitPubKey;
     const joinsplit_sig_t joinSplitSig = {{0}};
@@ -945,21 +927,11 @@
     }
 
     bool ccIsNull() const {
-<<<<<<< HEAD
-        return (
-            vcsw_ccin.empty() &&
-            ccOutIsNull()
-        );
+        return vcsw_ccin.empty() && ccOutIsNull();
     }
 
     bool ccOutIsNull() const {
-        return (
-            vsc_ccout.empty() &&
-            vft_ccout.empty()
-        );
-=======
-        return vsc_ccout.empty() && vft_ccout.empty() && vmbtr_out.empty();
->>>>>>> 44dbe2b2
+        return vsc_ccout.empty() && vft_ccout.empty();
     }
     
     bool IsScVersion() const 
@@ -969,21 +941,13 @@
     }
 
     //GETTERS
-<<<<<<< HEAD
     const std::vector<CTxCeasedSidechainWithdrawalInput>&   GetVcswCcIn()   const { return vcsw_ccin; }
     const std::vector<CTxScCreationOut>&                    GetVscCcOut()   const { return vsc_ccout; }
     const std::vector<CTxForwardTransferOut>&               GetVftCcOut()   const { return vft_ccout; }
+    const std::vector<CBwtRequestOut>&                      GetVBwtRequestOut() const { return vmbtr_out; }
     const std::vector<JSDescription>&                       GetVjoinsplit() const override { return vjoinsplit; }
     const uint32_t&                                         GetLockTime()   const override { return nLockTime; }
     const uint256&                                          GetScIdFromScCcOut(int pos) const;
-=======
-    const std::vector<CTxScCreationOut>&      GetVscCcOut()       const { return vsc_ccout; }
-    const std::vector<CTxForwardTransferOut>& GetVftCcOut()       const { return vft_ccout; }
-    const std::vector<CBwtRequestOut>&        GetVBwtRequestOut() const { return vmbtr_out; }
-    const std::vector<JSDescription>&         GetVjoinsplit() const override { return vjoinsplit;};
-    const uint32_t&                           GetLockTime()   const override { return nLockTime;};
-    const uint256&                            GetScIdFromScCcOut(int pos) const;
->>>>>>> 44dbe2b2
     //END OF GETTERS
 
     bool IsBackwardTransfer(int pos) const override final { return false; };
@@ -1143,14 +1107,10 @@
 
 struct CMutableTransaction : public CMutableTransactionBase
 {
-<<<<<<< HEAD
     std::vector<CTxCeasedSidechainWithdrawalInput> vcsw_ccin;
-    std::vector<CTxScCreationOut> vsc_ccout;
-=======
-    std::vector<CTxScCreationOut>      vsc_ccout;
->>>>>>> 44dbe2b2
-    std::vector<CTxForwardTransferOut> vft_ccout;
-    std::vector<CBwtRequestOut>        vmbtr_out;
+    std::vector<CTxScCreationOut>                  vsc_ccout;
+    std::vector<CTxForwardTransferOut>             vft_ccout;
+    std::vector<CBwtRequestOut>                    vmbtr_out;
     uint32_t nLockTime;
     std::vector<JSDescription> vjoinsplit;
     uint256 joinSplitPubKey;
