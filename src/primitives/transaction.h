// Copyright (c) 2009-2010 Satoshi Nakamoto
// Copyright (c) 2009-2014 The Bitcoin Core developers
// Distributed under the MIT software license, see the accompanying
// file COPYING or http://www.opensource.org/licenses/mit-license.php.

#ifndef BITCOIN_PRIMITIVES_TRANSACTION_H
#define BITCOIN_PRIMITIVES_TRANSACTION_H

#include "amount.h"
#include "random.h"
#include "script/script.h"
#include "serialize.h"
#include "streams.h"
#include "uint256.h"
#include "consensus/consensus.h"
#include "util.h"
#include <array>

#include <boost/variant.hpp>

#include "zcash/NoteEncryption.hpp"
#include "zcash/Zcash.h"
#include "zcash/JoinSplit.hpp"
#include "zcash/Proof.hpp"
#include "utilstrencodings.h"
#include "hash.h"

#include "consensus/params.h"
#include <sc/sidechaintypes.h>
#include <script/script_error.h>
#include <sc/proofverifier.h>

static const int32_t SC_CERT_VERSION = 0xFFFFFFFB; // -5
static const int32_t SC_TX_VERSION = 0xFFFFFFFC; // -4
static const int32_t GROTH_TX_VERSION = 0xFFFFFFFD; // -3
static const int32_t PHGR_TX_VERSION = 2;
static const int32_t TRANSPARENT_TX_VERSION = 1;
static_assert(GROTH_TX_VERSION < MIN_OLD_TX_VERSION,
    "Groth tx version must be lower than minimum");

static_assert(PHGR_TX_VERSION >= MIN_OLD_TX_VERSION,
    "PHGR tx version must not be lower than minimum");

static_assert(TRANSPARENT_TX_VERSION >= MIN_OLD_TX_VERSION,
    "TRANSPARENT tx version must not be lower than minimum");

//Many static casts to int * of Tx nVersion (int32_t *) are performed. Verify at compile time that they are equivalent.
static_assert(sizeof(int32_t) == sizeof(int), "int size differs from 4 bytes. This may lead to unexpected behaviors on static casts");

static const int BWT_POS_UNSET = -1;

template <typename Stream>
class SproutProofSerializer : public boost::static_visitor<>
{
    Stream& s;
    bool useGroth;
    int nType;
    int nVersion;
public:
    SproutProofSerializer(Stream& s, bool useGroth, int nType, int nVersion) : s(s), useGroth(useGroth), nType(nType), nVersion(nVersion) {}

    void operator()(const libzcash::PHGRProof& proof) const
    {
        if (useGroth) {
            throw std::ios_base::failure("Invalid Sprout proof for transaction format (expected GrothProof, found PHGRProof)");
        }
        ::Serialize(s, proof, nType, nVersion);
    }

    void operator()(const libzcash::GrothProof& proof) const
    {
        if (!useGroth) {
            throw std::ios_base::failure("Invalid Sprout proof for transaction format (expected PHGRProof, found GrothProof)");
        }
        ::Serialize(s, proof, nType, nVersion);
    }
};

template<typename Stream, typename T>
inline void SerReadWriteSproutProof(Stream& s, const T& proof, bool useGroth, CSerActionSerialize ser_action, int nType, int nVersion)
{
    auto ps = SproutProofSerializer<Stream>(s, useGroth, nType, nVersion);
    boost::apply_visitor(ps, proof);
}

template<typename Stream, typename T>
inline void SerReadWriteSproutProof(Stream& s, T& proof, bool useGroth, CSerActionUnserialize ser_action, int nType, int nVersion)
{
    if (useGroth) {
        libzcash::GrothProof grothProof;
        ::Unserialize(s, grothProof, nType, nVersion);
        proof = grothProof;
    } else {
        libzcash::PHGRProof pghrProof;
        ::Unserialize(s, pghrProof, nType, nVersion);
        proof = pghrProof;
    }
}

class JSDescription
{

public:
    // These values 'enter from' and 'exit to' the value
    // pool, respectively.
    CAmount vpub_old;
    CAmount vpub_new;

    // JoinSplits are always anchored to a root in the note
    // commitment tree at some point in the blockchain
    // history or in the history of the current
    // transaction.
    uint256 anchor;

    // Nullifiers are used to prevent double-spends. They
    // are derived from the secrets placed in the note
    // and the secret spend-authority key known by the
    // spender.
    std::array<uint256, ZC_NUM_JS_INPUTS> nullifiers;

    // Note commitments are introduced into the commitment
    // tree, blinding the public about the values and
    // destinations involved in the JoinSplit. The presence of
    // a commitment in the note commitment tree is required
    // to spend it.
    std::array<uint256, ZC_NUM_JS_OUTPUTS> commitments;

    // Ephemeral key
    uint256 ephemeralKey;

    // Ciphertexts
    // These contain trapdoors, values and other information
    // that the recipient needs, including a memo field. It
    // is encrypted using the scheme implemented in crypto/NoteEncryption.cpp
    std::array<ZCNoteEncryption::Ciphertext, ZC_NUM_JS_OUTPUTS> ciphertexts = {{ {{0}} }};

    // Random seed
    uint256 randomSeed;

    // MACs
    // The verification of the JoinSplit requires these MACs
    // to be provided as an input.
    std::array<uint256, ZC_NUM_JS_INPUTS> macs;

    // JoinSplit proof
    // This is a zk-SNARK which ensures that this JoinSplit is valid.
    libzcash::SproutProof proof;

    JSDescription(): vpub_old(0), vpub_new(0) { }

    static JSDescription getNewInstance(bool useGroth);

    JSDescription(
            bool makeGrothProof,
            ZCJoinSplit& params,
            const uint256& joinSplitPubKey,
            const uint256& rt,
            const std::array<libzcash::JSInput, ZC_NUM_JS_INPUTS>& inputs,
            const std::array<libzcash::JSOutput, ZC_NUM_JS_OUTPUTS>& outputs,
            CAmount vpub_old,
            CAmount vpub_new,
            bool computeProof = true, // Set to false in some tests
            uint256 *esk = nullptr // payment disclosure
    );

    static JSDescription Randomized(
            bool makeGrothProof,
            ZCJoinSplit& params,
            const uint256& joinSplitPubKey,
            const uint256& rt,
            std::array<libzcash::JSInput, ZC_NUM_JS_INPUTS>& inputs,
            std::array<libzcash::JSOutput, ZC_NUM_JS_OUTPUTS>& outputs,
            #ifdef __LP64__ // required to build on MacOS due to size_t ambiguity errors
            std::array<uint64_t, ZC_NUM_JS_INPUTS>& inputMap,
            std::array<uint64_t, ZC_NUM_JS_OUTPUTS>& outputMap,
            #else
            std::array<size_t, ZC_NUM_JS_INPUTS>& inputMap,
            std::array<size_t, ZC_NUM_JS_OUTPUTS>& outputMap,
            #endif
            CAmount vpub_old,
            CAmount vpub_new,
            bool computeProof = true, // Set to false in some tests
            uint256 *esk = nullptr, // payment disclosure
            std::function<int(int)> gen = GetRandInt
    );

    // Verifies that the JoinSplit proof is correct.
    bool Verify(
        ZCJoinSplit& params,
        libzcash::ProofVerifier& verifier,
        const uint256& joinSplitPubKey
    ) const;

    // Returns the calculated h_sig
    uint256 h_sig(ZCJoinSplit& params, const uint256& joinSplitPubKey) const;

    size_t GetSerializeSize(int nType, int nVersion, int nTxVersion) const {
		CSizeComputer s(nType, nVersion);
		auto os = WithTxVersion(&s, nTxVersion);
		NCONST_PTR(this)->SerializationOp(os, CSerActionSerialize(), nType, nVersion);
		return s.size();
	}

	template<typename OverrideStreamTx>
	void Serialize(OverrideStreamTx& s, int nType, int nVersion) const {
		NCONST_PTR(this)->SerializationOp(s, CSerActionSerialize(), nType, nVersion);
	}

	template<typename OverrideStreamTx>
	void Unserialize(OverrideStreamTx& s, int nType, int nVersion) {
		SerializationOp(s, CSerActionUnserialize(), nType, nVersion);
	}

    template <typename OverrideStreamTx, typename Operation>
    inline void SerializationOp(OverrideStreamTx& s, Operation ser_action, int nType, int nVersion) {
    	// Stream version (that is transaction version) is set by CTransaction and CMutableTransaction to
    	//  tx.nVersion
    	const int txVersion = s.GetTxVersion();

    	if( !(txVersion >= TRANSPARENT_TX_VERSION) && txVersion != GROTH_TX_VERSION) {
	    	LogPrintf("============== JsDescription GetTxVersion: Invalid shielded tx version %d \n", txVersion);
    		throw std::ios_base::failure("Invalid shielded tx version (expected >=1 for PHGRProof or -3 for GrothProof)");
    	}
    	bool useGroth = (txVersion == GROTH_TX_VERSION);
        READWRITE(vpub_old);
        READWRITE(vpub_new);
        READWRITE(anchor);
        READWRITE(nullifiers);
        READWRITE(commitments);
        READWRITE(ephemeralKey);
        READWRITE(randomSeed);
        READWRITE(macs);
        ::SerReadWriteSproutProof(s, proof, useGroth, ser_action, nType, nVersion);
        READWRITE(ciphertexts);
    }

    friend bool operator==(const JSDescription& a, const JSDescription& b)
    {
        return (
            a.vpub_old == b.vpub_old &&
            a.vpub_new == b.vpub_new &&
            a.anchor == b.anchor &&
            a.nullifiers == b.nullifiers &&
            a.commitments == b.commitments &&
            a.ephemeralKey == b.ephemeralKey &&
            a.ciphertexts == b.ciphertexts &&
            a.randomSeed == b.randomSeed &&
            a.macs == b.macs &&
            a.proof == b.proof
            );
    }

    friend bool operator!=(const JSDescription& a, const JSDescription& b)
    {
        return !(a == b);
    }
};

class BaseOutPoint
{
public:
    uint256 hash;
    uint32_t n;

    BaseOutPoint() { SetNull(); }
    BaseOutPoint(const uint256& hashIn, uint32_t nIn): hash(hashIn), n(nIn) {}

    ADD_SERIALIZE_METHODS;

    template <typename Stream, typename Operation>
    inline void SerializationOp(Stream& s, Operation ser_action, int nType, int nVersion) {
        READWRITE(hash);
        READWRITE(n);
    }

    void SetNull() { hash.SetNull(); n = (uint32_t) -1; }
    bool IsNull() const { return (hash.IsNull() && n == (uint32_t) -1); }

    friend bool operator<(const BaseOutPoint& a, const BaseOutPoint& b)
    {
        return (a.hash < b.hash || (a.hash == b.hash && a.n < b.n));
    }

    friend bool operator==(const BaseOutPoint& a, const BaseOutPoint& b)
    {
        return (a.hash == b.hash && a.n == b.n);
    }

    friend bool operator!=(const BaseOutPoint& a, const BaseOutPoint& b)
    {
        return !(a == b);
    }
};

/** An outpoint - a combination of a transaction hash and an index n into its vout */
class COutPoint : public BaseOutPoint
{
public:
    COutPoint() : BaseOutPoint() {};
    COutPoint(const uint256& hashIn, uint32_t nIn) : BaseOutPoint(hashIn, nIn) {};
    std::string ToString() const;
};



/** An input of a transaction.  It contains the location of the previous
 * transaction's output that it claims and a signature that matches the
 * output's public key.
 */
class CTxIn
{
public:
    COutPoint prevout;
    CScript scriptSig;
    uint32_t nSequence;

    CTxIn()
    {
        nSequence = std::numeric_limits<unsigned int>::max();
    }

    explicit CTxIn(const COutPoint& prevoutIn, const CScript& scriptSigIn=CScript(), uint32_t nSequenceIn=std::numeric_limits<unsigned int>::max());
    CTxIn(const uint256& hashPrevTx, const uint32_t& nOut, const CScript& scriptSigIn=CScript(), uint32_t nSequenceIn=std::numeric_limits<uint32_t>::max());

    ADD_SERIALIZE_METHODS;

    template <typename Stream, typename Operation>
    inline void SerializationOp(Stream& s, Operation ser_action, int nType, int nVersion) {
        READWRITE(prevout);
        READWRITE(scriptSig);
        READWRITE(nSequence);
    }

    bool IsFinal() const
    {
        return (nSequence == std::numeric_limits<uint32_t>::max());
    }

    friend bool operator==(const CTxIn& a, const CTxIn& b)
    {
        return (a.prevout   == b.prevout &&
                a.scriptSig == b.scriptSig &&
                a.nSequence == b.nSequence);
    }

    friend bool operator!=(const CTxIn& a, const CTxIn& b)
    {
        return !(a == b);
    }

    std::string ToString() const;
};

class CBackwardTransferOut;

/** An output of a transaction.  It contains the public key that the next input
 * must be able to sign with to claim it.
 */
class CTxOut
{
public:
    CAmount nValue;
    CScript scriptPubKey;

    /* mem only */
    bool isFromBackwardTransfer;

    CTxOut()
    {
        SetNull();
    }

    CTxOut(const CAmount& nValueIn, CScript scriptPubKeyIn, bool isFromBackwardTransferIn = false) :
        nValue(nValueIn), scriptPubKey(scriptPubKeyIn), isFromBackwardTransfer(isFromBackwardTransferIn) {}

    explicit CTxOut(const CBackwardTransferOut& btdata);

    ADD_SERIALIZE_METHODS;

    template <typename Stream, typename Operation>
    inline void SerializationOp(Stream& s, Operation ser_action, int nType, int nVersion) {
        READWRITE(nValue);
        READWRITE(scriptPubKey);
        if (ser_action.ForRead())
        {
            // the in-memory attribute isFromBackwardTransfer is not serialized, to keep backward compatibility
            // It is left up to object including CTxOut attributes in their serialization operations to track
            // the isFromBackwardTransfer flag. Below the isFromBackwardTransfer flag is initialized to a default value.
            isFromBackwardTransfer = false;
        }
    }

    void SetNull()
    {
        nValue = -1;
        scriptPubKey.clear();
        isFromBackwardTransfer = false;
    }

    bool IsNull() const
    {
        return (nValue == -1);
    }

    uint256 GetHash() const;

    CAmount GetDustThreshold(const CFeeRate &minRelayTxFee) const
    {
        // "Dust" is defined in terms of CTransaction::minRelayTxFee,
        // which has units satoshis-per-kilobyte.
        // If you'd pay more than 1/3 in fees
        // to spend something, then we consider it dust.
        // A typical spendable txout is 34 bytes big, and will
        // need a CTxIn of at least 148 bytes to spend:
        // so dust is a spendable txout less than 54 satoshis
        // with default minRelayTxFee.
        if (scriptPubKey.IsUnspendable())
            return 0;

        size_t nSize = GetSerializeSize(SER_DISK,0)+148u;
        return 3*minRelayTxFee.GetFee(nSize);
    }

    bool IsDust(const CFeeRate &minRelayTxFee) const
    {
        return (nValue < GetDustThreshold(minRelayTxFee));
    }

    friend bool operator==(const CTxOut& a, const CTxOut& b)
    {
        return (a.nValue                 == b.nValue &&
                a.scriptPubKey           == b.scriptPubKey &&
                a.isFromBackwardTransfer == b.isFromBackwardTransfer);
    }

    friend bool operator!=(const CTxOut& a, const CTxOut& b)
    {
        return !(a == b);
    }

    std::string ToString() const;
};

/** An output of a transaction related to SideChain only.
 */
class CTxCrosschainOut
{
public:
    CAmount nValue;
    uint256 address;

    CTxCrosschainOut(const CAmount& nValueIn, const uint256& addressIn)
        : nValue(nValueIn), address(addressIn) { }

    virtual ~CTxCrosschainOut() {};

    CTxCrosschainOut():nValue(-1), address() {}

    bool IsNull() const
    {
        return (nValue == -1);
    }

    bool CheckAmountRange(CAmount& cumulatedAmount) const;

    CAmount GetDustThreshold(const CFeeRate &minRelayTxFee) const
    {
        size_t nSize = GetSerializeSize(SER_DISK,0)+148u;
        return 3*minRelayTxFee.GetFee(nSize);
    }

    bool IsDust(const CFeeRate &minRelayTxFee) const
    {
        return (nValue < GetDustThreshold(minRelayTxFee));
    }

    virtual const uint256& GetScId() const = 0; 
    virtual uint256 GetHash() const = 0;

    virtual std::string ToString() const = 0;

protected:
    static bool isBaseEqual(const CTxCrosschainOut& a, const CTxCrosschainOut& b)
    {
        return ( a.nValue  == b.nValue && a.address == b.address);
    }

};

class CTxForwardTransferOut : public CTxCrosschainOut
{
public:
    uint256 scId;

    CTxForwardTransferOut() {}

    CTxForwardTransferOut(const uint256& scIdIn, const CAmount& nValueIn, const uint256& addressIn):
        CTxCrosschainOut(nValueIn, addressIn), scId(scIdIn) {}

    ADD_SERIALIZE_METHODS;

    template <typename Stream, typename Operation>
    inline void SerializationOp(Stream& s, Operation ser_action, int nType, int nVersion) {
        READWRITE(nValue);
        READWRITE(address);
        READWRITE(scId);
    }

    virtual const uint256& GetScId() const override { return scId;}; 
    virtual uint256 GetHash() const override;
    virtual std::string ToString() const override;

    friend bool operator==(const CTxForwardTransferOut& a, const CTxForwardTransferOut& b)
    {
        return (isBaseEqual(a, b) && a.scId == b.scId);
    }

    friend bool operator!=(const CTxForwardTransferOut& a, const CTxForwardTransferOut& b)
    {
        return !(a == b);
    }
};

class CTxScCreationOut : public CTxCrosschainOut
{
friend class CTransaction;
private:
    /** Memory only. */
    const uint256 generatedScId;

    void GenerateScId(const uint256& txHash, unsigned int pos) const;

public:
    int withdrawalEpochLength; 
    std::vector<unsigned char> customData;
<<<<<<< HEAD
=======
    libzendoomc::ScConstant constant;
    libzendoomc::ScVk wCertVk;
/*
    TODO check and add 
    ------------------
    int startBlockHeight; 
    int prepStageLength; 
    int certGroupSize;
    unsigned char feePct;
    CAmount certLockAmount;
    CAmount minBkwTransferAmount;
*/
>>>>>>> 3e04e7e5

    CTxScCreationOut():withdrawalEpochLength(-1) { }

    CTxScCreationOut(const CAmount& nValueIn, const uint256& addressIn, const Sidechain::ScCreationParameters& params);
    CTxScCreationOut& operator=(const CTxScCreationOut &ccout);

    ADD_SERIALIZE_METHODS;

    template <typename Stream, typename Operation>
    inline void SerializationOp(Stream& s, Operation ser_action, int nType, int nVersion) {
        READWRITE(withdrawalEpochLength);
        READWRITE(nValue);
        READWRITE(address);
        READWRITE(customData);
        READWRITE(constant);
        READWRITE(wCertVk);
    }

<<<<<<< HEAD
    virtual const uint256& GetScId() const override { return generatedScId;}; 
=======
    virtual void SetNull() override
    {
        CTxCrosschainOut::SetNull();
        withdrawalEpochLength = -1;
        customData.clear();
        constant.clear();
        wCertVk.SetNull();
    }

>>>>>>> 3e04e7e5
    virtual uint256 GetHash() const override;
    virtual std::string ToString() const override;

    friend bool operator==(const CTxScCreationOut& a, const CTxScCreationOut& b)
    {
        return (isBaseEqual(a, b) &&
                 a.generatedScId == b.generatedScId &&
                 a.withdrawalEpochLength == b.withdrawalEpochLength &&
                 a.customData == b.customData &&
                 a.constant == b.constant &&
                 a.wCertVk == b.wCertVk );
    }

    friend bool operator!=(const CTxScCreationOut& a, const CTxScCreationOut& b)
    {
        return !(a == b);
    }
};

// forward declarations
class CValidationState;
class CTxMemPool;
class CCoinsViewCache;
class CChain;
class CBlock;
class CBlockTemplate;
class CScriptCheck;
class CBlockUndo;
class CTxUndo;
class UniValue;

namespace Sidechain { class ScCoinsViewCache; }

class BaseSignatureChecker;
class CMutableTransactionBase;

// abstract interface for CTransaction and CScCertificate
class CTransactionBase
{
public:
    const int32_t nVersion;
protected:
    const std::vector<CTxIn> vin;
    const std::vector<CTxOut> vout;

    /** Memory only. */
    const uint256 hash;

    virtual void UpdateHash() const = 0;
public:

    virtual size_t GetSerializeSize(int nType, int nVersion) const = 0;

    CTransactionBase(int versionIn);
    CTransactionBase(const CTransactionBase& tx);
    CTransactionBase& operator=(const CTransactionBase& tx);

    explicit CTransactionBase(const CMutableTransactionBase& mutTxBase);

    virtual ~CTransactionBase() = default;

    template <typename Stream>
    CTransactionBase(deserialize_type, Stream& s): CTransactionBase(CMutableTransactionBase(deserialize, s)) {}

    const uint256& GetHash() const {
        return hash;
    }

    friend bool operator==(const CTransactionBase& a, const CTransactionBase& b)
    {
        return a.hash == b.hash;
    }

    friend bool operator!=(const CTransactionBase& a, const CTransactionBase& b)
    {
        return !(a==b);
    }

    //GETTERS
    const std::vector<CTxIn>&         GetVin()        const {return vin;};
    const std::vector<CTxOut>&        GetVout()       const {return vout;};

    virtual const std::vector<JSDescription>&         GetVjoinsplit() const = 0;
    virtual const uint32_t&                           GetLockTime()   const = 0;
    //END OF GETTERS

    //CHECK FUNCTIONS
    virtual bool IsValidVersion   (CValidationState &state) const = 0;
    virtual bool CheckVersionIsStandard   (std::string& reason, int nHeight) const = 0;
    virtual bool ContextualCheck(CValidationState& state, int nHeight, int dosLevel) const = 0;

    bool CheckSerializedSize (CValidationState &state) const;
    virtual bool CheckAmounts(CValidationState &state) const = 0;
    bool CheckInputsDuplication(CValidationState &state) const;
    virtual bool CheckInputsInteraction(CValidationState &state) const = 0;

    bool CheckBlockAtHeight(CValidationState& state, int nHeight, int dosLevel) const;

    bool CheckInputsLimit() const;
    //END OF CHECK FUNCTIONS

    // Return sum of txouts.
    virtual CAmount GetValueOut() const;

    int GetComplexity() const { return vin.size()*vin.size(); }

    // Compute modified tx size for priority calculation (optionally given tx size)
    unsigned int CalculateModifiedSize(unsigned int nTxSize=0) const;

    // Compute priority, given priority of inputs and (optionally) tx size
    double ComputePriority(double dPriorityInputs, unsigned int nTxSize=0) const;

    // Return sum of JoinSplit vpub_new if supported
    virtual CAmount GetJoinSplitValueIn() const;

    //-----------------
    // pure virtual interfaces 
    virtual void Relay() const = 0;
    virtual std::shared_ptr<const CTransactionBase> MakeShared() const = 0;

    virtual bool CheckFeeAmount(const CAmount& totalVinAmount, CValidationState& state) const = 0;

    virtual bool IsNull() const = 0;

    // return fee amount
    virtual CAmount GetFeeAmount(const CAmount& valueIn) const = 0;

    virtual std::string EncodeHex() const = 0;
    virtual std::string ToString() const = 0;

    virtual void AddToBlock(CBlock* pblock) const = 0;
    virtual void AddToBlockTemplate(CBlockTemplate* pblocktemplate, CAmount fee, unsigned int sigops) const = 0;

    bool VerifyScript(
        const CScript& scriptPubKey, unsigned int flags, unsigned int nIn, const CChain* chain,
        bool cacheStore, ScriptError* serror) const;

    virtual std::shared_ptr<BaseSignatureChecker> MakeSignatureChecker(
        unsigned int nIn, const CChain* chain, bool cacheStore) const = 0;

    //-----------------
    // default values for derived classes which do not support specific data structures

    // return false when meaningful only in a block context. As of now only tx coin base returns false

    virtual bool IsCoinBase()    const = 0;
    virtual bool IsCertificate() const = 0;

    virtual void AddJoinSplitToJSON(UniValue& entry) const { return; }
    virtual void AddSidechainOutsToJSON(UniValue& entry) const {return; }

    virtual bool ContextualCheckInputs(CValidationState &state, const CCoinsViewCache &view, bool fScriptChecks,
        const CChain& chain, unsigned int flags, bool cacheStore, const Consensus::Params& consensusParams,
        std::vector<CScriptCheck> *pvChecks = NULL) const { return true; }

    virtual const uint256& GetJoinSplitPubKey() const = 0;

    static bool IsCertificate(int nVersion) {
        return (nVersion == SC_CERT_VERSION);
    }

    static bool IsTransaction(int nVersion) {
        return (
            nVersion == TRANSPARENT_TX_VERSION ||
            nVersion == PHGR_TX_VERSION        ||
            nVersion == GROTH_TX_VERSION       ||
            nVersion == SC_TX_VERSION 
        );
    }
};

struct CMutableTransaction;

/** The basic transaction that is broadcasted on the network and contained in
 * blocks.  A transaction can contain multiple inputs and outputs.
 */
class CTransaction : virtual public CTransactionBase
{
protected:
    void UpdateHash() const override;

public:
    typedef boost::array<unsigned char, 64> joinsplit_sig_t;

    // Transactions that include a list of JoinSplits are version 2.
    static const int32_t MIN_OLD_VERSION = 1;
    static const int32_t MAX_OLD_VERSION = PHGR_TX_VERSION;

    static_assert(MIN_OLD_VERSION >= MIN_OLD_TX_VERSION,
                  "standard rule for tx version should be consistent with network rule");

    // The local variables are made const to prevent unintended modification
    // without updating the cached hash value. However, CTransaction is not
    // actually immutable; deserialization and assignment are implemented,
    // and bypass the constness. This is safe, as they update the entire
    // structure, including the hash.
private:
    const std::vector<JSDescription> vjoinsplit;
    const uint32_t nLockTime;
    const std::vector<CTxScCreationOut> vsc_ccout;
    const std::vector<CTxForwardTransferOut> vft_ccout;
public:
    const uint256 joinSplitPubKey;
    const joinsplit_sig_t joinSplitSig = {{0}};

    /** Construct a CTransaction that qualifies as IsNull() */
    CTransaction(int nVersionIn = TRANSPARENT_TX_VERSION);
    CTransaction& operator=(const CTransaction& tx);
    CTransaction(const CTransaction& tx);
    ~CTransaction() = default;

    /** Convert a CMutableTransaction into a CTransaction. */
    CTransaction(const CMutableTransaction &tx);

    size_t GetSerializeSize(int nType, int nVersion) const override {
        CSizeComputer s(nType, nVersion);
        NCONST_PTR(this)->SerializationOp(s, CSerActionSerialize(), nType, nVersion);
        return s.size();
    };

    template<typename Stream>
    void Serialize(Stream& s, int nType, int nVersion) const {
        NCONST_PTR(this)->SerializationOp(s, CSerActionSerialize(), nType, nVersion);
    }
    template<typename Stream>
    void Unserialize(Stream& s, int nType, int nVersion) {
        SerializationOp(s, CSerActionUnserialize(), nType, nVersion);
    }


    template <typename Stream, typename Operation>
    inline void SerializationOpInternal(Stream& s, Operation ser_action, int nType, int unused) {
        READWRITE(*const_cast<std::vector<CTxIn>*>(&vin));
        READWRITE(*const_cast<std::vector<CTxOut>*>(&vout));
        if (this->IsScVersion())
        {
            READWRITE(*const_cast<std::vector<CTxScCreationOut>*>(&vsc_ccout));
            READWRITE(*const_cast<std::vector<CTxForwardTransferOut>*>(&vft_ccout));
        }
        READWRITE(*const_cast<uint32_t*>(&nLockTime));
        if (nVersion >= PHGR_TX_VERSION || nVersion == GROTH_TX_VERSION) {
            auto os = WithTxVersion(&s, static_cast<int>(nVersion));
            ::SerReadWrite(os, *const_cast<std::vector<JSDescription>*>(&vjoinsplit), nType, nVersion, ser_action);
            if (vjoinsplit.size() > 0) {
                READWRITE(*const_cast<uint256*>(&joinSplitPubKey));
                READWRITE(*const_cast<joinsplit_sig_t*>(&joinSplitSig));
            }
        }
        if (ser_action.ForRead())
            UpdateHash();
    }

    template <typename Stream, typename Operation>
    inline void SerializationOp(Stream& s, Operation ser_action, int nType, int unused) {
        READWRITE(*const_cast<int32_t*>(&nVersion));
        SerializationOpInternal(s, ser_action, nType, unused);
    }

    template <typename Stream>
    CTransaction(deserialize_type, Stream& s) : CTransaction(CMutableTransaction(deserialize, s)) {}
    
    std::string EncodeHex() const override;

    bool IsCoinBase()    const override final { return GetVin().size() == 1 && GetVin()[0].prevout.IsNull(); }
    bool IsCertificate() const override final { return false; }

    bool IsNull() const override
    {
        bool ret = vin.empty() && vout.empty();
        if (IsScVersion() )
        {
            ret = ret && ccIsNull();
        }
        return ret;
    }

    bool ccIsNull() const {
        return (
            vsc_ccout.empty() &&
            vft_ccout.empty()
        );
    }
    
    bool IsScVersion() const 
    {
        // so far just one version
        return (nVersion == SC_TX_VERSION);
    }

    //GETTERS
    const std::vector<CTxScCreationOut>&      GetVscCcOut()   const { return vsc_ccout; }
    const std::vector<CTxForwardTransferOut>& GetVftCcOut()   const { return vft_ccout; }
    const std::vector<JSDescription>&         GetVjoinsplit() const override { return vjoinsplit;};
    const uint32_t&                           GetLockTime()   const override { return nLockTime;};
    const uint256&                            GetScIdFromScCcOut(int pos) const;
    //END OF GETTERS

    //CHECK FUNCTIONS
    bool IsValidVersion   (CValidationState &state) const override;
    bool CheckVersionIsStandard   (std::string& reason, int nHeight) const override;
    bool CheckAmounts     (CValidationState &state) const override;
    bool CheckNonEmpty    (CValidationState &state) const;
    bool CheckFeeAmount(const CAmount& totalVinAmount, CValidationState& state) const override;
    bool CheckInputsInteraction(CValidationState &state) const override;
    //END OF CHECK FUNCTIONS

    void Relay() const override;
    std::shared_ptr<const CTransactionBase> MakeShared() const override;

    // Return sum of txouts.
    CAmount GetValueOut() const override;

    // value in should be computed via the method above using a proper coin view
    CAmount GetFeeAmount(const CAmount& valueIn) const override { return (valueIn - GetValueOut() ); }

    const uint256& GetJoinSplitPubKey() const override { return joinSplitPubKey; }

    std::string ToString() const override;

 private:
    template <typename T>
    inline CAmount GetValueCcOut(const T& ccout) const
    {
        CAmount nValueOut = 0;
        for (const auto& it : ccout)
        {
            nValueOut += it.nValue;
            if (!MoneyRange(it.nValue) || !MoneyRange(nValueOut))
                throw std::runtime_error("CTransaction::GetValueCcOut(): value out of range");
        }
        return nValueOut;
    }

 public:
    template <typename T>
    inline void fillCrosschainOutput(const T& vOuts, unsigned int& nIdx, std::map<uint256, std::vector<uint256> >& map, std::set<uint256>& sScIds) const
    {
        const uint256& txHash = GetHash();
 
        for(const auto& txccout : vOuts)
        {
            sScIds.insert(txccout.GetScId());

            // if the mapped value exists, vec is a reference to it. If it does not, vec is
            // a reference to the new element inserted in the map with the scid as a key
            std::vector<uint256>& vec = map[txccout.GetScId()];
 
            LogPrint("sc", "%s():%d - processing scId[%s], vec size = %d\n",
                __func__, __LINE__, txccout.GetScId().ToString(), vec.size());
 
            const uint256& ccoutHash = txccout.GetHash();
            unsigned int n = nIdx;
 
            LogPrint("sc", "%s():%d -Inputs: h1[%s], h2[%s], n[%d]\n",
                __func__, __LINE__, ccoutHash.ToString(), txHash.ToString(), n);

            const uint256& entry = Hash(
                BEGIN(ccoutHash), END(ccoutHash),
                BEGIN(txHash),    END(txHash),
                BEGIN(n),         END(n) );

#ifdef DEBUG_SC_COMMITMENT_HASH
            CDataStream ss2(SER_NETWORK, PROTOCOL_VERSION);
            ss2 << ccoutHash;
            ss2 << txHash;
            ss2 << n;
            std::string ser2( HexStr(ss2.begin(), ss2.end()));
            const uint256& entry2 = Hash(ss2.begin(), ss2.begin() + (unsigned int)ss2.in_avail() );

            CHashWriter ss3(SER_GETHASH, PROTOCOL_VERSION);
            ss3 << ccoutHash;
            ss3 << txHash;
            ss3 << n;
            const uint256& entry3 = ss3.GetHash();

            CDataStream ss(SER_NETWORK, PROTOCOL_VERSION);
            ss << txccout;
            std::string ser( HexStr(ss.begin(), ss.end()));
         
            std::cout << __func__ << " -------------------------------------------" << std::endl;
            std::cout << "                       ccout: " << ser << std::endl;
            std::cout << "-------------------------------------------" << std::endl;
            std::cout << "                 Hash(ccout): " << ccoutHash.ToString() << std::endl;
            std::cout << "                        txid: " << txHash.ToString() << std::endl;
            std::cout << "                           n: " << std::hex << n << std::dec << std::endl;
            std::cout << "-------------------------------------------" << std::endl;
            std::cout << "    Hash(Hash(ccout)|txid|n): " << entry.ToString() << std::endl;
            std::cout << "-------------------------------------------" << std::endl;
            std::cout << "concat = Hash(ccout)|txid| n: " << ser2 << std::endl;
            std::cout << "                Hash(concat): " << entry2.ToString() << std::endl;
#endif

            vec.push_back(entry);

            LogPrint("sc", "%s():%d -Output: entry[%s]\n", __func__, __LINE__, entry.ToString());
 
            nIdx++;
        }
    }

    void AddToBlock(CBlock* pblock) const override;
    void AddToBlockTemplate(CBlockTemplate* pblocktemplate, CAmount fee, unsigned int sigops) const override;
    bool ContextualCheck(CValidationState& state, int nHeight, int dosLevel) const override;
    void AddJoinSplitToJSON(UniValue& entry) const override;
    void AddSidechainOutsToJSON(UniValue& entry) const override;
    bool ContextualCheckInputs(CValidationState &state, const CCoinsViewCache &view, bool fScriptChecks,
                           const CChain& chain, unsigned int flags, bool cacheStore, const Consensus::Params& consensusParams,
                           std::vector<CScriptCheck> *pvChecks = NULL) const override;

    std::shared_ptr<BaseSignatureChecker> MakeSignatureChecker(
        unsigned int nIn, const CChain* chain, bool cacheStore) const override;
};

/** A mutable hierarchy version of CTransaction. */
struct CMutableTransactionBase
{
    int32_t nVersion;
    std::vector<CTxIn> vin;
    std::vector<CTxOut> vout;

    CMutableTransactionBase();
    virtual ~CMutableTransactionBase() = default;

    /** Compute the hash of this CMutableTransaction. This is computed on the
     * fly, as opposed to GetHash() in CTransaction, which uses a cached result.
     */
    virtual uint256 GetHash() const = 0;

    virtual bool add(const CTxOut& out);
    virtual bool add(const CTxScCreationOut& out);
    virtual bool add(const CTxForwardTransferOut& out);
};


struct CMutableTransaction : public CMutableTransactionBase
{
    std::vector<CTxScCreationOut> vsc_ccout;
    std::vector<CTxForwardTransferOut> vft_ccout;
    uint32_t nLockTime;
    std::vector<JSDescription> vjoinsplit;
    uint256 joinSplitPubKey;
    CTransaction::joinsplit_sig_t joinSplitSig = {{0}};

    CMutableTransaction();
    CMutableTransaction(const CTransaction& tx);
    operator CTransaction() { return CTransaction(*this); }

    ADD_SERIALIZE_METHODS;

    template <typename Stream, typename Operation>
    inline void SerializationOp(Stream& s, Operation ser_action, int nType, int nVersion) {
        READWRITE(this->nVersion);
        nVersion = this->nVersion;
        READWRITE(vin);
        READWRITE(vout);
        if (this->IsScVersion())
        {
            READWRITE(vsc_ccout);
            READWRITE(vft_ccout);
        }
        READWRITE(nLockTime);
        if (nVersion >= PHGR_TX_VERSION || nVersion == GROTH_TX_VERSION) {
            auto os = WithTxVersion(&s, static_cast<int>(this->nVersion));
            ::SerReadWrite(os, vjoinsplit, nType, nVersion, ser_action);
            if (vjoinsplit.size() > 0) {
                READWRITE(joinSplitPubKey);
                READWRITE(joinSplitSig);
            }
        }
    }

    template <typename Stream>
    CMutableTransaction(deserialize_type, Stream& s):nLockTime(0) {
        Unserialize(s);
    }

    /** Compute the hash of this CMutableTransaction. This is computed on the
     * fly, as opposed to GetHash() in CTransaction, which uses a cached result.
     */
    uint256 GetHash() const override;

    bool IsScVersion() const
    {
        // so far just one version
        return (nVersion == SC_TX_VERSION);
    }

    bool add(const CTxScCreationOut& out) override;
    bool add(const CTxForwardTransferOut& out) override;
};

#endif // BITCOIN_PRIMITIVES_TRANSACTION_H<|MERGE_RESOLUTION|>--- conflicted
+++ resolved
@@ -533,21 +533,8 @@
 public:
     int withdrawalEpochLength; 
     std::vector<unsigned char> customData;
-<<<<<<< HEAD
-=======
     libzendoomc::ScConstant constant;
     libzendoomc::ScVk wCertVk;
-/*
-    TODO check and add 
-    ------------------
-    int startBlockHeight; 
-    int prepStageLength; 
-    int certGroupSize;
-    unsigned char feePct;
-    CAmount certLockAmount;
-    CAmount minBkwTransferAmount;
-*/
->>>>>>> 3e04e7e5
 
     CTxScCreationOut():withdrawalEpochLength(-1) { }
 
@@ -566,9 +553,7 @@
         READWRITE(wCertVk);
     }
 
-<<<<<<< HEAD
     virtual const uint256& GetScId() const override { return generatedScId;}; 
-=======
     virtual void SetNull() override
     {
         CTxCrosschainOut::SetNull();
@@ -578,7 +563,6 @@
         wCertVk.SetNull();
     }
 
->>>>>>> 3e04e7e5
     virtual uint256 GetHash() const override;
     virtual std::string ToString() const override;
 
