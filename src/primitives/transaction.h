// Copyright (c) 2009-2010 Satoshi Nakamoto
// Copyright (c) 2009-2014 The Bitcoin Core developers
// Distributed under the MIT software license, see the accompanying
// file COPYING or http://www.opensource.org/licenses/mit-license.php.

#ifndef BITCOIN_PRIMITIVES_TRANSACTION_H
#define BITCOIN_PRIMITIVES_TRANSACTION_H

#include "amount.h"
#include "random.h"
#include "script/script.h"
#include "serialize.h"
#include "streams.h"
#include "uint256.h"
#include "consensus/consensus.h"
#include "util.h"
#include <array>

#include <boost/variant.hpp>

#include "zcash/NoteEncryption.hpp"
#include "zcash/Zcash.h"
#include "zcash/JoinSplit.hpp"
#include "zcash/Proof.hpp"
#include "utilstrencodings.h"
#include "hash.h"

#include "consensus/params.h"
#include <sc/sidechaintypes.h>
#include <script/script_error.h>
#include <sc/proofverifier.h>

static const int32_t SC_CERT_VERSION = 0xFFFFFFFB; // -5
static const int32_t SC_TX_VERSION = 0xFFFFFFFC; // -4
static const int32_t GROTH_TX_VERSION = 0xFFFFFFFD; // -3
static const int32_t PHGR_TX_VERSION = 2;
static const int32_t TRANSPARENT_TX_VERSION = 1;
static_assert(GROTH_TX_VERSION < MIN_OLD_TX_VERSION,
    "Groth tx version must be lower than minimum");

static_assert(PHGR_TX_VERSION >= MIN_OLD_TX_VERSION,
    "PHGR tx version must not be lower than minimum");

static_assert(TRANSPARENT_TX_VERSION >= MIN_OLD_TX_VERSION,
    "TRANSPARENT tx version must not be lower than minimum");

//Many static casts to int * of Tx nVersion (int32_t *) are performed. Verify at compile time that they are equivalent.
static_assert(sizeof(int32_t) == sizeof(int), "int size differs from 4 bytes. This may lead to unexpected behaviors on static casts");

template <typename Stream>
class SproutProofSerializer : public boost::static_visitor<>
{
    Stream& s;
    bool useGroth;
    int nType;
    int nVersion;
public:
    SproutProofSerializer(Stream& s, bool useGroth, int nType, int nVersion) : s(s), useGroth(useGroth), nType(nType), nVersion(nVersion) {}

    void operator()(const libzcash::PHGRProof& proof) const
    {
        if (useGroth) {
            throw std::ios_base::failure("Invalid Sprout proof for transaction format (expected GrothProof, found PHGRProof)");
        }
        ::Serialize(s, proof, nType, nVersion);
    }

    void operator()(const libzcash::GrothProof& proof) const
    {
        if (!useGroth) {
            throw std::ios_base::failure("Invalid Sprout proof for transaction format (expected PHGRProof, found GrothProof)");
        }
        ::Serialize(s, proof, nType, nVersion);
    }
};

template<typename Stream, typename T>
inline void SerReadWriteSproutProof(Stream& s, const T& proof, bool useGroth, CSerActionSerialize ser_action, int nType, int nVersion)
{
    auto ps = SproutProofSerializer<Stream>(s, useGroth, nType, nVersion);
    boost::apply_visitor(ps, proof);
}

template<typename Stream, typename T>
inline void SerReadWriteSproutProof(Stream& s, T& proof, bool useGroth, CSerActionUnserialize ser_action, int nType, int nVersion)
{
    if (useGroth) {
        libzcash::GrothProof grothProof;
        ::Unserialize(s, grothProof, nType, nVersion);
        proof = grothProof;
    } else {
        libzcash::PHGRProof pghrProof;
        ::Unserialize(s, pghrProof, nType, nVersion);
        proof = pghrProof;
    }
}

class JSDescription
{

public:
    // These values 'enter from' and 'exit to' the value
    // pool, respectively.
    CAmount vpub_old;
    CAmount vpub_new;

    // JoinSplits are always anchored to a root in the note
    // commitment tree at some point in the blockchain
    // history or in the history of the current
    // transaction.
    uint256 anchor;

    // Nullifiers are used to prevent double-spends. They
    // are derived from the secrets placed in the note
    // and the secret spend-authority key known by the
    // spender.
    std::array<uint256, ZC_NUM_JS_INPUTS> nullifiers;

    // Note commitments are introduced into the commitment
    // tree, blinding the public about the values and
    // destinations involved in the JoinSplit. The presence of
    // a commitment in the note commitment tree is required
    // to spend it.
    std::array<uint256, ZC_NUM_JS_OUTPUTS> commitments;

    // Ephemeral key
    uint256 ephemeralKey;

    // Ciphertexts
    // These contain trapdoors, values and other information
    // that the recipient needs, including a memo field. It
    // is encrypted using the scheme implemented in crypto/NoteEncryption.cpp
    std::array<ZCNoteEncryption::Ciphertext, ZC_NUM_JS_OUTPUTS> ciphertexts = {{ {{0}} }};

    // Random seed
    uint256 randomSeed;

    // MACs
    // The verification of the JoinSplit requires these MACs
    // to be provided as an input.
    std::array<uint256, ZC_NUM_JS_INPUTS> macs;

    // JoinSplit proof
    // This is a zk-SNARK which ensures that this JoinSplit is valid.
    libzcash::SproutProof proof;

    JSDescription(): vpub_old(0), vpub_new(0) { }

    static JSDescription getNewInstance(bool useGroth);

    JSDescription(
            bool makeGrothProof,
            ZCJoinSplit& params,
            const uint256& joinSplitPubKey,
            const uint256& rt,
            const std::array<libzcash::JSInput, ZC_NUM_JS_INPUTS>& inputs,
            const std::array<libzcash::JSOutput, ZC_NUM_JS_OUTPUTS>& outputs,
            CAmount vpub_old,
            CAmount vpub_new,
            bool computeProof = true, // Set to false in some tests
            uint256 *esk = nullptr // payment disclosure
    );

    static JSDescription Randomized(
            bool makeGrothProof,
            ZCJoinSplit& params,
            const uint256& joinSplitPubKey,
            const uint256& rt,
            std::array<libzcash::JSInput, ZC_NUM_JS_INPUTS>& inputs,
            std::array<libzcash::JSOutput, ZC_NUM_JS_OUTPUTS>& outputs,
            #ifdef __LP64__ // required to build on MacOS due to size_t ambiguity errors
            std::array<uint64_t, ZC_NUM_JS_INPUTS>& inputMap,
            std::array<uint64_t, ZC_NUM_JS_OUTPUTS>& outputMap,
            #else
            std::array<size_t, ZC_NUM_JS_INPUTS>& inputMap,
            std::array<size_t, ZC_NUM_JS_OUTPUTS>& outputMap,
            #endif
            CAmount vpub_old,
            CAmount vpub_new,
            bool computeProof = true, // Set to false in some tests
            uint256 *esk = nullptr, // payment disclosure
            std::function<int(int)> gen = GetRandInt
    );

    // Verifies that the JoinSplit proof is correct.
    bool Verify(
        ZCJoinSplit& params,
        libzcash::ProofVerifier& verifier,
        const uint256& joinSplitPubKey
    ) const;

    // Returns the calculated h_sig
    uint256 h_sig(ZCJoinSplit& params, const uint256& joinSplitPubKey) const;

    size_t GetSerializeSize(int nType, int nVersion, int nTxVersion) const {
        CSizeComputer s(nType, nVersion);
        auto os = WithTxVersion(&s, nTxVersion);
        NCONST_PTR(this)->SerializationOp(os, CSerActionSerialize(), nType, nVersion);
        return s.size();
    }

    template<typename OverrideStreamTx>
    void Serialize(OverrideStreamTx& s, int nType, int nVersion) const {
        NCONST_PTR(this)->SerializationOp(s, CSerActionSerialize(), nType, nVersion);
    }

    template<typename OverrideStreamTx>
    void Unserialize(OverrideStreamTx& s, int nType, int nVersion) {
        SerializationOp(s, CSerActionUnserialize(), nType, nVersion);
    }

    template <typename OverrideStreamTx, typename Operation>
    inline void SerializationOp(OverrideStreamTx& s, Operation ser_action, int nType, int nVersion) {
        // Stream version (that is transaction version) is set by CTransaction and CMutableTransaction to
        //  tx.nVersion
        const int txVersion = s.GetTxVersion();

        if( !(txVersion >= TRANSPARENT_TX_VERSION) && txVersion != GROTH_TX_VERSION) {
            LogPrintf("============== JsDescription GetTxVersion: Invalid shielded tx version %d \n", txVersion);
            throw std::ios_base::failure("Invalid shielded tx version (expected >=1 for PHGRProof or -3 for GrothProof)");
        }
        bool useGroth = (txVersion == GROTH_TX_VERSION);
        READWRITE(vpub_old);
        READWRITE(vpub_new);
        READWRITE(anchor);
        READWRITE(nullifiers);
        READWRITE(commitments);
        READWRITE(ephemeralKey);
        READWRITE(randomSeed);
        READWRITE(macs);
        ::SerReadWriteSproutProof(s, proof, useGroth, ser_action, nType, nVersion);
        READWRITE(ciphertexts);
    }

    friend bool operator==(const JSDescription& a, const JSDescription& b)
    {
        return (
            a.vpub_old == b.vpub_old &&
            a.vpub_new == b.vpub_new &&
            a.anchor == b.anchor &&
            a.nullifiers == b.nullifiers &&
            a.commitments == b.commitments &&
            a.ephemeralKey == b.ephemeralKey &&
            a.ciphertexts == b.ciphertexts &&
            a.randomSeed == b.randomSeed &&
            a.macs == b.macs &&
            a.proof == b.proof
            );
    }

    friend bool operator!=(const JSDescription& a, const JSDescription& b)
    {
        return !(a == b);
    }
};

class BaseOutPoint
{
public:
    uint256 hash;
    uint32_t n;

    BaseOutPoint() { SetNull(); }
    BaseOutPoint(const uint256& hashIn, uint32_t nIn): hash(hashIn), n(nIn) {}

    ADD_SERIALIZE_METHODS;

    template <typename Stream, typename Operation>
    inline void SerializationOp(Stream& s, Operation ser_action, int nType, int nVersion) {
        READWRITE(hash);
        READWRITE(n);
    }

    void SetNull() { hash.SetNull(); n = (uint32_t) -1; }
    bool IsNull() const { return (hash.IsNull() && n == (uint32_t) -1); }

    friend bool operator<(const BaseOutPoint& a, const BaseOutPoint& b)
    {
        return (a.hash < b.hash || (a.hash == b.hash && a.n < b.n));
    }

    friend bool operator==(const BaseOutPoint& a, const BaseOutPoint& b)
    {
        return (a.hash == b.hash && a.n == b.n);
    }

    friend bool operator!=(const BaseOutPoint& a, const BaseOutPoint& b)
    {
        return !(a == b);
    }
};

/** An outpoint - a combination of a transaction hash and an index n into its vout */
class COutPoint : public BaseOutPoint
{
public:
    COutPoint() : BaseOutPoint() {};
    COutPoint(const uint256& hashIn, uint32_t nIn) : BaseOutPoint(hashIn, nIn) {};
    std::string ToString() const;
};



/** An input of a transaction.  It contains the location of the previous
 * transaction's output that it claims and a signature that matches the
 * output's public key.
 */
class CTxIn
{
public:
    COutPoint prevout;
    CScript scriptSig;
    uint32_t nSequence;

    CTxIn()
    {
        nSequence = std::numeric_limits<unsigned int>::max();
    }

    explicit CTxIn(const COutPoint& prevoutIn, const CScript& scriptSigIn=CScript(), uint32_t nSequenceIn=std::numeric_limits<unsigned int>::max());
    CTxIn(const uint256& hashPrevTx, const uint32_t& nOut, const CScript& scriptSigIn=CScript(), uint32_t nSequenceIn=std::numeric_limits<uint32_t>::max());

    ADD_SERIALIZE_METHODS;

    template <typename Stream, typename Operation>
    inline void SerializationOp(Stream& s, Operation ser_action, int nType, int nVersion) {
        READWRITE(prevout);
        READWRITE(scriptSig);
        READWRITE(nSequence);
    }

    bool IsFinal() const
    {
        return (nSequence == std::numeric_limits<uint32_t>::max());
    }

    friend bool operator==(const CTxIn& a, const CTxIn& b)
    {
        return (a.prevout   == b.prevout &&
                a.scriptSig == b.scriptSig &&
                a.nSequence == b.nSequence);
    }

    friend bool operator!=(const CTxIn& a, const CTxIn& b)
    {
        return !(a == b);
    }

    std::string ToString() const;
};

/** An input of a transaction.  It contains the location of the previous
 * transaction's output that it claims and a signature that matches the
 * output's public key.
 */
class CTxCeasedSidechainWithdrawalInput
{
public:
    CAmount nValue;
    uint256 scId;
    libzendoomc::ScFieldElement nullifier;
    uint160 pubKeyHash;
    libzendoomc::ScProof scProof;
    CScript redeemScript;

    CTxCeasedSidechainWithdrawalInput(): nValue(-1), scId(), nullifier(), pubKeyHash(), scProof(), redeemScript() {}

    explicit CTxCeasedSidechainWithdrawalInput(const CAmount& nValueIn, const uint256& scIdIn,
                                               const libzendoomc::ScFieldElement& nullifierIn, const uint160& pubKeyHashIn,
                                               const libzendoomc::ScProof& scProofIn, const CScript& redeemScriptIn);

    ADD_SERIALIZE_METHODS

    template <typename Stream, typename Operation>
    inline void SerializationOp(Stream& s, Operation ser_action, int nType, int nVersion) {
        READWRITE(nValue);
        READWRITE(scId);
        READWRITE(nullifier);
        READWRITE(pubKeyHash);
        READWRITE(scProof);
        READWRITE(redeemScript);
    }

    friend bool operator==(const CTxCeasedSidechainWithdrawalInput& a, const CTxCeasedSidechainWithdrawalInput& b)
    {
        return (a.nValue        == b.nValue &&
                a.scId          == b.scId &&
                a.nullifier     == b.nullifier &&
                a.pubKeyHash    == b.pubKeyHash &&
                a.scProof       == b.scProof &&
                a.redeemScript  == b.redeemScript);
    }

    friend bool operator!=(const CTxCeasedSidechainWithdrawalInput& a, const CTxCeasedSidechainWithdrawalInput& b)
    {
        return !(a == b);
    }

    std::string ToString() const;

    CScript scriptPubKey() const;
};

class CBackwardTransferOut;

/** An output of a transaction.  It contains the public key that the next input
 * must be able to sign with to claim it.
 */
class CTxOut
{
public:
    CAmount nValue;
    CScript scriptPubKey;

    CTxOut(): nValue(-1), scriptPubKey() {}

    CTxOut(const CAmount& nValueIn, CScript scriptPubKeyIn) :
        nValue(nValueIn), scriptPubKey(scriptPubKeyIn) {}

    explicit CTxOut(const CBackwardTransferOut& btdata);

    ADD_SERIALIZE_METHODS;

    template <typename Stream, typename Operation>
    inline void SerializationOp(Stream& s, Operation ser_action, int nType, int nVersion)
    {
        READWRITE(nValue);
        READWRITE(scriptPubKey);
    }

    void SetNull()
    {
        nValue = -1;
        scriptPubKey.clear();
    }

    bool IsNull() const { return (nValue == -1);  }

    uint256 GetHash() const;

    CAmount GetDustThreshold(const CFeeRate &minRelayTxFee) const
    {
        // "Dust" is defined in terms of CTransaction::minRelayTxFee,
        // which has units satoshis-per-kilobyte.
        // If you'd pay more than 1/3 in fees
        // to spend something, then we consider it dust.
        // A typical spendable txout is 34 bytes big, and will
        // need a CTxIn of at least 148 bytes to spend:
        // so dust is a spendable txout less than 54 satoshis
        // with default minRelayTxFee.
        if (scriptPubKey.IsUnspendable())
            return 0;

        size_t nSize = GetSerializeSize(SER_DISK,0)+148u;
        return 3*minRelayTxFee.GetFee(nSize);
    }

    bool IsDust(const CFeeRate &minRelayTxFee) const
    {
        return (nValue < GetDustThreshold(minRelayTxFee));
    }

    friend bool operator==(const CTxOut& a, const CTxOut& b)
    {
        return (a.nValue                 == b.nValue &&
                a.scriptPubKey           == b.scriptPubKey);
    }

    friend bool operator!=(const CTxOut& a, const CTxOut& b)
    {
        return !(a == b);
    }

    std::string ToString() const;
};

/** An output of a transaction related to SideChain only.
 */
class CTxCrosschainOutBase
{
public:
    virtual ~CTxCrosschainOutBase() {};

    bool IsNull() const {return this->GetScValue() == -1; };
    virtual CAmount GetScValue() const = 0;
    virtual bool AllowedZeroScValue() const = 0;

    bool CheckAmountRange(CAmount& cumulatedAmount) const;

    CAmount GetDustThreshold(const CFeeRate &minRelayTxFee) const
    {
        size_t nSize = GetSerializeSize(SER_DISK,0)+148u;
        return 3*minRelayTxFee.GetFee(nSize);
    }

    virtual const uint256& GetScId() const = 0; 

    virtual std::string ToString() const = 0;
};

class CTxCrosschainOut : public CTxCrosschainOutBase
{
public:
    CAmount nValue;
    uint256 address;

    CTxCrosschainOut(const CAmount& nValueIn, const uint256& addressIn)
        : nValue(nValueIn), address(addressIn) { }

    ~CTxCrosschainOut() {};

    CTxCrosschainOut():nValue(-1), address() {}

    CAmount GetScValue()      const override { return nValue; }
    bool AllowedZeroScValue() const override { return false; }

    virtual uint256 GetHash() const = 0;
protected:
    static bool isBaseEqual(const CTxCrosschainOut& a, const CTxCrosschainOut& b)
    {
        return ( a.nValue  == b.nValue && a.address == b.address);
    }

};

class CTxForwardTransferOut : public CTxCrosschainOut
{
public:
    uint256 scId;

    CTxForwardTransferOut() {}

    CTxForwardTransferOut(const uint256& scIdIn, const CAmount& nValueIn, const uint256& addressIn):
        CTxCrosschainOut(nValueIn, addressIn), scId(scIdIn) {}

    ADD_SERIALIZE_METHODS;

    template <typename Stream, typename Operation>
    inline void SerializationOp(Stream& s, Operation ser_action, int nType, int nVersion) {
        READWRITE(nValue);
        READWRITE(address);
        READWRITE(scId);
    }

    const uint256& GetScId() const override final { return scId;}; 
    uint256 GetHash() const override final;
    std::string ToString() const override final;

    friend bool operator==(const CTxForwardTransferOut& a, const CTxForwardTransferOut& b)
    {
        return (isBaseEqual(a, b) && a.scId == b.scId);
    }

    friend bool operator!=(const CTxForwardTransferOut& a, const CTxForwardTransferOut& b)
    {
        return !(a == b);
    }
};

class CompressedFieldElementConfig;
class CompressedMerkleTreeConfig;

class CTxScCreationOut : public CTxCrosschainOut
{
friend class CTransaction;
private:
    /** Memory only. */
    const uint256 generatedScId;

    void GenerateScId(const uint256& txHash, unsigned int pos) const;

public:
    int withdrawalEpochLength; 
    std::vector<unsigned char> customData;
    libzendoomc::ScConstant constant;
    libzendoomc::ScVk wCertVk;
    boost::optional<libzendoomc::ScVk> wMbtrVk;
<<<<<<< HEAD
    std::vector<CompressedFieldElementConfig> vCompressedFieldElementConfig;
    std::vector<CompressedMerkleTreeConfig> vCompressedMerkleTreeConfig;
=======
    boost::optional<libzendoomc::ScVk> wCeasedVk;
>>>>>>> 8b44ed7a

    CTxScCreationOut():withdrawalEpochLength(-1) { }

    CTxScCreationOut(const CAmount& nValueIn, const uint256& addressIn, const Sidechain::ScCreationParameters& params);
    CTxScCreationOut& operator=(const CTxScCreationOut &ccout);

    ADD_SERIALIZE_METHODS;

    template <typename Stream, typename Operation>
    inline void SerializationOp(Stream& s, Operation ser_action, int nType, int nVersion) {
        READWRITE(withdrawalEpochLength);
        READWRITE(nValue);
        READWRITE(address);
        READWRITE(customData);
        READWRITE(constant);
        READWRITE(wCertVk);
        READWRITE(wMbtrVk);
<<<<<<< HEAD
        READWRITE(vCompressedFieldElementConfig);
        READWRITE(vCompressedMerkleTreeConfig);
=======
        READWRITE(wCeasedVk);
>>>>>>> 8b44ed7a
    }

    const uint256& GetScId() const override final { return generatedScId;}; 

    uint256 GetHash() const override final;
    std::string ToString() const override final;

    friend bool operator==(const CTxScCreationOut& a, const CTxScCreationOut& b)
    {
        return (isBaseEqual(a, b) &&
                 a.generatedScId == b.generatedScId &&
                 a.withdrawalEpochLength == b.withdrawalEpochLength &&
                 a.customData == b.customData &&
                 a.constant == b.constant &&
                 a.wCertVk == b.wCertVk &&
<<<<<<< HEAD
                 a.wMbtrVk == b.wMbtrVk &&
                 a.vCompressedFieldElementConfig == b.vCompressedFieldElementConfig &&
                 a.vCompressedMerkleTreeConfig == b.vCompressedMerkleTreeConfig );
=======
				 a.wMbtrVk == b.wMbtrVk &&
                 a.wCeasedVk == b.wCeasedVk);
>>>>>>> 8b44ed7a
    }

    friend bool operator!=(const CTxScCreationOut& a, const CTxScCreationOut& b)
    {
        return !(a == b);
    }
};

class CBwtRequestOut : public CTxCrosschainOutBase
{
  public:
    uint256 scId;
    libzendoomc::ScFieldElement scRequestData;
    uint160 mcDestinationAddress;
    CAmount scFee;
    libzendoomc::ScProof scProof;

    CBwtRequestOut():scFee(0) {}

    CBwtRequestOut(const uint256& scIdIn, const uint160& pkhIn, const Sidechain::ScBwtRequestParameters& params);
    CBwtRequestOut& operator=(const CBwtRequestOut &ccout);

    ADD_SERIALIZE_METHODS;
    template <typename Stream, typename Operation>
    inline void SerializationOp(Stream& s, Operation ser_action, int nType, int nVersion)
    {
        READWRITE(scId);
        READWRITE(scRequestData);
        READWRITE(mcDestinationAddress);
        READWRITE(scFee);
        READWRITE(scProof);
    }

    CAmount GetScValue() const override { return scFee; };
    bool AllowedZeroScValue() const override { return true; }

    friend bool operator==(const CBwtRequestOut& a, const CBwtRequestOut& b)
    {
        return ( a.scId                 == b.scId                 &&
                 a.scRequestData        == b.scRequestData        &&
                 a.mcDestinationAddress == b.mcDestinationAddress &&
                 a.scFee                == b.scFee                &&
                 a.scProof              == b.scProof );
    }

    friend bool operator!=(const CBwtRequestOut& a, const CBwtRequestOut& b)
    {
        return !(a == b);
    }

    const uint256& GetScId() const override { return scId;}; 

    std::string ToString() const override;
};

// forward declarations
class CValidationState;
class CTxMemPool;
class CCoinsViewCache;
class CChain;
class CBlock;
class CBlockTemplate;
class CScriptCheck;
class CBlockUndo;
class CTxUndo;
class UniValue;

namespace Sidechain { class ScCoinsViewCache; }

class CMutableTransactionBase;

// abstract interface for CTransaction and CScCertificate
class CTransactionBase
{
public:
    const int32_t nVersion;
protected:
    const std::vector<CTxIn> vin;
    const std::vector<CTxOut> vout;

    /** Memory only. */
    const uint256 hash;

    virtual void UpdateHash() const = 0;
public:

    virtual size_t GetSerializeSize(int nType, int nVersion) const = 0;

    CTransactionBase(int versionIn);
    CTransactionBase(const CTransactionBase& tx);
    CTransactionBase& operator=(const CTransactionBase& tx);

    explicit CTransactionBase(const CMutableTransactionBase& mutTxBase);

    virtual ~CTransactionBase() = default;

    template <typename Stream>
    CTransactionBase(deserialize_type, Stream& s): CTransactionBase(CMutableTransactionBase(deserialize, s)) {}

    const uint256& GetHash() const {
        return hash;
    }

    friend bool operator==(const CTransactionBase& a, const CTransactionBase& b)
    {
        return a.hash == b.hash;
    }

    friend bool operator!=(const CTransactionBase& a, const CTransactionBase& b)
    {
        return !(a==b);
    }

    //GETTERS
    const std::vector<CTxIn>&         GetVin()        const {return vin;};
    const std::vector<CTxOut>&        GetVout()       const {return vout;};

    virtual const std::vector<JSDescription>&         GetVjoinsplit() const = 0;
    virtual const uint32_t&                           GetLockTime()   const = 0;
    //END OF GETTERS

    virtual bool IsBackwardTransfer(int pos) const = 0;

    //CHECK FUNCTIONS
    virtual bool IsValidVersion   (CValidationState &state) const = 0;
    virtual bool IsVersionStandard(int nHeight) const = 0;
    virtual bool ContextualCheck  (CValidationState& state, int nHeight, int dosLevel) const = 0;

    bool CheckSerializedSize (CValidationState &state) const;
    virtual bool CheckAmounts(CValidationState &state) const = 0;

    virtual bool CheckInputsDuplication(CValidationState &state) const;
    virtual bool CheckInputsOutputsNonEmpty(CValidationState &state) const = 0;
    virtual bool CheckInputsInteraction(CValidationState &state) const = 0;

    bool CheckBlockAtHeight(CValidationState& state, int nHeight, int dosLevel) const;

    virtual bool CheckInputsLimit() const = 0;
    //END OF CHECK FUNCTIONS

    // Return sum of txouts.
    virtual CAmount GetValueOut() const;

    virtual int GetComplexity() const;

    // Compute modified tx size for priority calculation (optionally given tx size)
    unsigned int CalculateModifiedSize(unsigned int nTxSize=0) const;

    // Compute priority, given priority of inputs and (optionally) tx size
    double ComputePriority(double dPriorityInputs, unsigned int nTxSize=0) const;

    // Return sum of JoinSplit vpub_new if supported
    virtual CAmount GetJoinSplitValueIn() const;

    virtual CAmount GetCSWValueIn() const { return 0; }

    //-----------------
    // pure virtual interfaces 
    virtual void Relay() const = 0;
    virtual std::shared_ptr<const CTransactionBase> MakeShared() const = 0;

    virtual bool CheckFeeAmount(const CAmount& totalVinAmount, CValidationState& state) const = 0;

    virtual bool IsNull() const = 0;

    // return fee amount
    virtual CAmount GetFeeAmount(const CAmount& valueIn) const = 0;

    virtual std::string EncodeHex() const = 0;
    virtual std::string ToString() const = 0;

    virtual bool VerifyScript(
        const CScript& scriptPubKey, unsigned int flags, unsigned int nIn, const CChain* chain,
        bool cacheStore, ScriptError* serror) const = 0;

    //-----------------
    // default values for derived classes which do not support specific data structures

    // return false when meaningful only in a block context. As of now only tx coin base returns false

    virtual bool IsCoinBase()    const = 0;
    virtual bool IsCertificate() const = 0;

    virtual void AddJoinSplitToJSON(UniValue& entry) const { return; }
    virtual void AddCeasedSidechainWithdrawalInputsToJSON(UniValue& entry) const { return; }
    virtual void AddSidechainOutsToJSON(UniValue& entry) const { return; }

    virtual const uint256& GetJoinSplitPubKey() const = 0;

    static bool IsCertificate(int nVersion) {
        return (nVersion == SC_CERT_VERSION);
    }

    static bool IsTransaction(int nVersion) {
        return !IsCertificate(nVersion);
    }
};

struct CMutableTransaction;

/** The basic transaction that is broadcasted on the network and contained in
 * blocks.  A transaction can contain multiple inputs and outputs.
 */
class CTransaction : public CTransactionBase
{
protected:
    void UpdateHash() const override;

public:
    typedef boost::array<unsigned char, 64> joinsplit_sig_t;

    // Transactions that include a list of JoinSplits are version 2.
    static const int32_t MIN_OLD_VERSION = 1;
    static const int32_t MAX_OLD_VERSION = PHGR_TX_VERSION;

    static_assert(MIN_OLD_VERSION >= MIN_OLD_TX_VERSION,
                  "standard rule for tx version should be consistent with network rule");

    // The local variables are made const to prevent unintended modification
    // without updating the cached hash value. However, CTransaction is not
    // actually immutable; deserialization and assignment are implemented,
    // and bypass the constness. This is safe, as they update the entire
    // structure, including the hash.
private:
    const std::vector<JSDescription>                     vjoinsplit;
    const uint32_t                                       nLockTime;
    const std::vector<CTxCeasedSidechainWithdrawalInput> vcsw_ccin;
    const std::vector<CTxScCreationOut>                  vsc_ccout;
    const std::vector<CTxForwardTransferOut>             vft_ccout;
    const std::vector<CBwtRequestOut>                    vmbtr_out;
public:
    const uint256 joinSplitPubKey;
    const joinsplit_sig_t joinSplitSig = {{0}};

    /** Construct a CTransaction that qualifies as IsNull() */
    CTransaction(int nVersionIn = TRANSPARENT_TX_VERSION);
    CTransaction& operator=(const CTransaction& tx);
    CTransaction(const CTransaction& tx);
    ~CTransaction() = default;

    /** Convert a CMutableTransaction into a CTransaction. */
    CTransaction(const CMutableTransaction &tx);

    size_t GetSerializeSize(int nType, int nVersion) const override {
        CSizeComputer s(nType, nVersion);
        NCONST_PTR(this)->SerializationOp(s, CSerActionSerialize(), nType, nVersion);
        return s.size();
    };

    template<typename Stream>
    void Serialize(Stream& s, int nType, int nVersion) const {
        NCONST_PTR(this)->SerializationOp(s, CSerActionSerialize(), nType, nVersion);
    }
    template<typename Stream>
    void Unserialize(Stream& s, int nType, int nVersion) {
        SerializationOp(s, CSerActionUnserialize(), nType, nVersion);
    }


    template <typename Stream, typename Operation>
    inline void SerializationOpInternal(Stream& s, Operation ser_action, int nType, int unused) {
        READWRITE(*const_cast<std::vector<CTxIn>*>(&vin));
        READWRITE(*const_cast<std::vector<CTxOut>*>(&vout));
        if (this->IsScVersion())
        {
            READWRITE(*const_cast<std::vector<CTxCeasedSidechainWithdrawalInput>*>(&vcsw_ccin));
            READWRITE(*const_cast<std::vector<CTxScCreationOut>*>(&vsc_ccout));
            READWRITE(*const_cast<std::vector<CTxForwardTransferOut>*>(&vft_ccout));
            READWRITE(*const_cast<std::vector<CBwtRequestOut>*>(&vmbtr_out));
        }
        READWRITE(*const_cast<uint32_t*>(&nLockTime));
        if (nVersion >= PHGR_TX_VERSION || nVersion == GROTH_TX_VERSION) {
            auto os = WithTxVersion(&s, static_cast<int>(nVersion));
            ::SerReadWrite(os, *const_cast<std::vector<JSDescription>*>(&vjoinsplit), nType, nVersion, ser_action);
            if (vjoinsplit.size() > 0) {
                READWRITE(*const_cast<uint256*>(&joinSplitPubKey));
                READWRITE(*const_cast<joinsplit_sig_t*>(&joinSplitSig));
            }
        }
        if (ser_action.ForRead())
            UpdateHash();
    }

    template <typename Stream, typename Operation>
    inline void SerializationOp(Stream& s, Operation ser_action, int nType, int unused) {
        READWRITE(*const_cast<int32_t*>(&nVersion));
        SerializationOpInternal(s, ser_action, nType, unused);
    }

    template <typename Stream>
    CTransaction(deserialize_type, Stream& s) : CTransaction(CMutableTransaction(deserialize, s)) {}
    
    std::string EncodeHex() const override;

    bool IsCoinBase()    const override final { return GetVin().size() == 1 && GetVin()[0].prevout.IsNull(); }
    bool IsCertificate() const override final { return false; }

    bool IsNull() const override
    {
        bool ret = vin.empty() && vout.empty();
        if (IsScVersion())
            ret = ret && ccIsNull();

        return ret;
    }

    bool ccIsNull() const {
        return vcsw_ccin.empty() && ccOutIsNull();
    }

    bool ccOutIsNull() const {
        return vsc_ccout.empty() && vft_ccout.empty() && vmbtr_out.empty();
    }
    
    bool IsScVersion() const 
    {
        // so far just one version
        return (nVersion == SC_TX_VERSION);
    }

    //GETTERS
    const std::vector<CTxCeasedSidechainWithdrawalInput>&   GetVcswCcIn()   const { return vcsw_ccin; }
    const std::vector<CTxScCreationOut>&                    GetVscCcOut()   const { return vsc_ccout; }
    const std::vector<CTxForwardTransferOut>&               GetVftCcOut()   const { return vft_ccout; }
    const std::vector<CBwtRequestOut>&                      GetVBwtRequestOut() const { return vmbtr_out; }
    const std::vector<JSDescription>&                       GetVjoinsplit() const override { return vjoinsplit; }
    const uint32_t&                                         GetLockTime()   const override { return nLockTime; }
    const uint256&                                          GetScIdFromScCcOut(int pos) const;
    //END OF GETTERS

    bool IsBackwardTransfer(int pos) const override final { return false; };

    //CHECK FUNCTIONS
    bool IsValidVersion   (CValidationState &state) const override;
    bool IsVersionStandard(int nHeight) const override;
    bool CheckAmounts     (CValidationState &state) const override;
    bool CheckInputsOutputsNonEmpty    (CValidationState &state) const override;
    bool CheckFeeAmount(const CAmount& totalVinAmount, CValidationState& state) const override;
    bool CheckInputsDuplication(CValidationState &state) const override;
    bool CheckInputsInteraction(CValidationState &state) const override;
    bool CheckInputsLimit() const override;
    //END OF CHECK FUNCTIONS

    void Relay() const override;
    std::shared_ptr<const CTransactionBase> MakeShared() const override;

    // Return sum of txouts.
    CAmount GetValueOut() const override;

    // Return Tx complexity considering both regular and CSW inputs
    int GetComplexity() const override;

    // Return sum of CSW inputs
    CAmount GetCSWValueIn() const override;

    // value in should be computed via the method above using a proper coin view
    CAmount GetFeeAmount(const CAmount& valueIn) const override { return (valueIn - GetValueOut() ); }

    const uint256& GetJoinSplitPubKey() const override { return joinSplitPubKey; }

    std::string ToString() const override;

 private:
    template <typename T>
    inline CAmount GetValueCcOut(const T& ccout) const
    {
        CAmount nValueOut = 0;
        for (const auto& it : ccout)
        {
            nValueOut += it.GetScValue();
            if (!MoneyRange(it.GetScValue()) || !MoneyRange(nValueOut))
                throw std::runtime_error("CTransaction::GetValueCcOut(): value out of range");
        }
        return nValueOut;
    }

<<<<<<< HEAD
public:
    void AddToBlock(CBlock* pblock) const override;
    void AddToBlockTemplate(CBlockTemplate* pblocktemplate, CAmount fee, unsigned int sigops) const override;
=======
 public:
    template <typename T>
    inline void fillCrosschainOutput(const T& vOuts, unsigned int& nIdx, std::map<uint256, std::vector<uint256> >& map, std::set<uint256>& sScIds) const
    {
        const uint256& txHash = GetHash();
 
        for(const auto& txccout : vOuts)
        {
            sScIds.insert(txccout.GetScId());

            // if the mapped value exists, vec is a reference to it. If it does not, vec is
            // a reference to the new element inserted in the map with the scid as a key
            std::vector<uint256>& vec = map[txccout.GetScId()];
 
            LogPrint("sc", "%s():%d - processing scId[%s], vec size = %d\n",
                __func__, __LINE__, txccout.GetScId().ToString(), vec.size());
 
            const uint256& ccoutHash = txccout.GetHash();
            unsigned int n = nIdx;
 
            LogPrint("sc", "%s():%d -Inputs: h1[%s], h2[%s], n[%d]\n",
                __func__, __LINE__, ccoutHash.ToString(), txHash.ToString(), n);

            const uint256& entry = Hash(
                BEGIN(ccoutHash), END(ccoutHash),
                BEGIN(txHash),    END(txHash),
                BEGIN(n),         END(n) );

#ifdef DEBUG_SC_COMMITMENT_HASH
            CDataStream ss2(SER_NETWORK, PROTOCOL_VERSION);
            ss2 << ccoutHash;
            ss2 << txHash;
            ss2 << n;
            std::string ser2( HexStr(ss2.begin(), ss2.end()));
            const uint256& entry2 = Hash(ss2.begin(), ss2.begin() + (unsigned int)ss2.in_avail() );

            CHashWriter ss3(SER_GETHASH, PROTOCOL_VERSION);
            ss3 << ccoutHash;
            ss3 << txHash;
            ss3 << n;
            const uint256& entry3 = ss3.GetHash();

            CDataStream ss(SER_NETWORK, PROTOCOL_VERSION);
            ss << txccout;
            std::string ser( HexStr(ss.begin(), ss.end()));
         
            std::cout << __func__ << " -------------------------------------------" << std::endl;
            std::cout << "                       ccout: " << ser << std::endl;
            std::cout << "-------------------------------------------" << std::endl;
            std::cout << "                 Hash(ccout): " << ccoutHash.ToString() << std::endl;
            std::cout << "                        txid: " << txHash.ToString() << std::endl;
            std::cout << "                           n: " << std::hex << n << std::dec << std::endl;
            std::cout << "-------------------------------------------" << std::endl;
            std::cout << "    Hash(Hash(ccout)|txid|n): " << entry.ToString() << std::endl;
            std::cout << "-------------------------------------------" << std::endl;
            std::cout << "concat = Hash(ccout)|txid| n: " << ser2 << std::endl;
            std::cout << "                Hash(concat): " << entry2.ToString() << std::endl;
#endif

            vec.push_back(entry);

            LogPrint("sc", "%s():%d -Output: entry[%s]\n", __func__, __LINE__, entry.ToString());
 
            nIdx++;
        }
    }

>>>>>>> 8b44ed7a
    bool ContextualCheck(CValidationState& state, int nHeight, int dosLevel) const override;
    void AddJoinSplitToJSON(UniValue& entry) const override;
    void AddCeasedSidechainWithdrawalInputsToJSON(UniValue& entry) const override;
    void AddSidechainOutsToJSON(UniValue& entry) const override;

    bool VerifyScript(
            const CScript& scriptPubKey, unsigned int flags, unsigned int nIn, const CChain* chain,
            bool cacheStore, ScriptError* serror) const override;
};

/** A mutable hierarchy version of CTransaction. */
struct CMutableTransactionBase
{
    int32_t nVersion;
    std::vector<CTxIn> vin;

protected:
    std::vector<CTxOut> vout;
public:
    CMutableTransactionBase();
    virtual ~CMutableTransactionBase() = default;

    /** Compute the hash of this CMutableTransaction. This is computed on the
     * fly, as opposed to GetHash() in CTransaction, which uses a cached result.
     */
    virtual uint256 GetHash() const = 0;

    const std::vector<CTxOut>& getVout() const                { return vout; }
                       CTxOut& getOut(unsigned int pos)       { return vout[pos]; }
                 const CTxOut& getOut(unsigned int pos) const { return vout[pos]; }

    virtual void insertAtPos(unsigned int pos, const CTxOut& out) = 0;
    virtual void eraseAtPos(unsigned int pos)                     = 0;
    virtual void resizeOut(unsigned int newSize)                  = 0;
    virtual void resizeBwt(unsigned int newSize)                  = 0;
    virtual bool addOut(const CTxOut& out)                        = 0;
    virtual bool addBwt(const CTxOut& out)                        = 0;
};


struct CMutableTransaction : public CMutableTransactionBase
{
    std::vector<CTxCeasedSidechainWithdrawalInput> vcsw_ccin;
    std::vector<CTxScCreationOut>                  vsc_ccout;
    std::vector<CTxForwardTransferOut>             vft_ccout;
    std::vector<CBwtRequestOut>                    vmbtr_out;
    uint32_t nLockTime;
    std::vector<JSDescription> vjoinsplit;
    uint256 joinSplitPubKey;
    CTransaction::joinsplit_sig_t joinSplitSig = {{0}};

    CMutableTransaction();
    CMutableTransaction(const CTransaction& tx);
    operator CTransaction() { return CTransaction(*this); }

    ADD_SERIALIZE_METHODS;

    template <typename Stream, typename Operation>
    inline void SerializationOp(Stream& s, Operation ser_action, int nType, int nVersion) {
        READWRITE(this->nVersion);
        nVersion = this->nVersion;
        READWRITE(vin);
        READWRITE(vout);
        if (this->IsScVersion())
        {
            READWRITE(vcsw_ccin);
            READWRITE(vsc_ccout);
            READWRITE(vft_ccout);
            READWRITE(vmbtr_out);
        }
        READWRITE(nLockTime);
        if (nVersion >= PHGR_TX_VERSION || nVersion == GROTH_TX_VERSION) {
            auto os = WithTxVersion(&s, static_cast<int>(this->nVersion));
            ::SerReadWrite(os, vjoinsplit, nType, nVersion, ser_action);
            if (vjoinsplit.size() > 0) {
                READWRITE(joinSplitPubKey);
                READWRITE(joinSplitSig);
            }
        }
    }

    template <typename Stream>
    CMutableTransaction(deserialize_type, Stream& s):nLockTime(0) {
        Unserialize(s);
    }

    /** Compute the hash of this CMutableTransaction. This is computed on the
     * fly, as opposed to GetHash() in CTransaction, which uses a cached result.
     */
    uint256 GetHash() const override;

    bool IsScVersion() const
    {
        // so far just one version
        return (nVersion == SC_TX_VERSION);
    }

    void insertAtPos(unsigned int pos, const CTxOut& out) override final;
    void eraseAtPos(unsigned int pos)                     override final;
    void resizeOut(unsigned int newSize)                  override final;
    void resizeBwt(unsigned int newSize)                  override final;
    bool addOut(const CTxOut& out)                        override final;
    bool addBwt(const CTxOut& out)                        override final;
    bool add(const CTxScCreationOut& out);
    bool add(const CTxForwardTransferOut& out);
    bool add(const CBwtRequestOut& out);
};

#endif // BITCOIN_PRIMITIVES_TRANSACTION_H<|MERGE_RESOLUTION|>--- conflicted
+++ resolved
@@ -575,12 +575,9 @@
     libzendoomc::ScConstant constant;
     libzendoomc::ScVk wCertVk;
     boost::optional<libzendoomc::ScVk> wMbtrVk;
-<<<<<<< HEAD
+    boost::optional<libzendoomc::ScVk> wCeasedVk;
     std::vector<CompressedFieldElementConfig> vCompressedFieldElementConfig;
     std::vector<CompressedMerkleTreeConfig> vCompressedMerkleTreeConfig;
-=======
-    boost::optional<libzendoomc::ScVk> wCeasedVk;
->>>>>>> 8b44ed7a
 
     CTxScCreationOut():withdrawalEpochLength(-1) { }
 
@@ -598,12 +595,9 @@
         READWRITE(constant);
         READWRITE(wCertVk);
         READWRITE(wMbtrVk);
-<<<<<<< HEAD
+        READWRITE(wCeasedVk);
         READWRITE(vCompressedFieldElementConfig);
         READWRITE(vCompressedMerkleTreeConfig);
-=======
-        READWRITE(wCeasedVk);
->>>>>>> 8b44ed7a
     }
 
     const uint256& GetScId() const override final { return generatedScId;}; 
@@ -619,14 +613,10 @@
                  a.customData == b.customData &&
                  a.constant == b.constant &&
                  a.wCertVk == b.wCertVk &&
-<<<<<<< HEAD
                  a.wMbtrVk == b.wMbtrVk &&
+				 a.wCeasedVk == b.wCeasedVk &&
                  a.vCompressedFieldElementConfig == b.vCompressedFieldElementConfig &&
                  a.vCompressedMerkleTreeConfig == b.vCompressedMerkleTreeConfig );
-=======
-				 a.wMbtrVk == b.wMbtrVk &&
-                 a.wCeasedVk == b.wCeasedVk);
->>>>>>> 8b44ed7a
     }
 
     friend bool operator!=(const CTxScCreationOut& a, const CTxScCreationOut& b)
@@ -1003,79 +993,6 @@
         return nValueOut;
     }
 
-<<<<<<< HEAD
-public:
-    void AddToBlock(CBlock* pblock) const override;
-    void AddToBlockTemplate(CBlockTemplate* pblocktemplate, CAmount fee, unsigned int sigops) const override;
-=======
- public:
-    template <typename T>
-    inline void fillCrosschainOutput(const T& vOuts, unsigned int& nIdx, std::map<uint256, std::vector<uint256> >& map, std::set<uint256>& sScIds) const
-    {
-        const uint256& txHash = GetHash();
- 
-        for(const auto& txccout : vOuts)
-        {
-            sScIds.insert(txccout.GetScId());
-
-            // if the mapped value exists, vec is a reference to it. If it does not, vec is
-            // a reference to the new element inserted in the map with the scid as a key
-            std::vector<uint256>& vec = map[txccout.GetScId()];
- 
-            LogPrint("sc", "%s():%d - processing scId[%s], vec size = %d\n",
-                __func__, __LINE__, txccout.GetScId().ToString(), vec.size());
- 
-            const uint256& ccoutHash = txccout.GetHash();
-            unsigned int n = nIdx;
- 
-            LogPrint("sc", "%s():%d -Inputs: h1[%s], h2[%s], n[%d]\n",
-                __func__, __LINE__, ccoutHash.ToString(), txHash.ToString(), n);
-
-            const uint256& entry = Hash(
-                BEGIN(ccoutHash), END(ccoutHash),
-                BEGIN(txHash),    END(txHash),
-                BEGIN(n),         END(n) );
-
-#ifdef DEBUG_SC_COMMITMENT_HASH
-            CDataStream ss2(SER_NETWORK, PROTOCOL_VERSION);
-            ss2 << ccoutHash;
-            ss2 << txHash;
-            ss2 << n;
-            std::string ser2( HexStr(ss2.begin(), ss2.end()));
-            const uint256& entry2 = Hash(ss2.begin(), ss2.begin() + (unsigned int)ss2.in_avail() );
-
-            CHashWriter ss3(SER_GETHASH, PROTOCOL_VERSION);
-            ss3 << ccoutHash;
-            ss3 << txHash;
-            ss3 << n;
-            const uint256& entry3 = ss3.GetHash();
-
-            CDataStream ss(SER_NETWORK, PROTOCOL_VERSION);
-            ss << txccout;
-            std::string ser( HexStr(ss.begin(), ss.end()));
-         
-            std::cout << __func__ << " -------------------------------------------" << std::endl;
-            std::cout << "                       ccout: " << ser << std::endl;
-            std::cout << "-------------------------------------------" << std::endl;
-            std::cout << "                 Hash(ccout): " << ccoutHash.ToString() << std::endl;
-            std::cout << "                        txid: " << txHash.ToString() << std::endl;
-            std::cout << "                           n: " << std::hex << n << std::dec << std::endl;
-            std::cout << "-------------------------------------------" << std::endl;
-            std::cout << "    Hash(Hash(ccout)|txid|n): " << entry.ToString() << std::endl;
-            std::cout << "-------------------------------------------" << std::endl;
-            std::cout << "concat = Hash(ccout)|txid| n: " << ser2 << std::endl;
-            std::cout << "                Hash(concat): " << entry2.ToString() << std::endl;
-#endif
-
-            vec.push_back(entry);
-
-            LogPrint("sc", "%s():%d -Output: entry[%s]\n", __func__, __LINE__, entry.ToString());
- 
-            nIdx++;
-        }
-    }
-
->>>>>>> 8b44ed7a
     bool ContextualCheck(CValidationState& state, int nHeight, int dosLevel) const override;
     void AddJoinSplitToJSON(UniValue& entry) const override;
     void AddCeasedSidechainWithdrawalInputsToJSON(UniValue& entry) const override;
