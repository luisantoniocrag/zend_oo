// Copyright (c) 2009-2010 Satoshi Nakamoto
// Copyright (c) 2009-2014 The Bitcoin Core developers
// Distributed under the MIT software license, see the accompanying
// file COPYING or http://www.opensource.org/licenses/mit-license.php.

#ifndef BITCOIN_PRIMITIVES_TRANSACTION_H
#define BITCOIN_PRIMITIVES_TRANSACTION_H

#include "amount.h"
#include "random.h"
#include "script/script.h"
#include "serialize.h"
#include "streams.h"
#include "uint256.h"
#include "consensus/consensus.h"
#include "util.h"
#include <array>

#include <boost/variant.hpp>

#include "zcash/NoteEncryption.hpp"
#include "zcash/Zcash.h"
#include "zcash/JoinSplit.hpp"
#include "zcash/Proof.hpp"
#include "utilstrencodings.h"
#include "hash.h"

#include "consensus/params.h"
#include <sc/sidechaintypes.h>
#include <script/script_error.h>

static const int32_t SC_CERT_VERSION = 0xFFFFFFFB; // -5
static const int32_t SC_TX_VERSION = 0xFFFFFFFC; // -4
static const int32_t GROTH_TX_VERSION = 0xFFFFFFFD; // -3
static const int32_t PHGR_TX_VERSION = 2;
static const int32_t TRANSPARENT_TX_VERSION = 1;
static_assert(GROTH_TX_VERSION < MIN_OLD_TX_VERSION,
    "Groth tx version must be lower than minimum");

static_assert(PHGR_TX_VERSION >= MIN_OLD_TX_VERSION,
    "PHGR tx version must not be lower than minimum");

static_assert(TRANSPARENT_TX_VERSION >= MIN_OLD_TX_VERSION,
    "TRANSPARENT tx version must not be lower than minimum");

static const unsigned char SC_CREATION_TYPE = 0x1;
static const unsigned char SC_CERTIFIER_LOCK_TYPE = 0x2;
static const unsigned char SC_FORWARD_TRANSFER_TYPE = 0x3;

//Many static casts to int * of Tx nVersion (int32_t *) are performed. Verify at compile time that they are equivalent.
static_assert(sizeof(int32_t) == sizeof(int), "int size differs from 4 bytes. This may lead to unexpected behaviors on static casts");

template <typename Stream>
class SproutProofSerializer : public boost::static_visitor<>
{
    Stream& s;
    bool useGroth;
    int nType;
    int nVersion;
public:
    SproutProofSerializer(Stream& s, bool useGroth, int nType, int nVersion) : s(s), useGroth(useGroth), nType(nType), nVersion(nVersion) {}

    void operator()(const libzcash::PHGRProof& proof) const
    {
        if (useGroth) {
            throw std::ios_base::failure("Invalid Sprout proof for transaction format (expected GrothProof, found PHGRProof)");
        }
        ::Serialize(s, proof, nType, nVersion);
    }

    void operator()(const libzcash::GrothProof& proof) const
    {
        if (!useGroth) {
            throw std::ios_base::failure("Invalid Sprout proof for transaction format (expected PHGRProof, found GrothProof)");
        }
        ::Serialize(s, proof, nType, nVersion);
    }
};

template<typename Stream, typename T>
inline void SerReadWriteSproutProof(Stream& s, const T& proof, bool useGroth, CSerActionSerialize ser_action, int nType, int nVersion)
{
    auto ps = SproutProofSerializer<Stream>(s, useGroth, nType, nVersion);
    boost::apply_visitor(ps, proof);
}

template<typename Stream, typename T>
inline void SerReadWriteSproutProof(Stream& s, T& proof, bool useGroth, CSerActionUnserialize ser_action, int nType, int nVersion)
{
    if (useGroth) {
        libzcash::GrothProof grothProof;
        ::Unserialize(s, grothProof, nType, nVersion);
        proof = grothProof;
    } else {
        libzcash::PHGRProof pghrProof;
        ::Unserialize(s, pghrProof, nType, nVersion);
        proof = pghrProof;
    }
}

class JSDescription
{

public:
    // These values 'enter from' and 'exit to' the value
    // pool, respectively.
    CAmount vpub_old;
    CAmount vpub_new;

    // JoinSplits are always anchored to a root in the note
    // commitment tree at some point in the blockchain
    // history or in the history of the current
    // transaction.
    uint256 anchor;

    // Nullifiers are used to prevent double-spends. They
    // are derived from the secrets placed in the note
    // and the secret spend-authority key known by the
    // spender.
    std::array<uint256, ZC_NUM_JS_INPUTS> nullifiers;

    // Note commitments are introduced into the commitment
    // tree, blinding the public about the values and
    // destinations involved in the JoinSplit. The presence of
    // a commitment in the note commitment tree is required
    // to spend it.
    std::array<uint256, ZC_NUM_JS_OUTPUTS> commitments;

    // Ephemeral key
    uint256 ephemeralKey;

    // Ciphertexts
    // These contain trapdoors, values and other information
    // that the recipient needs, including a memo field. It
    // is encrypted using the scheme implemented in crypto/NoteEncryption.cpp
    std::array<ZCNoteEncryption::Ciphertext, ZC_NUM_JS_OUTPUTS> ciphertexts = {{ {{0}} }};

    // Random seed
    uint256 randomSeed;

    // MACs
    // The verification of the JoinSplit requires these MACs
    // to be provided as an input.
    std::array<uint256, ZC_NUM_JS_INPUTS> macs;

    // JoinSplit proof
    // This is a zk-SNARK which ensures that this JoinSplit is valid.
    libzcash::SproutProof proof;

    JSDescription(): vpub_old(0), vpub_new(0) { }

    static JSDescription getNewInstance(bool useGroth);

    JSDescription(
            bool makeGrothProof,
            ZCJoinSplit& params,
            const uint256& joinSplitPubKey,
            const uint256& rt,
            const std::array<libzcash::JSInput, ZC_NUM_JS_INPUTS>& inputs,
            const std::array<libzcash::JSOutput, ZC_NUM_JS_OUTPUTS>& outputs,
            CAmount vpub_old,
            CAmount vpub_new,
            bool computeProof = true, // Set to false in some tests
            uint256 *esk = nullptr // payment disclosure
    );

    static JSDescription Randomized(
            bool makeGrothProof,
            ZCJoinSplit& params,
            const uint256& joinSplitPubKey,
            const uint256& rt,
            std::array<libzcash::JSInput, ZC_NUM_JS_INPUTS>& inputs,
            std::array<libzcash::JSOutput, ZC_NUM_JS_OUTPUTS>& outputs,
            #ifdef __LP64__ // required to build on MacOS due to size_t ambiguity errors
            std::array<uint64_t, ZC_NUM_JS_INPUTS>& inputMap,
            std::array<uint64_t, ZC_NUM_JS_OUTPUTS>& outputMap,
            #else
            std::array<size_t, ZC_NUM_JS_INPUTS>& inputMap,
            std::array<size_t, ZC_NUM_JS_OUTPUTS>& outputMap,
            #endif
            CAmount vpub_old,
            CAmount vpub_new,
            bool computeProof = true, // Set to false in some tests
            uint256 *esk = nullptr, // payment disclosure
            std::function<int(int)> gen = GetRandInt
    );

    // Verifies that the JoinSplit proof is correct.
    bool Verify(
        ZCJoinSplit& params,
        libzcash::ProofVerifier& verifier,
        const uint256& joinSplitPubKey
    ) const;

    // Returns the calculated h_sig
    uint256 h_sig(ZCJoinSplit& params, const uint256& joinSplitPubKey) const;

    size_t GetSerializeSize(int nType, int nVersion, int nTxVersion) const {
		CSizeComputer s(nType, nVersion);
		auto os = WithTxVersion(&s, nTxVersion);
		NCONST_PTR(this)->SerializationOp(os, CSerActionSerialize(), nType, nVersion);
		return s.size();
	}

	template<typename OverrideStreamTx>
	void Serialize(OverrideStreamTx& s, int nType, int nVersion) const {
		NCONST_PTR(this)->SerializationOp(s, CSerActionSerialize(), nType, nVersion);
	}

	template<typename OverrideStreamTx>
	void Unserialize(OverrideStreamTx& s, int nType, int nVersion) {
		SerializationOp(s, CSerActionUnserialize(), nType, nVersion);
	}

    template <typename OverrideStreamTx, typename Operation>
    inline void SerializationOp(OverrideStreamTx& s, Operation ser_action, int nType, int nVersion) {
    	// Stream version (that is transaction version) is set by CTransaction and CMutableTransaction to
    	//  tx.nVersion
    	const int txVersion = s.GetTxVersion();

    	if( !(txVersion >= TRANSPARENT_TX_VERSION) && txVersion != GROTH_TX_VERSION) {
	    	LogPrintf("============== JsDescription GetTxVersion: Invalid shielded tx version %d \n", txVersion);
    		throw std::ios_base::failure("Invalid shielded tx version (expected >=1 for PHGRProof or -3 for GrothProof)");
    	}
    	bool useGroth = (txVersion == GROTH_TX_VERSION);
        READWRITE(vpub_old);
        READWRITE(vpub_new);
        READWRITE(anchor);
        READWRITE(nullifiers);
        READWRITE(commitments);
        READWRITE(ephemeralKey);
        READWRITE(randomSeed);
        READWRITE(macs);
        ::SerReadWriteSproutProof(s, proof, useGroth, ser_action, nType, nVersion);
        READWRITE(ciphertexts);
    }

    friend bool operator==(const JSDescription& a, const JSDescription& b)
    {
        return (
            a.vpub_old == b.vpub_old &&
            a.vpub_new == b.vpub_new &&
            a.anchor == b.anchor &&
            a.nullifiers == b.nullifiers &&
            a.commitments == b.commitments &&
            a.ephemeralKey == b.ephemeralKey &&
            a.ciphertexts == b.ciphertexts &&
            a.randomSeed == b.randomSeed &&
            a.macs == b.macs &&
            a.proof == b.proof
            );
    }

    friend bool operator!=(const JSDescription& a, const JSDescription& b)
    {
        return !(a == b);
    }
};

class BaseOutPoint
{
public:
    uint256 hash;
    uint32_t n;

    BaseOutPoint() { SetNull(); }
    BaseOutPoint(const uint256& hashIn, uint32_t nIn): hash(hashIn), n(nIn) {}

    ADD_SERIALIZE_METHODS;

    template <typename Stream, typename Operation>
    inline void SerializationOp(Stream& s, Operation ser_action, int nType, int nVersion) {
        READWRITE(hash);
        READWRITE(n);
    }

    void SetNull() { hash.SetNull(); n = (uint32_t) -1; }
    bool IsNull() const { return (hash.IsNull() && n == (uint32_t) -1); }

    friend bool operator<(const BaseOutPoint& a, const BaseOutPoint& b)
    {
        return (a.hash < b.hash || (a.hash == b.hash && a.n < b.n));
    }

    friend bool operator==(const BaseOutPoint& a, const BaseOutPoint& b)
    {
        return (a.hash == b.hash && a.n == b.n);
    }

    friend bool operator!=(const BaseOutPoint& a, const BaseOutPoint& b)
    {
        return !(a == b);
    }
};

/** An outpoint - a combination of a transaction hash and an index n into its vout */
class COutPoint : public BaseOutPoint
{
public:
    COutPoint() : BaseOutPoint() {};
    COutPoint(const uint256& hashIn, uint32_t nIn) : BaseOutPoint(hashIn, nIn) {};
    std::string ToString() const;
};



/** An input of a transaction.  It contains the location of the previous
 * transaction's output that it claims and a signature that matches the
 * output's public key.
 */
class CTxIn
{
public:
    COutPoint prevout;
    CScript scriptSig;
    uint32_t nSequence;

    CTxIn()
    {
        nSequence = std::numeric_limits<unsigned int>::max();
    }

    explicit CTxIn(const COutPoint& prevoutIn, const CScript& scriptSigIn=CScript(), uint32_t nSequenceIn=std::numeric_limits<unsigned int>::max());
    CTxIn(const uint256& hashPrevTx, const uint32_t& nOut, const CScript& scriptSigIn=CScript(), uint32_t nSequenceIn=std::numeric_limits<uint32_t>::max());

    ADD_SERIALIZE_METHODS;

    template <typename Stream, typename Operation>
    inline void SerializationOp(Stream& s, Operation ser_action, int nType, int nVersion) {
        READWRITE(prevout);
        READWRITE(scriptSig);
        READWRITE(nSequence);
    }

    bool IsFinal() const
    {
        return (nSequence == std::numeric_limits<uint32_t>::max());
    }

    friend bool operator==(const CTxIn& a, const CTxIn& b)
    {
        return (a.prevout   == b.prevout &&
                a.scriptSig == b.scriptSig &&
                a.nSequence == b.nSequence);
    }

    friend bool operator!=(const CTxIn& a, const CTxIn& b)
    {
        return !(a == b);
    }

    std::string ToString() const;
};

class CBackwardTransferOut;

/** An output of a transaction.  It contains the public key that the next input
 * must be able to sign with to claim it.
 */
class CTxOut
{
public:
    CAmount nValue;
    CScript scriptPubKey;

    /* mem only */
    bool isFromBackwardTransfer;

    CTxOut()
    {
        SetNull();
    }

    CTxOut(const CAmount& nValueIn, CScript scriptPubKeyIn, bool isFromBackwardTransferIn = false) :
        nValue(nValueIn), scriptPubKey(scriptPubKeyIn), isFromBackwardTransfer(isFromBackwardTransferIn) {}

    explicit CTxOut(const CBackwardTransferOut& btdata);

    ADD_SERIALIZE_METHODS;

    template <typename Stream, typename Operation>
    inline void SerializationOp(Stream& s, Operation ser_action, int nType, int nVersion) {
        READWRITE(nValue);
        READWRITE(scriptPubKey);
        if (ser_action.ForRead())
        {
            // the in-memory attribute isFromBackwardTransfer is not serialized, to keep backward compatibility
            // It is left up to object including CTxOut attributes in their serialization operations to track
            // the isFromBackwardTransfer flag. Below the isFromBackwardTransfer flag is initialized to a default value.
            isFromBackwardTransfer = false;
        }
    }

    void SetNull()
    {
        nValue = -1;
        scriptPubKey.clear();
        isFromBackwardTransfer = false;
    }

    bool IsNull() const
    {
        return (nValue == -1);
    }

    uint256 GetHash() const;

    CAmount GetDustThreshold(const CFeeRate &minRelayTxFee) const
    {
        // "Dust" is defined in terms of CTransaction::minRelayTxFee,
        // which has units satoshis-per-kilobyte.
        // If you'd pay more than 1/3 in fees
        // to spend something, then we consider it dust.
        // A typical spendable txout is 34 bytes big, and will
        // need a CTxIn of at least 148 bytes to spend:
        // so dust is a spendable txout less than 54 satoshis
        // with default minRelayTxFee.
        if (scriptPubKey.IsUnspendable())
            return 0;

        size_t nSize = GetSerializeSize(SER_DISK,0)+148u;
        return 3*minRelayTxFee.GetFee(nSize);
    }

    bool IsDust(const CFeeRate &minRelayTxFee) const
    {
        return (nValue < GetDustThreshold(minRelayTxFee));
    }

    friend bool operator==(const CTxOut& a, const CTxOut& b)
    {
        return (a.nValue                 == b.nValue &&
                a.scriptPubKey           == b.scriptPubKey /* &&
                a.isFromBackwardTransfer == b.isFromBackwardTransfer */);
    }

    friend bool operator!=(const CTxOut& a, const CTxOut& b)
    {
        return !(a == b);
    }

    std::string ToString() const;
};

class CBackwardTransferOut
{
public:
    CAmount nValue;
    uint160 pubKeyHash;

    CBackwardTransferOut(): nValue(0), pubKeyHash() {};
    explicit CBackwardTransferOut(const CTxOut& txout);

    ADD_SERIALIZE_METHODS;

    template <typename Stream, typename Operation>
    inline void SerializationOp(Stream& s, Operation ser_action, int nType, int nVersion) {
        READWRITE(nValue);
        READWRITE(pubKeyHash);
    }
};


/** An output of a transaction related to SideChain only.
 */
class CTxCrosschainOut
{
public:
    uint256 scId;
    CAmount nValue;
    uint256 address;

    CTxCrosschainOut(const uint256& scIdIn, const CAmount& nValueIn, const uint256& addressIn)
        : scId(scIdIn), nValue(nValueIn), address(addressIn) { }

    virtual ~CTxCrosschainOut() {};

    CTxCrosschainOut() { SetNull(); }

    virtual void SetNull()
    {
        scId.SetNull();
        nValue = -1;
        address.SetNull();
    }

    bool IsNull() const
    {
        return (nValue == -1);
    }

    bool CheckAmountRange(CAmount& cumulatedAmount) const;

    CAmount GetDustThreshold(const CFeeRate &minRelayTxFee) const
    {
        size_t nSize = GetSerializeSize(SER_DISK,0)+148u;
        return 3*minRelayTxFee.GetFee(nSize);
    }

    bool IsDust(const CFeeRate &minRelayTxFee) const
    {
        return (nValue < GetDustThreshold(minRelayTxFee));
    }

    virtual uint256 GetHash() const = 0;

    virtual std::string ToString() const = 0;

    static const char* type2str(unsigned char type)
    {
        switch(type)
        {
            case SC_CREATION_TYPE:         return "SC_CREATION_TYPE"; break; 
            case SC_CERTIFIER_LOCK_TYPE:   return "CERTIFIER_LOCK_TYPE";   break; 
            case SC_FORWARD_TRANSFER_TYPE: return "FORWARD_TRANSFER_TYPE";   break; 
            default: return "UNKNOWN_TYPE";
        }
    }

protected:
    static bool isBaseEqual(const CTxCrosschainOut& a, const CTxCrosschainOut& b)
    {
        return (a.scId    == b.scId &&
                a.nValue  == b.nValue &&
                a.address == b.address);
    }

};

class CTxForwardTransferOut : public CTxCrosschainOut
{
public:

    CTxForwardTransferOut() { SetNull(); }

    CTxForwardTransferOut(const uint256& scIdIn, const CAmount& nValueIn, const uint256& addressIn):
        CTxCrosschainOut(scIdIn, nValueIn, addressIn) {}

    ADD_SERIALIZE_METHODS;

    template <typename Stream, typename Operation>
    inline void SerializationOp(Stream& s, Operation ser_action, int nType, int nVersion) {
        READWRITE(nValue);
        READWRITE(address);
        READWRITE(scId);
    }

    virtual uint256 GetHash() const override;
    virtual std::string ToString() const override;

    friend bool operator==(const CTxForwardTransferOut& a, const CTxForwardTransferOut& b)
    {
        return (isBaseEqual(a, b));
    }

    friend bool operator!=(const CTxForwardTransferOut& a, const CTxForwardTransferOut& b)
    {
        return !(a == b);
    }
};

class CTxScCreationOut : public CTxCrosschainOut
{
public:
    int withdrawalEpochLength; 
    std::vector<unsigned char> customData;
/*
    TODO check and add 
    ------------------
    int startBlockHeight; 
    int prepStageLength; 
    int certGroupSize;
    unsigned char feePct;
    CAmount certLockAmount;
    CAmount minBkwTransferAmount;
*/

    CTxScCreationOut() { SetNull(); }

    CTxScCreationOut(const uint256& scIdIn, const CAmount& nValueIn, const uint256& addressIn, const Sidechain::ScCreationParameters& params);

    ADD_SERIALIZE_METHODS;

    template <typename Stream, typename Operation>
    inline void SerializationOp(Stream& s, Operation ser_action, int nType, int nVersion) {
        READWRITE(scId);
        READWRITE(withdrawalEpochLength);
        READWRITE(nValue);
        READWRITE(address);
        READWRITE(customData);
    }

    virtual void SetNull() override
    {
        CTxCrosschainOut::SetNull();
        withdrawalEpochLength = -1;
        customData.clear();
    }

    virtual uint256 GetHash() const override;
    virtual std::string ToString() const override;

    friend bool operator==(const CTxScCreationOut& a, const CTxScCreationOut& b)
    {
        return (isBaseEqual(a, b) &&
                 a.withdrawalEpochLength == b.withdrawalEpochLength &&
                 a.customData == b.customData);
    }

    friend bool operator!=(const CTxScCreationOut& a, const CTxScCreationOut& b)
    {
        return !(a == b);
    }
};

class CTxCertifierLockOut : public CTxCrosschainOut
{
public:

    int64_t activeFromWithdrawalEpoch; 

    CTxCertifierLockOut() { SetNull(); }

    CTxCertifierLockOut(const uint256& scIdIn, const CAmount& nValueIn, const uint256& addressIn, int64_t epoch)
        :CTxCrosschainOut(scIdIn, nValueIn, addressIn), activeFromWithdrawalEpoch(epoch) {}

    ADD_SERIALIZE_METHODS;

    template <typename Stream, typename Operation>
    inline void SerializationOp(Stream& s, Operation ser_action, int nType, int nVersion) {
        READWRITE(nValue);
        READWRITE(address);
        READWRITE(scId);
        READWRITE(activeFromWithdrawalEpoch);
    }

    void SetNull()
    {
        CTxCrosschainOut::SetNull();
        activeFromWithdrawalEpoch = -1;
    }

    virtual uint256 GetHash() const override;
    virtual std::string ToString() const override;

    friend bool operator==(const CTxCertifierLockOut& a, const CTxCertifierLockOut& b)
    {
        return (isBaseEqual(a, b) &&
                a.activeFromWithdrawalEpoch == b.activeFromWithdrawalEpoch);
    }

    friend bool operator!=(const CTxCertifierLockOut& a, const CTxCertifierLockOut& b)
    {
        return !(a == b);
    }
};

// forward declarations
class CValidationState;
class CTxMemPool;
class CCoinsViewCache;
class CChain;
class CBlock;
class CBlockTemplate;
class CScriptCheck;
class CBlockUndo;
class CTxUndo;
class UniValue;

namespace Sidechain { class ScCoinsViewCache; }

class BaseSignatureChecker;

// abstract interface for CTransaction and CScCertificate
class CTransactionBase
{
public:
    const int32_t nVersion;
protected:
    const std::vector<CTxIn> vin;
    const std::vector<CTxOut> vout;

    /** Memory only. */
    const uint256 hash;

    virtual void UpdateHash() const = 0;

public:
    virtual bool TryPushToMempool(bool fLimitFree, bool fRejectAbsurdFee) = 0;

    CTransactionBase();
    CTransactionBase& operator=(const CTransactionBase& tx);
    CTransactionBase(const CTransactionBase& tx);
    virtual ~CTransactionBase() {};

    template <typename Stream>
    CTransactionBase(deserialize_type, Stream& s) : CTransactionBase(CMutableTransactionBase(deserialize, s)) {}

    const uint256& GetHash() const {
        return hash;
    }

    friend bool operator==(const CTransactionBase& a, const CTransactionBase& b)
    {
        return a.hash == b.hash;
    }

    friend bool operator!=(const CTransactionBase& a, const CTransactionBase& b)
    {
        return !(a==b);
    }

    virtual bool IsScVersion() const = 0;

    //GETTERS
    const std::vector<CTxIn>&         GetVin()        const {return vin;};
    const std::vector<CTxOut>&        GetVout()       const {return vout;};

    virtual const std::vector<JSDescription>& GetVjoinsplit() const = 0;
    virtual const uint256&                    GetScId()       const = 0;
    virtual const uint32_t&                   GetLockTime()   const = 0;
    //END OF GETTERS

    //CHECK FUNCTIONS
    virtual bool CheckVersionBasic        (CValidationState &state) const = 0;
    virtual bool CheckVersionIsStandard   (std::string& reason, int nHeight) const = 0;
    virtual bool CheckInputsAvailability  (CValidationState &state) const = 0;
    virtual bool CheckOutputsAvailability (CValidationState &state) const = 0;
    virtual bool CheckSerializedSize      (CValidationState &state) const = 0;

    bool CheckInputsAmount (CValidationState &state) const;
    bool CheckOutputsAmount(CValidationState &state) const;
    bool CheckInputsDuplication(CValidationState &state) const;
    bool CheckInputsInteraction(CValidationState &state) const;

    bool CheckOutputsCheckBlockAtHeightOpCode(CValidationState& state) const;

    bool CheckInputsLimit() const;
    //END OF CHECK FUNCTIONS

    // Return sum of txouts.
    virtual CAmount GetValueOut() const;

<<<<<<< HEAD
    int GetComplexity() const { return vin.size()*vin.size(); }

    // Compute modified tx size for priority calculation (optionally given tx size)
    unsigned int CalculateModifiedSize(unsigned int nTxSize=0) const;

    // Compute priority, given priority of inputs and (optionally) tx size
    double ComputePriority(double dPriorityInputs, unsigned int nTxSize=0) const;

=======
    // Return sum of JoinSplit vpub_new if supported
    virtual CAmount GetJoinSplitValueIn() const;
>>>>>>> 0915b899
    //-----------------
    // pure virtual interfaces 
    virtual bool AcceptTxBaseToMemoryPool(CTxMemPool& pool, CValidationState &state, bool fLimitFree, 
        bool* pfMissingInputs, bool fRejectAbsurdFee=false) const = 0;
    virtual void Relay() const = 0;
    virtual unsigned int GetSerializeSizeBase(int nType, int nVersion) const = 0;
    virtual std::shared_ptr<const CTransactionBase> MakeShared() const = 0;

    virtual bool CheckFeeAmount(const CAmount& totalVinAmount, CValidationState& state) const = 0;

    virtual bool IsNull() const = 0;

    // return fee amount
    virtual CAmount GetFeeAmount(const CAmount& valueIn) const = 0;

    // Compute tx size
    virtual unsigned int CalculateSize() const = 0;

    virtual std::string EncodeHex() const = 0;
    virtual std::string ToString() const = 0;

    virtual void AddToBlock(CBlock* pblock) const = 0;
    virtual void AddToBlockTemplate(CBlockTemplate* pblocktemplate, CAmount fee, unsigned int sigops) const = 0;

    virtual bool ContextualCheck(CValidationState& state, int nHeight, int dosLevel) const = 0;
    virtual bool CheckFinal(int flags = -1) const = 0;
    virtual bool IsApplicableToState(CValidationState& state, int nHeight = -1) const = 0;

    virtual double GetPriority(const CCoinsViewCache &view, int nHeight) const = 0;

    bool VerifyScript(
        const CScript& scriptPubKey, unsigned int flags, unsigned int nIn, const CChain* chain,
        bool cacheStore, ScriptError* serror) const;

    virtual std::shared_ptr<BaseSignatureChecker> MakeSignatureChecker(
        unsigned int nIn, const CChain* chain, bool cacheStore) const = 0;

    //-----------------
    // default values for derived classes which do not support specific data structures

    // return false when meaningful only in a block context. As of now only tx coin base returns false

    bool IsCoinBase() const { return GetVin().size() == 1 && GetVin()[0].prevout.IsNull(); }
    virtual bool IsCertificate() const { return false; }

    virtual void AddJoinSplitToJSON(UniValue& entry) const { return; }
    virtual void AddSidechainOutsToJSON(UniValue& entry) const {return; }

    virtual bool ContextualCheckInputs(CValidationState &state, const CCoinsViewCache &view, bool fScriptChecks,
        const CChain& chain, unsigned int flags, bool cacheStore, const Consensus::Params& consensusParams,
        std::vector<CScriptCheck> *pvChecks = NULL) const { return true; }

    virtual const uint256 getJoinSplitPubKey() const { return uint256(); }
};

struct CMutableTransaction;

/** The basic transaction that is broadcasted on the network and contained in
 * blocks.  A transaction can contain multiple inputs and outputs.
 */
class CTransaction : virtual public CTransactionBase
{
protected:
    void UpdateHash() const override;

public:
    virtual bool TryPushToMempool(bool fLimitFree, bool fRejectAbsurdFee) override final;
    typedef boost::array<unsigned char, 64> joinsplit_sig_t;

    // Transactions that include a list of JoinSplits are version 2.
    static const int32_t MIN_OLD_VERSION = 1;
    static const int32_t MAX_OLD_VERSION = PHGR_TX_VERSION;

    static_assert(MIN_OLD_VERSION >= MIN_OLD_TX_VERSION,
                  "standard rule for tx version should be consistent with network rule");

    // The local variables are made const to prevent unintended modification
    // without updating the cached hash value. However, CTransaction is not
    // actually immutable; deserialization and assignment are implemented,
    // and bypass the constness. This is safe, as they update the entire
    // structure, including the hash.
private:
    const std::vector<JSDescription> vjoinsplit;
    const uint32_t nLockTime;
public:
    const std::vector<CTxScCreationOut> vsc_ccout;
    const std::vector<CTxCertifierLockOut> vcl_ccout;
    const std::vector<CTxForwardTransferOut> vft_ccout;
    const uint256 joinSplitPubKey;
    const joinsplit_sig_t joinSplitSig = {{0}};

    /** Construct a CTransaction that qualifies as IsNull() */
    CTransaction();

    /** Convert a CMutableTransaction into a CTransaction. */
    CTransaction(const CMutableTransaction &tx);

    CTransaction& operator=(const CTransaction& tx);
    CTransaction(const CTransaction& tx);

    ADD_SERIALIZE_METHODS;

    template <typename Stream, typename Operation>
    inline void SerializationOp(Stream& s, Operation ser_action, int nType, int nVersion) {
        READWRITE(*const_cast<int32_t*>(&this->nVersion));
        nVersion = this->nVersion;
        READWRITE(*const_cast<std::vector<CTxIn>*>(&vin));
        READWRITE(*const_cast<std::vector<CTxOut>*>(&vout));
        if (this->IsScVersion())
        {
            READWRITE(*const_cast<std::vector<CTxScCreationOut>*>(&vsc_ccout));
            READWRITE(*const_cast<std::vector<CTxCertifierLockOut>*>(&vcl_ccout));
            READWRITE(*const_cast<std::vector<CTxForwardTransferOut>*>(&vft_ccout));
        }
        READWRITE(*const_cast<uint32_t*>(&nLockTime));
        if (nVersion >= PHGR_TX_VERSION || nVersion == GROTH_TX_VERSION) {
            auto os = WithTxVersion(&s, static_cast<int>(this->nVersion));
            ::SerReadWrite(os, *const_cast<std::vector<JSDescription>*>(&vjoinsplit), nType, nVersion, ser_action);
            if (vjoinsplit.size() > 0) {
                READWRITE(*const_cast<uint256*>(&joinSplitPubKey));
                READWRITE(*const_cast<joinsplit_sig_t*>(&joinSplitSig));
            }
        }
        if (ser_action.ForRead())
            UpdateHash();
    }
    template <typename Stream>
    CTransaction(deserialize_type, Stream& s) : CTransaction(CMutableTransaction(deserialize, s)) {}
    
    unsigned int CalculateSize() const override;

    std::string EncodeHex() const override;

    bool IsNull() const override
    {
        bool ret = vin.empty() && vout.empty();
        if (IsScVersion() )
        {
            ret = ret && ccIsNull();
        }
        return ret;
    }

    bool ccIsNull() const {
        return (
            vsc_ccout.empty() &&
            vcl_ccout.empty() &&
            vft_ccout.empty()
        );
    }
    
    bool IsScVersion() const override
    {
        // so far just one version
        return (nVersion == SC_TX_VERSION);
    }

    //GETTERS
    const std::vector<JSDescription>& GetVjoinsplit() const override {return vjoinsplit;};
    const uint256&                    GetScId()       const override { static uint256 noScId; return noScId;};
    const uint32_t&                   GetLockTime()   const override { return nLockTime;};
    //END OF GETTERS

    //CHECK FUNCTIONS
    bool CheckVersionBasic        (CValidationState &state) const override;
    bool CheckVersionIsStandard   (std::string& reason, int nHeight) const override;
    bool CheckInputsAvailability  (CValidationState &state) const override;
    bool CheckOutputsAvailability (CValidationState &state) const override;
    bool CheckSerializedSize      (CValidationState &state) const override;
    bool CheckFeeAmount(const CAmount& totalVinAmount, CValidationState& state) const override;
    //END OF CHECK FUNCTIONS

    bool AcceptTxBaseToMemoryPool(CTxMemPool& pool, CValidationState &state, bool fLimitFree, 
        bool* pfMissingInputs, bool fRejectAbsurdFee=false) const override;
    void Relay() const override;
    unsigned int GetSerializeSizeBase(int nType, int nVersion) const override;
    std::shared_ptr<const CTransactionBase> MakeShared() const override;

    // Return sum of txouts.
    CAmount GetValueOut() const override;

    // value in should be computed via the method above using a proper coin view
    CAmount GetFeeAmount(const CAmount& valueIn) const override { return (valueIn - GetValueOut() ); }

    const uint256 getJoinSplitPubKey() const override { return joinSplitPubKey; }

    std::string ToString() const override;

 public:
    void addToScCommitment(std::map<uint256, std::vector<uint256> >& mLeaves, std::set<uint256>& sScIds) const ;

 private:
    template <typename T>
    inline CAmount GetValueCcOut(const T& ccout) const
    {
        CAmount nValueOut = 0;
        for (const auto& it : ccout)
        {
            nValueOut += it.nValue;
            if (!MoneyRange(it.nValue) || !MoneyRange(nValueOut))
                throw std::runtime_error("CTransaction::GetValueCcOut(): value out of range");
        }
        return nValueOut;
    }

    template <typename T>
    inline void fillCrosschainOutput(const T& vOuts, unsigned int& nIdx, std::map<uint256, std::vector<uint256> >& map, std::set<uint256>& sScIds) const
    {
        const uint256& txHash = GetHash();
 
        for(const auto& txccout : vOuts)
        {
            sScIds.insert(txccout.scId);

            // if the mapped value exists, vec is a reference to it. If it does not, vec is
            // a reference to the new element inserted in the map with the scid as a key
            std::vector<uint256>& vec = map[txccout.scId];
 
            LogPrint("sc", "%s():%d - processing scId[%s], vec size = %d\n",
                __func__, __LINE__, txccout.scId.ToString(), vec.size());
 
            const uint256& ccoutHash = txccout.GetHash();
            unsigned int n = nIdx;
 
            LogPrint("sc", "%s():%d -Inputs: h1[%s], h2[%s], n[%d]\n",
                __func__, __LINE__, ccoutHash.ToString(), txHash.ToString(), n);

            const uint256& entry = Hash(
                BEGIN(ccoutHash), END(ccoutHash),
                BEGIN(txHash),    END(txHash),
                BEGIN(n),         END(n) );

#ifdef DEBUG_SC_COMMITMENT_HASH
            CDataStream ss2(SER_NETWORK, PROTOCOL_VERSION);
            ss2 << ccoutHash;
            ss2 << txHash;
            ss2 << n;
            std::string ser2( HexStr(ss2.begin(), ss2.end()));
            const uint256& entry2 = Hash(ss2.begin(), ss2.begin() + (unsigned int)ss2.in_avail() );

            CHashWriter ss3(SER_GETHASH, PROTOCOL_VERSION);
            ss3 << ccoutHash;
            ss3 << txHash;
            ss3 << n;
            const uint256& entry3 = ss3.GetHash();

            CDataStream ss(SER_NETWORK, PROTOCOL_VERSION);
            ss << txccout;
            std::string ser( HexStr(ss.begin(), ss.end()));
         
            std::cout << __func__ << " -------------------------------------------" << std::endl;
            std::cout << "                       ccout: " << ser << std::endl;
            std::cout << "-------------------------------------------" << std::endl;
            std::cout << "                 Hash(ccout): " << ccoutHash.ToString() << std::endl;
            std::cout << "                        txid: " << txHash.ToString() << std::endl;
            std::cout << "                           n: " << std::hex << n << std::dec << std::endl;
            std::cout << "-------------------------------------------" << std::endl;
            std::cout << "    Hash(Hash(ccout)|txid|n): " << entry.ToString() << std::endl;
            std::cout << "-------------------------------------------" << std::endl;
            std::cout << "concat = Hash(ccout)|txid| n: " << ser2 << std::endl;
            std::cout << "                Hash(concat): " << entry2.ToString() << std::endl;
#endif

            vec.push_back(entry);

            LogPrint("sc", "%s():%d -Output: entry[%s]\n", __func__, __LINE__, entry.ToString());
 
            nIdx++;
        }
    }

  public:
    void AddToBlock(CBlock* pblock) const override;
    void AddToBlockTemplate(CBlockTemplate* pblocktemplate, CAmount fee, unsigned int sigops) const override;
    bool ContextualCheck(CValidationState& state, int nHeight, int dosLevel) const override;
    bool CheckFinal(int flags = -1) const override;
    bool IsApplicableToState(CValidationState& state, int nHeight = -1) const override;
    void AddJoinSplitToJSON(UniValue& entry) const override;
    void AddSidechainOutsToJSON(UniValue& entry) const override;
    bool ContextualCheckInputs(CValidationState &state, const CCoinsViewCache &view, bool fScriptChecks,
                           const CChain& chain, unsigned int flags, bool cacheStore, const Consensus::Params& consensusParams,
                           std::vector<CScriptCheck> *pvChecks = NULL) const override;
    double GetPriority(const CCoinsViewCache &view, int nHeight) const override;

    std::shared_ptr<BaseSignatureChecker> MakeSignatureChecker(
        unsigned int nIn, const CChain* chain, bool cacheStore) const override;
};

/** A mutable hierarchy version of CTransaction. */
struct CMutableTransactionBase
{
    int32_t nVersion;
    std::vector<CTxIn> vin;
    std::vector<CTxOut> vout;

    CMutableTransactionBase();
    virtual ~CMutableTransactionBase() {};

    /** Compute the hash of this CMutableTransaction. This is computed on the
     * fly, as opposed to GetHash() in CTransaction, which uses a cached result.
     */
    virtual uint256 GetHash() const = 0;

    virtual bool add(const CTxOut& out)
    { 
        vout.push_back(out);
        return true;
    }
    virtual bool add(const CTxScCreationOut& out) { return false; }
    virtual bool add(const CTxCertifierLockOut& out) { return false; }
    virtual bool add(const CTxForwardTransferOut& out) { return false; }
};


struct CMutableTransaction : public CMutableTransactionBase
{
    std::vector<CTxScCreationOut> vsc_ccout;
    std::vector<CTxCertifierLockOut> vcl_ccout;
    std::vector<CTxForwardTransferOut> vft_ccout;
    uint32_t nLockTime;
    std::vector<JSDescription> vjoinsplit;
    uint256 joinSplitPubKey;
    CTransaction::joinsplit_sig_t joinSplitSig = {{0}};

    CMutableTransaction();
    CMutableTransaction(const CTransaction& tx);
    operator CTransaction() { return CTransaction(*this); }

    ADD_SERIALIZE_METHODS;

    template <typename Stream, typename Operation>
    inline void SerializationOp(Stream& s, Operation ser_action, int nType, int nVersion) {
        READWRITE(this->nVersion);
        nVersion = this->nVersion;
        READWRITE(vin);
        READWRITE(vout);
        if (this->IsScVersion())
        {
            READWRITE(vsc_ccout);
            READWRITE(vcl_ccout);
            READWRITE(vft_ccout);
        }
        READWRITE(nLockTime);
        if (nVersion >= PHGR_TX_VERSION || nVersion == GROTH_TX_VERSION) {
            auto os = WithTxVersion(&s, static_cast<int>(this->nVersion));
            ::SerReadWrite(os, vjoinsplit, nType, nVersion, ser_action);
            if (vjoinsplit.size() > 0) {
                READWRITE(joinSplitPubKey);
                READWRITE(joinSplitSig);
            }
        }
    }

    template <typename Stream>
    CMutableTransaction(deserialize_type, Stream& s):nLockTime(0) {
        Unserialize(s);
    }

    /** Compute the hash of this CMutableTransaction. This is computed on the
     * fly, as opposed to GetHash() in CTransaction, which uses a cached result.
     */
    uint256 GetHash() const override;

    bool IsScVersion() const
    {
        // so far just one version
        return (nVersion == SC_TX_VERSION);
    }

    bool add(const CTxScCreationOut& out) override;
    bool add(const CTxCertifierLockOut& out) override;
    bool add(const CTxForwardTransferOut& out) override;
};

#endif // BITCOIN_PRIMITIVES_TRANSACTION_H<|MERGE_RESOLUTION|>--- conflicted
+++ resolved
@@ -741,7 +741,6 @@
     // Return sum of txouts.
     virtual CAmount GetValueOut() const;
 
-<<<<<<< HEAD
     int GetComplexity() const { return vin.size()*vin.size(); }
 
     // Compute modified tx size for priority calculation (optionally given tx size)
@@ -750,10 +749,9 @@
     // Compute priority, given priority of inputs and (optionally) tx size
     double ComputePriority(double dPriorityInputs, unsigned int nTxSize=0) const;
 
-=======
     // Return sum of JoinSplit vpub_new if supported
     virtual CAmount GetJoinSplitValueIn() const;
->>>>>>> 0915b899
+
     //-----------------
     // pure virtual interfaces 
     virtual bool AcceptTxBaseToMemoryPool(CTxMemPool& pool, CValidationState &state, bool fLimitFree, 
