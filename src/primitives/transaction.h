--- conflicted
+++ resolved
@@ -576,11 +576,8 @@
     std::vector<unsigned char> customData;
     libzendoomc::ScConstant constant;
     libzendoomc::ScVk wCertVk;
-<<<<<<< HEAD
     boost::optional<libzendoomc::ScVk> wMbtrVk;
-=======
     boost::optional<libzendoomc::ScVk> wCeasedVk;
->>>>>>> 9f69f9f8
 
     CTxScCreationOut():withdrawalEpochLength(-1) { }
 
@@ -597,11 +594,8 @@
         READWRITE(customData);
         READWRITE(constant);
         READWRITE(wCertVk);
-<<<<<<< HEAD
         READWRITE(wMbtrVk);
-=======
         READWRITE(wCeasedVk);
->>>>>>> 9f69f9f8
     }
 
     const uint256& GetScId() const override final { return generatedScId;}; 
@@ -612,16 +606,13 @@
     friend bool operator==(const CTxScCreationOut& a, const CTxScCreationOut& b)
     {
         return (isBaseEqual(a, b) &&
-                 a.generatedScId == b.generatedScId &&
+                 a.generatedScId         == b.generatedScId         &&
                  a.withdrawalEpochLength == b.withdrawalEpochLength &&
-                 a.customData == b.customData &&
-                 a.constant == b.constant &&
-                 a.wCertVk == b.wCertVk &&
-<<<<<<< HEAD
-                 a.wMbtrVk == b.wMbtrVk);
-=======
-                 a.wCeasedVk == b.wCeasedVk);
->>>>>>> 9f69f9f8
+                 a.customData            == b.customData            &&
+                 a.constant              == b.constant              &&
+                 a.wCertVk               == b.wCertVk               &&
+                 a.wMbtrVk               == b.wMbtrVk               &&
+                 a.wCeasedVk             == b.wCeasedVk);
     }
 
     friend bool operator!=(const CTxScCreationOut& a, const CTxScCreationOut& b)
@@ -752,12 +743,8 @@
 
     bool CheckSerializedSize (CValidationState &state) const;
     virtual bool CheckAmounts(CValidationState &state) const = 0;
-<<<<<<< HEAD
-    virtual bool CheckInputsOutputsNonEmpty(CValidationState &state) const = 0;
-    bool CheckInputsDuplication(CValidationState &state) const;
-=======
+	virtual bool CheckInputsOutputsNonEmpty(CValidationState &state) const = 0;
     virtual bool CheckInputsDuplication(CValidationState &state) const;
->>>>>>> 9f69f9f8
     virtual bool CheckInputsInteraction(CValidationState &state) const = 0;
 
     bool CheckBlockAtHeight(CValidationState& state, int nHeight, int dosLevel) const;
@@ -856,18 +843,12 @@
     // and bypass the constness. This is safe, as they update the entire
     // structure, including the hash.
 private:
-<<<<<<< HEAD
-    const std::vector<JSDescription>         vjoinsplit;
-    const uint32_t                           nLockTime;
-    const std::vector<CTxScCreationOut>      vsc_ccout;
-=======
-    const std::vector<JSDescription> vjoinsplit;
-    const uint32_t nLockTime;
+    const std::vector<JSDescription>                     vjoinsplit;
+    const uint32_t                                       nLockTime;
     const std::vector<CTxCeasedSidechainWithdrawalInput> vcsw_ccin;
-    const std::vector<CTxScCreationOut> vsc_ccout;
->>>>>>> 9f69f9f8
-    const std::vector<CTxForwardTransferOut> vft_ccout;
-    const std::vector<CBwtRequestOut>        vmbtr_out;
+    const std::vector<CTxScCreationOut>                  vsc_ccout;
+    const std::vector<CTxForwardTransferOut>             vft_ccout;
+    const std::vector<CBwtRequestOut>                    vmbtr_out;
 public:
     const uint256 joinSplitPubKey;
     const joinsplit_sig_t joinSplitSig = {{0}};
@@ -945,13 +926,7 @@
     }
 
     bool ccIsNull() const {
-<<<<<<< HEAD
-        return vsc_ccout.empty() && vft_ccout.empty() && vmbtr_out.empty();
-=======
-        return (
-            vcsw_ccin.empty() &&
-            ccOutIsNull()
-        );
+        return vcsw_ccin.empty() && ccOutIsNull() && vmbtr_out.empty();
     }
 
     bool ccOutIsNull() const {
@@ -959,7 +934,6 @@
             vsc_ccout.empty() &&
             vft_ccout.empty()
         );
->>>>>>> 9f69f9f8
     }
     
     bool IsScVersion() const 
@@ -969,21 +943,13 @@
     }
 
     //GETTERS
-<<<<<<< HEAD
-    const std::vector<CTxScCreationOut>&      GetVscCcOut()       const { return vsc_ccout; }
-    const std::vector<CTxForwardTransferOut>& GetVftCcOut()       const { return vft_ccout; }
-    const std::vector<CBwtRequestOut>&        GetVBwtRequestOut() const { return vmbtr_out; }
-    const std::vector<JSDescription>&         GetVjoinsplit() const override { return vjoinsplit;};
-    const uint32_t&                           GetLockTime()   const override { return nLockTime;};
-    const uint256&                            GetScIdFromScCcOut(int pos) const;
-=======
     const std::vector<CTxCeasedSidechainWithdrawalInput>&   GetVcswCcIn()   const { return vcsw_ccin; }
     const std::vector<CTxScCreationOut>&                    GetVscCcOut()   const { return vsc_ccout; }
     const std::vector<CTxForwardTransferOut>&               GetVftCcOut()   const { return vft_ccout; }
+    const std::vector<CBwtRequestOut>&                      GetVBwtRequestOut() const { return vmbtr_out; }
     const std::vector<JSDescription>&                       GetVjoinsplit() const override { return vjoinsplit; }
     const uint32_t&                                         GetLockTime()   const override { return nLockTime; }
     const uint256&                                          GetScIdFromScCcOut(int pos) const;
->>>>>>> 9f69f9f8
     //END OF GETTERS
 
     bool IsBackwardTransfer(int pos) const override final { return false; };
@@ -1143,12 +1109,8 @@
 
 struct CMutableTransaction : public CMutableTransactionBase
 {
-<<<<<<< HEAD
-    std::vector<CTxScCreationOut>      vsc_ccout;
-=======
     std::vector<CTxCeasedSidechainWithdrawalInput> vcsw_ccin;
     std::vector<CTxScCreationOut> vsc_ccout;
->>>>>>> 9f69f9f8
     std::vector<CTxForwardTransferOut> vft_ccout;
     std::vector<CBwtRequestOut>        vmbtr_out;
     uint32_t nLockTime;
