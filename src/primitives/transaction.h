--- conflicted
+++ resolved
@@ -770,10 +770,6 @@
 
     virtual void AddJoinSplitToJSON(UniValue& entry) const { return; }
     virtual void AddSidechainOutsToJSON(UniValue& entry) const {return; }
-<<<<<<< HEAD
-    virtual bool AreInputsStandard(CCoinsViewCache& view) const { return true; }
-=======
->>>>>>> 35b99303
 
     virtual bool ContextualCheckInputs(CValidationState &state, const CCoinsViewCache &view, bool fScriptChecks,
         const CChain& chain, unsigned int flags, bool cacheStore, const Consensus::Params& consensusParams,
@@ -1020,10 +1016,6 @@
     bool IsApplicableToState(CValidationState& state, int nHeight = -1) const override;
     void AddJoinSplitToJSON(UniValue& entry) const override;
     void AddSidechainOutsToJSON(UniValue& entry) const override;
-<<<<<<< HEAD
-    bool AreInputsStandard(CCoinsViewCache& view) const override;
-=======
->>>>>>> 35b99303
     bool ContextualCheckInputs(CValidationState &state, const CCoinsViewCache &view, bool fScriptChecks,
                            const CChain& chain, unsigned int flags, bool cacheStore, const Consensus::Params& consensusParams,
                            std::vector<CScriptCheck> *pvChecks = NULL) const override;
