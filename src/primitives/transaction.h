// Copyright (c) 2009-2010 Satoshi Nakamoto
// Copyright (c) 2009-2014 The Bitcoin Core developers
// Distributed under the MIT software license, see the accompanying
// file COPYING or http://www.opensource.org/licenses/mit-license.php.

#ifndef BITCOIN_PRIMITIVES_TRANSACTION_H
#define BITCOIN_PRIMITIVES_TRANSACTION_H

#include "amount.h"
#include "random.h"
#include "script/script.h"
#include "serialize.h"
#include "streams.h"
#include "uint256.h"
#include "consensus/consensus.h"
#include "util.h"
#include <array>

#include <boost/variant.hpp>

#include "zcash/NoteEncryption.hpp"
#include "zcash/Zcash.h"
#include "zcash/JoinSplit.hpp"
#include "zcash/Proof.hpp"
#include "utilstrencodings.h"
#include "hash.h"

#include "consensus/params.h"
#include <sc/sidechaintypes.h>

static const int32_t SC_CERT_VERSION = 0xFFFFFFFB; // -5
static const int32_t SC_TX_VERSION = 0xFFFFFFFC; // -4
static const int32_t GROTH_TX_VERSION = 0xFFFFFFFD; // -3
static const int32_t PHGR_TX_VERSION = 2;
static const int32_t TRANSPARENT_TX_VERSION = 1;
static_assert(GROTH_TX_VERSION < MIN_OLD_TX_VERSION,
    "Groth tx version must be lower than minimum");

static_assert(PHGR_TX_VERSION >= MIN_OLD_TX_VERSION,
    "PHGR tx version must not be lower than minimum");

static_assert(TRANSPARENT_TX_VERSION >= MIN_OLD_TX_VERSION,
    "TRANSPARENT tx version must not be lower than minimum");

static const unsigned char SC_CREATION_TYPE = 0x1;
static const unsigned char SC_CERTIFIER_LOCK_TYPE = 0x2;
static const unsigned char SC_FORWARD_TRANSFER_TYPE = 0x3;

//Many static casts to int * of Tx nVersion (int32_t *) are performed. Verify at compile time that they are equivalent.
static_assert(sizeof(int32_t) == sizeof(int), "int size differs from 4 bytes. This may lead to unexpected behaviors on static casts");

template <typename Stream>
class SproutProofSerializer : public boost::static_visitor<>
{
    Stream& s;
    bool useGroth;
    int nType;
    int nVersion;
public:
    SproutProofSerializer(Stream& s, bool useGroth, int nType, int nVersion) : s(s), useGroth(useGroth), nType(nType), nVersion(nVersion) {}

    void operator()(const libzcash::PHGRProof& proof) const
    {
        if (useGroth) {
            throw std::ios_base::failure("Invalid Sprout proof for transaction format (expected GrothProof, found PHGRProof)");
        }
        ::Serialize(s, proof, nType, nVersion);
    }

    void operator()(const libzcash::GrothProof& proof) const
    {
        if (!useGroth) {
            throw std::ios_base::failure("Invalid Sprout proof for transaction format (expected PHGRProof, found GrothProof)");
        }
        ::Serialize(s, proof, nType, nVersion);
    }
};

template<typename Stream, typename T>
inline void SerReadWriteSproutProof(Stream& s, const T& proof, bool useGroth, CSerActionSerialize ser_action, int nType, int nVersion)
{
    auto ps = SproutProofSerializer<Stream>(s, useGroth, nType, nVersion);
    boost::apply_visitor(ps, proof);
}

template<typename Stream, typename T>
inline void SerReadWriteSproutProof(Stream& s, T& proof, bool useGroth, CSerActionUnserialize ser_action, int nType, int nVersion)
{
    if (useGroth) {
        libzcash::GrothProof grothProof;
        ::Unserialize(s, grothProof, nType, nVersion);
        proof = grothProof;
    } else {
        libzcash::PHGRProof pghrProof;
        ::Unserialize(s, pghrProof, nType, nVersion);
        proof = pghrProof;
    }
}

class JSDescription
{

public:
    // These values 'enter from' and 'exit to' the value
    // pool, respectively.
    CAmount vpub_old;
    CAmount vpub_new;

    // JoinSplits are always anchored to a root in the note
    // commitment tree at some point in the blockchain
    // history or in the history of the current
    // transaction.
    uint256 anchor;

    // Nullifiers are used to prevent double-spends. They
    // are derived from the secrets placed in the note
    // and the secret spend-authority key known by the
    // spender.
    std::array<uint256, ZC_NUM_JS_INPUTS> nullifiers;

    // Note commitments are introduced into the commitment
    // tree, blinding the public about the values and
    // destinations involved in the JoinSplit. The presence of
    // a commitment in the note commitment tree is required
    // to spend it.
    std::array<uint256, ZC_NUM_JS_OUTPUTS> commitments;

    // Ephemeral key
    uint256 ephemeralKey;

    // Ciphertexts
    // These contain trapdoors, values and other information
    // that the recipient needs, including a memo field. It
    // is encrypted using the scheme implemented in crypto/NoteEncryption.cpp
    std::array<ZCNoteEncryption::Ciphertext, ZC_NUM_JS_OUTPUTS> ciphertexts = {{ {{0}} }};

    // Random seed
    uint256 randomSeed;

    // MACs
    // The verification of the JoinSplit requires these MACs
    // to be provided as an input.
    std::array<uint256, ZC_NUM_JS_INPUTS> macs;

    // JoinSplit proof
    // This is a zk-SNARK which ensures that this JoinSplit is valid.
    libzcash::SproutProof proof;

    JSDescription(): vpub_old(0), vpub_new(0) { }

    static JSDescription getNewInstance(bool useGroth);

    JSDescription(
            bool makeGrothProof,
            ZCJoinSplit& params,
            const uint256& joinSplitPubKey,
            const uint256& rt,
            const std::array<libzcash::JSInput, ZC_NUM_JS_INPUTS>& inputs,
            const std::array<libzcash::JSOutput, ZC_NUM_JS_OUTPUTS>& outputs,
            CAmount vpub_old,
            CAmount vpub_new,
            bool computeProof = true, // Set to false in some tests
            uint256 *esk = nullptr // payment disclosure
    );

    static JSDescription Randomized(
            bool makeGrothProof,
            ZCJoinSplit& params,
            const uint256& joinSplitPubKey,
            const uint256& rt,
            std::array<libzcash::JSInput, ZC_NUM_JS_INPUTS>& inputs,
            std::array<libzcash::JSOutput, ZC_NUM_JS_OUTPUTS>& outputs,
            #ifdef __LP64__ // required to build on MacOS due to size_t ambiguity errors
            std::array<uint64_t, ZC_NUM_JS_INPUTS>& inputMap,
            std::array<uint64_t, ZC_NUM_JS_OUTPUTS>& outputMap,
            #else
            std::array<size_t, ZC_NUM_JS_INPUTS>& inputMap,
            std::array<size_t, ZC_NUM_JS_OUTPUTS>& outputMap,
            #endif
            CAmount vpub_old,
            CAmount vpub_new,
            bool computeProof = true, // Set to false in some tests
            uint256 *esk = nullptr, // payment disclosure
            std::function<int(int)> gen = GetRandInt
    );

    // Verifies that the JoinSplit proof is correct.
    bool Verify(
        ZCJoinSplit& params,
        libzcash::ProofVerifier& verifier,
        const uint256& joinSplitPubKey
    ) const;

    // Returns the calculated h_sig
    uint256 h_sig(ZCJoinSplit& params, const uint256& joinSplitPubKey) const;

    size_t GetSerializeSize(int nType, int nVersion, int nTxVersion) const {
		CSizeComputer s(nType, nVersion);
		auto os = WithTxVersion(&s, nTxVersion);
		NCONST_PTR(this)->SerializationOp(os, CSerActionSerialize(), nType, nVersion);
		return s.size();
	}

	template<typename OverrideStreamTx>
	void Serialize(OverrideStreamTx& s, int nType, int nVersion) const {
		NCONST_PTR(this)->SerializationOp(s, CSerActionSerialize(), nType, nVersion);
	}

	template<typename OverrideStreamTx>
	void Unserialize(OverrideStreamTx& s, int nType, int nVersion) {
		SerializationOp(s, CSerActionUnserialize(), nType, nVersion);
	}

    template <typename OverrideStreamTx, typename Operation>
    inline void SerializationOp(OverrideStreamTx& s, Operation ser_action, int nType, int nVersion) {
    	// Stream version (that is transaction version) is set by CTransaction and CMutableTransaction to
    	//  tx.nVersion
    	const int txVersion = s.GetTxVersion();

    	if( !(txVersion >= TRANSPARENT_TX_VERSION) && txVersion != GROTH_TX_VERSION) {
	    	LogPrintf("============== JsDescription GetTxVersion: Invalid shielded tx version %d \n", txVersion);
    		throw std::ios_base::failure("Invalid shielded tx version (expected >=1 for PHGRProof or -3 for GrothProof)");
    	}
    	bool useGroth = (txVersion == GROTH_TX_VERSION);
        READWRITE(vpub_old);
        READWRITE(vpub_new);
        READWRITE(anchor);
        READWRITE(nullifiers);
        READWRITE(commitments);
        READWRITE(ephemeralKey);
        READWRITE(randomSeed);
        READWRITE(macs);
        ::SerReadWriteSproutProof(s, proof, useGroth, ser_action, nType, nVersion);
        READWRITE(ciphertexts);
    }

    friend bool operator==(const JSDescription& a, const JSDescription& b)
    {
        return (
            a.vpub_old == b.vpub_old &&
            a.vpub_new == b.vpub_new &&
            a.anchor == b.anchor &&
            a.nullifiers == b.nullifiers &&
            a.commitments == b.commitments &&
            a.ephemeralKey == b.ephemeralKey &&
            a.ciphertexts == b.ciphertexts &&
            a.randomSeed == b.randomSeed &&
            a.macs == b.macs &&
            a.proof == b.proof
            );
    }

    friend bool operator!=(const JSDescription& a, const JSDescription& b)
    {
        return !(a == b);
    }
};

class BaseOutPoint
{
public:
    uint256 hash;
    uint32_t n;

    BaseOutPoint() { SetNull(); }
    BaseOutPoint(const uint256& hashIn, uint32_t nIn): hash(hashIn), n(nIn) {}

    ADD_SERIALIZE_METHODS;

    template <typename Stream, typename Operation>
    inline void SerializationOp(Stream& s, Operation ser_action, int nType, int nVersion) {
        READWRITE(hash);
        READWRITE(n);
    }

    void SetNull() { hash.SetNull(); n = (uint32_t) -1; }
    bool IsNull() const { return (hash.IsNull() && n == (uint32_t) -1); }

    friend bool operator<(const BaseOutPoint& a, const BaseOutPoint& b)
    {
        return (a.hash < b.hash || (a.hash == b.hash && a.n < b.n));
    }

    friend bool operator==(const BaseOutPoint& a, const BaseOutPoint& b)
    {
        return (a.hash == b.hash && a.n == b.n);
    }

    friend bool operator!=(const BaseOutPoint& a, const BaseOutPoint& b)
    {
        return !(a == b);
    }
};

/** An outpoint - a combination of a transaction hash and an index n into its vout */
class COutPoint : public BaseOutPoint
{
public:
    COutPoint() : BaseOutPoint() {};
    COutPoint(const uint256& hashIn, uint32_t nIn) : BaseOutPoint(hashIn, nIn) {};
    std::string ToString() const;
};



/** An input of a transaction.  It contains the location of the previous
 * transaction's output that it claims and a signature that matches the
 * output's public key.
 */
class CTxIn
{
public:
    COutPoint prevout;
    CScript scriptSig;
    uint32_t nSequence;

    CTxIn()
    {
        nSequence = std::numeric_limits<unsigned int>::max();
    }

    explicit CTxIn(const COutPoint& prevoutIn, const CScript& scriptSigIn=CScript(), uint32_t nSequenceIn=std::numeric_limits<unsigned int>::max());
    CTxIn(const uint256& hashPrevTx, const uint32_t& nOut, const CScript& scriptSigIn=CScript(), uint32_t nSequenceIn=std::numeric_limits<uint32_t>::max());

    ADD_SERIALIZE_METHODS;

    template <typename Stream, typename Operation>
    inline void SerializationOp(Stream& s, Operation ser_action, int nType, int nVersion) {
        READWRITE(prevout);
        READWRITE(scriptSig);
        READWRITE(nSequence);
    }

    bool IsFinal() const
    {
        return (nSequence == std::numeric_limits<uint32_t>::max());
    }

    friend bool operator==(const CTxIn& a, const CTxIn& b)
    {
        return (a.prevout   == b.prevout &&
                a.scriptSig == b.scriptSig &&
                a.nSequence == b.nSequence);
    }

    friend bool operator!=(const CTxIn& a, const CTxIn& b)
    {
        return !(a == b);
    }

    std::string ToString() const;
};

class CBackwardTransferOut;

/** An output of a transaction.  It contains the public key that the next input
 * must be able to sign with to claim it.
 */
class CTxOut
{
public:
    CAmount nValue;
    CScript scriptPubKey;

    /* mem only */
    bool isFromBackwardTransfer;

    CTxOut()
    {
        SetNull();
    }

    CTxOut(const CAmount& nValueIn, CScript scriptPubKeyIn, bool isFromBackwardTransferIn = false) :
        nValue(nValueIn), scriptPubKey(scriptPubKeyIn), isFromBackwardTransfer(isFromBackwardTransferIn) {}

    explicit CTxOut(const CBackwardTransferOut& btdata);

    ADD_SERIALIZE_METHODS;

    template <typename Stream, typename Operation>
    inline void SerializationOp(Stream& s, Operation ser_action, int nType, int nVersion) {
        READWRITE(nValue);
        READWRITE(scriptPubKey);
        if (ser_action.ForRead())
        {
            // the in-memory attribute isFromBackwardTransfer is not serialized, to keep backward compatibility
            // It is left up to object including CTxOut attributes in their serialization operations to track
            // the isFromBackwardTransfer flag. Below the isFromBackwardTransfer flag is initialized to a default value.
            isFromBackwardTransfer = false;
        }
    }

    void SetNull()
    {
        nValue = -1;
        scriptPubKey.clear();
        isFromBackwardTransfer = false;
    }

    bool IsNull() const
    {
        return (nValue == -1);
    }

    uint256 GetHash() const;

    CAmount GetDustThreshold(const CFeeRate &minRelayTxFee) const
    {
        // "Dust" is defined in terms of CTransaction::minRelayTxFee,
        // which has units satoshis-per-kilobyte.
        // If you'd pay more than 1/3 in fees
        // to spend something, then we consider it dust.
        // A typical spendable txout is 34 bytes big, and will
        // need a CTxIn of at least 148 bytes to spend:
        // so dust is a spendable txout less than 54 satoshis
        // with default minRelayTxFee.
        if (scriptPubKey.IsUnspendable())
            return 0;

        size_t nSize = GetSerializeSize(SER_DISK,0)+148u;
        return 3*minRelayTxFee.GetFee(nSize);
    }

    bool IsDust(const CFeeRate &minRelayTxFee) const
    {
        return (nValue < GetDustThreshold(minRelayTxFee));
    }

    friend bool operator==(const CTxOut& a, const CTxOut& b)
    {
        return (a.nValue                 == b.nValue &&
                a.scriptPubKey           == b.scriptPubKey &&
                a.isFromBackwardTransfer == b.isFromBackwardTransfer);
    }

    friend bool operator!=(const CTxOut& a, const CTxOut& b)
    {
        return !(a == b);
    }

    std::string ToString() const;
};

class CBackwardTransferOut
{
public:
    CAmount nValue;
    uint160 pubKeyHash;

    CBackwardTransferOut(): nValue(0), pubKeyHash() {};
    explicit CBackwardTransferOut(const CTxOut& txout);

    ADD_SERIALIZE_METHODS;

    template <typename Stream, typename Operation>
    inline void SerializationOp(Stream& s, Operation ser_action, int nType, int nVersion) {
        READWRITE(nValue);
        READWRITE(pubKeyHash);
    }
};


/** An output of a transaction related to SideChain only.
 */
class CTxCrosschainOut
{
public:
    uint256 scId;
    CAmount nValue;
    uint256 address;

    CTxCrosschainOut(const uint256& scIdIn, const CAmount& nValueIn, const uint256& addressIn)
        : scId(scIdIn), nValue(nValueIn), address(addressIn) { }

    virtual ~CTxCrosschainOut() {};

    CTxCrosschainOut() { SetNull(); }

    virtual void SetNull()
    {
        scId.SetNull();
        nValue = -1;
        address.SetNull();
    }

    bool IsNull() const
    {
        return (nValue == -1);
    }

    bool CheckAmountRange(CAmount& cumulatedAmount) const;

    CAmount GetDustThreshold(const CFeeRate &minRelayTxFee) const
    {
        size_t nSize = GetSerializeSize(SER_DISK,0)+148u;
        return 3*minRelayTxFee.GetFee(nSize);
    }

    bool IsDust(const CFeeRate &minRelayTxFee) const
    {
        return (nValue < GetDustThreshold(minRelayTxFee));
    }

    virtual uint256 GetHash() const = 0;

    virtual std::string ToString() const = 0;

    static const char* type2str(unsigned char type)
    {
        switch(type)
        {
            case SC_CREATION_TYPE:         return "SC_CREATION_TYPE"; break; 
            case SC_CERTIFIER_LOCK_TYPE:   return "CERTIFIER_LOCK_TYPE";   break; 
            case SC_FORWARD_TRANSFER_TYPE: return "FORWARD_TRANSFER_TYPE";   break; 
            default: return "UNKNOWN_TYPE";
        }
    }

protected:
    static bool isBaseEqual(const CTxCrosschainOut& a, const CTxCrosschainOut& b)
    {
        return (a.scId    == b.scId &&
                a.nValue  == b.nValue &&
                a.address == b.address);
    }

};

class CTxForwardTransferOut : public CTxCrosschainOut
{
public:

    CTxForwardTransferOut() { SetNull(); }

    CTxForwardTransferOut(const uint256& scIdIn, const CAmount& nValueIn, const uint256& addressIn):
        CTxCrosschainOut(scIdIn, nValueIn, addressIn) {}

    ADD_SERIALIZE_METHODS;

    template <typename Stream, typename Operation>
    inline void SerializationOp(Stream& s, Operation ser_action, int nType, int nVersion) {
        READWRITE(nValue);
        READWRITE(address);
        READWRITE(scId);
    }

    virtual uint256 GetHash() const override;
    virtual std::string ToString() const override;

    friend bool operator==(const CTxForwardTransferOut& a, const CTxForwardTransferOut& b)
    {
        return (isBaseEqual(a, b));
    }

    friend bool operator!=(const CTxForwardTransferOut& a, const CTxForwardTransferOut& b)
    {
        return !(a == b);
    }
};

class CTxScCreationOut : public CTxCrosschainOut
{
public:
    int withdrawalEpochLength; 
    std::vector<unsigned char> customData;
/*
    TODO check and add 
    ------------------
    int startBlockHeight; 
    int prepStageLength; 
    int certGroupSize;
    unsigned char feePct;
    CAmount certLockAmount;
    CAmount minBkwTransferAmount;
*/

    CTxScCreationOut() { SetNull(); }

    CTxScCreationOut(const uint256& scIdIn, const CAmount& nValueIn, const uint256& addressIn, const Sidechain::ScCreationParameters& params);

    ADD_SERIALIZE_METHODS;

    template <typename Stream, typename Operation>
    inline void SerializationOp(Stream& s, Operation ser_action, int nType, int nVersion) {
        READWRITE(scId);
        READWRITE(withdrawalEpochLength);
        READWRITE(nValue);
        READWRITE(address);
        READWRITE(customData);
    }

    virtual void SetNull() override
    {
        CTxCrosschainOut::SetNull();
        withdrawalEpochLength = -1;
        customData.clear();
    }

    virtual uint256 GetHash() const override;
    virtual std::string ToString() const override;

    friend bool operator==(const CTxScCreationOut& a, const CTxScCreationOut& b)
    {
        return (isBaseEqual(a, b) &&
                 a.withdrawalEpochLength == b.withdrawalEpochLength &&
                 a.customData == b.customData);
    }

    friend bool operator!=(const CTxScCreationOut& a, const CTxScCreationOut& b)
    {
        return !(a == b);
    }
};

class CTxCertifierLockOut : public CTxCrosschainOut
{
public:

    int64_t activeFromWithdrawalEpoch; 

    CTxCertifierLockOut() { SetNull(); }

    CTxCertifierLockOut(const uint256& scIdIn, const CAmount& nValueIn, const uint256& addressIn, int64_t epoch)
        :CTxCrosschainOut(scIdIn, nValueIn, addressIn), activeFromWithdrawalEpoch(epoch) {}

    ADD_SERIALIZE_METHODS;

    template <typename Stream, typename Operation>
    inline void SerializationOp(Stream& s, Operation ser_action, int nType, int nVersion) {
        READWRITE(nValue);
        READWRITE(address);
        READWRITE(scId);
        READWRITE(activeFromWithdrawalEpoch);
    }

    void SetNull()
    {
        CTxCrosschainOut::SetNull();
        activeFromWithdrawalEpoch = -1;
    }

    virtual uint256 GetHash() const override;
    virtual std::string ToString() const override;

    friend bool operator==(const CTxCertifierLockOut& a, const CTxCertifierLockOut& b)
    {
        return (isBaseEqual(a, b) &&
                a.activeFromWithdrawalEpoch == b.activeFromWithdrawalEpoch);
    }

    friend bool operator!=(const CTxCertifierLockOut& a, const CTxCertifierLockOut& b)
    {
        return !(a == b);
    }
};

// forward declarations
class CValidationState;
class CTxMemPool;
class CCoinsViewCache;
class CChain;
class CBlock;
class CBlockTemplate;
class CScriptCheck;
class CBlockUndo;
class CTxUndo;
class UniValue;

namespace Sidechain { class ScCoinsViewCache; }


// abstract interface for CTransaction and CScCertificate
class CTransactionBase
{
protected:
    /** Memory only. */
    const uint256 hash;
    const std::vector<CTxOut> vout;

    virtual void UpdateHash() const = 0;

public:
    virtual bool TryPushToMempool(bool fLimitFree, bool fRejectAbsurdFee) = 0;
    const int32_t nVersion;

    CTransactionBase();
    CTransactionBase& operator=(const CTransactionBase& tx);
    CTransactionBase(const CTransactionBase& tx);
    virtual ~CTransactionBase() {};

    template <typename Stream>
    CTransactionBase(deserialize_type, Stream& s) : CTransactionBase(CMutableTransactionBase(deserialize, s)) {}

    const uint256& GetHash() const {
        return hash;
    }

    friend bool operator==(const CTransactionBase& a, const CTransactionBase& b)
    {
        return a.hash == b.hash;
    }

    friend bool operator!=(const CTransactionBase& a, const CTransactionBase& b)
    {
        return !(a==b);
    }

    virtual bool IsScVersion() const = 0;

    //GETTERS
    virtual const std::vector<CTxIn>&         GetVin()        const = 0;
    virtual const std::vector<CTxOut>&        GetVout()       const = 0;
    virtual const std::vector<JSDescription>& GetVjoinsplit() const = 0;
    virtual const uint256&                    GetScId()       const = 0;
    //END OF GETTERS

    //CHECK FUNCTIONS
    virtual bool CheckVersionBasic        (CValidationState &state) const = 0;
    virtual bool CheckVersionIsStandard   (std::string& reason, int nHeight) const = 0;
    virtual bool CheckInputsAvailability  (CValidationState &state) const = 0;
    virtual bool CheckOutputsAvailability (CValidationState &state) const = 0;
    virtual bool CheckSerializedSize      (CValidationState &state) const = 0;

    bool CheckInputsAmount (CValidationState &state) const;
    bool CheckOutputsAmount(CValidationState &state) const;
    virtual bool CheckFeeAmount(const CAmount& totalVinAmount, CValidationState& state) const = 0;
    bool CheckInputsDuplication(CValidationState &state) const;
    bool CheckInputsInteraction(CValidationState &state) const;

    bool CheckOutputsCheckBlockAtHeightOpCode(CValidationState& state) const;

    bool CheckInputsLimit() const;
    //END OF CHECK FUNCTIONS

    // Return sum of txouts.
    virtual CAmount GetValueOut() const;

    // Return sum of JoinSplit vpub_new if supported
    virtual CAmount GetJoinSplitValueIn() const;
    //-----------------
    // pure virtual interfaces 
    virtual bool IsNull() const = 0;

    // return fee amount
    virtual CAmount GetFeeAmount(CAmount valueIn) const = 0;

    // Compute tx size
    virtual unsigned int CalculateSize() const = 0;

    // Compute modified tx size for priority calculation (optionally given tx size)
    virtual unsigned int CalculateModifiedSize(unsigned int nTxSize=0) const = 0;

    virtual std::string EncodeHex() const = 0;
    virtual std::string ToString() const = 0;

    virtual void AddToBlock(CBlock* pblock) const = 0;
    virtual void AddToBlockTemplate(CBlockTemplate* pblocktemplate, CAmount fee, unsigned int sigops) const = 0;

    virtual bool ContextualCheck(CValidationState& state, int nHeight, int dosLevel) const = 0;
    virtual bool CheckFinal(int flags = -1) const = 0;
    virtual bool IsApplicableToState(CValidationState& state, int nHeight = -1) const = 0;

    virtual double GetPriority(const CCoinsViewCache &view, int nHeight) const = 0;

    //-----------------
    // default values for derived classes which do not support specific data structures

    // return false when meaningful only in a block context. As of now only tx coin base returns false

    bool IsCoinBase() const { return GetVin().size() == 1 && GetVin()[0].prevout.IsNull(); }
    virtual bool IsCertificate() const { return false; }

    virtual void AddJoinSplitToJSON(UniValue& entry) const { return; }
    virtual void AddSidechainOutsToJSON(UniValue& entry) const {return; }

    virtual bool ContextualCheckInputs(CValidationState &state, const CCoinsViewCache &view, bool fScriptChecks,
        const CChain& chain, unsigned int flags, bool cacheStore, const Consensus::Params& consensusParams,
        std::vector<CScriptCheck> *pvChecks = NULL) const { return true; }

    virtual const uint256 getJoinSplitPubKey() const { return uint256(); }
<<<<<<< HEAD
    virtual int GetComplexity() const { return 0; }
=======

    // return sum of txins, and needs CCoinsViewCache, because
    // inputs must be known to compute value in.
    virtual CAmount GetValueIn(const CCoinsViewCache& view) const { return 0; }

    virtual bool CheckInputsLimit(size_t limit, size_t& n) const { return true; }
>>>>>>> 4c81eb5d
};

struct CMutableTransaction;

/** The basic transaction that is broadcasted on the network and contained in
 * blocks.  A transaction can contain multiple inputs and outputs.
 */
class CTransaction : virtual public CTransactionBase
{
protected:
    void UpdateHash() const override;

public:
    virtual bool TryPushToMempool(bool fLimitFree, bool fRejectAbsurdFee) override final;
    typedef boost::array<unsigned char, 64> joinsplit_sig_t;

    // Transactions that include a list of JoinSplits are version 2.
    static const int32_t MIN_OLD_VERSION = 1;
    static const int32_t MAX_OLD_VERSION = PHGR_TX_VERSION;

    static_assert(MIN_OLD_VERSION >= MIN_OLD_TX_VERSION,
                  "standard rule for tx version should be consistent with network rule");

    // The local variables are made const to prevent unintended modification
    // without updating the cached hash value. However, CTransaction is not
    // actually immutable; deserialization and assignment are implemented,
    // and bypass the constness. This is safe, as they update the entire
    // structure, including the hash.
private:
    const std::vector<CTxIn> vin;
    const std::vector<JSDescription> vjoinsplit;
public:
    const std::vector<CTxScCreationOut> vsc_ccout;
    const std::vector<CTxCertifierLockOut> vcl_ccout;
    const std::vector<CTxForwardTransferOut> vft_ccout;
    const uint32_t nLockTime;
    const uint256 joinSplitPubKey;
    const joinsplit_sig_t joinSplitSig = {{0}};

    /** Construct a CTransaction that qualifies as IsNull() */
    CTransaction();

    /** Convert a CMutableTransaction into a CTransaction. */
    CTransaction(const CMutableTransaction &tx);

    CTransaction& operator=(const CTransaction& tx);
    CTransaction(const CTransaction& tx);

    ADD_SERIALIZE_METHODS;

    template <typename Stream, typename Operation>
    inline void SerializationOp(Stream& s, Operation ser_action, int nType, int nVersion) {
        READWRITE(*const_cast<int32_t*>(&this->nVersion));
        nVersion = this->nVersion;
        READWRITE(*const_cast<std::vector<CTxIn>*>(&vin));
        READWRITE(*const_cast<std::vector<CTxOut>*>(&vout));
        if (this->IsScVersion())
        {
            READWRITE(*const_cast<std::vector<CTxScCreationOut>*>(&vsc_ccout));
            READWRITE(*const_cast<std::vector<CTxCertifierLockOut>*>(&vcl_ccout));
            READWRITE(*const_cast<std::vector<CTxForwardTransferOut>*>(&vft_ccout));
        }
        READWRITE(*const_cast<uint32_t*>(&nLockTime));
        if (nVersion >= PHGR_TX_VERSION || nVersion == GROTH_TX_VERSION) {
            auto os = WithTxVersion(&s, static_cast<int>(this->nVersion));
            ::SerReadWrite(os, *const_cast<std::vector<JSDescription>*>(&vjoinsplit), nType, nVersion, ser_action);
            if (vjoinsplit.size() > 0) {
                READWRITE(*const_cast<uint256*>(&joinSplitPubKey));
                READWRITE(*const_cast<joinsplit_sig_t*>(&joinSplitSig));
            }
        }
        if (ser_action.ForRead())
            UpdateHash();
    }
    template <typename Stream>
    CTransaction(deserialize_type, Stream& s) : CTransaction(CMutableTransaction(deserialize, s)) {}
    
    // Compute priority, given priority of inputs and (optionally) tx size
    double ComputePriority(double dPriorityInputs, unsigned int nTxSize=0) const;

    unsigned int CalculateSize() const override;
    unsigned int CalculateModifiedSize(unsigned int nTxSize) const override;

    std::string EncodeHex() const override;

    bool IsNull() const override
    {
        bool ret = vin.empty() && vout.empty();
        if (IsScVersion() )
        {
            ret = ret && ccIsNull();
        }
        return ret;
    }

    bool ccIsNull() const {
        return (
            vsc_ccout.empty() &&
            vcl_ccout.empty() &&
            vft_ccout.empty()
        );
    }
    
    bool IsScVersion() const override
    {
        // so far just one version
        return (nVersion == SC_TX_VERSION);
    }

    //GETTERS
    const std::vector<CTxIn>&         GetVin()        const override {return vin;};
    const std::vector<CTxOut>&        GetVout()       const override {return vout;};
    const std::vector<JSDescription>& GetVjoinsplit() const override {return vjoinsplit;};
    const uint256&                    GetScId()       const override { static uint256 noScId; return noScId;};
    //END OF GETTERS

    //CHECK FUNCTIONS
    bool CheckVersionBasic        (CValidationState &state) const override;
    bool CheckVersionIsStandard   (std::string& reason, int nHeight) const override;
    bool CheckInputsAvailability  (CValidationState &state) const override;
    bool CheckOutputsAvailability (CValidationState &state) const override;
    bool CheckSerializedSize      (CValidationState &state) const override;
    bool CheckFeeAmount(const CAmount& totalVinAmount, CValidationState& state) const override;
    //END OF CHECK FUNCTIONS

    // Return sum of txouts.
    CAmount GetValueOut() const override;

    // value in should be computed via the method above using a proper coin view
    CAmount GetFeeAmount(CAmount valueIn) const override { return (valueIn - GetValueOut() ); }

    const uint256 getJoinSplitPubKey() const override { return joinSplitPubKey; }

    std::string ToString() const override;

 public:
    void addToScCommitment(std::map<uint256, std::vector<uint256> >& mLeaves, std::set<uint256>& sScIds) const ;

 private:
    template <typename T>
    inline CAmount GetValueCcOut(const T& ccout) const
    {
        CAmount nValueOut = 0;
        for (const auto& it : ccout)
        {
            nValueOut += it.nValue;
            if (!MoneyRange(it.nValue) || !MoneyRange(nValueOut))
                throw std::runtime_error("CTransaction::GetValueCcOut(): value out of range");
        }
        return nValueOut;
    }

    template <typename T>
    inline void fillCrosschainOutput(const T& vOuts, unsigned int& nIdx, std::map<uint256, std::vector<uint256> >& map, std::set<uint256>& sScIds) const
    {
        const uint256& txHash = GetHash();
 
        for(const auto& txccout : vOuts)
        {
            sScIds.insert(txccout.scId);

            // if the mapped value exists, vec is a reference to it. If it does not, vec is
            // a reference to the new element inserted in the map with the scid as a key
            std::vector<uint256>& vec = map[txccout.scId];
 
            LogPrint("sc", "%s():%d - processing scId[%s], vec size = %d\n",
                __func__, __LINE__, txccout.scId.ToString(), vec.size());
 
            const uint256& ccoutHash = txccout.GetHash();
            unsigned int n = nIdx;
 
            LogPrint("sc", "%s():%d -Inputs: h1[%s], h2[%s], n[%d]\n",
                __func__, __LINE__, ccoutHash.ToString(), txHash.ToString(), n);

            const uint256& entry = Hash(
                BEGIN(ccoutHash), END(ccoutHash),
                BEGIN(txHash),    END(txHash),
                BEGIN(n),         END(n) );

#ifdef DEBUG_SC_COMMITMENT_HASH
            CDataStream ss2(SER_NETWORK, PROTOCOL_VERSION);
            ss2 << ccoutHash;
            ss2 << txHash;
            ss2 << n;
            std::string ser2( HexStr(ss2.begin(), ss2.end()));
            const uint256& entry2 = Hash(ss2.begin(), ss2.begin() + (unsigned int)ss2.in_avail() );

            CHashWriter ss3(SER_GETHASH, PROTOCOL_VERSION);
            ss3 << ccoutHash;
            ss3 << txHash;
            ss3 << n;
            const uint256& entry3 = ss3.GetHash();

            CDataStream ss(SER_NETWORK, PROTOCOL_VERSION);
            ss << txccout;
            std::string ser( HexStr(ss.begin(), ss.end()));
         
            std::cout << __func__ << " -------------------------------------------" << std::endl;
            std::cout << "                       ccout: " << ser << std::endl;
            std::cout << "-------------------------------------------" << std::endl;
            std::cout << "                 Hash(ccout): " << ccoutHash.ToString() << std::endl;
            std::cout << "                        txid: " << txHash.ToString() << std::endl;
            std::cout << "                           n: " << std::hex << n << std::dec << std::endl;
            std::cout << "-------------------------------------------" << std::endl;
            std::cout << "    Hash(Hash(ccout)|txid|n): " << entry.ToString() << std::endl;
            std::cout << "-------------------------------------------" << std::endl;
            std::cout << "concat = Hash(ccout)|txid| n: " << ser2 << std::endl;
            std::cout << "                Hash(concat): " << entry2.ToString() << std::endl;
#endif

            vec.push_back(entry);

            LogPrint("sc", "%s():%d -Output: entry[%s]\n", __func__, __LINE__, entry.ToString());
 
            nIdx++;
        }
    }

  public:
    void AddToBlock(CBlock* pblock) const override;
    void AddToBlockTemplate(CBlockTemplate* pblocktemplate, CAmount fee, unsigned int sigops) const override;
    bool ContextualCheck(CValidationState& state, int nHeight, int dosLevel) const override;
    bool CheckFinal(int flags = -1) const override;
    bool IsApplicableToState(CValidationState& state, int nHeight = -1) const override;
    void AddJoinSplitToJSON(UniValue& entry) const override;
    void AddSidechainOutsToJSON(UniValue& entry) const override;
    bool ContextualCheckInputs(CValidationState &state, const CCoinsViewCache &view, bool fScriptChecks,
                           const CChain& chain, unsigned int flags, bool cacheStore, const Consensus::Params& consensusParams,
                           std::vector<CScriptCheck> *pvChecks = NULL) const override;
    double GetPriority(const CCoinsViewCache &view, int nHeight) const override;
};

/** A mutable hierarchy version of CTransaction. */
struct CMutableTransactionBase
{
    int32_t nVersion;
    std::vector<CTxOut> vout;

    CMutableTransactionBase();
    virtual ~CMutableTransactionBase() {};

    /** Compute the hash of this CMutableTransaction. This is computed on the
     * fly, as opposed to GetHash() in CTransaction, which uses a cached result.
     */
    virtual uint256 GetHash() const = 0;

    virtual bool add(const CTxOut& out)
    { 
        vout.push_back(out);
        return true;
    }
    virtual bool add(const CTxScCreationOut& out) { return false; }
    virtual bool add(const CTxCertifierLockOut& out) { return false; }
    virtual bool add(const CTxForwardTransferOut& out) { return false; }
};


struct CMutableTransaction : public CMutableTransactionBase
{
    std::vector<CTxIn> vin;
    std::vector<CTxScCreationOut> vsc_ccout;
    std::vector<CTxCertifierLockOut> vcl_ccout;
    std::vector<CTxForwardTransferOut> vft_ccout;
    uint32_t nLockTime;
    std::vector<JSDescription> vjoinsplit;
    uint256 joinSplitPubKey;
    CTransaction::joinsplit_sig_t joinSplitSig = {{0}};

    CMutableTransaction();
    CMutableTransaction(const CTransaction& tx);
    operator CTransaction() { return CTransaction(*this); }

    ADD_SERIALIZE_METHODS;

    template <typename Stream, typename Operation>
    inline void SerializationOp(Stream& s, Operation ser_action, int nType, int nVersion) {
        READWRITE(this->nVersion);
        nVersion = this->nVersion;
        READWRITE(vin);
        READWRITE(vout);
        if (this->IsScVersion())
        {
            READWRITE(vsc_ccout);
            READWRITE(vcl_ccout);
            READWRITE(vft_ccout);
        }
        READWRITE(nLockTime);
        if (nVersion >= PHGR_TX_VERSION || nVersion == GROTH_TX_VERSION) {
            auto os = WithTxVersion(&s, static_cast<int>(this->nVersion));
            ::SerReadWrite(os, vjoinsplit, nType, nVersion, ser_action);
            if (vjoinsplit.size() > 0) {
                READWRITE(joinSplitPubKey);
                READWRITE(joinSplitSig);
            }
        }
    }

    template <typename Stream>
    CMutableTransaction(deserialize_type, Stream& s):nLockTime(0) {
        Unserialize(s);
    }

    /** Compute the hash of this CMutableTransaction. This is computed on the
     * fly, as opposed to GetHash() in CTransaction, which uses a cached result.
     */
    uint256 GetHash() const override;

    bool IsScVersion() const
    {
        // so far just one version
        return (nVersion == SC_TX_VERSION);
    }

    bool add(const CTxScCreationOut& out) override;
    bool add(const CTxCertifierLockOut& out) override;
    bool add(const CTxForwardTransferOut& out) override;
};

#endif // BITCOIN_PRIMITIVES_TRANSACTION_H<|MERGE_RESOLUTION|>--- conflicted
+++ resolved
@@ -778,16 +778,6 @@
         std::vector<CScriptCheck> *pvChecks = NULL) const { return true; }
 
     virtual const uint256 getJoinSplitPubKey() const { return uint256(); }
-<<<<<<< HEAD
-    virtual int GetComplexity() const { return 0; }
-=======
-
-    // return sum of txins, and needs CCoinsViewCache, because
-    // inputs must be known to compute value in.
-    virtual CAmount GetValueIn(const CCoinsViewCache& view) const { return 0; }
-
-    virtual bool CheckInputsLimit(size_t limit, size_t& n) const { return true; }
->>>>>>> 4c81eb5d
 };
 
 struct CMutableTransaction;
