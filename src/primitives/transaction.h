// Copyright (c) 2009-2010 Satoshi Nakamoto
// Copyright (c) 2009-2014 The Bitcoin Core developers
// Distributed under the MIT software license, see the accompanying
// file COPYING or http://www.opensource.org/licenses/mit-license.php.

#ifndef BITCOIN_PRIMITIVES_TRANSACTION_H
#define BITCOIN_PRIMITIVES_TRANSACTION_H

#include "amount.h"
#include "random.h"
#include "script/script.h"
#include "serialize.h"
#include "streams.h"
#include "uint256.h"
#include "consensus/consensus.h"
#include "util.h"
#include <array>

#include <boost/variant.hpp>

#include "zcash/NoteEncryption.hpp"
#include "zcash/Zcash.h"
#include "zcash/JoinSplit.hpp"
#include "zcash/Proof.hpp"
#include "utilstrencodings.h"
#include "hash.h"

#include "consensus/params.h"
#include <sc/sidechaintypes.h>

static const int32_t SC_CERT_VERSION = 0xFFFFFFFB; // -5
static const int32_t SC_TX_VERSION = 0xFFFFFFFC; // -4
static const int32_t GROTH_TX_VERSION = 0xFFFFFFFD; // -3
static const int32_t PHGR_TX_VERSION = 2;
static const int32_t TRANSPARENT_TX_VERSION = 1;
static_assert(GROTH_TX_VERSION < MIN_OLD_TX_VERSION,
    "Groth tx version must be lower than minimum");

static_assert(PHGR_TX_VERSION >= MIN_OLD_TX_VERSION,
    "PHGR tx version must not be lower than minimum");

static_assert(TRANSPARENT_TX_VERSION >= MIN_OLD_TX_VERSION,
    "TRANSPARENT tx version must not be lower than minimum");

static const unsigned char SC_CREATION_TYPE = 0x1;
static const unsigned char SC_CERTIFIER_LOCK_TYPE = 0x2;
static const unsigned char SC_FORWARD_TRANSFER_TYPE = 0x3;

//Many static casts to int * of Tx nVersion (int32_t *) are performed. Verify at compile time that they are equivalent.
static_assert(sizeof(int32_t) == sizeof(int), "int size differs from 4 bytes. This may lead to unexpected behaviors on static casts");

template <typename Stream>
class SproutProofSerializer : public boost::static_visitor<>
{
    Stream& s;
    bool useGroth;
    int nType;
    int nVersion;
public:
    SproutProofSerializer(Stream& s, bool useGroth, int nType, int nVersion) : s(s), useGroth(useGroth), nType(nType), nVersion(nVersion) {}

    void operator()(const libzcash::PHGRProof& proof) const
    {
        if (useGroth) {
            throw std::ios_base::failure("Invalid Sprout proof for transaction format (expected GrothProof, found PHGRProof)");
        }
        ::Serialize(s, proof, nType, nVersion);
    }

    void operator()(const libzcash::GrothProof& proof) const
    {
        if (!useGroth) {
            throw std::ios_base::failure("Invalid Sprout proof for transaction format (expected PHGRProof, found GrothProof)");
        }
        ::Serialize(s, proof, nType, nVersion);
    }
};

template<typename Stream, typename T>
inline void SerReadWriteSproutProof(Stream& s, const T& proof, bool useGroth, CSerActionSerialize ser_action, int nType, int nVersion)
{
    auto ps = SproutProofSerializer<Stream>(s, useGroth, nType, nVersion);
    boost::apply_visitor(ps, proof);
}

template<typename Stream, typename T>
inline void SerReadWriteSproutProof(Stream& s, T& proof, bool useGroth, CSerActionUnserialize ser_action, int nType, int nVersion)
{
    if (useGroth) {
        libzcash::GrothProof grothProof;
        ::Unserialize(s, grothProof, nType, nVersion);
        proof = grothProof;
    } else {
        libzcash::PHGRProof pghrProof;
        ::Unserialize(s, pghrProof, nType, nVersion);
        proof = pghrProof;
    }
}

class JSDescription
{

public:
    // These values 'enter from' and 'exit to' the value
    // pool, respectively.
    CAmount vpub_old;
    CAmount vpub_new;

    // JoinSplits are always anchored to a root in the note
    // commitment tree at some point in the blockchain
    // history or in the history of the current
    // transaction.
    uint256 anchor;

    // Nullifiers are used to prevent double-spends. They
    // are derived from the secrets placed in the note
    // and the secret spend-authority key known by the
    // spender.
    std::array<uint256, ZC_NUM_JS_INPUTS> nullifiers;

    // Note commitments are introduced into the commitment
    // tree, blinding the public about the values and
    // destinations involved in the JoinSplit. The presence of
    // a commitment in the note commitment tree is required
    // to spend it.
    std::array<uint256, ZC_NUM_JS_OUTPUTS> commitments;

    // Ephemeral key
    uint256 ephemeralKey;

    // Ciphertexts
    // These contain trapdoors, values and other information
    // that the recipient needs, including a memo field. It
    // is encrypted using the scheme implemented in crypto/NoteEncryption.cpp
    std::array<ZCNoteEncryption::Ciphertext, ZC_NUM_JS_OUTPUTS> ciphertexts = {{ {{0}} }};

    // Random seed
    uint256 randomSeed;

    // MACs
    // The verification of the JoinSplit requires these MACs
    // to be provided as an input.
    std::array<uint256, ZC_NUM_JS_INPUTS> macs;

    // JoinSplit proof
    // This is a zk-SNARK which ensures that this JoinSplit is valid.
    libzcash::SproutProof proof;

    JSDescription(): vpub_old(0), vpub_new(0) { }

    static JSDescription getNewInstance(bool useGroth);

    JSDescription(
            bool makeGrothProof,
            ZCJoinSplit& params,
            const uint256& joinSplitPubKey,
            const uint256& rt,
            const std::array<libzcash::JSInput, ZC_NUM_JS_INPUTS>& inputs,
            const std::array<libzcash::JSOutput, ZC_NUM_JS_OUTPUTS>& outputs,
            CAmount vpub_old,
            CAmount vpub_new,
            bool computeProof = true, // Set to false in some tests
            uint256 *esk = nullptr // payment disclosure
    );

    static JSDescription Randomized(
            bool makeGrothProof,
            ZCJoinSplit& params,
            const uint256& joinSplitPubKey,
            const uint256& rt,
            std::array<libzcash::JSInput, ZC_NUM_JS_INPUTS>& inputs,
            std::array<libzcash::JSOutput, ZC_NUM_JS_OUTPUTS>& outputs,
            #ifdef __LP64__ // required to build on MacOS due to size_t ambiguity errors
            std::array<uint64_t, ZC_NUM_JS_INPUTS>& inputMap,
            std::array<uint64_t, ZC_NUM_JS_OUTPUTS>& outputMap,
            #else
            std::array<size_t, ZC_NUM_JS_INPUTS>& inputMap,
            std::array<size_t, ZC_NUM_JS_OUTPUTS>& outputMap,
            #endif
            CAmount vpub_old,
            CAmount vpub_new,
            bool computeProof = true, // Set to false in some tests
            uint256 *esk = nullptr, // payment disclosure
            std::function<int(int)> gen = GetRandInt
    );

    // Verifies that the JoinSplit proof is correct.
    bool Verify(
        ZCJoinSplit& params,
        libzcash::ProofVerifier& verifier,
        const uint256& joinSplitPubKey
    ) const;

    // Returns the calculated h_sig
    uint256 h_sig(ZCJoinSplit& params, const uint256& joinSplitPubKey) const;

    size_t GetSerializeSize(int nType, int nVersion, int nTxVersion) const {
		CSizeComputer s(nType, nVersion);
		auto os = WithTxVersion(&s, nTxVersion);
		NCONST_PTR(this)->SerializationOp(os, CSerActionSerialize(), nType, nVersion);
		return s.size();
	}

	template<typename OverrideStreamTx>
	void Serialize(OverrideStreamTx& s, int nType, int nVersion) const {
		NCONST_PTR(this)->SerializationOp(s, CSerActionSerialize(), nType, nVersion);
	}

	template<typename OverrideStreamTx>
	void Unserialize(OverrideStreamTx& s, int nType, int nVersion) {
		SerializationOp(s, CSerActionUnserialize(), nType, nVersion);
	}

    template <typename OverrideStreamTx, typename Operation>
    inline void SerializationOp(OverrideStreamTx& s, Operation ser_action, int nType, int nVersion) {
    	// Stream version (that is transaction version) is set by CTransaction and CMutableTransaction to
    	//  tx.nVersion
    	const int txVersion = s.GetTxVersion();

    	if( !(txVersion >= TRANSPARENT_TX_VERSION) && txVersion != GROTH_TX_VERSION) {
	    	LogPrintf("============== JsDescription GetTxVersion: Invalid shielded tx version %d \n", txVersion);
    		throw std::ios_base::failure("Invalid shielded tx version (expected >=1 for PHGRProof or -3 for GrothProof)");
    	}
    	bool useGroth = (txVersion == GROTH_TX_VERSION);
        READWRITE(vpub_old);
        READWRITE(vpub_new);
        READWRITE(anchor);
        READWRITE(nullifiers);
        READWRITE(commitments);
        READWRITE(ephemeralKey);
        READWRITE(randomSeed);
        READWRITE(macs);
        ::SerReadWriteSproutProof(s, proof, useGroth, ser_action, nType, nVersion);
        READWRITE(ciphertexts);
    }

    friend bool operator==(const JSDescription& a, const JSDescription& b)
    {
        return (
            a.vpub_old == b.vpub_old &&
            a.vpub_new == b.vpub_new &&
            a.anchor == b.anchor &&
            a.nullifiers == b.nullifiers &&
            a.commitments == b.commitments &&
            a.ephemeralKey == b.ephemeralKey &&
            a.ciphertexts == b.ciphertexts &&
            a.randomSeed == b.randomSeed &&
            a.macs == b.macs &&
            a.proof == b.proof
            );
    }

    friend bool operator!=(const JSDescription& a, const JSDescription& b)
    {
        return !(a == b);
    }
};

class BaseOutPoint
{
public:
    uint256 hash;
    uint32_t n;

    BaseOutPoint() { SetNull(); }
    BaseOutPoint(const uint256& hashIn, uint32_t nIn): hash(hashIn), n(nIn) {}

    ADD_SERIALIZE_METHODS;

    template <typename Stream, typename Operation>
    inline void SerializationOp(Stream& s, Operation ser_action, int nType, int nVersion) {
        READWRITE(hash);
        READWRITE(n);
    }

    void SetNull() { hash.SetNull(); n = (uint32_t) -1; }
    bool IsNull() const { return (hash.IsNull() && n == (uint32_t) -1); }

    friend bool operator<(const BaseOutPoint& a, const BaseOutPoint& b)
    {
        return (a.hash < b.hash || (a.hash == b.hash && a.n < b.n));
    }

    friend bool operator==(const BaseOutPoint& a, const BaseOutPoint& b)
    {
        return (a.hash == b.hash && a.n == b.n);
    }

    friend bool operator!=(const BaseOutPoint& a, const BaseOutPoint& b)
    {
        return !(a == b);
    }
};

/** An outpoint - a combination of a transaction hash and an index n into its vout */
class COutPoint : public BaseOutPoint
{
public:
    COutPoint() : BaseOutPoint() {};
    COutPoint(const uint256& hashIn, uint32_t nIn) : BaseOutPoint(hashIn, nIn) {};
    std::string ToString() const;
};



/** An input of a transaction.  It contains the location of the previous
 * transaction's output that it claims and a signature that matches the
 * output's public key.
 */
class CTxIn
{
public:
    COutPoint prevout;
    CScript scriptSig;
    uint32_t nSequence;

    CTxIn()
    {
        nSequence = std::numeric_limits<unsigned int>::max();
    }

    explicit CTxIn(const COutPoint& prevoutIn, const CScript& scriptSigIn=CScript(), uint32_t nSequenceIn=std::numeric_limits<unsigned int>::max());
    CTxIn(const uint256& hashPrevTx, const uint32_t& nOut, const CScript& scriptSigIn=CScript(), uint32_t nSequenceIn=std::numeric_limits<uint32_t>::max());

    ADD_SERIALIZE_METHODS;

    template <typename Stream, typename Operation>
    inline void SerializationOp(Stream& s, Operation ser_action, int nType, int nVersion) {
        READWRITE(prevout);
        READWRITE(scriptSig);
        READWRITE(nSequence);
    }

    bool IsFinal() const
    {
        return (nSequence == std::numeric_limits<uint32_t>::max());
    }

    friend bool operator==(const CTxIn& a, const CTxIn& b)
    {
        return (a.prevout   == b.prevout &&
                a.scriptSig == b.scriptSig &&
                a.nSequence == b.nSequence);
    }

    friend bool operator!=(const CTxIn& a, const CTxIn& b)
    {
        return !(a == b);
    }

    std::string ToString() const;
};

class CBackwardTransferOut;

/** An output of a transaction.  It contains the public key that the next input
 * must be able to sign with to claim it.
 */
class CTxOut
{
public:
    CAmount nValue;
    CScript scriptPubKey;

    /* mem only */
    bool isFromBackwardTransfer;

    CTxOut()
    {
        SetNull();
    }

    CTxOut(const CAmount& nValueIn, CScript scriptPubKeyIn, bool isFromBackwardTransferIn = false) :
        nValue(nValueIn), scriptPubKey(scriptPubKeyIn), isFromBackwardTransfer(isFromBackwardTransferIn) {}

    explicit CTxOut(const CBackwardTransferOut& btdata);

    ADD_SERIALIZE_METHODS;

    template <typename Stream, typename Operation>
    inline void SerializationOp(Stream& s, Operation ser_action, int nType, int nVersion) {
        READWRITE(nValue);
        READWRITE(scriptPubKey);
        if (ser_action.ForRead())
        {
            // default value for memory data member
            isFromBackwardTransfer = false;
        }
    }

    void SetNull()
    {
        nValue = -1;
        scriptPubKey.clear();
        isFromBackwardTransfer = false;
    }

    bool IsNull() const
    {
        return (nValue == -1);
    }

    uint256 GetHash() const;

    CAmount GetDustThreshold(const CFeeRate &minRelayTxFee) const
    {
        // "Dust" is defined in terms of CTransaction::minRelayTxFee,
        // which has units satoshis-per-kilobyte.
        // If you'd pay more than 1/3 in fees
        // to spend something, then we consider it dust.
        // A typical spendable txout is 34 bytes big, and will
        // need a CTxIn of at least 148 bytes to spend:
        // so dust is a spendable txout less than 54 satoshis
        // with default minRelayTxFee.
        if (scriptPubKey.IsUnspendable())
            return 0;

        size_t nSize = GetSerializeSize(SER_DISK,0)+148u;
        return 3*minRelayTxFee.GetFee(nSize);
    }

    bool IsDust(const CFeeRate &minRelayTxFee) const
    {
        return (nValue < GetDustThreshold(minRelayTxFee));
    }

    friend bool operator==(const CTxOut& a, const CTxOut& b)
    {
        return (a.nValue                 == b.nValue &&
                a.scriptPubKey           == b.scriptPubKey &&
                a.isFromBackwardTransfer == b.isFromBackwardTransfer);
    }

    friend bool operator!=(const CTxOut& a, const CTxOut& b)
    {
        return !(a == b);
    }

    std::string ToString() const;
};

class CBackwardTransferOut
{
public:
    CAmount nValue;
    uint160 pubKeyHash;

    CBackwardTransferOut(): nValue(0), pubKeyHash() {};
    explicit CBackwardTransferOut(const CTxOut& txout);

    ADD_SERIALIZE_METHODS;

    template <typename Stream, typename Operation>
    inline void SerializationOp(Stream& s, Operation ser_action, int nType, int nVersion) {
        READWRITE(nValue);
        READWRITE(pubKeyHash);
    }
};


/** An output of a transaction related to SideChain only.
 */
class CTxCrosschainOut
{
public:
    uint256 scId;
    CAmount nValue;
    uint256 address;

    CTxCrosschainOut(const uint256& scIdIn, const CAmount& nValueIn, const uint256& addressIn)
        : scId(scIdIn), nValue(nValueIn), address(addressIn) { }

    virtual ~CTxCrosschainOut() {};

    CTxCrosschainOut() { SetNull(); }

    virtual void SetNull()
    {
        scId.SetNull();
        nValue = -1;
        address.SetNull();
    }

    bool IsNull() const
    {
        return (nValue == -1);
    }

    bool CheckAmountRange(CAmount& cumulatedAmount) const;

    CAmount GetDustThreshold(const CFeeRate &minRelayTxFee) const
    {
        size_t nSize = GetSerializeSize(SER_DISK,0)+148u;
        return 3*minRelayTxFee.GetFee(nSize);
    }

    bool IsDust(const CFeeRate &minRelayTxFee) const
    {
        return (nValue < GetDustThreshold(minRelayTxFee));
    }

    virtual uint256 GetHash() const = 0;

    virtual std::string ToString() const = 0;

    static const char* type2str(unsigned char type)
    {
        switch(type)
        {
            case SC_CREATION_TYPE:         return "SC_CREATION_TYPE"; break; 
            case SC_CERTIFIER_LOCK_TYPE:   return "CERTIFIER_LOCK_TYPE";   break; 
            case SC_FORWARD_TRANSFER_TYPE: return "FORWARD_TRANSFER_TYPE";   break; 
            default: return "UNKNOWN_TYPE";
        }
    }

protected:
    static bool isBaseEqual(const CTxCrosschainOut& a, const CTxCrosschainOut& b)
    {
        return (a.scId    == b.scId &&
                a.nValue  == b.nValue &&
                a.address == b.address);
    }

};

class CTxForwardTransferOut : public CTxCrosschainOut
{
public:

    CTxForwardTransferOut() { SetNull(); }

    CTxForwardTransferOut(const uint256& scIdIn, const CAmount& nValueIn, const uint256& addressIn):
        CTxCrosschainOut(scIdIn, nValueIn, addressIn) {}

    ADD_SERIALIZE_METHODS;

    template <typename Stream, typename Operation>
    inline void SerializationOp(Stream& s, Operation ser_action, int nType, int nVersion) {
        READWRITE(nValue);
        READWRITE(address);
        READWRITE(scId);
    }

    virtual uint256 GetHash() const override;
    virtual std::string ToString() const override;

    friend bool operator==(const CTxForwardTransferOut& a, const CTxForwardTransferOut& b)
    {
        return (isBaseEqual(a, b));
    }

    friend bool operator!=(const CTxForwardTransferOut& a, const CTxForwardTransferOut& b)
    {
        return !(a == b);
    }
};

class CTxScCreationOut : public CTxCrosschainOut
{
public:
    int withdrawalEpochLength; 
    std::vector<unsigned char> customData;
/*
    TODO check and add 
    ------------------
    int startBlockHeight; 
    int prepStageLength; 
    int certGroupSize;
    unsigned char feePct;
    CAmount certLockAmount;
    CAmount minBkwTransferAmount;
*/

    CTxScCreationOut() { SetNull(); }

    CTxScCreationOut(const uint256& scIdIn, const CAmount& nValueIn, const uint256& addressIn, const Sidechain::ScCreationParameters& params);

    ADD_SERIALIZE_METHODS;

    template <typename Stream, typename Operation>
    inline void SerializationOp(Stream& s, Operation ser_action, int nType, int nVersion) {
        READWRITE(scId);
        READWRITE(withdrawalEpochLength);
        READWRITE(nValue);
        READWRITE(address);
        READWRITE(customData);
    }

    virtual void SetNull() override
    {
        CTxCrosschainOut::SetNull();
        withdrawalEpochLength = -1;
        customData.clear();
    }

    virtual uint256 GetHash() const override;
    virtual std::string ToString() const override;

    friend bool operator==(const CTxScCreationOut& a, const CTxScCreationOut& b)
    {
        return (isBaseEqual(a, b) &&
                 a.withdrawalEpochLength == b.withdrawalEpochLength &&
                 a.customData == b.customData);
    }

    friend bool operator!=(const CTxScCreationOut& a, const CTxScCreationOut& b)
    {
        return !(a == b);
    }
};

class CTxCertifierLockOut : public CTxCrosschainOut
{
public:

    int64_t activeFromWithdrawalEpoch; 

    CTxCertifierLockOut() { SetNull(); }

    CTxCertifierLockOut(const uint256& scIdIn, const CAmount& nValueIn, const uint256& addressIn, int64_t epoch)
        :CTxCrosschainOut(scIdIn, nValueIn, addressIn), activeFromWithdrawalEpoch(epoch) {}

    ADD_SERIALIZE_METHODS;

    template <typename Stream, typename Operation>
    inline void SerializationOp(Stream& s, Operation ser_action, int nType, int nVersion) {
        READWRITE(nValue);
        READWRITE(address);
        READWRITE(scId);
        READWRITE(activeFromWithdrawalEpoch);
    }

    void SetNull()
    {
        CTxCrosschainOut::SetNull();
        activeFromWithdrawalEpoch = -1;
    }

    virtual uint256 GetHash() const override;
    virtual std::string ToString() const override;

    friend bool operator==(const CTxCertifierLockOut& a, const CTxCertifierLockOut& b)
    {
        return (isBaseEqual(a, b) &&
                a.activeFromWithdrawalEpoch == b.activeFromWithdrawalEpoch);
    }

    friend bool operator!=(const CTxCertifierLockOut& a, const CTxCertifierLockOut& b)
    {
        return !(a == b);
    }
};

// forward declarations
class CValidationState;
class CTxMemPool;
class CCoinsViewCache;
class CChain;
class CBlock;
class CBlockTemplate;
class CScriptCheck;
class CBlockUndo;
class CTxUndo;
class UniValue;

namespace Sidechain { class ScCoinsViewCache; }


// abstract interface for CTransaction and CScCertificate
class CTransactionBase
{
protected:
    /** Memory only. */
    const uint256 hash;
    const std::vector<CTxOut> vout;

    virtual void UpdateHash() const = 0;

public:
    virtual bool TryPushToMempool(bool fLimitFree, bool fRejectAbsurdFee) = 0;
    const int32_t nVersion;

    CTransactionBase();
    CTransactionBase& operator=(const CTransactionBase& tx);
    CTransactionBase(const CTransactionBase& tx);
    virtual ~CTransactionBase() {};

    template <typename Stream>
    CTransactionBase(deserialize_type, Stream& s) : CTransactionBase(CMutableTransactionBase(deserialize, s)) {}

    const uint256& GetHash() const {
        return hash;
    }

    friend bool operator==(const CTransactionBase& a, const CTransactionBase& b)
    {
        return a.hash == b.hash;
    }

    friend bool operator!=(const CTransactionBase& a, const CTransactionBase& b)
    {
        return !(a==b);
    }

    virtual bool IsScVersion() const = 0;

    //GETTERS
    virtual const std::vector<CTxIn>&         GetVin()        const = 0;
    virtual const std::vector<CTxOut>&        GetVout()       const = 0;
    virtual const std::vector<JSDescription>& GetVjoinsplit() const = 0;
    virtual const uint256&                    GetScId()       const = 0;
    //END OF GETTERS

    //CHECK FUNCTIONS
    virtual bool CheckVersionBasic        (CValidationState &state) const = 0;
    virtual bool CheckVersionIsStandard   (std::string& reason, int nHeight) const = 0;
    virtual bool CheckInputsAvailability  (CValidationState &state) const = 0;
    virtual bool CheckOutputsAvailability (CValidationState &state) const = 0;
    virtual bool CheckSerializedSize      (CValidationState &state) const = 0;

    bool CheckInputsAmount (CValidationState &state) const;
    bool CheckOutputsAmount(CValidationState &state) const;
    virtual bool CheckFeeAmount(const CAmount& totalVinAmount, CValidationState& state) const = 0;
    bool CheckInputsDuplication(CValidationState &state) const;
    bool CheckInputsInteraction(CValidationState &state) const;

    bool CheckOutputsCheckBlockAtHeightOpCode(CValidationState& state) const;

    bool CheckInputsLimit() const;
    //END OF CHECK FUNCTIONS

    // Return sum of txouts.
    virtual CAmount GetValueOut() const;

    // Return sum of JoinSplit vpub_new if supported
    virtual CAmount GetJoinSplitValueIn() const;
    //-----------------
    // pure virtual interfaces 
    virtual bool IsNull() const = 0;

    // return fee amount
    virtual CAmount GetFeeAmount(CAmount valueIn) const = 0;

    // Compute tx size
    virtual unsigned int CalculateSize() const = 0;

    // Compute modified tx size for priority calculation (optionally given tx size)
    virtual unsigned int CalculateModifiedSize(unsigned int nTxSize=0) const = 0;

    virtual std::string EncodeHex() const = 0;
    virtual std::string ToString() const = 0;

    virtual void AddToBlock(CBlock* pblock) const = 0;
    virtual void AddToBlockTemplate(CBlockTemplate* pblocktemplate, CAmount fee, unsigned int sigops) const = 0;

    virtual bool ContextualCheck(CValidationState& state, int nHeight, int dosLevel) const = 0;
    virtual bool CheckFinal(int flags = -1) const = 0;
    virtual bool IsApplicableToState(CValidationState& state, int nHeight = -1) const = 0;

    virtual double GetPriority(const CCoinsViewCache &view, int nHeight) const = 0;
    virtual unsigned int GetLegacySigOpCount() const = 0;

    //-----------------
    // default values for derived classes which do not support specific data structures

    // return false when meaningful only in a block context. As of now only tx coin base returns false

<<<<<<< HEAD
    bool IsCoinBase() const { return GetVin().size() == 1 && GetVin()[0].prevout.IsNull(); }
    bool IsCert() const { return !GetScId().IsNull(); }

=======
    virtual bool IsCoinBase() const { return false; }
    virtual bool IsCertificate() const { return false; }

    // Return sum of JoinSplit vpub_new if supported
    virtual CAmount GetJoinSplitValueIn() const { return 0; }

>>>>>>> ad223649
    virtual void AddJoinSplitToJSON(UniValue& entry) const { return; }
    virtual void AddSidechainOutsToJSON(UniValue& entry) const {return; }

    virtual bool ContextualCheckInputs(CValidationState &state, const CCoinsViewCache &view, bool fScriptChecks,
        const CChain& chain, unsigned int flags, bool cacheStore, const Consensus::Params& consensusParams,
        std::vector<CScriptCheck> *pvChecks = NULL) const { return true; }

    virtual unsigned int GetP2SHSigOpCount(CCoinsViewCache& view) const { return 0; }
    virtual const uint256 getJoinSplitPubKey() const { return uint256(); }
    virtual int GetComplexity() const { return 0; }
};

struct CMutableTransaction;

/** The basic transaction that is broadcasted on the network and contained in
 * blocks.  A transaction can contain multiple inputs and outputs.
 */
class CTransaction : virtual public CTransactionBase
{
protected:
    void UpdateHash() const override;

public:
    virtual bool TryPushToMempool(bool fLimitFree, bool fRejectAbsurdFee) override final;
    typedef boost::array<unsigned char, 64> joinsplit_sig_t;

    // Transactions that include a list of JoinSplits are version 2.
    static const int32_t MIN_OLD_VERSION = 1;
    static const int32_t MAX_OLD_VERSION = PHGR_TX_VERSION;

    static_assert(MIN_OLD_VERSION >= MIN_OLD_TX_VERSION,
                  "standard rule for tx version should be consistent with network rule");

    // The local variables are made const to prevent unintended modification
    // without updating the cached hash value. However, CTransaction is not
    // actually immutable; deserialization and assignment are implemented,
    // and bypass the constness. This is safe, as they update the entire
    // structure, including the hash.
private:
    const std::vector<CTxIn> vin;
    const std::vector<JSDescription> vjoinsplit;
public:
    const std::vector<CTxScCreationOut> vsc_ccout;
    const std::vector<CTxCertifierLockOut> vcl_ccout;
    const std::vector<CTxForwardTransferOut> vft_ccout;
    const uint32_t nLockTime;
    const uint256 joinSplitPubKey;
    const joinsplit_sig_t joinSplitSig = {{0}};

    /** Construct a CTransaction that qualifies as IsNull() */
    CTransaction();

    /** Convert a CMutableTransaction into a CTransaction. */
    CTransaction(const CMutableTransaction &tx);

    CTransaction& operator=(const CTransaction& tx);
    CTransaction(const CTransaction& tx);

    ADD_SERIALIZE_METHODS;

    template <typename Stream, typename Operation>
    inline void SerializationOp(Stream& s, Operation ser_action, int nType, int nVersion) {
        READWRITE(*const_cast<int32_t*>(&this->nVersion));
        nVersion = this->nVersion;
        READWRITE(*const_cast<std::vector<CTxIn>*>(&vin));
        READWRITE(*const_cast<std::vector<CTxOut>*>(&vout));
        if (this->IsScVersion())
        {
            READWRITE(*const_cast<std::vector<CTxScCreationOut>*>(&vsc_ccout));
            READWRITE(*const_cast<std::vector<CTxCertifierLockOut>*>(&vcl_ccout));
            READWRITE(*const_cast<std::vector<CTxForwardTransferOut>*>(&vft_ccout));
        }
        READWRITE(*const_cast<uint32_t*>(&nLockTime));
        if (nVersion >= PHGR_TX_VERSION || nVersion == GROTH_TX_VERSION) {
            auto os = WithTxVersion(&s, static_cast<int>(this->nVersion));
            ::SerReadWrite(os, *const_cast<std::vector<JSDescription>*>(&vjoinsplit), nType, nVersion, ser_action);
            if (vjoinsplit.size() > 0) {
                READWRITE(*const_cast<uint256*>(&joinSplitPubKey));
                READWRITE(*const_cast<joinsplit_sig_t*>(&joinSplitSig));
            }
        }
        if (ser_action.ForRead())
            UpdateHash();
    }
    template <typename Stream>
    CTransaction(deserialize_type, Stream& s) : CTransaction(CMutableTransaction(deserialize, s)) {}
    
    // Compute priority, given priority of inputs and (optionally) tx size
    double ComputePriority(double dPriorityInputs, unsigned int nTxSize=0) const;

    unsigned int CalculateSize() const override;
    unsigned int CalculateModifiedSize(unsigned int nTxSize) const override;

    std::string EncodeHex() const override;

    bool IsNull() const override
    {
        bool ret = vin.empty() && vout.empty();
        if (IsScVersion() )
        {
            ret = ret && ccIsNull();
        }
        return ret;
    }

    bool ccIsNull() const {
        return (
            vsc_ccout.empty() &&
            vcl_ccout.empty() &&
            vft_ccout.empty()
        );
    }
    
    bool IsScVersion() const override
    {
        // so far just one version
        return (nVersion == SC_TX_VERSION);
    }

    //GETTERS
    const std::vector<CTxIn>&         GetVin()        const override {return vin;};
    const std::vector<CTxOut>&        GetVout()       const override {return vout;};
    const std::vector<JSDescription>& GetVjoinsplit() const override {return vjoinsplit;};
    const uint256&                    GetScId()       const override { static uint256 noScId; return noScId;};
    //END OF GETTERS

    //CHECK FUNCTIONS
    bool CheckVersionBasic        (CValidationState &state) const override;
    bool CheckVersionIsStandard   (std::string& reason, int nHeight) const override;
    bool CheckInputsAvailability  (CValidationState &state) const override;
    bool CheckOutputsAvailability (CValidationState &state) const override;
    bool CheckSerializedSize      (CValidationState &state) const override;
    bool CheckFeeAmount(const CAmount& totalVinAmount, CValidationState& state) const override;
    //END OF CHECK FUNCTIONS

    // Return sum of txouts.
    CAmount GetValueOut() const override;

    // value in should be computed via the method above using a proper coin view
    CAmount GetFeeAmount(CAmount valueIn) const override { return (valueIn - GetValueOut() ); }

    int GetComplexity() const override { return vin.size()*vin.size(); }
    const uint256 getJoinSplitPubKey() const override { return joinSplitPubKey; }

    std::string ToString() const override;

 public:
    void addToScCommitment(std::map<uint256, std::vector<uint256> >& mLeaves, std::set<uint256>& sScIds) const ;

 private:
    template <typename T>
    inline CAmount GetValueCcOut(const T& ccout) const
    {
        CAmount nValueOut = 0;
        for (const auto& it : ccout)
        {
            nValueOut += it.nValue;
            if (!MoneyRange(it.nValue) || !MoneyRange(nValueOut))
                throw std::runtime_error("CTransaction::GetValueCcOut(): value out of range");
        }
        return nValueOut;
    }

    template <typename T>
    inline void fillCrosschainOutput(const T& vOuts, unsigned int& nIdx, std::map<uint256, std::vector<uint256> >& map, std::set<uint256>& sScIds) const
    {
        const uint256& txHash = GetHash();
 
        for(const auto& txccout : vOuts)
        {
            sScIds.insert(txccout.scId);

            // if the mapped value exists, vec is a reference to it. If it does not, vec is
            // a reference to the new element inserted in the map with the scid as a key
            std::vector<uint256>& vec = map[txccout.scId];
 
            LogPrint("sc", "%s():%d - processing scId[%s], vec size = %d\n",
                __func__, __LINE__, txccout.scId.ToString(), vec.size());
 
            const uint256& ccoutHash = txccout.GetHash();
            unsigned int n = nIdx;
 
            LogPrint("sc", "%s():%d -Inputs: h1[%s], h2[%s], n[%d]\n",
                __func__, __LINE__, ccoutHash.ToString(), txHash.ToString(), n);

            const uint256& entry = Hash(
                BEGIN(ccoutHash), END(ccoutHash),
                BEGIN(txHash),    END(txHash),
                BEGIN(n),         END(n) );

#ifdef DEBUG_SC_COMMITMENT_HASH
            CDataStream ss2(SER_NETWORK, PROTOCOL_VERSION);
            ss2 << ccoutHash;
            ss2 << txHash;
            ss2 << n;
            std::string ser2( HexStr(ss2.begin(), ss2.end()));
            const uint256& entry2 = Hash(ss2.begin(), ss2.begin() + (unsigned int)ss2.in_avail() );

            CHashWriter ss3(SER_GETHASH, PROTOCOL_VERSION);
            ss3 << ccoutHash;
            ss3 << txHash;
            ss3 << n;
            const uint256& entry3 = ss3.GetHash();

            CDataStream ss(SER_NETWORK, PROTOCOL_VERSION);
            ss << txccout;
            std::string ser( HexStr(ss.begin(), ss.end()));
         
            std::cout << __func__ << " -------------------------------------------" << std::endl;
            std::cout << "                       ccout: " << ser << std::endl;
            std::cout << "-------------------------------------------" << std::endl;
            std::cout << "                 Hash(ccout): " << ccoutHash.ToString() << std::endl;
            std::cout << "                        txid: " << txHash.ToString() << std::endl;
            std::cout << "                           n: " << std::hex << n << std::dec << std::endl;
            std::cout << "-------------------------------------------" << std::endl;
            std::cout << "    Hash(Hash(ccout)|txid|n): " << entry.ToString() << std::endl;
            std::cout << "-------------------------------------------" << std::endl;
            std::cout << "concat = Hash(ccout)|txid| n: " << ser2 << std::endl;
            std::cout << "                Hash(concat): " << entry2.ToString() << std::endl;
#endif

            vec.push_back(entry);

            LogPrint("sc", "%s():%d -Output: entry[%s]\n", __func__, __LINE__, entry.ToString());
 
            nIdx++;
        }
    }

  public:
    void AddToBlock(CBlock* pblock) const override;
    void AddToBlockTemplate(CBlockTemplate* pblocktemplate, CAmount fee, unsigned int sigops) const override;
    bool ContextualCheck(CValidationState& state, int nHeight, int dosLevel) const override;
    bool CheckFinal(int flags = -1) const override;
    bool IsApplicableToState(CValidationState& state, int nHeight = -1) const override;
    void AddJoinSplitToJSON(UniValue& entry) const override;
    void AddSidechainOutsToJSON(UniValue& entry) const override;
    bool ContextualCheckInputs(CValidationState &state, const CCoinsViewCache &view, bool fScriptChecks,
                           const CChain& chain, unsigned int flags, bool cacheStore, const Consensus::Params& consensusParams,
                           std::vector<CScriptCheck> *pvChecks = NULL) const override;
    unsigned int GetP2SHSigOpCount(CCoinsViewCache& view) const override;
    unsigned int GetLegacySigOpCount() const override;
    double GetPriority(const CCoinsViewCache &view, int nHeight) const override;
};

/** A mutable hierarchy version of CTransaction. */
struct CMutableTransactionBase
{
    int32_t nVersion;
    std::vector<CTxOut> vout;

    CMutableTransactionBase();
    virtual ~CMutableTransactionBase() {};

    /** Compute the hash of this CMutableTransaction. This is computed on the
     * fly, as opposed to GetHash() in CTransaction, which uses a cached result.
     */
    virtual uint256 GetHash() const = 0;

    virtual bool add(const CTxOut& out)
    { 
        vout.push_back(out);
        return true;
    }
    virtual bool add(const CTxScCreationOut& out) { return false; }
    virtual bool add(const CTxCertifierLockOut& out) { return false; }
    virtual bool add(const CTxForwardTransferOut& out) { return false; }
};


struct CMutableTransaction : public CMutableTransactionBase
{
    std::vector<CTxIn> vin;
    std::vector<CTxScCreationOut> vsc_ccout;
    std::vector<CTxCertifierLockOut> vcl_ccout;
    std::vector<CTxForwardTransferOut> vft_ccout;
    uint32_t nLockTime;
    std::vector<JSDescription> vjoinsplit;
    uint256 joinSplitPubKey;
    CTransaction::joinsplit_sig_t joinSplitSig = {{0}};

    CMutableTransaction();
    CMutableTransaction(const CTransaction& tx);
    operator CTransaction() { return CTransaction(*this); }

    ADD_SERIALIZE_METHODS;

    template <typename Stream, typename Operation>
    inline void SerializationOp(Stream& s, Operation ser_action, int nType, int nVersion) {
        READWRITE(this->nVersion);
        nVersion = this->nVersion;
        READWRITE(vin);
        READWRITE(vout);
        if (this->IsScVersion())
        {
            READWRITE(vsc_ccout);
            READWRITE(vcl_ccout);
            READWRITE(vft_ccout);
        }
        READWRITE(nLockTime);
        if (nVersion >= PHGR_TX_VERSION || nVersion == GROTH_TX_VERSION) {
            auto os = WithTxVersion(&s, static_cast<int>(this->nVersion));
            ::SerReadWrite(os, vjoinsplit, nType, nVersion, ser_action);
            if (vjoinsplit.size() > 0) {
                READWRITE(joinSplitPubKey);
                READWRITE(joinSplitSig);
            }
        }
    }

    template <typename Stream>
    CMutableTransaction(deserialize_type, Stream& s):nLockTime(0) {
        Unserialize(s);
    }

    /** Compute the hash of this CMutableTransaction. This is computed on the
     * fly, as opposed to GetHash() in CTransaction, which uses a cached result.
     */
    uint256 GetHash() const override;

    bool IsScVersion() const
    {
        // so far just one version
        return (nVersion == SC_TX_VERSION);
    }

    bool add(const CTxScCreationOut& out) override;
    bool add(const CTxCertifierLockOut& out) override;
    bool add(const CTxForwardTransferOut& out) override;
};

#endif // BITCOIN_PRIMITIVES_TRANSACTION_H<|MERGE_RESOLUTION|>--- conflicted
+++ resolved
@@ -766,18 +766,9 @@
 
     // return false when meaningful only in a block context. As of now only tx coin base returns false
 
-<<<<<<< HEAD
     bool IsCoinBase() const { return GetVin().size() == 1 && GetVin()[0].prevout.IsNull(); }
-    bool IsCert() const { return !GetScId().IsNull(); }
-
-=======
-    virtual bool IsCoinBase() const { return false; }
     virtual bool IsCertificate() const { return false; }
 
-    // Return sum of JoinSplit vpub_new if supported
-    virtual CAmount GetJoinSplitValueIn() const { return 0; }
-
->>>>>>> ad223649
     virtual void AddJoinSplitToJSON(UniValue& entry) const { return; }
     virtual void AddSidechainOutsToJSON(UniValue& entry) const {return; }
 
