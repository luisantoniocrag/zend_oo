--- conflicted
+++ resolved
@@ -627,13 +627,9 @@
 
     virtual void UpdateHash() const = 0;
 public:
-<<<<<<< HEAD
+
+    virtual size_t GetSerializeSize(int nType, int nVersion) const = 0;
     virtual bool TryPushToMempool(bool fLimitFree, bool fRejectAbsurdFee) const = 0;
-=======
-    virtual size_t GetSerializeSize(int nType, int nVersion) const = 0;
-
-    virtual bool TryPushToMempool(bool fLimitFree, bool fRejectAbsurdFee) = 0;
->>>>>>> 5637fb52
 
     CTransactionBase();
     CTransactionBase& operator=(const CTransactionBase& tx);
