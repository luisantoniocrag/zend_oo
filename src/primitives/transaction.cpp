--- conflicted
+++ resolved
@@ -291,19 +291,12 @@
     return true;
 }
 
-<<<<<<< HEAD
-
-CTxScCreationOut::CTxScCreationOut( const CAmount& nValueIn, const uint256& addressIn, const Sidechain::ScCreationParameters& paramsIn)
-    :CTxCrosschainOut(nValueIn, addressIn), generatedScId(), withdrawalEpochLength(paramsIn.withdrawalEpochLength),
-     customData(paramsIn.customData), constant(paramsIn.constant), wCertVk(paramsIn.wCertVk), wMbtrVk(paramsIn.wMbtrVk) {}
-=======
 CTxScCreationOut::CTxScCreationOut(
     const CAmount& nValueIn, const uint256& addressIn,
     const Sidechain::ScCreationParameters& paramsIn)
     :CTxCrosschainOut(nValueIn, addressIn), generatedScId(),
      withdrawalEpochLength(paramsIn.withdrawalEpochLength), customData(paramsIn.customData), constant(paramsIn.constant),
-     wCertVk(paramsIn.wCertVk), wCeasedVk(paramsIn.wCeasedVk) {}
->>>>>>> 9f69f9f8
+     wCertVk(paramsIn.wCertVk), wMbtrVk(paramsIn.wMbtrVk), wCeasedVk(paramsIn.wCeasedVk) {}
 
 uint256 CTxScCreationOut::GetHash() const
 {
@@ -367,18 +360,11 @@
     nVersion(TRANSPARENT_TX_VERSION), vin(), vout() {}
 
 CMutableTransaction::CMutableTransaction() : CMutableTransactionBase(),
-<<<<<<< HEAD
-    vsc_ccout(), vft_ccout(), vmbtr_out(),  nLockTime(0), vjoinsplit(), joinSplitPubKey(), joinSplitSig() {}
+    vcsw_ccin(), vsc_ccout(), vft_ccout(), vmbtr_out(), nLockTime(0), vjoinsplit(), joinSplitPubKey(), joinSplitSig() {}
 
 CMutableTransaction::CMutableTransaction(const CTransaction& tx): CMutableTransactionBase(),
-    vsc_ccout(tx.GetVscCcOut()), vft_ccout(tx.GetVftCcOut()), vmbtr_out(tx.GetVBwtRequestOut()), nLockTime(tx.GetLockTime()),
-=======
-    vcsw_ccin(), vsc_ccout(), vft_ccout(), nLockTime(0), vjoinsplit(), joinSplitPubKey(), joinSplitSig() {}
-
-CMutableTransaction::CMutableTransaction(const CTransaction& tx): CMutableTransactionBase(),
-    vcsw_ccin(tx.GetVcswCcIn()), vsc_ccout(tx.GetVscCcOut()), vft_ccout(tx.GetVftCcOut()), nLockTime(tx.GetLockTime()),
->>>>>>> 9f69f9f8
-    vjoinsplit(tx.GetVjoinsplit()), joinSplitPubKey(tx.joinSplitPubKey), joinSplitSig(tx.joinSplitSig)
+    vcsw_ccin(tx.GetVcswCcIn()), vsc_ccout(tx.GetVscCcOut()), vft_ccout(tx.GetVftCcOut()), vmbtr_out(tx.GetVBwtRequestOut()),
+	nLockTime(tx.GetLockTime()), vjoinsplit(tx.GetVjoinsplit()), joinSplitPubKey(tx.joinSplitPubKey), joinSplitSig(tx.joinSplitSig)
 {
     nVersion = tx.nVersion;
     vin = tx.GetVin();
@@ -631,41 +617,24 @@
 }
 
 CTransaction::CTransaction(int nVersionIn): CTransactionBase(nVersionIn),
-<<<<<<< HEAD
-    vjoinsplit(), nLockTime(0), vsc_ccout(), vft_ccout(), vmbtr_out(),
-=======
-    vjoinsplit(), nLockTime(0), vcsw_ccin(), vsc_ccout(), vft_ccout(),
->>>>>>> 9f69f9f8
+    vjoinsplit(), nLockTime(0), vcsw_ccin(), vsc_ccout(), vft_ccout(), vmbtr_out(),
     joinSplitPubKey(), joinSplitSig() {}
 
 CTransaction::CTransaction(const CTransaction &tx) : CTransactionBase(tx),
     vjoinsplit(tx.vjoinsplit), nLockTime(tx.nLockTime),
-<<<<<<< HEAD
-    vsc_ccout(tx.vsc_ccout), vft_ccout(tx.vft_ccout), vmbtr_out(tx.vmbtr_out),
-=======
-    vcsw_ccin(tx.vcsw_ccin), vsc_ccout(tx.vsc_ccout), vft_ccout(tx.vft_ccout),
->>>>>>> 9f69f9f8
+    vcsw_ccin(tx.vcsw_ccin), vsc_ccout(tx.vsc_ccout), vft_ccout(tx.vft_ccout), vmbtr_out(tx.vmbtr_out),
     joinSplitPubKey(tx.joinSplitPubKey), joinSplitSig(tx.joinSplitSig) {}
 
 CTransaction& CTransaction::operator=(const CTransaction &tx) {
     CTransactionBase::operator=(tx);
-<<<<<<< HEAD
-    *const_cast<std::vector<JSDescription>*>(&vjoinsplit)        = tx.vjoinsplit;
-    *const_cast<uint32_t*>(&nLockTime)                           = tx.nLockTime;
-    *const_cast<std::vector<CTxScCreationOut>*>(&vsc_ccout)      = tx.vsc_ccout;
-    *const_cast<std::vector<CTxForwardTransferOut>*>(&vft_ccout) = tx.vft_ccout;
-    *const_cast<std::vector<CBwtRequestOut>*>(&vmbtr_out)        = tx.vmbtr_out;
-    *const_cast<uint256*>(&joinSplitPubKey)                      = tx.joinSplitPubKey;
-    *const_cast<joinsplit_sig_t*>(&joinSplitSig)                 = tx.joinSplitSig;
-=======
     *const_cast<std::vector<JSDescription>*>(&vjoinsplit)                    = tx.vjoinsplit;
     *const_cast<uint32_t*>(&nLockTime)                                       = tx.nLockTime;
     *const_cast<std::vector<CTxCeasedSidechainWithdrawalInput>*>(&vcsw_ccin) = tx.vcsw_ccin;
     *const_cast<std::vector<CTxScCreationOut>*>(&vsc_ccout)                  = tx.vsc_ccout;
     *const_cast<std::vector<CTxForwardTransferOut>*>(&vft_ccout)             = tx.vft_ccout;
+    *const_cast<std::vector<CBwtRequestOut>*>(&vmbtr_out)                    = tx.vmbtr_out;
     *const_cast<uint256*>(&joinSplitPubKey)                                  = tx.joinSplitPubKey;
     *const_cast<joinsplit_sig_t*>(&joinSplitSig)                             = tx.joinSplitSig;
->>>>>>> 9f69f9f8
     return *this;
 }
 
@@ -678,14 +647,8 @@
 }
 
 CTransaction::CTransaction(const CMutableTransaction &tx): CTransactionBase(tx),
-<<<<<<< HEAD
-    vjoinsplit(tx.vjoinsplit), nLockTime(tx.nLockTime), vsc_ccout(tx.vsc_ccout),
-    vft_ccout(tx.vft_ccout), vmbtr_out(tx.vmbtr_out),
-    joinSplitPubKey(tx.joinSplitPubKey), joinSplitSig(tx.joinSplitSig)
-=======
     vjoinsplit(tx.vjoinsplit), nLockTime(tx.nLockTime), vcsw_ccin(tx.vcsw_ccin), vsc_ccout(tx.vsc_ccout),
-    vft_ccout(tx.vft_ccout), joinSplitPubKey(tx.joinSplitPubKey), joinSplitSig(tx.joinSplitSig)
->>>>>>> 9f69f9f8
+    vft_ccout(tx.vft_ccout), vmbtr_out(tx.vmbtr_out), joinSplitPubKey(tx.joinSplitPubKey), joinSplitSig(tx.joinSplitSig)
 {
     UpdateHash();
 }
