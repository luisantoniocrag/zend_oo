// Copyright (c) 2009-2010 Satoshi Nakamoto
// Copyright (c) 2009-2014 The Bitcoin Core developers
// Distributed under the MIT software license, see the accompanying
// file COPYING or http://www.opensource.org/licenses/mit-license.php.

#include "primitives/transaction.h"

#include "hash.h"
#include "tinyformat.h"
#include "utilstrencodings.h"
#include "librustzcash.h"
#include <boost/foreach.hpp>

// static global check methods, now called by CTransaction instances
#include "main.h"
#include "sc/sidechain.h"
#include "sc/sidechainrpc.h"
#include "consensus/validation.h"
#include "validationinterface.h"
#include "undo.h"
#include "core_io.h"
#include "miner.h"
#include "utilmoneystr.h"
#include <univalue.h>
#include <limits.h>

extern UniValue TxJoinSplitToJSON(const CTransaction& tx);

JSDescription JSDescription::getNewInstance(bool useGroth) {
	JSDescription js;

	if(useGroth) {
		js.proof = libzcash::GrothProof();
	} else {
		js.proof = libzcash::PHGRProof();
	}

	return js;
}

JSDescription::JSDescription(
    bool makeGrothProof,
    ZCJoinSplit& params,
    const uint256& joinSplitPubKey,
    const uint256& anchor,
    const std::array<libzcash::JSInput, ZC_NUM_JS_INPUTS>& inputs,
    const std::array<libzcash::JSOutput, ZC_NUM_JS_OUTPUTS>& outputs,
    CAmount vpub_old,
    CAmount vpub_new,
    bool computeProof,
    uint256 *esk // payment disclosure
) : vpub_old(vpub_old), vpub_new(vpub_new), anchor(anchor)
{
    std::array<libzcash::Note, ZC_NUM_JS_OUTPUTS> notes;

    proof = params.prove(
        makeGrothProof,
        inputs,
        outputs,
        notes,
        ciphertexts,
        ephemeralKey,
        joinSplitPubKey,
        randomSeed,
        macs,
        nullifiers,
        commitments,
        vpub_old,
        vpub_new,
        anchor,
        computeProof,
        esk // payment disclosure
    );
}

JSDescription JSDescription::Randomized(
    bool makeGrothProof,
    ZCJoinSplit& params,
    const uint256& joinSplitPubKey,
    const uint256& anchor,
    std::array<libzcash::JSInput, ZC_NUM_JS_INPUTS>& inputs,
    std::array<libzcash::JSOutput, ZC_NUM_JS_OUTPUTS>& outputs,
    #ifdef __LP64__ // required to build on MacOS due to size_t ambiguity errors
    std::array<uint64_t, ZC_NUM_JS_INPUTS>& inputMap,
    std::array<uint64_t, ZC_NUM_JS_OUTPUTS>& outputMap,
    #else
    std::array<size_t, ZC_NUM_JS_INPUTS>& inputMap,
    std::array<size_t, ZC_NUM_JS_OUTPUTS>& outputMap,
    #endif
    
    CAmount vpub_old,
    CAmount vpub_new,
    bool computeProof,
    uint256 *esk, // payment disclosure
    std::function<int(int)> gen
)
{
    // Randomize the order of the inputs and outputs
    inputMap = {0, 1};
    outputMap = {0, 1};

    assert(gen);

    MappedShuffle(inputs.begin(), inputMap.begin(), ZC_NUM_JS_INPUTS, gen);
    MappedShuffle(outputs.begin(), outputMap.begin(), ZC_NUM_JS_OUTPUTS, gen);

    return JSDescription(
        makeGrothProof,
        params, joinSplitPubKey, anchor, inputs, outputs,
        vpub_old, vpub_new, computeProof,
        esk // payment disclosure
    );
}

class SproutProofVerifier : public boost::static_visitor<bool>
{
    ZCJoinSplit& params;
    libzcash::ProofVerifier& verifier;
    const uint256& joinSplitPubKey;
    const JSDescription& jsdesc;

public:
    SproutProofVerifier(
        ZCJoinSplit& params,
        libzcash::ProofVerifier& verifier,
        const uint256& joinSplitPubKey,
        const JSDescription& jsdesc
        ) : params(params), verifier(verifier), joinSplitPubKey(joinSplitPubKey), jsdesc(jsdesc) {}

    bool operator()(const libzcash::PHGRProof& proof) const
    {
        return params.verify(
            proof,
            verifier,
            joinSplitPubKey,
            jsdesc.randomSeed,
            jsdesc.macs,
            jsdesc.nullifiers,
            jsdesc.commitments,
            jsdesc.vpub_old,
            jsdesc.vpub_new,
            jsdesc.anchor
        );
    }

    bool operator()(const libzcash::GrothProof& proof) const
    {
        uint256 h_sig = params.h_sig(jsdesc.randomSeed, jsdesc.nullifiers, joinSplitPubKey);

        return librustzcash_sprout_verify(
            proof.begin(),
            jsdesc.anchor.begin(),
            h_sig.begin(),
            jsdesc.macs[0].begin(),
            jsdesc.macs[1].begin(),
            jsdesc.nullifiers[0].begin(),
            jsdesc.nullifiers[1].begin(),
            jsdesc.commitments[0].begin(),
            jsdesc.commitments[1].begin(),
            jsdesc.vpub_old,
            jsdesc.vpub_new
        );
    }
};

bool JSDescription::Verify(
    ZCJoinSplit& params,
    libzcash::ProofVerifier& verifier,
    const uint256& joinSplitPubKey
) const {
    auto pv = SproutProofVerifier(params, verifier, joinSplitPubKey, *this);
    return boost::apply_visitor(pv, proof);
}

uint256 JSDescription::h_sig(ZCJoinSplit& params, const uint256& joinSplitPubKey) const
{
    return params.h_sig(randomSeed, nullifiers, joinSplitPubKey);
}

std::string COutPoint::ToString() const
{
    return strprintf("COutPoint(%s, %u)", hash.ToString().substr(0,10), n);
}

CTxIn::CTxIn(const COutPoint& prevoutIn, const CScript& scriptSigIn, uint32_t nSequenceIn)
{
    prevout = prevoutIn;
    scriptSig = scriptSigIn;
    nSequence = nSequenceIn;
}

CTxIn::CTxIn(const uint256& hashPrevTx, const uint32_t& nOut, const CScript& scriptSigIn, uint32_t nSequenceIn)
{
    prevout = COutPoint(hashPrevTx, nOut);
    scriptSig = scriptSigIn;
    nSequence = nSequenceIn;
}

std::string CTxIn::ToString() const
{
    std::string str;
    str += "CTxIn(";
    str += prevout.ToString();
    if (prevout.IsNull())
        str += strprintf(", coinbase %s", HexStr(scriptSig));
    else
        str += strprintf(", scriptSig=%s", HexStr(scriptSig).substr(0, 24));
    if (nSequence != std::numeric_limits<unsigned int>::max())
        str += strprintf(", nSequence=%u", nSequence);
    str += ")";
    return str;
}

CTxOut::CTxOut(const CBackwardTransferOut& btout) : nValue(btout.nValue)
{
    scriptPubKey.clear();
    std::vector<unsigned char> pkh(btout.pubKeyHash.begin(), btout.pubKeyHash.end());
    scriptPubKey << OP_DUP << OP_HASH160 << pkh << OP_EQUALVERIFY << OP_CHECKSIG;
    isFromBackwardTransfer = true;
}

uint256 CTxOut::GetHash() const
{
    return SerializeHash(*this);
}

std::string CTxOut::ToString() const
{
    return strprintf("CTxOut(nValue=%d.%08d, scriptPubKey=%s, isFromBackwardTransfer=%d)",
        nValue / COIN, nValue % COIN, HexStr(scriptPubKey).substr(0, 30), isFromBackwardTransfer);
}

//----------------------------------------------------------------------------
uint256 CTxForwardTransferOut::GetHash() const
{
    return SerializeHash(*this);
}

std::string CTxForwardTransferOut::ToString() const
{
    return strprintf("CTxForwardTransferOut(nValue=%d.%08d, address=%s, scId=%s)",
        nValue / COIN, nValue % COIN, HexStr(address).substr(0, 30), scId.ToString() );
}

//----------------------------------------------------------------------------
bool CTxCrosschainOut::CheckAmountRange(CAmount& cumulatedAmount) const
{
    if (nValue == CAmount(0) || !MoneyRange(nValue))
    {
        LogPrint("sc", "%s():%d - ERROR: invalid nValue %lld\n", __func__, __LINE__, nValue);
        return false;
    }

    cumulatedAmount += nValue;

    if (!MoneyRange(cumulatedAmount))
    {
        LogPrint("sc", "%s():%d - ERROR: invalid cumulated value %lld\n", __func__, __LINE__, cumulatedAmount);
        return false;
    }

    return true;
}

CTxScCreationOut::CTxScCreationOut(
    const uint256& scIdIn, const CAmount& nValueIn, const uint256& addressIn,
    const Sidechain::ScCreationParameters& paramsIn)
    :CTxCrosschainOut(scIdIn, nValueIn, addressIn),
     withdrawalEpochLength(paramsIn.withdrawalEpochLength), customData(paramsIn.customData) {}

uint256 CTxScCreationOut::GetHash() const
{
    return SerializeHash(*this);
}

std::string CTxScCreationOut::ToString() const
{
    return strprintf("CTxScCreationOut(scId=%s, withdrawalEpochLength=%d, nValue=%d.%08d, address=%s, customData=[%s]",
        scId.ToString(), withdrawalEpochLength, nValue / COIN, nValue % COIN, HexStr(address).substr(0, 30), HexStr(customData) );
}


CMutableTransactionBase::CMutableTransactionBase() :
    nVersion(TRANSPARENT_TX_VERSION), vin(), vout() {}

CMutableTransaction::CMutableTransaction() : CMutableTransactionBase(), nLockTime(0) {}

CMutableTransaction::CMutableTransaction(const CTransaction& tx) :
    vsc_ccout(tx.GetVscCcOut()), vft_ccout(tx.GetVftCcOut()), nLockTime(tx.GetLockTime()),
    vjoinsplit(tx.GetVjoinsplit()), joinSplitPubKey(tx.joinSplitPubKey), joinSplitSig(tx.joinSplitSig)
{
    nVersion = tx.nVersion;
    vin = tx.GetVin();
    vout = tx.GetVout();
}
    
uint256 CMutableTransaction::GetHash() const
{
    return SerializeHash(*this);
}

bool CMutableTransaction::add(const CTxScCreationOut& out) 
{
    vsc_ccout.push_back(out);
    return true;
}

bool CMutableTransaction::add(const CTxForwardTransferOut& out)
{
    vft_ccout.push_back(out);
    return true;
}

//--------------------------------------------------------------------------------------------------------
CTransactionBase::CTransactionBase(int nVersionIn) :
        nVersion(nVersionIn), vin(), vout() {}

CTransactionBase& CTransactionBase::operator=(const CTransactionBase &tx) {
    *const_cast<uint256*>(&hash) = tx.hash;
    *const_cast<int*>(&nVersion) = tx.nVersion;
    *const_cast<std::vector<CTxIn>*>(&vin) = tx.vin;
    *const_cast<std::vector<CTxOut>*>(&vout) = tx.vout;
    return *this;
}

CTransactionBase::CTransactionBase(const CTransactionBase &tx) : nVersion(TRANSPARENT_TX_VERSION) {
    *const_cast<uint256*>(&hash) = tx.hash;
    *const_cast<int*>(&nVersion) = tx.nVersion;
    *const_cast<std::vector<CTxIn>*>(&vin) = tx.vin;
    *const_cast<std::vector<CTxOut>*>(&vout) = tx.vout;
}

CAmount CTransactionBase::GetValueOut() const
{
    CAmount nValueOut = 0;
    for(const CTxOut& out: vout) {
        nValueOut += out.nValue;
        if (!MoneyRange(out.nValue) || !MoneyRange(nValueOut))
            throw std::runtime_error("CTransactionBase::GetValueOut(): value out of range");
    }

    return nValueOut;
}

CAmount CTransactionBase::GetJoinSplitValueIn() const
{
    CAmount nCumulatedValue = 0;
    for(const JSDescription& js : GetVjoinsplit())
    {
        // NB: vpub_new "gives" money to the value pool just as inputs do
        nCumulatedValue += js.vpub_new;

        if (!MoneyRange(js.vpub_new) || !MoneyRange(nCumulatedValue))
            throw std::runtime_error("CTransaction::GetJoinSplitValueIn(): value out of range");
    }

    return nCumulatedValue;
}

bool CTransactionBase::CheckAmounts(CValidationState &state) const
{
    // Check for negative or overflow output values
    CAmount nCumulatedValueOut = 0;
    for(const CTxOut& txout: GetVout())
    {
        if (txout.nValue < 0)
            return state.DoS(100, error("CheckAmounts(): txout.nValue negative"),
                             REJECT_INVALID, "bad-txns-vout-negative");
        if (txout.nValue > MAX_MONEY)
            return state.DoS(100, error("CheckAmounts(): txout.nValue too high"),
                             REJECT_INVALID, "bad-txns-vout-toolarge");
        nCumulatedValueOut += txout.nValue;
        if (!MoneyRange(nCumulatedValueOut))
            return state.DoS(100, error("CheckAmounts(): txout total out of range"),
                             REJECT_INVALID, "bad-txns-txouttotal-toolarge");
    }

    // Ensure that joinsplit values are well-formed
    for(const JSDescription& joinsplit: GetVjoinsplit())
    {
        if (joinsplit.vpub_old < 0) {
            return state.DoS(100, error("CheckAmounts(): joinsplit.vpub_old negative"),
                             REJECT_INVALID, "bad-txns-vpub_old-negative");
        }

        if (joinsplit.vpub_new < 0) {
            return state.DoS(100, error("CheckAmounts(): joinsplit.vpub_new negative"),
                             REJECT_INVALID, "bad-txns-vpub_new-negative");
        }

        if (joinsplit.vpub_old > MAX_MONEY) {
            return state.DoS(100, error("CheckAmounts(): joinsplit.vpub_old too high"),
                             REJECT_INVALID, "bad-txns-vpub_old-toolarge");
        }

        if (joinsplit.vpub_new > MAX_MONEY) {
            return state.DoS(100, error("CheckAmounts(): joinsplit.vpub_new too high"),
                             REJECT_INVALID, "bad-txns-vpub_new-toolarge");
        }

        if (joinsplit.vpub_new != 0 && joinsplit.vpub_old != 0) {
            return state.DoS(100, error("CheckAmounts(): joinsplit.vpub_new and joinsplit.vpub_old both nonzero"),
                             REJECT_INVALID, "bad-txns-vpubs-both-nonzero");
        }

        nCumulatedValueOut += joinsplit.vpub_old;
        if (!MoneyRange(nCumulatedValueOut)) {
            return state.DoS(100, error("CheckAmounts(): txout total out of range"),
                             REJECT_INVALID, "bad-txns-txouttotal-toolarge");
        }
    }

    // Ensure input values do not exceed MAX_MONEY
    // We have not resolved the txin values at this stage, but we do know what the joinsplits claim to add
    // to the value pool.
    CAmount nCumulatedValueIn = 0;
    for(const JSDescription& joinsplit: GetVjoinsplit())
    {
        nCumulatedValueIn += joinsplit.vpub_new;

        if (!MoneyRange(joinsplit.vpub_new) || !MoneyRange(nCumulatedValueIn)) {
            return state.DoS(100, error("CheckAmounts(): txin total out of range"),
                             REJECT_INVALID, "bad-txns-txintotal-toolarge");
        }
    }

    return true;
}

bool CTransactionBase::CheckInputsDuplication(CValidationState &state) const
{
    // Check for duplicate inputs
    std::set<COutPoint> vInOutPoints;
    for(const CTxIn& txin: GetVin())
    {
        if (vInOutPoints.count(txin.prevout))
            return state.DoS(100, error("CheckInputsDuplications(): duplicate inputs"),
                             REJECT_INVALID, "bad-txns-inputs-duplicate");
        vInOutPoints.insert(txin.prevout);
    }

    // Check for duplicate joinsplit nullifiers in this transaction
    std::set<uint256> vJoinSplitNullifiers;
    for(const JSDescription& joinsplit: GetVjoinsplit())
    {
        for(const uint256& nf: joinsplit.nullifiers)
        {
            if (vJoinSplitNullifiers.count(nf))
                return state.DoS(100, error("CheckInputsDuplications(): duplicate nullifiers"),
                             REJECT_INVALID, "bad-joinsplits-nullifiers-duplicate");

            vJoinSplitNullifiers.insert(nf);
        }
    }

    return true;
}

bool CTransactionBase::CheckInputsInteraction(CValidationState &state) const
{
    if (IsCoinBase())
    {
        // There should be no joinsplits in a coinbase transaction
        if (GetVjoinsplit().size() > 0)
            return state.DoS(100, error("CheckInputsInteraction(): coinbase has joinsplits"),
                             REJECT_INVALID, "bad-cb-has-joinsplits");

        if (GetVin()[0].scriptSig.size() < 2 || GetVin()[0].scriptSig.size() > 100)
            return state.DoS(100, error("CheckInputsInteraction(): coinbase script size"),
                             REJECT_INVALID, "bad-cb-length");
    }
    else
    {
        for(const CTxIn& txin: GetVin())
            if (txin.prevout.IsNull())
                return state.DoS(10, error("CheckInputsInteraction(): prevout is null"),
                                 REJECT_INVALID, "bad-txns-prevout-null");
    }

    return true;
}

CTransaction::CTransaction(int nVersionIn):
    CTransactionBase(nVersionIn),
    vjoinsplit(), nLockTime(0),
    vsc_ccout(), vft_ccout(),
    joinSplitPubKey(), joinSplitSig() { }

void CTransaction::UpdateHash() const
{
    *const_cast<uint256*>(&hash) = SerializeHash(*this);
}

CTransaction::CTransaction(const CMutableTransaction &tx) :
    vjoinsplit(tx.vjoinsplit), nLockTime(tx.nLockTime),
    vsc_ccout(tx.vsc_ccout), vft_ccout(tx.vft_ccout),
    joinSplitPubKey(tx.joinSplitPubKey), joinSplitSig(tx.joinSplitSig)
{
    *const_cast<int*>(&nVersion) = tx.nVersion;
    *const_cast<std::vector<CTxIn>*>(&vin) = tx.vin;
    *const_cast<std::vector<CTxOut>*>(&vout) = tx.vout;
    UpdateHash();
}

CTransaction& CTransaction::operator=(const CTransaction &tx) {
    CTransactionBase::operator=(tx);
    *const_cast<std::vector<CTxScCreationOut>*>(&vsc_ccout) = tx.vsc_ccout;
    *const_cast<std::vector<CTxForwardTransferOut>*>(&vft_ccout) = tx.vft_ccout;
    *const_cast<uint32_t*>(&nLockTime) = tx.nLockTime;
    *const_cast<std::vector<JSDescription>*>(&vjoinsplit) = tx.vjoinsplit;
    *const_cast<uint256*>(&joinSplitPubKey) = tx.joinSplitPubKey;
    *const_cast<joinsplit_sig_t*>(&joinSplitSig) = tx.joinSplitSig;
    return *this;
}

CTransaction::CTransaction(const CTransaction &tx) : nLockTime(0)
{
    // call explicitly the copy of members of virtual base class
    *const_cast<int*>(&nVersion) = tx.nVersion;
    *const_cast<std::vector<CTxIn>*>(&vin) = tx.vin;
    *const_cast<std::vector<CTxOut>*>(&vout) = tx.vout;
    *const_cast<uint256*>(&hash) = tx.hash;
    //---
    *const_cast<std::vector<CTxScCreationOut>*>(&vsc_ccout) = tx.vsc_ccout;
    *const_cast<std::vector<CTxForwardTransferOut>*>(&vft_ccout) = tx.vft_ccout;
    *const_cast<uint32_t*>(&nLockTime) = tx.nLockTime;
    *const_cast<std::vector<JSDescription>*>(&vjoinsplit) = tx.vjoinsplit;
    *const_cast<uint256*>(&joinSplitPubKey) = tx.joinSplitPubKey;
    *const_cast<joinsplit_sig_t*>(&joinSplitSig) = tx.joinSplitSig;
}

unsigned int CTransactionBase::CalculateModifiedSize(unsigned int nTxSize) const
{
    // In order to avoid disincentivizing cleaning up the UTXO set we don't count
    // the constant overhead for each txin and up to 110 bytes of scriptSig (which
    // is enough to cover a compressed pubkey p2sh redemption) for priority.
    // Providing any more cleanup incentive than making additional inputs free would
    // risk encouraging people to create junk outputs to redeem later.
    if (nTxSize == 0)
    {
        // polymorphic call
        nTxSize = GetSerializeSize(SER_NETWORK, PROTOCOL_VERSION);
    }
    for (std::vector<CTxIn>::const_iterator it(vin.begin()); it != vin.end(); ++it)
    {
        unsigned int offset = 41U + std::min(110U, (unsigned int)it->scriptSig.size());
        if (nTxSize > offset)
            nTxSize -= offset;
    }
    return nTxSize;
}

double CTransactionBase::ComputePriority(double dPriorityInputs, unsigned int nTxSize) const
{
    nTxSize = CalculateModifiedSize(nTxSize);
    if (nTxSize == 0) return 0.0;

    return dPriorityInputs / nTxSize;
}

bool CTransaction::IsValidVersion(CValidationState &state) const
{
    // Basic checks that don't depend on any context
    // Check transaction version
    if (nVersion < MIN_OLD_TX_VERSION && nVersion != GROTH_TX_VERSION && !IsScVersion() )
    {
        return state.DoS(100, error("BasicVersionCheck(): version too low"),
                         REJECT_INVALID, "bad-txns-version-too-low");
    }

    return true;
}

bool CTransaction::CheckNonEmpty(CValidationState &state) const
{
    // Transactions can contain empty `vin` and `vout` so long as
    // `vjoinsplit` is non-empty.
    if (GetVin().empty() && GetVjoinsplit().empty())
    {
        LogPrint("sc", "%s():%d - Error: tx[%s]\n", __func__, __LINE__, GetHash().ToString() );
        return state.DoS(10, error("CheckNonEmpty(): vin empty"),
                         REJECT_INVALID, "bad-txns-vin-empty");
    }

    // Allow the case when crosschain outputs are not empty. In that case there might be no vout at all
    // when utxo reminder is only dust, which is added to fee leaving no change for the sender
    if (GetVout().empty() && GetVjoinsplit().empty() && ccIsNull())
    {
        return state.DoS(10, error("CheckNonEmpty(): vout empty"),
                         REJECT_INVALID, "bad-txns-vout-empty");
    }

    return true;
}

bool CTransactionBase::CheckSerializedSize(CValidationState &state) const
{
    BOOST_STATIC_ASSERT(MAX_BLOCK_SIZE > MAX_TX_SIZE); // sanity
    if (GetSerializeSize(SER_NETWORK, PROTOCOL_VERSION) > MAX_TX_SIZE)
        return state.DoS(100, error("checkSerializedSizeLimits(): size limits failed"),
                         REJECT_INVALID, "bad-txns-oversize");

    return true;
}

bool CTransaction::CheckFeeAmount(const CAmount& totalVinAmount, CValidationState& state) const {
    if (!MoneyRange(totalVinAmount))
        return state.DoS(100, error("CheckFeeAmount(): total input amount out of range"),
                         REJECT_INVALID, "bad-txns-inputvalues-outofrange");

    if (!CheckAmounts(state))
        return false;

    if (totalVinAmount < GetValueOut() )
        return state.DoS(100, error("CheckInputs(): %s value in (%s) < value out (%s)",
                                    GetHash().ToString(),
                                    FormatMoney(totalVinAmount), FormatMoney(GetValueOut()) ),
                         REJECT_INVALID, "bad-txns-in-belowout");

    CAmount nTxFee = totalVinAmount - GetValueOut();
    if (nTxFee < 0)
        return state.DoS(100, error("CheckFeeAmount(): %s nTxFee < 0", GetHash().ToString()),
                         REJECT_INVALID, "bad-txns-fee-negative");

    if (!MoneyRange(nTxFee))
        return state.DoS(100, error("CheckFeeAmount(): nTxFee out of range"),
                         REJECT_INVALID, "bad-txns-fee-outofrange");

    return true;
}

CAmount CTransaction::GetValueOut() const
{
    // vout
    CAmount nValueOut = CTransactionBase::GetValueOut();

    for (std::vector<JSDescription>::const_iterator it(vjoinsplit.begin()); it != vjoinsplit.end(); ++it)
    {
        // NB: vpub_old "takes" money from the value pool just as outputs do
        nValueOut += it->vpub_old;

        if (!MoneyRange(it->vpub_old) || !MoneyRange(nValueOut))
            throw std::runtime_error("CTransaction::GetValueOut(): value out of range");
    }

    nValueOut += (GetValueCcOut(vsc_ccout) + GetValueCcOut(vft_ccout));
    return nValueOut;
}

std::string CTransaction::ToString() const
{
    std::string str;

    if (IsScVersion())
    {
        str += strprintf("CTransaction(hash=%s, ver=%d, vin.size=%u, vout.size=%u, vsc_ccout.size=%u, vft_ccout.size=%u, nLockTime=%u)\n",
            GetHash().ToString().substr(0,10),
            nVersion,
            vin.size(),
            vout.size(),
            vsc_ccout.size(),
            vft_ccout.size(),
            nLockTime);

        for (unsigned int i = 0; i < vin.size(); i++)
            str += "    " + vin[i].ToString() + "\n";
        for (unsigned int i = 0; i < vout.size(); i++)
            str += "    " + vout[i].ToString() + "\n";
        for (unsigned int i = 0; i < vsc_ccout.size(); i++)
            str += "    " + vsc_ccout[i].ToString() + "\n";
        for (unsigned int i = 0; i < vft_ccout.size(); i++)
            str += "    " + vft_ccout[i].ToString() + "\n";
    }
    else
    {
        str += strprintf("CTransaction(hash=%s, ver=%d, vin.size=%u, vout.size=%u, nLockTime=%u)\n",
            GetHash().ToString().substr(0,10),
            nVersion,
            vin.size(),
            vout.size(),
            nLockTime);
        for (unsigned int i = 0; i < vin.size(); i++)
            str += "    " + vin[i].ToString() + "\n";
        for (unsigned int i = 0; i < vout.size(); i++)
            str += "    " + vout[i].ToString() + "\n";
    }
    return str;
}

void CTransaction::addToScCommitment(std::map<uint256, std::vector<uint256> >& mLeaves, std::set<uint256>& sScIds) const
{
    if (!IsScVersion())
    {
        return;
    }

    unsigned int nIdx = 0;
    LogPrint("sc", "%s():%d -getting leaves for vsc out\n", __func__, __LINE__);
    fillCrosschainOutput(vsc_ccout, nIdx, mLeaves, sScIds);

    LogPrint("sc", "%s():%d -getting leaves for vft out\n", __func__, __LINE__);
    fillCrosschainOutput(vft_ccout, nIdx, mLeaves, sScIds);

    LogPrint("sc", "%s():%d - nIdx[%d]\n", __func__, __LINE__, nIdx);
}

//--------------------------------------------------------------------------------------------
// binaries other than zend that are produced in the build, do not call these members and therefore do not
// need linking all of the related symbols. We use this macro as it is already defined with a similar purpose
// in zen-tx binary build configuration
#ifdef BITCOIN_TX
<<<<<<< HEAD
bool CTransactionBase::CheckOutputsCheckBlockAtHeightOpCode(CValidationState& state, int unused) const { return true; }
bool CTransaction::CheckVersionIsStandard(std::string& reason, const int nHeight) const {return true;}
=======
bool CTransaction::IsStandardVersion(int nHeight) const {return true;}
>>>>>>> 8c8f767c

bool CTransaction::TryPushToMempool(bool fLimitFree, bool fRejectAbsurdFee) const {return true;}
void CTransaction::AddToBlock(CBlock* pblock) const { return; }
void CTransaction::AddToBlockTemplate(CBlockTemplate* pblocktemplate, CAmount fee, unsigned int sigops) const {return; }
bool CTransactionBase::CheckBlockAtHeight(int height, CValidationState& state) const { return true; };
bool CTransaction::ContextualCheck(CValidationState& state, int nHeight, int dosLevel) const { return true; }
bool CTransaction::CheckFinal(int flags) const { return true; }
void CTransaction::AddJoinSplitToJSON(UniValue& entry) const { return; }
void CTransaction::AddSidechainOutsToJSON(UniValue& entry) const { return; }
bool CTransaction::ContextualCheckInputs(CValidationState &state, const CCoinsViewCache &view, bool fScriptChecks,
          const CChain& chain, unsigned int flags, bool cacheStore, const Consensus::Params& consensusParams,
          std::vector<CScriptCheck> *pvChecks) const { return true;}
std::string CTransaction::EncodeHex() const { return ""; }
std::shared_ptr<BaseSignatureChecker> CTransaction::MakeSignatureChecker(unsigned int nIn, const CChain* chain, bool cacheStore) const
{
    return std::shared_ptr<BaseSignatureChecker>();
}
void CTransaction::Relay() const {}
std::shared_ptr<const CTransactionBase> CTransaction::MakeShared() const
{
    return std::shared_ptr<const CTransactionBase>();
}

#else
//----- 
bool CTransaction::TryPushToMempool(bool fLimitFree, bool fRejectAbsurdFee) const
{
    CValidationState state;
    return AcceptTxToMemoryPool(mempool, state, *this, fLimitFree, nullptr, fRejectAbsurdFee);
};

<<<<<<< HEAD
bool CTransactionBase::CheckOutputsCheckBlockAtHeightOpCode(CValidationState& state, int nHeight) const
=======
bool CTransactionBase::CheckBlockAtHeight(int height, CValidationState& state) const
>>>>>>> 8c8f767c
{
    // Check for vout's without OP_CHECKBLOCKATHEIGHT opcode
    BOOST_FOREACH(const CTxOut& txout, vout)
    {
        // if the output comes from a backward transfer (when we are a certificate), skip this check
        // but go on if the certificate txout is an ordinary one
        if (txout.isFromBackwardTransfer)
            continue;

        txnouttype whichType;
        ::IsStandard(txout.scriptPubKey, whichType);

        // provide temporary replay protection for two minerconf windows during chainsplit
<<<<<<< HEAD
        if (!IsCoinBase() && !ForkManager::getInstance().isTransactionTypeAllowedAtHeight(nHeight, whichType))
=======
        if (!IsCoinBase() && !ForkManager::getInstance().isTransactionTypeAllowedAtHeight(height, whichType))
>>>>>>> 8c8f767c
        {
            return state.DoS(0, error("%s: %s: %s is not activated at this block height %d. Transaction rejected. Tx id: %s",
                    __FILE__, __func__, ::GetTxnOutputType(whichType), height, GetHash().ToString()),
                REJECT_CHECKBLOCKATHEIGHT_NOT_FOUND, "op-checkblockatheight-needed");
        }
    }

    return true;
}

bool CTransaction::IsStandardVersion(int nHeight) const {
    // sidechain fork (happens after groth fork)
    int sidechainVersion = 0;
    bool areSidechainsSupported = ForkManager::getInstance().areSidechainsSupported(nHeight);
    if (areSidechainsSupported)
    {
        sidechainVersion = ForkManager::getInstance().getSidechainTxVersion(nHeight);
    }

    // groth fork
    const int shieldedTxVersion = ForkManager::getInstance().getShieldedTxVersion(nHeight);
    bool isGROTHActive = (shieldedTxVersion == GROTH_TX_VERSION);

    if(!isGROTHActive)
    {
        // sidechain fork is after groth one
        assert(!areSidechainsSupported);

        if (nVersion > CTransaction::MAX_OLD_VERSION || nVersion < CTransaction::MIN_OLD_VERSION)
        {
            return false;
        }
    }
    else
    {
        if (nVersion != TRANSPARENT_TX_VERSION && nVersion != GROTH_TX_VERSION)
        {
            // check sidechain tx
            if ( !(areSidechainsSupported && (nVersion == sidechainVersion)) )
            {
                return false;
            }
        }
    }

    return true;
}

bool CTransactionBase::CheckInputsLimit() const {
    // Node operator can choose to reject tx by number of transparent inputs
    static_assert(std::numeric_limits<size_t>::max() >= std::numeric_limits<int64_t>::max(), "size_t too small");
    size_t limit = (size_t) GetArg("-mempooltxinputlimit", 0);
    if (limit > 0) {
        size_t n = GetVin().size();
        if (n > limit) {
            LogPrint("mempool", "Dropping txid %s : too many transparent inputs %zu > limit %zu\n",
                    GetHash().ToString(), n, limit );
            return false;
        }
    }
    return true;
}

void CTransaction::AddToBlock(CBlock* pblock) const 
{
    LogPrint("cert", "%s():%d - adding to block tx %s\n", __func__, __LINE__, GetHash().ToString());
    pblock->vtx.push_back(*this);
}

void CTransaction::AddToBlockTemplate(CBlockTemplate* pblocktemplate, CAmount fee, unsigned int sigops) const
{
    LogPrint("cert", "%s():%d - adding to block templ tx %s, fee=%s, sigops=%u\n", __func__, __LINE__,
        GetHash().ToString(), FormatMoney(fee), sigops);
    pblocktemplate->vTxFees.push_back(fee);
    pblocktemplate->vTxSigOps.push_back(sigops);
}

bool CTransaction::ContextualCheck(CValidationState& state, int nHeight, int dosLevel) const
{
<<<<<<< HEAD
    if (!CheckOutputsCheckBlockAtHeightOpCode(state, nHeight))
        return false;
=======
    /**
     * Check a transaction contextually against a set of consensus rules valid at a given block height.
     *
     * Notes:
     * 1. AcceptToMemoryPool calls CheckTransaction and this function.
     * 2. ProcessNewBlock calls AcceptBlock, which calls CheckBlock (which calls CheckTransaction)
     *    and ContextualCheckBlock (which calls this function).
     */
>>>>>>> 8c8f767c

    //Valid txs are:
    // at any height
    // at height < groth_fork v>=1 txs with PHGR proofs
    // at height >= groth_fork v=-3 shielded with GROTH proofs and v=1 transparent with joinsplit empty
    // at height >= sidechain_fork same as above but also v=-4 with joinsplit empty

    // sidechain fork (happens after groth fork)
<<<<<<< HEAD
    int sidechainVersion = 0; 
=======
    int sidechainVersion = 0;
>>>>>>> 8c8f767c
    bool areSidechainsSupported = ForkManager::getInstance().areSidechainsSupported(nHeight);
    if (areSidechainsSupported)
    {
        sidechainVersion = ForkManager::getInstance().getSidechainTxVersion(nHeight);
    }

    // groth fork
    const int shieldedTxVersion = ForkManager::getInstance().getShieldedTxVersion(nHeight);
    bool isGROTHActive = (shieldedTxVersion == GROTH_TX_VERSION);

    if(isGROTHActive)
    {
        //verify if transaction is transparent or related to sidechain...
        if (nVersion == TRANSPARENT_TX_VERSION  ||
            (areSidechainsSupported && (nVersion == sidechainVersion) ) )
        {
            //enforce empty joinsplit for transparent txs and sidechain tx
<<<<<<< HEAD
            if(!GetVjoinsplit().empty()) {
                return state.DoS(dosLevel, error("ContextualCheck(): transparent or sc tx but vjoinsplit not empty"),
=======
            if(!vjoinsplit.empty()) {
                return state.DoS(dosLevel, error("ContextualCheckTransaction(): transparent or sc tx but vjoinsplit not empty"),
>>>>>>> 8c8f767c
                                     REJECT_INVALID, "bad-txns-transparent-jsnotempty");
            }
            return true;
        }

        // ... or the actual shielded version
        if(nVersion != GROTH_TX_VERSION)
        {
<<<<<<< HEAD
            LogPrintf("ContextualCheck(): rejecting (ver=%d) transaction at block height %d - groth_active[%d], sidechain_active[%d]\n",
                nVersion, nHeight, (int)isGROTHActive, (int)areSidechainsSupported);
            return state.DoS(dosLevel,
                             error("ContextualCheck(): unexpected tx version"),
=======
            LogPrintf("ContextualCheckTransaction: rejecting (ver=%d) transaction at block height %d - groth_active[%d], sidechain_active[%d]\n",
                nVersion, nHeight, (int)isGROTHActive, (int)areSidechainsSupported);
            return state.DoS(dosLevel,
                             error("ContextualCheckTransaction(): unexpected tx version"),
>>>>>>> 8c8f767c
                             REJECT_INVALID, "bad-tx-version-unexpected");
        }
        return true;
    }
    else
    {
        // sidechain fork is after groth one
        assert(!areSidechainsSupported);

        if(nVersion < TRANSPARENT_TX_VERSION)
        {
<<<<<<< HEAD
            LogPrintf("ContextualCheck(): rejecting (ver=%d) transaction at block height %d - groth_active[%d], sidechain_active[%d]\n",
                nVersion, nHeight, (int)isGROTHActive, (int)areSidechainsSupported);
            return state.DoS(0,
                             error("ContextualCheck(): unexpected tx version"),
=======
            LogPrintf("ContextualCheckTransaction: rejecting (ver=%d) transaction at block height %d - groth_active[%d], sidechain_active[%d]\n",
                nVersion, nHeight, (int)isGROTHActive, (int)areSidechainsSupported);
            return state.DoS(0,
                             error("ContextualCheckTransaction(): unexpected tx version"),
>>>>>>> 8c8f767c
                             REJECT_INVALID, "bad-tx-version-unexpected");
        }
        return true;
    }

<<<<<<< HEAD
=======
    if (!CheckBlockAtHeight(nHeight, state))
        return false;

>>>>>>> 8c8f767c
    return true;
}

bool CTransaction::CheckFinal(int flags) const
{
    return ::CheckFinalTx(*this, flags);
}

void CTransaction::AddJoinSplitToJSON(UniValue& entry) const
{
    entry.push_back(Pair("vjoinsplit", TxJoinSplitToJSON(*this)));
}

void CTransaction::AddSidechainOutsToJSON(UniValue& entry) const
{
    Sidechain::AddSidechainOutsToJSON(*this, entry);
}

bool CTransactionBase::VerifyScript(
        const CScript& scriptPubKey, unsigned int nFlags, unsigned int nIn, const CChain* chain,
        bool cacheStore, ScriptError* serror) const
{
    if (nIn >= GetVin().size() )
        return ::error("%s:%d can not verify Signature: nIn too large for vin size %d",
                                       GetHash().ToString(), nIn, GetVin().size());

    const CScript &scriptSig = GetVin()[nIn].scriptSig;

    if (!::VerifyScript(scriptSig, scriptPubKey, nFlags,
                      //CachingTransactionSignatureChecker(this, nIn, chain, cacheStore),
                      *MakeSignatureChecker(nIn, chain, cacheStore),
                      serror))
    {
        return ::error("%s:%d VerifySignature failed: %s", GetHash().ToString(), nIn, ScriptErrorString(*serror));
    }

    return true;
}

std::shared_ptr<BaseSignatureChecker> CTransaction::MakeSignatureChecker(unsigned int nIn, const CChain* chain, bool cacheStore) const
{
    return std::shared_ptr<BaseSignatureChecker>(new CachingTransactionSignatureChecker(this, nIn, chain, cacheStore));
}

bool CTransaction::ContextualCheckInputs(CValidationState &state, const CCoinsViewCache &view, bool fScriptChecks,
          const CChain& chain, unsigned int flags, bool cacheStore, const Consensus::Params& consensusParams,
          std::vector<CScriptCheck> *pvChecks) const
{
    return ::ContextualCheckInputs(*this, state, view, fScriptChecks, chain, flags, cacheStore, consensusParams, pvChecks);
}

std::string CTransaction::EncodeHex() const
{
    return EncodeHexTx(*this);
}

void CTransaction::Relay() const { ::Relay(*this); }

std::shared_ptr<const CTransactionBase>
CTransaction::MakeShared() const {
    return std::shared_ptr<const CTransactionBase>(new CTransaction(*this));
}

#endif // BITCOIN_TX<|MERGE_RESOLUTION|>--- conflicted
+++ resolved
@@ -709,17 +709,12 @@
 // need linking all of the related symbols. We use this macro as it is already defined with a similar purpose
 // in zen-tx binary build configuration
 #ifdef BITCOIN_TX
-<<<<<<< HEAD
 bool CTransactionBase::CheckOutputsCheckBlockAtHeightOpCode(CValidationState& state, int unused) const { return true; }
 bool CTransaction::CheckVersionIsStandard(std::string& reason, const int nHeight) const {return true;}
-=======
-bool CTransaction::IsStandardVersion(int nHeight) const {return true;}
->>>>>>> 8c8f767c
 
 bool CTransaction::TryPushToMempool(bool fLimitFree, bool fRejectAbsurdFee) const {return true;}
 void CTransaction::AddToBlock(CBlock* pblock) const { return; }
 void CTransaction::AddToBlockTemplate(CBlockTemplate* pblocktemplate, CAmount fee, unsigned int sigops) const {return; }
-bool CTransactionBase::CheckBlockAtHeight(int height, CValidationState& state) const { return true; };
 bool CTransaction::ContextualCheck(CValidationState& state, int nHeight, int dosLevel) const { return true; }
 bool CTransaction::CheckFinal(int flags) const { return true; }
 void CTransaction::AddJoinSplitToJSON(UniValue& entry) const { return; }
@@ -746,11 +741,7 @@
     return AcceptTxToMemoryPool(mempool, state, *this, fLimitFree, nullptr, fRejectAbsurdFee);
 };
 
-<<<<<<< HEAD
 bool CTransactionBase::CheckOutputsCheckBlockAtHeightOpCode(CValidationState& state, int nHeight) const
-=======
-bool CTransactionBase::CheckBlockAtHeight(int height, CValidationState& state) const
->>>>>>> 8c8f767c
 {
     // Check for vout's without OP_CHECKBLOCKATHEIGHT opcode
     BOOST_FOREACH(const CTxOut& txout, vout)
@@ -764,14 +755,10 @@
         ::IsStandard(txout.scriptPubKey, whichType);
 
         // provide temporary replay protection for two minerconf windows during chainsplit
-<<<<<<< HEAD
         if (!IsCoinBase() && !ForkManager::getInstance().isTransactionTypeAllowedAtHeight(nHeight, whichType))
-=======
-        if (!IsCoinBase() && !ForkManager::getInstance().isTransactionTypeAllowedAtHeight(height, whichType))
->>>>>>> 8c8f767c
         {
             return state.DoS(0, error("%s: %s: %s is not activated at this block height %d. Transaction rejected. Tx id: %s",
-                    __FILE__, __func__, ::GetTxnOutputType(whichType), height, GetHash().ToString()),
+                    __FILE__, __func__, ::GetTxnOutputType(whichType), nHeight, GetHash().ToString()),
                 REJECT_CHECKBLOCKATHEIGHT_NOT_FOUND, "op-checkblockatheight-needed");
         }
     }
@@ -779,7 +766,7 @@
     return true;
 }
 
-bool CTransaction::IsStandardVersion(int nHeight) const {
+bool CTransaction::CheckVersionIsStandard(std::string& reason, int nHeight) const {
     // sidechain fork (happens after groth fork)
     int sidechainVersion = 0;
     bool areSidechainsSupported = ForkManager::getInstance().areSidechainsSupported(nHeight);
@@ -799,6 +786,7 @@
 
         if (nVersion > CTransaction::MAX_OLD_VERSION || nVersion < CTransaction::MIN_OLD_VERSION)
         {
+            reason = "version";
             return false;
         }
     }
@@ -809,6 +797,7 @@
             // check sidechain tx
             if ( !(areSidechainsSupported && (nVersion == sidechainVersion)) )
             {
+                reason = "version";
                 return false;
             }
         }
@@ -848,19 +837,8 @@
 
 bool CTransaction::ContextualCheck(CValidationState& state, int nHeight, int dosLevel) const
 {
-<<<<<<< HEAD
     if (!CheckOutputsCheckBlockAtHeightOpCode(state, nHeight))
         return false;
-=======
-    /**
-     * Check a transaction contextually against a set of consensus rules valid at a given block height.
-     *
-     * Notes:
-     * 1. AcceptToMemoryPool calls CheckTransaction and this function.
-     * 2. ProcessNewBlock calls AcceptBlock, which calls CheckBlock (which calls CheckTransaction)
-     *    and ContextualCheckBlock (which calls this function).
-     */
->>>>>>> 8c8f767c
 
     //Valid txs are:
     // at any height
@@ -869,11 +847,7 @@
     // at height >= sidechain_fork same as above but also v=-4 with joinsplit empty
 
     // sidechain fork (happens after groth fork)
-<<<<<<< HEAD
     int sidechainVersion = 0; 
-=======
-    int sidechainVersion = 0;
->>>>>>> 8c8f767c
     bool areSidechainsSupported = ForkManager::getInstance().areSidechainsSupported(nHeight);
     if (areSidechainsSupported)
     {
@@ -891,13 +865,8 @@
             (areSidechainsSupported && (nVersion == sidechainVersion) ) )
         {
             //enforce empty joinsplit for transparent txs and sidechain tx
-<<<<<<< HEAD
             if(!GetVjoinsplit().empty()) {
                 return state.DoS(dosLevel, error("ContextualCheck(): transparent or sc tx but vjoinsplit not empty"),
-=======
-            if(!vjoinsplit.empty()) {
-                return state.DoS(dosLevel, error("ContextualCheckTransaction(): transparent or sc tx but vjoinsplit not empty"),
->>>>>>> 8c8f767c
                                      REJECT_INVALID, "bad-txns-transparent-jsnotempty");
             }
             return true;
@@ -906,17 +875,10 @@
         // ... or the actual shielded version
         if(nVersion != GROTH_TX_VERSION)
         {
-<<<<<<< HEAD
             LogPrintf("ContextualCheck(): rejecting (ver=%d) transaction at block height %d - groth_active[%d], sidechain_active[%d]\n",
                 nVersion, nHeight, (int)isGROTHActive, (int)areSidechainsSupported);
             return state.DoS(dosLevel,
                              error("ContextualCheck(): unexpected tx version"),
-=======
-            LogPrintf("ContextualCheckTransaction: rejecting (ver=%d) transaction at block height %d - groth_active[%d], sidechain_active[%d]\n",
-                nVersion, nHeight, (int)isGROTHActive, (int)areSidechainsSupported);
-            return state.DoS(dosLevel,
-                             error("ContextualCheckTransaction(): unexpected tx version"),
->>>>>>> 8c8f767c
                              REJECT_INVALID, "bad-tx-version-unexpected");
         }
         return true;
@@ -928,28 +890,15 @@
 
         if(nVersion < TRANSPARENT_TX_VERSION)
         {
-<<<<<<< HEAD
             LogPrintf("ContextualCheck(): rejecting (ver=%d) transaction at block height %d - groth_active[%d], sidechain_active[%d]\n",
                 nVersion, nHeight, (int)isGROTHActive, (int)areSidechainsSupported);
             return state.DoS(0,
                              error("ContextualCheck(): unexpected tx version"),
-=======
-            LogPrintf("ContextualCheckTransaction: rejecting (ver=%d) transaction at block height %d - groth_active[%d], sidechain_active[%d]\n",
-                nVersion, nHeight, (int)isGROTHActive, (int)areSidechainsSupported);
-            return state.DoS(0,
-                             error("ContextualCheckTransaction(): unexpected tx version"),
->>>>>>> 8c8f767c
                              REJECT_INVALID, "bad-tx-version-unexpected");
         }
         return true;
     }
 
-<<<<<<< HEAD
-=======
-    if (!CheckBlockAtHeight(nHeight, state))
-        return false;
-
->>>>>>> 8c8f767c
     return true;
 }
 
