// Copyright (c) 2009-2010 Satoshi Nakamoto
// Copyright (c) 2009-2014 The Bitcoin Core developers
// Distributed under the MIT software license, see the accompanying
// file COPYING or http://www.opensource.org/licenses/mit-license.php.

#include "primitives/transaction.h"

#include "hash.h"
#include "tinyformat.h"
#include "utilstrencodings.h"
#include "librustzcash.h"
#include <boost/foreach.hpp>

// static global check methods, now called by CTransaction instances
#include "main.h"
#include "sc/sidechain.h"
#include "sc/sidechainrpc.h"
#include "consensus/validation.h"
#include "validationinterface.h"
#include "undo.h"
#include "core_io.h"
#include "miner.h"
#include "utilmoneystr.h"
#include <univalue.h>
#include <limits.h>

extern UniValue TxJoinSplitToJSON(const CTransaction& tx);

JSDescription JSDescription::getNewInstance(bool useGroth) {
	JSDescription js;

	if(useGroth) {
		js.proof = libzcash::GrothProof();
	} else {
		js.proof = libzcash::PHGRProof();
	}

	return js;
}

JSDescription::JSDescription(
    bool makeGrothProof,
    ZCJoinSplit& params,
    const uint256& joinSplitPubKey,
    const uint256& anchor,
    const std::array<libzcash::JSInput, ZC_NUM_JS_INPUTS>& inputs,
    const std::array<libzcash::JSOutput, ZC_NUM_JS_OUTPUTS>& outputs,
    CAmount vpub_old,
    CAmount vpub_new,
    bool computeProof,
    uint256 *esk // payment disclosure
) : vpub_old(vpub_old), vpub_new(vpub_new), anchor(anchor)
{
    std::array<libzcash::Note, ZC_NUM_JS_OUTPUTS> notes;

    proof = params.prove(
        makeGrothProof,
        inputs,
        outputs,
        notes,
        ciphertexts,
        ephemeralKey,
        joinSplitPubKey,
        randomSeed,
        macs,
        nullifiers,
        commitments,
        vpub_old,
        vpub_new,
        anchor,
        computeProof,
        esk // payment disclosure
    );
}

JSDescription JSDescription::Randomized(
    bool makeGrothProof,
    ZCJoinSplit& params,
    const uint256& joinSplitPubKey,
    const uint256& anchor,
    std::array<libzcash::JSInput, ZC_NUM_JS_INPUTS>& inputs,
    std::array<libzcash::JSOutput, ZC_NUM_JS_OUTPUTS>& outputs,
    #ifdef __LP64__ // required to build on MacOS due to size_t ambiguity errors
    std::array<uint64_t, ZC_NUM_JS_INPUTS>& inputMap,
    std::array<uint64_t, ZC_NUM_JS_OUTPUTS>& outputMap,
    #else
    std::array<size_t, ZC_NUM_JS_INPUTS>& inputMap,
    std::array<size_t, ZC_NUM_JS_OUTPUTS>& outputMap,
    #endif
    
    CAmount vpub_old,
    CAmount vpub_new,
    bool computeProof,
    uint256 *esk, // payment disclosure
    std::function<int(int)> gen
)
{
    // Randomize the order of the inputs and outputs
    inputMap = {0, 1};
    outputMap = {0, 1};

    assert(gen);

    MappedShuffle(inputs.begin(), inputMap.begin(), ZC_NUM_JS_INPUTS, gen);
    MappedShuffle(outputs.begin(), outputMap.begin(), ZC_NUM_JS_OUTPUTS, gen);

    return JSDescription(
        makeGrothProof,
        params, joinSplitPubKey, anchor, inputs, outputs,
        vpub_old, vpub_new, computeProof,
        esk // payment disclosure
    );
}

class SproutProofVerifier : public boost::static_visitor<bool>
{
    ZCJoinSplit& params;
    libzcash::ProofVerifier& verifier;
    const uint256& joinSplitPubKey;
    const JSDescription& jsdesc;

public:
    SproutProofVerifier(
        ZCJoinSplit& params,
        libzcash::ProofVerifier& verifier,
        const uint256& joinSplitPubKey,
        const JSDescription& jsdesc
        ) : params(params), verifier(verifier), joinSplitPubKey(joinSplitPubKey), jsdesc(jsdesc) {}

    bool operator()(const libzcash::PHGRProof& proof) const
    {
        return params.verify(
            proof,
            verifier,
            joinSplitPubKey,
            jsdesc.randomSeed,
            jsdesc.macs,
            jsdesc.nullifiers,
            jsdesc.commitments,
            jsdesc.vpub_old,
            jsdesc.vpub_new,
            jsdesc.anchor
        );
    }

    bool operator()(const libzcash::GrothProof& proof) const
    {
        uint256 h_sig = params.h_sig(jsdesc.randomSeed, jsdesc.nullifiers, joinSplitPubKey);

        return librustzcash_sprout_verify(
            proof.begin(),
            jsdesc.anchor.begin(),
            h_sig.begin(),
            jsdesc.macs[0].begin(),
            jsdesc.macs[1].begin(),
            jsdesc.nullifiers[0].begin(),
            jsdesc.nullifiers[1].begin(),
            jsdesc.commitments[0].begin(),
            jsdesc.commitments[1].begin(),
            jsdesc.vpub_old,
            jsdesc.vpub_new
        );
    }
};

bool JSDescription::Verify(
    ZCJoinSplit& params,
    libzcash::ProofVerifier& verifier,
    const uint256& joinSplitPubKey
) const {
    auto pv = SproutProofVerifier(params, verifier, joinSplitPubKey, *this);
    return boost::apply_visitor(pv, proof);
}

uint256 JSDescription::h_sig(ZCJoinSplit& params, const uint256& joinSplitPubKey) const
{
    return params.h_sig(randomSeed, nullifiers, joinSplitPubKey);
}

std::string COutPoint::ToString() const
{
    return strprintf("COutPoint(%s, %u)", hash.ToString().substr(0,10), n);
}

CTxIn::CTxIn(const COutPoint& prevoutIn, const CScript& scriptSigIn, uint32_t nSequenceIn)
{
    prevout = prevoutIn;
    scriptSig = scriptSigIn;
    nSequence = nSequenceIn;
}

CTxIn::CTxIn(const uint256& hashPrevTx, const uint32_t& nOut, const CScript& scriptSigIn, uint32_t nSequenceIn)
{
    prevout = COutPoint(hashPrevTx, nOut);
    scriptSig = scriptSigIn;
    nSequence = nSequenceIn;
}

std::string CTxIn::ToString() const
{
    std::string str;
    str += "CTxIn(";
    str += prevout.ToString();
    if (prevout.IsNull())
        str += strprintf(", coinbase %s", HexStr(scriptSig));
    else
        str += strprintf(", scriptSig=%s", HexStr(scriptSig).substr(0, 24));
    if (nSequence != std::numeric_limits<unsigned int>::max())
        str += strprintf(", nSequence=%u", nSequence);
    str += ")";
    return str;
}

CTxOut::CTxOut(const CBackwardTransferOut& btout) : nValue(btout.nValue)
{
    scriptPubKey.clear();
    std::vector<unsigned char> pkh(btout.pubKeyHash.begin(), btout.pubKeyHash.end());
    scriptPubKey << OP_DUP << OP_HASH160 << pkh << OP_EQUALVERIFY << OP_CHECKSIG;
    isFromBackwardTransfer = true;
}

uint256 CTxOut::GetHash() const
{
    return SerializeHash(*this);
}

std::string CTxOut::ToString() const
{
    return strprintf("CTxOut(nValue=%d.%08d, scriptPubKey=%s, isFromBackwardTransfer=%d)",
        nValue / COIN, nValue % COIN, HexStr(scriptPubKey).substr(0, 30), isFromBackwardTransfer);
}

//----------------------------------------------------------------------------
uint256 CTxForwardTransferOut::GetHash() const
{
    return SerializeHash(*this);
}

std::string CTxForwardTransferOut::ToString() const
{
    return strprintf("CTxForwardTransferOut(nValue=%d.%08d, address=%s, scId=%s)",
        nValue / COIN, nValue % COIN, HexStr(address).substr(0, 30), scId.ToString() );
}

//----------------------------------------------------------------------------
bool CTxCrosschainOut::CheckAmountRange(CAmount& cumulatedAmount) const
{
    if (nValue == CAmount(0) || !MoneyRange(nValue))
    {
        LogPrint("sc", "%s():%d - ERROR: invalid nValue %lld\n", __func__, __LINE__, nValue);
        return false;
    }

    cumulatedAmount += nValue;

    if (!MoneyRange(cumulatedAmount))
    {
        LogPrint("sc", "%s():%d - ERROR: invalid cumulated value %lld\n", __func__, __LINE__, cumulatedAmount);
        return false;
    }

    return true;
}

CTxScCreationOut::CTxScCreationOut(
    const CAmount& nValueIn, const uint256& addressIn,
    const Sidechain::ScCreationParameters& paramsIn)
<<<<<<< HEAD
    :CTxCrosschainOut(nValueIn, addressIn), generatedScId(),
     withdrawalEpochLength(paramsIn.withdrawalEpochLength), customData(paramsIn.customData) {}
=======
    :CTxCrosschainOut(scIdIn, nValueIn, addressIn),
     withdrawalEpochLength(paramsIn.withdrawalEpochLength), customData(paramsIn.customData), constant(paramsIn.constant), wCertVk(paramsIn.wCertVk) {}
>>>>>>> 3e04e7e5

uint256 CTxScCreationOut::GetHash() const
{
    return SerializeHash(*this);
}

std::string CTxScCreationOut::ToString() const
{
<<<<<<< HEAD
    return strprintf("CTxScCreationOut(scId=%s, withdrawalEpochLength=%d, nValue=%d.%08d, address=%s, customData=[%s]",
        generatedScId.ToString(), withdrawalEpochLength, nValue / COIN, nValue % COIN, HexStr(address).substr(0, 30), HexStr(customData) );
}

void CTxScCreationOut::GenerateScId(const uint256& txHash, unsigned int pos) const
{
    const uint256& scid = Hash(
            BEGIN(txHash),    END(txHash),
            BEGIN(pos),       END(pos) );

    LogPrint("sc", "%s():%d - updating scid=%s - tx[%s], pos[%u]\n",
        __func__, __LINE__, scid.ToString(), txHash.ToString(), pos);

    *const_cast<uint256*>(&generatedScId) = scid;
=======
    return strprintf("CTxScCreationOut(scId=%s, withdrawalEpochLength=%d, nValue=%d.%08d, address=%s, customData=[%s], constant=[%s], wCertVk=[%s]" ,
        scId.ToString(), withdrawalEpochLength, nValue / COIN, nValue % COIN, HexStr(address).substr(0, 30), HexStr(customData), HexStr(constant), HexStr(wCertVk) );
>>>>>>> 3e04e7e5
}

CTxScCreationOut& CTxScCreationOut::operator=(const CTxScCreationOut &ccout) {
    CTxCrosschainOut::operator=(ccout);
    *const_cast<uint256*>(&generatedScId) = ccout.generatedScId;
    withdrawalEpochLength = ccout.withdrawalEpochLength;
    customData = ccout.customData;
    return *this;
}


CMutableTransactionBase::CMutableTransactionBase():
    nVersion(TRANSPARENT_TX_VERSION), vin(), vout() {}

bool CMutableTransactionBase::add(const CTxOut& out) { vout.push_back(out); return true; }
bool CMutableTransactionBase::add(const CTxScCreationOut& out) { return false; }
bool CMutableTransactionBase::add(const CTxForwardTransferOut& out) { return false; }

CMutableTransaction::CMutableTransaction() : CMutableTransactionBase(),
    vsc_ccout(), vft_ccout(), nLockTime(0), vjoinsplit(), joinSplitPubKey(), joinSplitSig() {}

CMutableTransaction::CMutableTransaction(const CTransaction& tx): CMutableTransactionBase(),
    vsc_ccout(tx.GetVscCcOut()), vft_ccout(tx.GetVftCcOut()), nLockTime(tx.GetLockTime()),
    vjoinsplit(tx.GetVjoinsplit()), joinSplitPubKey(tx.joinSplitPubKey), joinSplitSig(tx.joinSplitSig)
{
    nVersion = tx.nVersion;
    vin = tx.GetVin();
    vout = tx.GetVout();
}
    
uint256 CMutableTransaction::GetHash() const
{
    return SerializeHash(*this);
}

bool CMutableTransaction::add(const CTxScCreationOut& out) 
{
    vsc_ccout.push_back(out);
    return true;
}

bool CMutableTransaction::add(const CTxForwardTransferOut& out)
{
    vft_ccout.push_back(out);
    return true;
}

//--------------------------------------------------------------------------------------------------------
CTransactionBase::CTransactionBase(int nVersionIn):
    nVersion(nVersionIn), vin(), vout(), hash() {}

CTransactionBase::CTransactionBase(const CTransactionBase &tx):
    nVersion(tx.nVersion), vin(tx.vin), vout(tx.vout), hash(tx.hash) {}

CTransactionBase& CTransactionBase::operator=(const CTransactionBase &tx) {
    *const_cast<uint256*>(&hash)             = tx.hash;
    *const_cast<int*>(&nVersion)             = tx.nVersion;
    *const_cast<std::vector<CTxIn>*>(&vin)   = tx.vin;
    *const_cast<std::vector<CTxOut>*>(&vout) = tx.vout;
    return *this;
}

CTransactionBase::CTransactionBase(const CMutableTransactionBase& mutTxBase):
    nVersion(mutTxBase.nVersion), vin(mutTxBase.vin), vout(mutTxBase.vout), hash(mutTxBase.GetHash()) {}

CAmount CTransactionBase::GetValueOut() const
{
    CAmount nValueOut = 0;
    for(const CTxOut& out: vout) {
        nValueOut += out.nValue;
        if (!MoneyRange(out.nValue) || !MoneyRange(nValueOut))
            throw std::runtime_error("CTransactionBase::GetValueOut(): value out of range");
    }

    return nValueOut;
}

CAmount CTransactionBase::GetJoinSplitValueIn() const
{
    CAmount nCumulatedValue = 0;
    for(const JSDescription& js : GetVjoinsplit())
    {
        // NB: vpub_new "gives" money to the value pool just as inputs do
        nCumulatedValue += js.vpub_new;

        if (!MoneyRange(js.vpub_new) || !MoneyRange(nCumulatedValue))
            throw std::runtime_error("CTransaction::GetJoinSplitValueIn(): value out of range");
    }

    return nCumulatedValue;
}

bool CTransaction::CheckAmounts(CValidationState &state) const
{
    // Check for negative or overflow output values
    CAmount nCumulatedValueOut = 0;
    for(const CTxOut& txout: vout)
    {
        if (txout.nValue < 0)
            return state.DoS(100, error("CheckAmounts(): txout.nValue negative"),
                             REJECT_INVALID, "bad-txns-vout-negative");
        if (txout.nValue > MAX_MONEY)
            return state.DoS(100, error("CheckAmounts(): txout.nValue too high"),
                             REJECT_INVALID, "bad-txns-vout-toolarge");
        nCumulatedValueOut += txout.nValue;
        if (!MoneyRange(nCumulatedValueOut))
            return state.DoS(100, error("CheckAmounts(): txout total out of range"),
                             REJECT_INVALID, "bad-txns-txouttotal-toolarge");
    }

    // Ensure that joinsplit values are well-formed
    for(const JSDescription& joinsplit: vjoinsplit)
    {
        if (joinsplit.vpub_old < 0) {
            return state.DoS(100, error("CheckAmounts(): joinsplit.vpub_old negative"),
                             REJECT_INVALID, "bad-txns-vpub_old-negative");
        }

        if (joinsplit.vpub_new < 0) {
            return state.DoS(100, error("CheckAmounts(): joinsplit.vpub_new negative"),
                             REJECT_INVALID, "bad-txns-vpub_new-negative");
        }

        if (joinsplit.vpub_old > MAX_MONEY) {
            return state.DoS(100, error("CheckAmounts(): joinsplit.vpub_old too high"),
                             REJECT_INVALID, "bad-txns-vpub_old-toolarge");
        }

        if (joinsplit.vpub_new > MAX_MONEY) {
            return state.DoS(100, error("CheckAmounts(): joinsplit.vpub_new too high"),
                             REJECT_INVALID, "bad-txns-vpub_new-toolarge");
        }

        if (joinsplit.vpub_new != 0 && joinsplit.vpub_old != 0) {
            return state.DoS(100, error("CheckAmounts(): joinsplit.vpub_new and joinsplit.vpub_old both nonzero"),
                             REJECT_INVALID, "bad-txns-vpubs-both-nonzero");
        }

        nCumulatedValueOut += joinsplit.vpub_old;
        if (!MoneyRange(nCumulatedValueOut)) {
            return state.DoS(100, error("CheckAmounts(): txout total out of range"),
                             REJECT_INVALID, "bad-txns-txouttotal-toolarge");
        }
    }

    for(const CTxScCreationOut& scOut: vsc_ccout)
    {
        if (scOut.nValue < 0)
            return state.DoS(100, error("CheckAmounts(): scOut.nValue negative"),
                             REJECT_INVALID, "bad-txns-vout-negative");
        if (scOut.nValue > MAX_MONEY)
            return state.DoS(100, error("CheckAmounts(): scOut.nValue too high"),
                             REJECT_INVALID, "bad-txns-vout-toolarge");
        nCumulatedValueOut += scOut.nValue;
        if (!MoneyRange(nCumulatedValueOut))
            return state.DoS(100, error("CheckAmounts(): txout total out of range"),
                             REJECT_INVALID, "bad-txns-txouttotal-toolarge");
    }

    for(const CTxForwardTransferOut& fwdOut: vft_ccout)
    {
        if (fwdOut.nValue < 0)
            return state.DoS(100, error("CheckAmounts(): fwdOut.nValue negative"),
                             REJECT_INVALID, "bad-txns-vout-negative");
        if (fwdOut.nValue > MAX_MONEY)
            return state.DoS(100, error("CheckAmounts(): fwdOut.nValue too high"),
                             REJECT_INVALID, "bad-txns-vout-toolarge");
        nCumulatedValueOut += fwdOut.nValue;
        if (!MoneyRange(nCumulatedValueOut))
            return state.DoS(100, error("CheckAmounts(): txout total out of range"),
                             REJECT_INVALID, "bad-txns-txouttotal-toolarge");
    }

    // Ensure input values do not exceed MAX_MONEY
    // We have not resolved the txin values at this stage, but we do know what the joinsplits claim to add
    // to the value pool.
    CAmount nCumulatedValueIn = 0;
    for(const JSDescription& joinsplit: GetVjoinsplit())
    {
        nCumulatedValueIn += joinsplit.vpub_new;

        if (!MoneyRange(joinsplit.vpub_new) || !MoneyRange(nCumulatedValueIn)) {
            return state.DoS(100, error("CheckAmounts(): txin total out of range"),
                             REJECT_INVALID, "bad-txns-txintotal-toolarge");
        }
    }

    return true;
}

bool CTransactionBase::CheckInputsDuplication(CValidationState &state) const
{
    // Check for duplicate inputs
    std::set<COutPoint> vInOutPoints;
    for(const CTxIn& txin: GetVin())
    {
        if (vInOutPoints.count(txin.prevout))
            return state.DoS(100, error("CheckInputsDuplications(): duplicate inputs"),
                             REJECT_INVALID, "bad-txns-inputs-duplicate");
        vInOutPoints.insert(txin.prevout);
    }

    // Check for duplicate joinsplit nullifiers in this transaction
    std::set<uint256> vJoinSplitNullifiers;
    for(const JSDescription& joinsplit: GetVjoinsplit())
    {
        for(const uint256& nf: joinsplit.nullifiers)
        {
            if (vJoinSplitNullifiers.count(nf))
                return state.DoS(100, error("CheckInputsDuplications(): duplicate nullifiers"),
                             REJECT_INVALID, "bad-joinsplits-nullifiers-duplicate");

            vJoinSplitNullifiers.insert(nf);
        }
    }

    return true;
}

bool CTransaction::CheckInputsInteraction(CValidationState &state) const
{
    if (IsCoinBase())
    {
        // There should be no joinsplits in a coinbase transaction
        if (vjoinsplit.size() > 0)
            return state.DoS(100, error("CheckInputsInteraction(): coinbase has joinsplits"),
                             REJECT_INVALID, "bad-cb-has-joinsplits");

        if (vin[0].scriptSig.size() < 2 || vin[0].scriptSig.size() > 100)
            return state.DoS(100, error("CheckInputsInteraction(): coinbase script size"),
                             REJECT_INVALID, "bad-cb-length");

        if (vsc_ccout.size() != 0 || vft_ccout.size() != 0)
            return state.DoS(100, error("CheckInputsInteraction(): coinbase destined to sidechains"),
                                         REJECT_INVALID, "bad-cb-destination");
    }
    else
    {
        for(const CTxIn& txin: vin)
            if (txin.prevout.IsNull())
                return state.DoS(10, error("CheckInputsInteraction(): prevout is null"),
                                 REJECT_INVALID, "bad-txns-prevout-null");
    }

    return true;
}

CTransaction::CTransaction(int nVersionIn): CTransactionBase(nVersionIn),
    vjoinsplit(), nLockTime(0), vsc_ccout(), vft_ccout(),
    joinSplitPubKey(), joinSplitSig() {}

CTransaction::CTransaction(const CTransaction &tx) : CTransactionBase(tx),
    vjoinsplit(tx.vjoinsplit), nLockTime(tx.nLockTime),
    vsc_ccout(tx.vsc_ccout), vft_ccout(tx.vft_ccout),
    joinSplitPubKey(tx.joinSplitPubKey), joinSplitSig(tx.joinSplitSig) {}

CTransaction& CTransaction::operator=(const CTransaction &tx) {
    CTransactionBase::operator=(tx);
    *const_cast<std::vector<JSDescription>*>(&vjoinsplit)        = tx.vjoinsplit;
    *const_cast<uint32_t*>(&nLockTime)                           = tx.nLockTime;
    *const_cast<std::vector<CTxScCreationOut>*>(&vsc_ccout)      = tx.vsc_ccout;
    *const_cast<std::vector<CTxForwardTransferOut>*>(&vft_ccout) = tx.vft_ccout;
    *const_cast<uint256*>(&joinSplitPubKey)                      = tx.joinSplitPubKey;
    *const_cast<joinsplit_sig_t*>(&joinSplitSig)                 = tx.joinSplitSig;
    return *this;
}

void CTransaction::UpdateHash() const
{
    *const_cast<uint256*>(&hash) = SerializeHash(*this);
    // if any sidechain creation is taking place within this transaction, we generate the sidechain id
    for(unsigned int pos = 0; pos < vsc_ccout.size(); pos++)
        vsc_ccout[pos].GenerateScId(hash, pos);
}

CTransaction::CTransaction(const CMutableTransaction &tx): CTransactionBase(tx),
    vjoinsplit(tx.vjoinsplit), nLockTime(tx.nLockTime), vsc_ccout(tx.vsc_ccout),
    vft_ccout(tx.vft_ccout), joinSplitPubKey(tx.joinSplitPubKey), joinSplitSig(tx.joinSplitSig)
{
    UpdateHash();
}

unsigned int CTransactionBase::CalculateModifiedSize(unsigned int nTxSize) const
{
    // In order to avoid disincentivizing cleaning up the UTXO set we don't count
    // the constant overhead for each txin and up to 110 bytes of scriptSig (which
    // is enough to cover a compressed pubkey p2sh redemption) for priority.
    // Providing any more cleanup incentive than making additional inputs free would
    // risk encouraging people to create junk outputs to redeem later.
    if (nTxSize == 0)
    {
        // polymorphic call
        nTxSize = GetSerializeSize(SER_NETWORK, PROTOCOL_VERSION);
    }
    for (std::vector<CTxIn>::const_iterator it(vin.begin()); it != vin.end(); ++it)
    {
        unsigned int offset = 41U + std::min(110U, (unsigned int)it->scriptSig.size());
        if (nTxSize > offset)
            nTxSize -= offset;
    }
    return nTxSize;
}

double CTransactionBase::ComputePriority(double dPriorityInputs, unsigned int nTxSize) const
{
    nTxSize = CalculateModifiedSize(nTxSize);
    if (nTxSize == 0) return 0.0;

    return dPriorityInputs / nTxSize;
}

const uint256& CTransaction::GetScIdFromScCcOut(int pos) const
{
    static const uint256 nullHash;
    if (pos < 0 ||pos >= GetVscCcOut().size())
    {
        LogPrint("sc", "%s():%d - tx[%s] pos %d out of range (vsc_ccout size %d)\n",
            __func__, __LINE__, GetHash().ToString(), pos, GetVscCcOut().size());
        return nullHash;
    }

    const uint256& scid = GetVscCcOut().at(pos).GetScId();

    LogPrint("sc", "%s():%d - tx[%s] has scid[%s] for ccout[%s] (pos[%d])\n",
        __func__, __LINE__, GetHash().ToString(), scid.ToString(), GetVscCcOut().at(pos).GetHash().ToString(), pos);

    return scid;
}

bool CTransaction::IsValidVersion(CValidationState &state) const
{
    // Basic checks that don't depend on any context
    // Check transaction version
    if (nVersion < MIN_OLD_TX_VERSION && nVersion != GROTH_TX_VERSION && !IsScVersion() )
    {
        return state.DoS(100, error("BasicVersionCheck(): version too low"),
                         REJECT_INVALID, "bad-txns-version-too-low");
    }

    return true;
}

bool CTransaction::CheckNonEmpty(CValidationState &state) const
{
    // Transactions can contain empty `vin` and `vout` so long as
    // `vjoinsplit` is non-empty.
    if (GetVin().empty() && GetVjoinsplit().empty())
    {
        LogPrint("sc", "%s():%d - Error: tx[%s]\n", __func__, __LINE__, GetHash().ToString() );
        return state.DoS(10, error("CheckNonEmpty(): vin empty"),
                         REJECT_INVALID, "bad-txns-vin-empty");
    }

    // Allow the case when crosschain outputs are not empty. In that case there might be no vout at all
    // when utxo reminder is only dust, which is added to fee leaving no change for the sender
    if (GetVout().empty() && GetVjoinsplit().empty() && ccIsNull())
    {
        return state.DoS(10, error("CheckNonEmpty(): vout empty"),
                         REJECT_INVALID, "bad-txns-vout-empty");
    }

    return true;
}

bool CTransactionBase::CheckSerializedSize(CValidationState &state) const
{
    BOOST_STATIC_ASSERT(MAX_BLOCK_SIZE > MAX_TX_SIZE); // sanity
    if (GetSerializeSize(SER_NETWORK, PROTOCOL_VERSION) > MAX_TX_SIZE)
        return state.DoS(100, error("checkSerializedSizeLimits(): size limits failed"),
                         REJECT_INVALID, "bad-txns-oversize");

    return true;
}

bool CTransaction::CheckFeeAmount(const CAmount& totalVinAmount, CValidationState& state) const {
    if (!MoneyRange(totalVinAmount))
        return state.DoS(100, error("CheckFeeAmount(): total input amount out of range"),
                         REJECT_INVALID, "bad-txns-inputvalues-outofrange");

    if (!CheckAmounts(state))
        return false;

    if (totalVinAmount < GetValueOut() )
        return state.DoS(100, error("CheckInputs(): %s value in (%s) < value out (%s)",
                                    GetHash().ToString(),
                                    FormatMoney(totalVinAmount), FormatMoney(GetValueOut()) ),
                         REJECT_INVALID, "bad-txns-in-belowout");

    CAmount nTxFee = totalVinAmount - GetValueOut();
    if (nTxFee < 0)
        return state.DoS(100, error("CheckFeeAmount(): %s nTxFee < 0", GetHash().ToString()),
                         REJECT_INVALID, "bad-txns-fee-negative");

    if (!MoneyRange(nTxFee))
        return state.DoS(100, error("CheckFeeAmount(): nTxFee out of range"),
                         REJECT_INVALID, "bad-txns-fee-outofrange");

    return true;
}

CAmount CTransaction::GetValueOut() const
{
    // vout
    CAmount nValueOut = CTransactionBase::GetValueOut();

    for (std::vector<JSDescription>::const_iterator it(vjoinsplit.begin()); it != vjoinsplit.end(); ++it)
    {
        // NB: vpub_old "takes" money from the value pool just as outputs do
        nValueOut += it->vpub_old;

        if (!MoneyRange(it->vpub_old) || !MoneyRange(nValueOut))
            throw std::runtime_error("CTransaction::GetValueOut(): value out of range");
    }

    nValueOut += (GetValueCcOut(vsc_ccout) + GetValueCcOut(vft_ccout));
    if (!MoneyRange(nValueOut))
        throw std::runtime_error("CTransaction::GetValueOut(): value out of range");

    return nValueOut;
}

std::string CTransaction::ToString() const
{
    std::string str;

    if (IsScVersion())
    {
        str += strprintf("CTransaction(hash=%s, ver=%d, vin.size=%u, vout.size=%u, vsc_ccout.size=%u, vft_ccout.size=%u, nLockTime=%u)\n",
            GetHash().ToString().substr(0,10),
            nVersion,
            vin.size(),
            vout.size(),
            vsc_ccout.size(),
            vft_ccout.size(),
            nLockTime);

        for (unsigned int i = 0; i < vin.size(); i++)
            str += "    " + vin[i].ToString() + "\n";
        for (unsigned int i = 0; i < vout.size(); i++)
            str += "    " + vout[i].ToString() + "\n";
        for (unsigned int i = 0; i < vsc_ccout.size(); i++)
            str += "    " + vsc_ccout[i].ToString() + "\n";
        for (unsigned int i = 0; i < vft_ccout.size(); i++)
            str += "    " + vft_ccout[i].ToString() + "\n";
    }
    else
    {
        str += strprintf("CTransaction(hash=%s, ver=%d, vin.size=%u, vout.size=%u, nLockTime=%u)\n",
            GetHash().ToString().substr(0,10),
            nVersion,
            vin.size(),
            vout.size(),
            nLockTime);
        for (unsigned int i = 0; i < vin.size(); i++)
            str += "    " + vin[i].ToString() + "\n";
        for (unsigned int i = 0; i < vout.size(); i++)
            str += "    " + vout[i].ToString() + "\n";
    }
    return str;
}

//--------------------------------------------------------------------------------------------
// binaries other than zend that are produced in the build, do not call these members and therefore do not
// need linking all of the related symbols. We use this macro as it is already defined with a similar purpose
// in zen-tx binary build configuration
#ifdef BITCOIN_TX
bool CTransactionBase::CheckBlockAtHeight(CValidationState& state, int unused, int dosLevel) const { return true; }
bool CTransaction::CheckVersionIsStandard(std::string& reason, const int nHeight) const {return true;}

void CTransaction::AddToBlock(CBlock* pblock) const { return; }
void CTransaction::AddToBlockTemplate(CBlockTemplate* pblocktemplate, CAmount fee, unsigned int sigops) const {return; }
bool CTransaction::ContextualCheck(CValidationState& state, int nHeight, int dosLevel) const { return true; }
void CTransaction::AddJoinSplitToJSON(UniValue& entry) const { return; }
void CTransaction::AddSidechainOutsToJSON(UniValue& entry) const { return; }
bool CTransaction::ContextualCheckInputs(CValidationState &state, const CCoinsViewCache &view, bool fScriptChecks,
          const CChain& chain, unsigned int flags, bool cacheStore, const Consensus::Params& consensusParams,
          std::vector<CScriptCheck> *pvChecks) const { return true;}
std::string CTransaction::EncodeHex() const { return ""; }
std::shared_ptr<BaseSignatureChecker> CTransaction::MakeSignatureChecker(unsigned int nIn, const CChain* chain, bool cacheStore) const
{
    return std::shared_ptr<BaseSignatureChecker>();
}
void CTransaction::Relay() const {}
std::shared_ptr<const CTransactionBase> CTransaction::MakeShared() const
{
    return std::shared_ptr<const CTransactionBase>();
}

#else
//----- 
bool CTransactionBase::CheckBlockAtHeight(CValidationState& state, int nHeight, int dosLevel) const
{
    // Check for vout's without OP_CHECKBLOCKATHEIGHT opcode
    BOOST_FOREACH(const CTxOut& txout, vout)
    {
        // if the output comes from a backward transfer (when we are a certificate), skip this check
        // but go on if the certificate txout is an ordinary one
        if (txout.isFromBackwardTransfer)
            continue;

        txnouttype whichType;
        ::IsStandard(txout.scriptPubKey, whichType);

        // provide temporary replay protection for two minerconf windows during chainsplit
        if (!IsCoinBase() && !ForkManager::getInstance().isTransactionTypeAllowedAtHeight(nHeight, whichType))
        {
            return state.DoS(dosLevel, error("%s: %s: %s is not activated at this block height %d. Transaction rejected. Tx id: %s",
                    __FILE__, __func__, ::GetTxnOutputType(whichType), nHeight, GetHash().ToString()),
                REJECT_CHECKBLOCKATHEIGHT_NOT_FOUND, "op-checkblockatheight-needed");
        }
    }

    return true;
}

bool CTransaction::CheckVersionIsStandard(std::string& reason, int nHeight) const {
    // sidechain fork (happens after groth fork)
    int sidechainVersion = 0;
    bool areSidechainsSupported = ForkManager::getInstance().areSidechainsSupported(nHeight);
    if (areSidechainsSupported)
    {
        sidechainVersion = ForkManager::getInstance().getSidechainTxVersion(nHeight);
    }

    // groth fork
    const int shieldedTxVersion = ForkManager::getInstance().getShieldedTxVersion(nHeight);
    bool isGROTHActive = (shieldedTxVersion == GROTH_TX_VERSION);

    if(!isGROTHActive)
    {
        // sidechain fork is after groth one
        assert(!areSidechainsSupported);

        if (nVersion > CTransaction::MAX_OLD_VERSION || nVersion < CTransaction::MIN_OLD_VERSION)
        {
            reason = "version";
            return false;
        }
    }
    else
    {
        if (nVersion != TRANSPARENT_TX_VERSION && nVersion != GROTH_TX_VERSION)
        {
            // check sidechain tx
            if ( !(areSidechainsSupported && (nVersion == sidechainVersion)) )
            {
                reason = "version";
                return false;
            }
        }
    }

    return true;
}

bool CTransactionBase::CheckInputsLimit() const {
    // Node operator can choose to reject tx by number of transparent inputs
    static_assert(std::numeric_limits<size_t>::max() >= std::numeric_limits<int64_t>::max(), "size_t too small");
    size_t limit = (size_t) GetArg("-mempooltxinputlimit", 0);
    if (limit > 0) {
        size_t n = GetVin().size();
        if (n > limit) {
            LogPrint("mempool", "Dropping txid %s : too many transparent inputs %zu > limit %zu\n",
                    GetHash().ToString(), n, limit );
            return false;
        }
    }
    return true;
}

void CTransaction::AddToBlock(CBlock* pblock) const 
{
    LogPrint("cert", "%s():%d - adding to block tx %s\n", __func__, __LINE__, GetHash().ToString());
    pblock->vtx.push_back(*this);
}

void CTransaction::AddToBlockTemplate(CBlockTemplate* pblocktemplate, CAmount fee, unsigned int sigops) const
{
    LogPrint("cert", "%s():%d - adding to block templ tx %s, fee=%s, sigops=%u\n", __func__, __LINE__,
        GetHash().ToString(), FormatMoney(fee), sigops);
    pblocktemplate->vTxFees.push_back(fee);
    pblocktemplate->vTxSigOps.push_back(sigops);
}

bool CTransaction::ContextualCheck(CValidationState& state, int nHeight, int dosLevel) const
{
    if (!CheckBlockAtHeight(state, nHeight, dosLevel))
        return false;

    //Valid txs are:
    // at any height
    // at height < groth_fork v>=1 txs with PHGR proofs
    // at height >= groth_fork v=-3 shielded with GROTH proofs and v=1 transparent with joinsplit empty
    // at height >= sidechain_fork same as above but also v=-4 with joinsplit empty

    // sidechain fork (happens after groth fork)
    int sidechainVersion = 0; 
    bool areSidechainsSupported = ForkManager::getInstance().areSidechainsSupported(nHeight);
    if (areSidechainsSupported)
    {
        sidechainVersion = ForkManager::getInstance().getSidechainTxVersion(nHeight);
    }

    // groth fork
    const int shieldedTxVersion = ForkManager::getInstance().getShieldedTxVersion(nHeight);
    bool isGROTHActive = (shieldedTxVersion == GROTH_TX_VERSION);

    if(isGROTHActive)
    {
        //verify if transaction is transparent or related to sidechain...
        if (nVersion == TRANSPARENT_TX_VERSION  ||
            (areSidechainsSupported && (nVersion == sidechainVersion) ) )
        {
            //enforce empty joinsplit for transparent txs and sidechain tx
            if(!GetVjoinsplit().empty()) {
                return state.DoS(dosLevel, error("ContextualCheck(): transparent or sc tx but vjoinsplit not empty"),
                                     REJECT_INVALID, "bad-txns-transparent-jsnotempty");
            }
            return true;
        }

        // ... or the actual shielded version
        if(nVersion != GROTH_TX_VERSION)
        {
            LogPrintf("ContextualCheck(): rejecting (ver=%d) transaction at block height %d - groth_active[%d], sidechain_active[%d]\n",
                nVersion, nHeight, (int)isGROTHActive, (int)areSidechainsSupported);
            return state.DoS(dosLevel,
                             error("ContextualCheck(): unexpected tx version"),
                             REJECT_INVALID, "bad-tx-version-unexpected");
        }
        return true;
    }
    else
    {
        // sidechain fork is after groth one
        assert(!areSidechainsSupported);

        if(nVersion < TRANSPARENT_TX_VERSION)
        {
            LogPrintf("ContextualCheck(): rejecting (ver=%d) transaction at block height %d - groth_active[%d], sidechain_active[%d]\n",
                nVersion, nHeight, (int)isGROTHActive, (int)areSidechainsSupported);
            return state.DoS(0,
                             error("ContextualCheck(): unexpected tx version"),
                             REJECT_INVALID, "bad-tx-version-unexpected");
        }
        return true;
    }

    return true;
}

void CTransaction::AddJoinSplitToJSON(UniValue& entry) const
{
    entry.push_back(Pair("vjoinsplit", TxJoinSplitToJSON(*this)));
}

void CTransaction::AddSidechainOutsToJSON(UniValue& entry) const
{
    Sidechain::AddSidechainOutsToJSON(*this, entry);
}

bool CTransactionBase::VerifyScript(
        const CScript& scriptPubKey, unsigned int nFlags, unsigned int nIn, const CChain* chain,
        bool cacheStore, ScriptError* serror) const
{
    if (nIn >= GetVin().size() )
        return ::error("%s:%d can not verify Signature: nIn too large for vin size %d",
                                       GetHash().ToString(), nIn, GetVin().size());

    const CScript &scriptSig = GetVin()[nIn].scriptSig;

    if (!::VerifyScript(scriptSig, scriptPubKey, nFlags,
                      //CachingTransactionSignatureChecker(this, nIn, chain, cacheStore),
                      *MakeSignatureChecker(nIn, chain, cacheStore),
                      serror))
    {
        return ::error("%s:%d VerifySignature failed: %s", GetHash().ToString(), nIn, ScriptErrorString(*serror));
    }

    return true;
}

std::shared_ptr<BaseSignatureChecker> CTransaction::MakeSignatureChecker(unsigned int nIn, const CChain* chain, bool cacheStore) const
{
    return std::shared_ptr<BaseSignatureChecker>(new CachingTransactionSignatureChecker(this, nIn, chain, cacheStore));
}

bool CTransaction::ContextualCheckInputs(CValidationState &state, const CCoinsViewCache &view, bool fScriptChecks,
          const CChain& chain, unsigned int flags, bool cacheStore, const Consensus::Params& consensusParams,
          std::vector<CScriptCheck> *pvChecks) const
{
    return ::ContextualCheckInputs(*this, state, view, fScriptChecks, chain, flags, cacheStore, consensusParams, pvChecks);
}

std::string CTransaction::EncodeHex() const
{
    return EncodeHexTx(*this);
}

void CTransaction::Relay() const { ::Relay(*this); }

std::shared_ptr<const CTransactionBase>
CTransaction::MakeShared() const {
    return std::shared_ptr<const CTransactionBase>(new CTransaction(*this));
}

#endif // BITCOIN_TX<|MERGE_RESOLUTION|>--- conflicted
+++ resolved
@@ -265,13 +265,8 @@
 CTxScCreationOut::CTxScCreationOut(
     const CAmount& nValueIn, const uint256& addressIn,
     const Sidechain::ScCreationParameters& paramsIn)
-<<<<<<< HEAD
     :CTxCrosschainOut(nValueIn, addressIn), generatedScId(),
-     withdrawalEpochLength(paramsIn.withdrawalEpochLength), customData(paramsIn.customData) {}
-=======
-    :CTxCrosschainOut(scIdIn, nValueIn, addressIn),
      withdrawalEpochLength(paramsIn.withdrawalEpochLength), customData(paramsIn.customData), constant(paramsIn.constant), wCertVk(paramsIn.wCertVk) {}
->>>>>>> 3e04e7e5
 
 uint256 CTxScCreationOut::GetHash() const
 {
@@ -280,9 +275,8 @@
 
 std::string CTxScCreationOut::ToString() const
 {
-<<<<<<< HEAD
-    return strprintf("CTxScCreationOut(scId=%s, withdrawalEpochLength=%d, nValue=%d.%08d, address=%s, customData=[%s]",
-        generatedScId.ToString(), withdrawalEpochLength, nValue / COIN, nValue % COIN, HexStr(address).substr(0, 30), HexStr(customData) );
+    return strprintf("CTxScCreationOut(scId=%s, withdrawalEpochLength=%d, nValue=%d.%08d, address=%s, customData=[%s], constant=[%s], wCertVk=[%s]",
+        generatedScId.ToString(), withdrawalEpochLength, nValue / COIN, nValue % COIN, HexStr(address).substr(0, 30), HexStr(customData), HexStr(constant), HexStr(wCertVk) );
 }
 
 void CTxScCreationOut::GenerateScId(const uint256& txHash, unsigned int pos) const
@@ -295,10 +289,6 @@
         __func__, __LINE__, scid.ToString(), txHash.ToString(), pos);
 
     *const_cast<uint256*>(&generatedScId) = scid;
-=======
-    return strprintf("CTxScCreationOut(scId=%s, withdrawalEpochLength=%d, nValue=%d.%08d, address=%s, customData=[%s], constant=[%s], wCertVk=[%s]" ,
-        scId.ToString(), withdrawalEpochLength, nValue / COIN, nValue % COIN, HexStr(address).substr(0, 30), HexStr(customData), HexStr(constant), HexStr(wCertVk) );
->>>>>>> 3e04e7e5
 }
 
 CTxScCreationOut& CTxScCreationOut::operator=(const CTxScCreationOut &ccout) {
