--- conflicted
+++ resolved
@@ -544,19 +544,7 @@
     vjoinsplit(), nLockTime(0), vsc_ccout(), vft_ccout(),
     joinSplitPubKey(), joinSplitSig() {}
 
-<<<<<<< HEAD
-void CTransaction::UpdateHash() const
-{
-    *const_cast<uint256*>(&hash) = SerializeHash(*this);
-    // if any sidechain creation is taking place within this transaction, we generate the sidechain id
-    for(unsigned int pos = 0; pos < vsc_ccout.size(); pos++)
-        vsc_ccout[pos].GenerateScId(hash, pos);
-}
-
-CTransaction::CTransaction(const CMutableTransaction &tx) :
-=======
 CTransaction::CTransaction(const CTransaction &tx) : CTransactionBase(tx),
->>>>>>> ca7ef95d
     vjoinsplit(tx.vjoinsplit), nLockTime(tx.nLockTime),
     vsc_ccout(tx.vsc_ccout), vft_ccout(tx.vft_ccout),
     joinSplitPubKey(tx.joinSplitPubKey), joinSplitSig(tx.joinSplitSig) {}
@@ -575,6 +563,9 @@
 void CTransaction::UpdateHash() const
 {
     *const_cast<uint256*>(&hash) = SerializeHash(*this);
+    // if any sidechain creation is taking place within this transaction, we generate the sidechain id
+    for(unsigned int pos = 0; pos < vsc_ccout.size(); pos++)
+        vsc_ccout[pos].GenerateScId(hash, pos);
 }
 
 CTransaction::CTransaction(const CMutableTransaction &tx): CTransactionBase(tx),
@@ -613,13 +604,14 @@
     return dPriorityInputs / nTxSize;
 }
 
-uint256 CTransaction::GetScIdFromScCcOut(int pos) const
-{
+const uint256& CTransaction::GetScIdFromScCcOut(int pos) const
+{
+    static const uint256 nullHash;
     if (pos >= GetVscCcOut().size())
     {
         LogPrint("sc", "%s():%d - tx[%s] pos %d out of range (vsc_ccout size %d)\n",
             __func__, __LINE__, GetHash().ToString(), pos, GetVscCcOut().size());
-        return uint256();
+        return nullHash;
     }
 
     const uint256& scid = GetVscCcOut().at(pos).GetScId();
