--- conflicted
+++ resolved
@@ -762,12 +762,8 @@
 // need linking all of the related symbols. We use this macro as it is already defined with a similar purpose
 // in zen-tx binary build configuration
 #ifdef BITCOIN_TX
-<<<<<<< HEAD
 bool CTransactionBase::CheckOutputsCheckBlockAtHeightOpCode(CValidationState& state) const { return true; }
 bool CTransaction::CheckVersionIsStandard(std::string& reason, const int nHeight) const {return true;}
-=======
-bool CTransactionBase::CheckOutputsAreStandard(int nHeight, std::string& reason) const { return true; }
->>>>>>> ad223649
 
 bool CTransaction::TryPushToMempool(bool fLimitFree, bool fRejectAbsurdFee) {return true;}
 void CTransaction::AddToBlock(CBlock* pblock) const { return; }
@@ -798,6 +794,11 @@
     // Check for vout's without OP_CHECKBLOCKATHEIGHT opcode
     BOOST_FOREACH(const CTxOut& txout, vout)
     {
+        // if the output comes from a backward transfer (when we are a certificate), skip this check
+        // but go on if the certificate txout is an ordinary one
+        if (txout.isFromBackwardTransfer)
+            continue;
+
         txnouttype whichType;
         ::IsStandard(txout.scriptPubKey, whichType);
 
@@ -809,7 +810,6 @@
         }
     }
 
-<<<<<<< HEAD
     return true;
 }
 
@@ -821,13 +821,6 @@
     {
         sidechainVersion = ForkManager::getInstance().getSidechainTxVersion(nHeight);
     }
-=======
-        // provide temporary replay protection for two minerconf windows during chainsplit
-        if ( (!txout.isFromBackwardTransfer) && (!IsCoinBase()) && (!ForkManager::getInstance().isTransactionTypeAllowedAtHeight(chainActive.Height(), whichType))) {
-            reason = "op-checkblockatheight-needed";
-            return false;
-        }
->>>>>>> ad223649
 
     // groth fork
     const int shieldedTxVersion = ForkManager::getInstance().getShieldedTxVersion(nHeight);
@@ -860,7 +853,6 @@
     return true;
 }
 
-<<<<<<< HEAD
 bool CTransactionBase::CheckInputsLimit() const {
     // Node operator can choose to reject tx by number of transparent inputs
     static_assert(std::numeric_limits<size_t>::max() >= std::numeric_limits<int64_t>::max(), "size_t too small");
@@ -871,26 +863,6 @@
             LogPrint("mempool", "Dropping txid %s : too many transparent inputs %zu > limit %zu\n",
                     GetHash().ToString(), n, limit );
             return false;
-=======
-bool CTransactionBase::CheckOutputsCheckBlockAtHeightOpCode(CValidationState& state) const
-{
-    // Check for vout's without OP_CHECKBLOCKATHEIGHT opcode
-    BOOST_FOREACH(const CTxOut& txout, vout)
-    {
-        // if the output comes from a backward transfer (when we are a certificate), skip this check
-        // but go on if the certificate txout is an ordinary one
-        if (txout.isFromBackwardTransfer)
-            continue;
-
-        txnouttype whichType;
-        ::IsStandard(txout.scriptPubKey, whichType);
-
-        // provide temporary replay protection for two minerconf windows during chainsplit
-        if (!IsCoinBase() && !ForkManager::getInstance().isTransactionTypeAllowedAtHeight(chainActive.Height(),whichType))
-        {
-            return state.DoS(0, error("%s: %s: %s is not activated at this block height %d. Transaction rejected. Tx id: %s", __FILE__, __func__, ::GetTxnOutputType(whichType), chainActive.Height(), GetHash().ToString()),
-                REJECT_CHECKBLOCKATHEIGHT_NOT_FOUND, "op-checkblockatheight-needed");
->>>>>>> ad223649
         }
     }
     return true;
