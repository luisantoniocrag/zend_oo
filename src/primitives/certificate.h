--- conflicted
+++ resolved
@@ -42,11 +42,8 @@
     const int32_t epochNumber;
     const int64_t quality;
     const uint256 endEpochBlockHash;
-<<<<<<< HEAD
     const libzendoomc::ScProof scProof;
-=======
     const int nFirstBwtPos;
->>>>>>> c1d3329e
 
     /** Construct a CScCertificate that qualifies as IsNull() */
     CScCertificate(int versionIn = SC_CERT_VERSION);
@@ -192,11 +189,8 @@
     int32_t epochNumber;
     int64_t quality;
     uint256 endEpochBlockHash;
-<<<<<<< HEAD
     libzendoomc::ScProof scProof;
-=======
     const int nFirstBwtPos;
->>>>>>> c1d3329e
 
     CMutableScCertificate();
     CMutableScCertificate(const CScCertificate& tx);
