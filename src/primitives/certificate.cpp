#include "primitives/certificate.h"
#include "primitives/block.h"
#include "undo.h"
#include "coins.h"
#include "validationinterface.h"
#include "coins.h"
#include "core_io.h"
#include "miner.h"
#include "utilmoneystr.h"
#include "consensus/validation.h"
#include "sc/sidechain.h"
#include "txmempool.h"
#include "zen/forkmanager.h"
#include "script/interpreter.h"

#include "main.h"

CBackwardTransferOut::CBackwardTransferOut(const CTxOut& txout): nValue(txout.nValue), pubKeyHash()
{
    if (!txout.IsNull())
    {
        auto it = std::find(txout.scriptPubKey.begin(), txout.scriptPubKey.end(), OP_HASH160);
        assert(it != txout.scriptPubKey.end());
        ++it;
        assert(*it == sizeof(uint160));
        ++it;
        std::vector<unsigned char>  pubKeyV(it, (it + sizeof(uint160)));
        pubKeyHash = uint160(pubKeyV);
    }
}

CScCertificate::CScCertificate(int versionIn): CTransactionBase(versionIn),
    scId(), epochNumber(EPOCH_NOT_INITIALIZED), quality(QUALITY_NULL),
    endEpochBlockHash(), scProof(), nFirstBwtPos(0) {}

CScCertificate::CScCertificate(const CScCertificate &cert): CTransactionBase(cert),
    scId(cert.scId), epochNumber(cert.epochNumber), quality(cert.quality),
    endEpochBlockHash(cert.endEpochBlockHash), scProof(cert.scProof), nFirstBwtPos(cert.nFirstBwtPos) {}

CScCertificate& CScCertificate::operator=(const CScCertificate &cert)
{
    CTransactionBase::operator=(cert);
    *const_cast<uint256*>(&scId) = cert.scId;
    *const_cast<int32_t*>(&epochNumber) = cert.epochNumber;
    *const_cast<int64_t*>(&quality) = cert.quality;
    *const_cast<uint256*>(&endEpochBlockHash) = cert.endEpochBlockHash;
    *const_cast<libzendoomc::ScProof*>(&scProof) = cert.scProof;
    *const_cast<int*>(&nFirstBwtPos) = cert.nFirstBwtPos;
    return *this;
}

CScCertificate::CScCertificate(const CMutableScCertificate &cert): CTransactionBase(cert),
    scId(cert.scId), epochNumber(cert.epochNumber), quality(cert.quality),
    endEpochBlockHash(cert.endEpochBlockHash), scProof(cert.scProof), nFirstBwtPos(cert.nFirstBwtPos)
{
    UpdateHash();
}

void CScCertificate::UpdateHash() const
{
    *const_cast<uint256*>(&hash) = SerializeHash(*this);
}

bool CScCertificate::IsBackwardTransfer(int pos) const
{
    assert(pos >= 0 && pos < vout.size());
    return pos >= nFirstBwtPos;
}

bool CScCertificate::IsValidVersion(CValidationState &state) const
{
    if (nVersion != SC_CERT_VERSION )
    {
        LogPrint("sc", "%s():%d - Invalid cert[%s] : certificate bad version %d\n",
            __func__, __LINE__, GetHash().ToString(), nVersion );
        return state.DoS(100, error("cert version"), REJECT_INVALID, "bad-cert-version");
    }

    return true;
}

bool CScCertificate::IsVersionStandard(int nHeight) const
{
    return true;
}

bool CScCertificate::CheckAmounts(CValidationState &state) const
{
    // Check for negative or overflow output values
    CAmount nCumulatedValueOut = 0;
    for(unsigned int pos = 0; pos < vout.size(); ++pos)
    {
        const CTxOut & txout = vout[pos];
        if (txout.nValue < 0)
            return state.DoS(100, error("CheckAmounts(): txout.nValue negative"),
                             REJECT_INVALID, "bad-txns-vout-negative");
        if (txout.nValue > MAX_MONEY)
            return state.DoS(100, error("CheckAmounts(): txout.nValue too high"),
                             REJECT_INVALID, "bad-txns-vout-toolarge");

        if (pos >= nFirstBwtPos && txout.nValue == 0)
            return state.DoS(100, error("CheckAmounts(): backward transfer has zero amount"),
                             REJECT_INVALID, "bad-txns-bwd-vout-zero");
        nCumulatedValueOut += txout.nValue;
        if (!MoneyRange(nCumulatedValueOut))
            return state.DoS(100, error("CheckAmounts(): txout total out of range"),
                             REJECT_INVALID, "bad-txns-txouttotal-toolarge");
    }

    if (!MoneyRange(GetValueOfBackwardTransfers()))
    {
        LogPrint("sc", "%s():%d - Invalid cert[%s] : certificate amount is outside range\n",
            __func__, __LINE__, GetHash().ToString() );
        return state.DoS(100, error("%s: certificate amount is outside range",
            __func__), REJECT_INVALID, "bwd-transfer-amount-outside-range");
    }

    return true;
}

bool CScCertificate::CheckFeeAmount(const CAmount& totalVinAmount, CValidationState& state) const
{
    if (!MoneyRange(totalVinAmount))
        return state.DoS(100, error("CheckFeeAmount(): total input amount out of range"),
                         REJECT_INVALID, "bad-cert-inputvalues-outofrange");

    // check all of the outputs because change is computed subtracting bwd transfers from them
    if (!CheckAmounts(state))
        return false;

    if (totalVinAmount < GetValueOfChange() )
        return state.DoS(100, error("CheckInputs(): %s value in (%s) < value out (%s)",
                                    GetHash().ToString(),
                                    FormatMoney(totalVinAmount), FormatMoney(GetValueOfChange()) ),
                         REJECT_INVALID, "bad-cert-in-belowout");

    CAmount nCertFee = totalVinAmount - GetValueOfChange();
    if (nCertFee < 0)
        return state.DoS(100, error("CheckFeeAmount(): %s nCertFee < 0", GetHash().ToString()),
                         REJECT_INVALID, "bad-cert-fee-negative");

    if (!MoneyRange(nCertFee))
        return state.DoS(100, error("CheckFeeAmount(): nCertFee out of range"),
                         REJECT_INVALID, "bad-cert-fee-outofrange");

    return true;
}

bool CScCertificate::CheckInputsInteraction(CValidationState &state) const
{
    for(const CTxIn& txin: vin)
        if (txin.prevout.IsNull())
            return state.DoS(10, error("CheckInputsInteraction(): prevout is null"),
                             REJECT_INVALID, "bad-txns-prevout-null");

    return true;
}

CAmount CScCertificate::GetFeeAmount(const CAmount& valueIn) const
{
    return (valueIn - GetValueOfChange());
}

std::string CScCertificate::EncodeHex() const
{
    return EncodeHexCert(*this);
}

std::string CScCertificate::ToString() const
{
    CAmount total = GetValueOfBackwardTransfers();
    std::string str;
    str += strprintf("CScCertificate(hash=%s, ver=%d, vin.size()=%s, vout.size=%u, nFirstBwtPos=%d, totAmount=%d.%08d,\n)",
        GetHash().ToString().substr(0,10),
        nVersion,
        vin.size(),
        vout.size(),
        nFirstBwtPos,
        total / COIN, total % COIN);
    for (unsigned int i = 0; i < vin.size(); i++)
        str += "    " + vin[i].ToString() + "\n";
    for (unsigned int i = 0; i < vout.size(); i++)
        str += "    " + vout[i].ToString() + "\n";

    return str;
}

void CScCertificate::AddToBlock(CBlock* pblock) const
{
    LogPrint("cert", "%s():%d - adding to block cert %s\n", __func__, __LINE__, GetHash().ToString());
    pblock->vcert.push_back(*this);
}

void CScCertificate::AddToBlockTemplate(CBlockTemplate* pblocktemplate, CAmount fee, unsigned int sigops) const
{
    LogPrint("cert", "%s():%d - adding to block templ cert %s, fee=%s, sigops=%u\n", __func__, __LINE__,
        GetHash().ToString(), FormatMoney(fee), sigops);
    pblocktemplate->vCertFees.push_back(fee);
    pblocktemplate->vCertSigOps.push_back(sigops);
}

bool CScCertificate::ContextualCheck(CValidationState& state, int nHeight, int dosLevel) const 
{
    bool areScSupported = zen::ForkManager::getInstance().areSidechainsSupported(nHeight);

    if (!areScSupported)
         return state.DoS(dosLevel, error("Sidechain are not supported"), REJECT_INVALID, "bad-cert-version");

    if (!CheckBlockAtHeight(state, nHeight, dosLevel))
        return false;

    return true;
}

//--------------------------------------------------------------------------------------------
// binaries other than zend that are produced in the build, do not call these members and therefore do not
// need linking all of the related symbols. We use this macro as it is already defined with a similar purpose
// in zen-tx binary build configuration
#ifdef BITCOIN_TX
std::shared_ptr<BaseSignatureChecker> CScCertificate::MakeSignatureChecker(unsigned int nIn, const CChain* chain, bool cacheStore) const
{
    return std::shared_ptr<BaseSignatureChecker>(NULL);
}

void CScCertificate::Relay() const {}
std::shared_ptr<const CTransactionBase> CScCertificate::MakeShared() const
{
    return std::shared_ptr<const CTransactionBase>();
}
#else

std::shared_ptr<BaseSignatureChecker> CScCertificate::MakeSignatureChecker(unsigned int nIn, const CChain* chain, bool cacheStore) const
{
    return std::shared_ptr<BaseSignatureChecker>(new CachingCertificateSignatureChecker(this, nIn, chain, cacheStore));
}

void CScCertificate::Relay() const { ::Relay(*this); }

std::shared_ptr<const CTransactionBase>
CScCertificate::MakeShared() const {
    return std::shared_ptr<const CTransactionBase>(new CScCertificate(*this));
}
#endif

CAmount CScCertificate::GetValueOfBackwardTransfers() const
{
    CAmount nValueOut = 0;
    for(int pos = nFirstBwtPos; pos < vout.size(); ++pos)
        nValueOut += vout[pos].nValue;

    return nValueOut;
}

CAmount CScCertificate::GetValueOfChange() const
{
    CAmount nValueOut = 0;
    for(unsigned int pos = 0; pos < nFirstBwtPos; ++pos)
        nValueOut += vout[pos].nValue;
    return nValueOut;
}

// Mutable Certificate
//-------------------------------------
CMutableScCertificate::CMutableScCertificate(): CMutableTransactionBase(),
    scId(), epochNumber(CScCertificate::EPOCH_NULL), quality(CScCertificate::QUALITY_NULL),
    endEpochBlockHash(), scProof(), nFirstBwtPos(0) { }

CMutableScCertificate::CMutableScCertificate(const CScCertificate& cert): CMutableTransactionBase(),
    scId(cert.GetScId()), epochNumber(cert.epochNumber), quality(cert.quality), 
    endEpochBlockHash(cert.endEpochBlockHash), scProof(cert.scProof), nFirstBwtPos(cert.nFirstBwtPos)
{
    nVersion = cert.nVersion;
    vin  = cert.GetVin();
    vout = cert.GetVout();
}

CMutableScCertificate& CMutableScCertificate::operator=(const CMutableScCertificate& rhs)
{
    nVersion          = rhs.nVersion;
    vin               = rhs.vin;
    vout              = rhs.vout;
    scId              = rhs.scId;
    epochNumber       = rhs.epochNumber;
    quality           = rhs.quality;
    endEpochBlockHash = rhs.endEpochBlockHash;
    scProof           = rhs.scProof;
    *const_cast<int*>(&nFirstBwtPos) = rhs.nFirstBwtPos;

    return *this;
}

uint256 CMutableScCertificate::GetHash() const
{
    return SerializeHash(*this);
}

void CMutableScCertificate::insertAtPos(unsigned int pos, const CTxOut& out) {
    if (pos < nFirstBwtPos)
        ++(*const_cast<int*>(&nFirstBwtPos));

    vout.insert(vout.begin() + pos, out);
}

void CMutableScCertificate::eraseAtPos(unsigned int pos) {
    if (pos < nFirstBwtPos)
        --(*const_cast<int*>(&nFirstBwtPos));

    vout.erase(vout.begin() + pos);
}

void CMutableScCertificate::resizeOut(unsigned int newSize) {
    if (newSize > nFirstBwtPos)
        vout.insert(vout.begin() + nFirstBwtPos, newSize - nFirstBwtPos, CTxOut());

    if (newSize < nFirstBwtPos)
        vout.erase(vout.begin() + newSize, vout.begin() + nFirstBwtPos);

    (*const_cast<int*>(&nFirstBwtPos)) = newSize;
}

void CMutableScCertificate::resizeBwt(unsigned int newSize) {
    vout.resize(nFirstBwtPos + newSize);
}

bool CMutableScCertificate::addOut(const CTxOut& out) {
    vout.insert(vout.begin() + nFirstBwtPos, out);
    ++(*const_cast<int*>(&nFirstBwtPos));

    return true;
}

bool CMutableScCertificate::addBwt(const CTxOut& out) {
    vout.push_back(out);
    return true;
}

<<<<<<< HEAD
bool CMutableScCertificate::add(const CTxScCreationOut& out)      {return false;}
bool CMutableScCertificate::add(const CTxForwardTransferOut& out) {return false;}
bool CMutableScCertificate::add(const CBwtRequestOut& out)        {return false;}

=======
>>>>>>> 65584780
std::string CMutableScCertificate::ToString() const
{
    std::string str;
    str += strprintf("CMutableScCertificate(hash=%s, ver=%d, vin.size()=%s, vout.size=%u\n)",
        GetHash().ToString().substr(0,10),
        nVersion,
        vin.size(),
        vout.size() );
    for (unsigned int i = 0; i < vin.size(); i++)
        str += "    " + vin[i].ToString() + "\n";
    for (unsigned int i = 0; i < vout.size(); i++)
        str += "    " + vout[i].ToString() + "\n";

    return str;
}

<|MERGE_RESOLUTION|>--- conflicted
+++ resolved
@@ -334,13 +334,6 @@
     return true;
 }
 
-<<<<<<< HEAD
-bool CMutableScCertificate::add(const CTxScCreationOut& out)      {return false;}
-bool CMutableScCertificate::add(const CTxForwardTransferOut& out) {return false;}
-bool CMutableScCertificate::add(const CBwtRequestOut& out)        {return false;}
-
-=======
->>>>>>> 65584780
 std::string CMutableScCertificate::ToString() const
 {
     std::string str;
