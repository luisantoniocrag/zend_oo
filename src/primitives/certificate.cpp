--- conflicted
+++ resolved
@@ -188,9 +188,6 @@
 // in zen-tx binary build configuration
 #ifdef BITCOIN_TX
 bool CScCertificate::TryPushToMempool(bool fLimitFree, bool fRejectAbsurdFee) {return true;}
-<<<<<<< HEAD
-bool CScCertificate::IsApplicableToState(CValidationState& state, int nHeight) const { return true; }
-//bool CScCertificate::IsStandard(std::string& reason, int nHeight) const { return true; }
 std::shared_ptr<BaseSignatureChecker> CScCertificate::MakeSignatureChecker(unsigned int nIn, const CChain* chain, bool cacheStore) const
 {
     return std::shared_ptr<BaseSignatureChecker>(NULL);
@@ -204,40 +201,12 @@
 {
     return std::shared_ptr<const CTransactionBase>();
 }
-=======
->>>>>>> 2535cf18
 #else
 bool CScCertificate::TryPushToMempool(bool fLimitFree, bool fRejectAbsurdFee)
 {
     CValidationState state;
     return ::AcceptCertificateToMemoryPool(mempool, state, *this, fLimitFree, nullptr, fRejectAbsurdFee);
 }
-<<<<<<< HEAD
-
-bool CScCertificate::IsApplicableToState(CValidationState& state, int nHeight) const
-{
-    LogPrint("cert", "%s():%d - cert [%s]\n", __func__, __LINE__, GetHash().ToString());
-    CCoinsViewCache view(pcoinsTip);
-    return view.IsCertApplicableToState(*this, nHeight, state);
-}
-    
-//bool CScCertificate::IsStandard(std::string& reason, int nHeight) const
-//{
-//    if (!zen::ForkManager::getInstance().areSidechainsSupported(nHeight))
-//    {
-//        reason = "version";
-//        return false;
-//    }
-//
-//    // so far just one version is supported, but in future it might not be the case
-//    if (zen::ForkManager::getInstance().getCertificateVersion(nHeight) != nVersion)
-//    {
-//        reason = "version";
-//        return false;
-//    }
-//
-//    return CheckOutputsAreStandard(nHeight, reason);
-//}
 
 std::shared_ptr<BaseSignatureChecker> CScCertificate::MakeSignatureChecker(unsigned int nIn, const CChain* chain, bool cacheStore) const
 {
@@ -258,8 +227,6 @@
 CScCertificate::MakeShared() const {
     return std::shared_ptr<const CTransactionBase>(new CScCertificate(*this));
 }
-=======
->>>>>>> 2535cf18
 #endif
 
 void CScCertificate::addToScCommitment(std::map<uint256, uint256>& map, std::set<uint256>& sScIds) const
