#include "primitives/certificate.h"
#include "primitives/block.h"
#include "undo.h"
#include "coins.h"
#include "validationinterface.h"
#include "coins.h"
#include "core_io.h"
#include "miner.h"
#include "utilmoneystr.h"
#include "consensus/validation.h"
#include "sc/sidechain.h"
#include "txmempool.h"
#include "zen/forkmanager.h"
#include "script/interpreter.h"

#include "main.h"

CBackwardTransferOut::CBackwardTransferOut(const CTxOut& txout): nValue(txout.nValue)
{
    auto it = std::find(txout.scriptPubKey.begin(), txout.scriptPubKey.end(), OP_HASH160);
    assert(it != txout.scriptPubKey.end());
    ++it;
    assert(*it == sizeof(uint160));
    ++it;
    std::vector<unsigned char>  pubKeyV(it, (it + sizeof(uint160)));
    pubKeyHash = uint160(pubKeyV);
}

CScCertificate::CScCertificate(int versionIn) :CTransactionBase(versionIn),
        scId(), epochNumber(EPOCH_NOT_INITIALIZED), endEpochBlockHash() {}

CScCertificate::CScCertificate(const CMutableScCertificate &cert) :
    scId(cert.scId), epochNumber(cert.epochNumber), endEpochBlockHash(cert.endEpochBlockHash)
{
    *const_cast<int*>(&nVersion) = cert.nVersion;
    *const_cast<std::vector<CTxIn>*>(&vin) = cert.vin;
    *const_cast<std::vector<CTxOut>*>(&vout) = cert.vout;
    UpdateHash();
}

CScCertificate& CScCertificate::operator=(const CScCertificate &cert) {
    CTransactionBase::operator=(cert);
    //---
    *const_cast<uint256*>(&scId) = cert.scId;
    *const_cast<int32_t*>(&epochNumber) = cert.epochNumber;
    *const_cast<uint256*>(&endEpochBlockHash) = cert.endEpochBlockHash;
    return *this;
}

CScCertificate::CScCertificate(const CScCertificate &cert) : epochNumber(0) {
    // call explicitly the copy of members of virtual base class
    *const_cast<int32_t*>(&nVersion) = cert.nVersion;
    *const_cast<std::vector<CTxIn>*>(&vin) = cert.vin;
    *const_cast<std::vector<CTxOut>*>(&vout) = cert.vout;
    *const_cast<uint256*>(&hash) = cert.hash;
    //---
    *const_cast<uint256*>(&scId) = cert.scId;
    *const_cast<int32_t*>(&epochNumber) = cert.epochNumber;
    *const_cast<uint256*>(&endEpochBlockHash) = cert.endEpochBlockHash;
}

void CScCertificate::UpdateHash() const
{
    *const_cast<uint256*>(&hash) = SerializeHash(*this);
}

bool CScCertificate::IsValidVersion(CValidationState &state) const
{
    return true;
}

bool CScCertificate::IsStandardVersion(int nHeight) const {
    if (!zen::ForkManager::getInstance().areSidechainsSupported(nHeight))
    {
        return false;
    }

    return true;
}

bool CScCertificate::CheckFeeAmount(const CAmount& totalVinAmount, CValidationState& state) const
{
    if (!MoneyRange(totalVinAmount))
        return state.DoS(100, error("CheckFeeAmount(): total input amount out of range"),
                         REJECT_INVALID, "bad-cert-inputvalues-outofrange");

    // check all of the outputs because change is computed subtracting bwd transfers from them
    if (!CheckAmounts(state))
        return false;

    if (totalVinAmount < GetValueOfChange() )
        return state.DoS(100, error("CheckInputs(): %s value in (%s) < value out (%s)",
                                    GetHash().ToString(),
                                    FormatMoney(totalVinAmount), FormatMoney(GetValueOfChange()) ),
                         REJECT_INVALID, "bad-cert-in-belowout");

    CAmount nCertFee = totalVinAmount - GetValueOfChange();
    if (nCertFee < 0)
        return state.DoS(100, error("CheckFeeAmount(): %s nCertFee < 0", GetHash().ToString()),
                         REJECT_INVALID, "bad-cert-fee-negative");

    if (!MoneyRange(nCertFee))
        return state.DoS(100, error("CheckFeeAmount(): nCertFee out of range"),
                         REJECT_INVALID, "bad-cert-fee-outofrange");

    return true;
}

CAmount CScCertificate::GetFeeAmount(const CAmount& valueIn) const
{
    return (valueIn - GetValueOfChange());
}

std::string CScCertificate::EncodeHex() const
{
    return EncodeHexCert(*this);
}

std::string CScCertificate::ToString() const
{
    CAmount total = GetValueOfBackwardTransfers();
    std::string str;
    str += strprintf("CScCertificate(hash=%s, ver=%d, vin.size()=%s, vout.size=%u, totAmount=%d.%08d\n)",
        GetHash().ToString().substr(0,10),
        nVersion,
        vin.size(),
        vout.size(),
        total / COIN, total % COIN);
    for (unsigned int i = 0; i < vin.size(); i++)
        str += "    " + vin[i].ToString() + "\n";
    for (unsigned int i = 0; i < vout.size(); i++)
        str += "    " + vout[i].ToString() + "\n";

    return str;
}

void CScCertificate::AddToBlock(CBlock* pblock) const
{
    LogPrint("cert", "%s():%d - adding to block cert %s\n", __func__, __LINE__, GetHash().ToString());
    pblock->vcert.push_back(*this);
}

void CScCertificate::AddToBlockTemplate(CBlockTemplate* pblocktemplate, CAmount fee, unsigned int sigops) const
{
    LogPrint("cert", "%s():%d - adding to block templ cert %s, fee=%s, sigops=%u\n", __func__, __LINE__,
        GetHash().ToString(), FormatMoney(fee), sigops);
    pblocktemplate->vCertFees.push_back(fee);
    pblocktemplate->vCertSigOps.push_back(sigops);
}

bool CScCertificate::ContextualCheck(CValidationState& state, int nHeight, int dosLevel) const 
{
    bool areScSupported = zen::ForkManager::getInstance().areSidechainsSupported(nHeight);

    if (!areScSupported)
         return state.DoS(dosLevel, error("Sidechain are not supported"), REJECT_INVALID, "bad-cert-version");

<<<<<<< HEAD
    if (!CheckOutputsCheckBlockAtHeightOpCode(state, nHeight))
=======
    if (!CheckBlockAtHeight(nHeight, state))
>>>>>>> 8c8f767c
        return false;

    return true;
}

bool CScCertificate::CheckFinal(int flags) const
{
    // as of now certificate finality has yet to be defined (see tx.nLockTime)
    return true;
}

//--------------------------------------------------------------------------------------------
// binaries other than zend that are produced in the build, do not call these members and therefore do not
// need linking all of the related symbols. We use this macro as it is already defined with a similar purpose
// in zen-tx binary build configuration
#ifdef BITCOIN_TX
bool CScCertificate::TryPushToMempool(bool fLimitFree, bool fRejectAbsurdFee) const {return true;}
std::shared_ptr<BaseSignatureChecker> CScCertificate::MakeSignatureChecker(unsigned int nIn, const CChain* chain, bool cacheStore) const
{
    return std::shared_ptr<BaseSignatureChecker>(NULL);
}

void CScCertificate::Relay() const {}
std::shared_ptr<const CTransactionBase> CScCertificate::MakeShared() const
{
    return std::shared_ptr<const CTransactionBase>();
}
#else
bool CScCertificate::TryPushToMempool(bool fLimitFree, bool fRejectAbsurdFee) const
{
    CValidationState state;
    return ::AcceptCertificateToMemoryPool(mempool, state, *this, fLimitFree, nullptr, fRejectAbsurdFee);
}

std::shared_ptr<BaseSignatureChecker> CScCertificate::MakeSignatureChecker(unsigned int nIn, const CChain* chain, bool cacheStore) const
{
    return std::shared_ptr<BaseSignatureChecker>(new CachingCertificateSignatureChecker(this, nIn, chain, cacheStore));
}

void CScCertificate::Relay() const { ::Relay(*this); }

std::shared_ptr<const CTransactionBase>
CScCertificate::MakeShared() const {
    return std::shared_ptr<const CTransactionBase>(new CScCertificate(*this));
}
#endif

void CScCertificate::addToScCommitment(std::map<uint256, uint256>& map, std::set<uint256>& sScIds) const
{
    sScIds.insert(scId);
    map[scId] = GetHash();
}

CAmount CScCertificate::GetValueOfBackwardTransfers() const
{
    CAmount nValueOut = 0;
    for (auto out : vout)
        if (out.isFromBackwardTransfer)
            nValueOut += out.nValue;
    return nValueOut;
}

int CScCertificate::GetNumbOfBackwardTransfers() const
{
    int size = 0;
    for (auto out : vout)
        if (out.isFromBackwardTransfer)
            size += 1;
    return size;
}


// Mutable Certificate
//-------------------------------------
CMutableScCertificate::CMutableScCertificate() :
        scId(), epochNumber(CScCertificate::EPOCH_NULL), endEpochBlockHash() {}

CMutableScCertificate::CMutableScCertificate(const CScCertificate& cert) :
    scId(cert.GetScId()), epochNumber(cert.epochNumber), endEpochBlockHash(cert.endEpochBlockHash)
{
    nVersion = cert.nVersion;
    vin  = cert.GetVin();
    vout = cert.GetVout();
}

uint256 CMutableScCertificate::GetHash() const
{
    return SerializeHash(*this);
}

std::string CMutableScCertificate::ToString() const
{
    std::string str;
    str += strprintf("CMutableScCertificate(hash=%s, ver=%d, vin.size()=%s, vout.size=%u\n)",
        GetHash().ToString().substr(0,10),
        nVersion,
        vin.size(),
        vout.size() );
    for (unsigned int i = 0; i < vin.size(); i++)
        str += "    " + vin[i].ToString() + "\n";
    for (unsigned int i = 0; i < vout.size(); i++)
        str += "    " + vout[i].ToString() + "\n";

    return str;
}

<|MERGE_RESOLUTION|>--- conflicted
+++ resolved
@@ -69,9 +69,10 @@
     return true;
 }
 
-bool CScCertificate::IsStandardVersion(int nHeight) const {
+bool CScCertificate::CheckVersionIsStandard(std::string& reason, int nHeight) const {
     if (!zen::ForkManager::getInstance().areSidechainsSupported(nHeight))
     {
+        reason = "version";
         return false;
     }
 
@@ -155,11 +156,7 @@
     if (!areScSupported)
          return state.DoS(dosLevel, error("Sidechain are not supported"), REJECT_INVALID, "bad-cert-version");
 
-<<<<<<< HEAD
     if (!CheckOutputsCheckBlockAtHeightOpCode(state, nHeight))
-=======
-    if (!CheckBlockAtHeight(nHeight, state))
->>>>>>> 8c8f767c
         return false;
 
     return true;
