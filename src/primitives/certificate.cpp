#include "primitives/certificate.h"
#include "primitives/block.h"
#include "undo.h"
#include "coins.h"
#include "validationinterface.h"
#include "coins.h"
#include "core_io.h"
#include "miner.h"
#include "utilmoneystr.h"
#include "consensus/validation.h"
#include "sc/sidechain.h"
#include "txmempool.h"
#include "zen/forkmanager.h"
#include "script/interpreter.h"

#include "main.h"

<<<<<<< HEAD
CBackwardTransferOut::CBackwardTransferOut(const CTxOut& txout): nValue(txout.nValue)
=======
CScCertificate::CScCertificate() : CTransactionBase(),
    scId(), epochNumber(EPOCH_NULL), quality(QUALITY_NULL), 
    endEpochBlockHash(), scProof() { }

CScCertificate::CScCertificate(const CMutableScCertificate &cert) :
    scId(cert.scId), epochNumber(cert.epochNumber), quality(cert.quality),
    endEpochBlockHash(cert.endEpochBlockHash), scProof(cert.scProof)
>>>>>>> 3e04e7e5
{
    auto it = std::find(txout.scriptPubKey.begin(), txout.scriptPubKey.end(), OP_HASH160);
    assert(it != txout.scriptPubKey.end());
    ++it;
    assert(*it == sizeof(uint160));
    ++it;
    std::vector<unsigned char>  pubKeyV(it, (it + sizeof(uint160)));
    pubKeyHash = uint160(pubKeyV);
}

CScCertificate::CScCertificate(int versionIn): CTransactionBase(versionIn),
    scId(), epochNumber(EPOCH_NOT_INITIALIZED), endEpochBlockHash() {}

CScCertificate::CScCertificate(const CScCertificate &cert): CTransactionBase(cert),
    scId(cert.scId), epochNumber(cert.epochNumber),
    endEpochBlockHash(cert.endEpochBlockHash) {}

CScCertificate& CScCertificate::operator=(const CScCertificate &cert)
{
    CTransactionBase::operator=(cert);
    *const_cast<uint256*>(&scId) = cert.scId;
    *const_cast<int32_t*>(&epochNumber) = cert.epochNumber;
    *const_cast<int64_t*>(&quality) = cert.quality;
    *const_cast<uint256*>(&endEpochBlockHash) = cert.endEpochBlockHash;
    *const_cast<libzendoomc::ScProof*>(&scProof) = cert.scProof;
    return *this;
}

<<<<<<< HEAD
CScCertificate::CScCertificate(const CMutableScCertificate &cert): CTransactionBase(cert),
    scId(cert.scId), epochNumber(cert.epochNumber), endEpochBlockHash(cert.endEpochBlockHash)
{
    UpdateHash();
=======
CScCertificate::CScCertificate(const CScCertificate &cert) : epochNumber(0), quality(0) {
    // call explicitly the copy of members of virtual base class
    *const_cast<int32_t*>(&nVersion) = cert.nVersion;
    *const_cast<std::vector<CTxIn>*>(&vin) = cert.vin;
    *const_cast<std::vector<CTxOut>*>(&vout) = cert.vout;
    *const_cast<uint256*>(&hash) = cert.hash;
    //---
    *const_cast<uint256*>(&scId) = cert.scId;
    *const_cast<int32_t*>(&epochNumber) = cert.epochNumber;
    *const_cast<int64_t*>(&quality) = cert.quality;
    *const_cast<uint256*>(&endEpochBlockHash) = cert.endEpochBlockHash;
    *const_cast<libzendoomc::ScProof*>(&scProof) = cert.scProof;
>>>>>>> 3e04e7e5
}

void CScCertificate::UpdateHash() const
{
    *const_cast<uint256*>(&hash) = SerializeHash(*this);
}

bool CScCertificate::IsValidVersion(CValidationState &state) const
{
    return true;
}

bool CScCertificate::CheckVersionIsStandard(std::string& reason, int nHeight) const {
    if (!zen::ForkManager::getInstance().areSidechainsSupported(nHeight))
    {
        reason = "version";
        return false;
    }

    return true;
}

bool CScCertificate::CheckAmounts(CValidationState &state) const
{
    // Check for negative or overflow output values
    CAmount nCumulatedValueOut = 0;
    for(const CTxOut& txout: vout)
    {
        if (txout.nValue < 0)
            return state.DoS(100, error("CheckAmounts(): txout.nValue negative"),
                             REJECT_INVALID, "bad-txns-vout-negative");
        if (txout.nValue > MAX_MONEY)
            return state.DoS(100, error("CheckAmounts(): txout.nValue too high"),
                             REJECT_INVALID, "bad-txns-vout-toolarge");

        if (txout.isFromBackwardTransfer && txout.nValue == 0)
            return state.DoS(100, error("CheckAmounts(): backward transfer has zero amount"),
                             REJECT_INVALID, "bad-txns-bwd-vout-zero");
        nCumulatedValueOut += txout.nValue;
        if (!MoneyRange(nCumulatedValueOut))
            return state.DoS(100, error("CheckAmounts(): txout total out of range"),
                             REJECT_INVALID, "bad-txns-txouttotal-toolarge");
    }

    return true;
}

bool CScCertificate::CheckFeeAmount(const CAmount& totalVinAmount, CValidationState& state) const
{
    if (!MoneyRange(totalVinAmount))
        return state.DoS(100, error("CheckFeeAmount(): total input amount out of range"),
                         REJECT_INVALID, "bad-cert-inputvalues-outofrange");

    // check all of the outputs because change is computed subtracting bwd transfers from them
    if (!CheckAmounts(state))
        return false;

    if (totalVinAmount < GetValueOfChange() )
        return state.DoS(100, error("CheckInputs(): %s value in (%s) < value out (%s)",
                                    GetHash().ToString(),
                                    FormatMoney(totalVinAmount), FormatMoney(GetValueOfChange()) ),
                         REJECT_INVALID, "bad-cert-in-belowout");

    CAmount nCertFee = totalVinAmount - GetValueOfChange();
    if (nCertFee < 0)
        return state.DoS(100, error("CheckFeeAmount(): %s nCertFee < 0", GetHash().ToString()),
                         REJECT_INVALID, "bad-cert-fee-negative");

    if (!MoneyRange(nCertFee))
        return state.DoS(100, error("CheckFeeAmount(): nCertFee out of range"),
                         REJECT_INVALID, "bad-cert-fee-outofrange");

    return true;
}

bool CScCertificate::CheckInputsInteraction(CValidationState &state) const
{
    for(const CTxIn& txin: vin)
        if (txin.prevout.IsNull())
            return state.DoS(10, error("CheckInputsInteraction(): prevout is null"),
                             REJECT_INVALID, "bad-txns-prevout-null");

    return true;
}

CAmount CScCertificate::GetFeeAmount(const CAmount& valueIn) const
{
    return (valueIn - GetValueOfChange());
}

std::string CScCertificate::EncodeHex() const
{
    return EncodeHexCert(*this);
}

std::string CScCertificate::ToString() const
{
    CAmount total = GetValueOfBackwardTransfers();
    std::string str;
    str += strprintf("CScCertificate(hash=%s, ver=%d, vin.size()=%s, vout.size=%u, totAmount=%d.%08d\n)",
        GetHash().ToString().substr(0,10),
        nVersion,
        vin.size(),
        vout.size(),
        total / COIN, total % COIN);
    for (unsigned int i = 0; i < vin.size(); i++)
        str += "    " + vin[i].ToString() + "\n";
    for (unsigned int i = 0; i < vout.size(); i++)
        str += "    " + vout[i].ToString() + "\n";

    return str;
}

void CScCertificate::AddToBlock(CBlock* pblock) const
{
    LogPrint("cert", "%s():%d - adding to block cert %s\n", __func__, __LINE__, GetHash().ToString());
    pblock->vcert.push_back(*this);
}

void CScCertificate::AddToBlockTemplate(CBlockTemplate* pblocktemplate, CAmount fee, unsigned int sigops) const
{
    LogPrint("cert", "%s():%d - adding to block templ cert %s, fee=%s, sigops=%u\n", __func__, __LINE__,
        GetHash().ToString(), FormatMoney(fee), sigops);
    pblocktemplate->vCertFees.push_back(fee);
    pblocktemplate->vCertSigOps.push_back(sigops);
}

bool CScCertificate::ContextualCheck(CValidationState& state, int nHeight, int dosLevel) const 
{
    bool areScSupported = zen::ForkManager::getInstance().areSidechainsSupported(nHeight);

    if (!areScSupported)
         return state.DoS(dosLevel, error("Sidechain are not supported"), REJECT_INVALID, "bad-cert-version");

    if (!CheckBlockAtHeight(state, nHeight, dosLevel))
        return false;

    return true;
}

//--------------------------------------------------------------------------------------------
// binaries other than zend that are produced in the build, do not call these members and therefore do not
// need linking all of the related symbols. We use this macro as it is already defined with a similar purpose
// in zen-tx binary build configuration
#ifdef BITCOIN_TX
std::shared_ptr<BaseSignatureChecker> CScCertificate::MakeSignatureChecker(unsigned int nIn, const CChain* chain, bool cacheStore) const
{
    return std::shared_ptr<BaseSignatureChecker>(NULL);
}

void CScCertificate::Relay() const {}
std::shared_ptr<const CTransactionBase> CScCertificate::MakeShared() const
{
    return std::shared_ptr<const CTransactionBase>();
}
#else

std::shared_ptr<BaseSignatureChecker> CScCertificate::MakeSignatureChecker(unsigned int nIn, const CChain* chain, bool cacheStore) const
{
    return std::shared_ptr<BaseSignatureChecker>(new CachingCertificateSignatureChecker(this, nIn, chain, cacheStore));
}

void CScCertificate::Relay() const { ::Relay(*this); }

std::shared_ptr<const CTransactionBase>
CScCertificate::MakeShared() const {
    return std::shared_ptr<const CTransactionBase>(new CScCertificate(*this));
}
#endif

CAmount CScCertificate::GetValueOfBackwardTransfers() const
{
    CAmount nValueOut = 0;
    for (auto out : vout)
        if (out.isFromBackwardTransfer)
            nValueOut += out.nValue;
    return nValueOut;
}

int CScCertificate::GetNumbOfBackwardTransfers() const
{
    int size = 0;
    for (auto out : vout)
        if (out.isFromBackwardTransfer)
            size += 1;
    return size;
}


// Mutable Certificate
//-------------------------------------
CMutableScCertificate::CMutableScCertificate() :
    scId(), epochNumber(CScCertificate::EPOCH_NULL), quality(CScCertificate::QUALITY_NULL),
    endEpochBlockHash(), scProof() { }

CMutableScCertificate::CMutableScCertificate(const CScCertificate& cert) :
    scId(cert.GetScId()), epochNumber(cert.epochNumber), quality(cert.quality), 
    endEpochBlockHash(cert.endEpochBlockHash), scProof(cert.scProof)
{
    nVersion = cert.nVersion;
    vin  = cert.GetVin();
    vout = cert.GetVout();
}

uint256 CMutableScCertificate::GetHash() const
{
    return SerializeHash(*this);
}

std::string CMutableScCertificate::ToString() const
{
    std::string str;
    str += strprintf("CMutableScCertificate(hash=%s, ver=%d, vin.size()=%s, vout.size=%u\n)",
        GetHash().ToString().substr(0,10),
        nVersion,
        vin.size(),
        vout.size() );
    for (unsigned int i = 0; i < vin.size(); i++)
        str += "    " + vin[i].ToString() + "\n";
    for (unsigned int i = 0; i < vout.size(); i++)
        str += "    " + vout[i].ToString() + "\n";

    return str;
}

<|MERGE_RESOLUTION|>--- conflicted
+++ resolved
@@ -15,17 +15,7 @@
 
 #include "main.h"
 
-<<<<<<< HEAD
 CBackwardTransferOut::CBackwardTransferOut(const CTxOut& txout): nValue(txout.nValue)
-=======
-CScCertificate::CScCertificate() : CTransactionBase(),
-    scId(), epochNumber(EPOCH_NULL), quality(QUALITY_NULL), 
-    endEpochBlockHash(), scProof() { }
-
-CScCertificate::CScCertificate(const CMutableScCertificate &cert) :
-    scId(cert.scId), epochNumber(cert.epochNumber), quality(cert.quality),
-    endEpochBlockHash(cert.endEpochBlockHash), scProof(cert.scProof)
->>>>>>> 3e04e7e5
 {
     auto it = std::find(txout.scriptPubKey.begin(), txout.scriptPubKey.end(), OP_HASH160);
     assert(it != txout.scriptPubKey.end());
@@ -37,11 +27,12 @@
 }
 
 CScCertificate::CScCertificate(int versionIn): CTransactionBase(versionIn),
-    scId(), epochNumber(EPOCH_NOT_INITIALIZED), endEpochBlockHash() {}
+    scId(), epochNumber(EPOCH_NOT_INITIALIZED), quality(QUALITY_NULL),
+    endEpochBlockHash(), scProof() {}
 
 CScCertificate::CScCertificate(const CScCertificate &cert): CTransactionBase(cert),
-    scId(cert.scId), epochNumber(cert.epochNumber),
-    endEpochBlockHash(cert.endEpochBlockHash) {}
+    scId(cert.scId), epochNumber(cert.epochNumber), quality(cert.quality)
+    endEpochBlockHash(cert.endEpochBlockHash), scProof(cert.scProof) {}
 
 CScCertificate& CScCertificate::operator=(const CScCertificate &cert)
 {
@@ -54,25 +45,11 @@
     return *this;
 }
 
-<<<<<<< HEAD
 CScCertificate::CScCertificate(const CMutableScCertificate &cert): CTransactionBase(cert),
-    scId(cert.scId), epochNumber(cert.epochNumber), endEpochBlockHash(cert.endEpochBlockHash)
+    scId(cert.scId), epochNumber(cert.epochNumber), quality(cert.quality),
+    endEpochBlockHash(cert.endEpochBlockHash), scProof(cert.scProof)
 {
     UpdateHash();
-=======
-CScCertificate::CScCertificate(const CScCertificate &cert) : epochNumber(0), quality(0) {
-    // call explicitly the copy of members of virtual base class
-    *const_cast<int32_t*>(&nVersion) = cert.nVersion;
-    *const_cast<std::vector<CTxIn>*>(&vin) = cert.vin;
-    *const_cast<std::vector<CTxOut>*>(&vout) = cert.vout;
-    *const_cast<uint256*>(&hash) = cert.hash;
-    //---
-    *const_cast<uint256*>(&scId) = cert.scId;
-    *const_cast<int32_t*>(&epochNumber) = cert.epochNumber;
-    *const_cast<int64_t*>(&quality) = cert.quality;
-    *const_cast<uint256*>(&endEpochBlockHash) = cert.endEpochBlockHash;
-    *const_cast<libzendoomc::ScProof*>(&scProof) = cert.scProof;
->>>>>>> 3e04e7e5
 }
 
 void CScCertificate::UpdateHash() const
