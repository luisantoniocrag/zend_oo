--- conflicted
+++ resolved
@@ -704,13 +704,9 @@
 
     if (!(boost::filesystem::exists(pk_path) && boost::filesystem::exists(vk_path))) {
         uiInterface.ThreadSafeMessageBox(strprintf(
-<<<<<<< HEAD
 // ZEN_MOD_START
-            _("Cannot find the Zen network parameters in the following directory:\n"
+            _("Cannot find the Horizen network parameters in the following directory:\n"
 // ZEN_MOD_END
-=======
-            _("Cannot find the Horizen network parameters in the following directory:\n"
->>>>>>> c12cf6c7
               "%s\n"
               // ZEN_MOD_START
               "Please run 'zen-fetch-params' or './zcutil/fetch-params.sh' and then restart."),
@@ -830,14 +826,9 @@
     fLogTimestamps = GetBoolArg("-logtimestamps", true);
     fLogIPs = GetBoolArg("-logips", false);
 
-<<<<<<< HEAD
 // ZEN_MOD_START
-    LogPrintf("Zen version %s (%s)\n", FormatFullVersion(), CLIENT_DATE);
+    LogPrintf("Horizen version %s (%s)\n", FormatFullVersion(), CLIENT_DATE);
 // ZEN_MOD_END
-=======
-    LogPrintf("\n\n\n\n\n\n\n\n\n\n\n\n\n\n\n\n\n\n\n\n");
-    LogPrintf("Horizen version %s (%s)\n", FormatFullVersion(), CLIENT_DATE);
->>>>>>> c12cf6c7
 
     // when specifying an explicit binding address, you want to listen on it
     // even when -connect or -proxy is specified
@@ -1558,21 +1549,14 @@
                 InitWarning(msg);
             }
             else if (nLoadWalletRet == DB_TOO_NEW)
-<<<<<<< HEAD
 // ZEN_MOD_START
-                strErrors << _("Error loading wallet.dat: Wallet requires newer version of Zen") << "\n";
+                strErrors << _("Error loading wallet.dat: Wallet requires newer version of Horizen") << "\n";
 // ZEN_MOD_END
             else if (nLoadWalletRet == DB_NEED_REWRITE)
             {
 // ZEN_MOD_START
-                strErrors << _("Wallet needed to be rewritten: restart Zen to complete") << "\n";
+                strErrors << _("Wallet needed to be rewritten: restart Horizen to complete") << "\n";
 // ZEN_MOD_END
-=======
-                strErrors << _("Error loading wallet.dat: Wallet requires newer version of Horizen") << "\n";
-            else if (nLoadWalletRet == DB_NEED_REWRITE)
-            {
-                strErrors << _("Wallet needed to be rewritten: restart Horizen to complete") << "\n";
->>>>>>> c12cf6c7
                 LogPrintf("%s", strErrors.str());
                 return InitError(strErrors.str());
             }
@@ -1673,21 +1657,14 @@
 #ifdef ENABLE_MINING
  #ifndef ENABLE_WALLET
     if (GetBoolArg("-minetolocalwallet", false)) {
-<<<<<<< HEAD
 // ZEN_MOD_START
-        return InitError(_("Zen was not built with wallet support. Set -minetolocalwallet=0 to use -mineraddress, or rebuild Zen with wallet support."));
+        return InitError(_("Horizen was not built with wallet support. Set -minetolocalwallet=0 to use -mineraddress, or rebuild Horizen with wallet support."));
 // ZEN_MOD_END
     }
     if (GetArg("-mineraddress", "").empty() && GetBoolArg("-gen", false)) {
 // ZEN_MOD_START
-        return InitError(_("Zen was not built with wallet support. Set -mineraddress, or rebuild Zen with wallet support."));
+        return InitError(_("Horizen was not built with wallet support. Set -mineraddress, or rebuild Horizen with wallet support."));
 // ZEN_MOD_END
-=======
-        return InitError(_("Horizen was not built with wallet support. Set -minetolocalwallet=0 to use -mineraddress, or rebuild Horizen with wallet support."));
-    }
-    if (GetArg("-mineraddress", "").empty() && GetBoolArg("-gen", false)) {
-        return InitError(_("Horizen was not built with wallet support. Set -mineraddress, or rebuild Horizen with wallet support."));
->>>>>>> c12cf6c7
     }
  #endif // !ENABLE_WALLET
 
