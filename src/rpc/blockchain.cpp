// Copyright (c) 2010 Satoshi Nakamoto
// Copyright (c) 2009-2014 The Bitcoin Core developers
// Distributed under the MIT software license, see the accompanying
// file COPYING or http://www.opensource.org/licenses/mit-license.php.

#include "amount.h"
#include "chain.h"
#include "chainparams.h"
#include "checkpoints.h"
#include "consensus/validation.h"
#include "main.h"
#include "primitives/transaction.h"
#include "rpc/server.h"
#include "streams.h"
#include "sync.h"
#include "util.h"
#include "zen/delay.h"

#include <stdint.h>

#include <univalue.h>

#include <regex>

#include "sc/sidechain.h"
#include "sc/sidechainrpc.h"

#include "validationinterface.h"

using namespace std;

using namespace Sidechain;

extern void TxToJSON(const CTransaction& tx, const uint256 hashBlock, UniValue& entry);
extern void CertToJSON(const CScCertificate& cert, const uint256 hashBlock, UniValue& entry);
void ScriptPubKeyToJSON(const CScript& scriptPubKey, UniValue& out, bool fIncludeHex);

double GetDifficultyINTERNAL(const CBlockIndex* blockindex, bool networkDifficulty)
{
    // Floating point number that is a multiple of the minimum difficulty,
    // minimum difficulty = 1.0.
    if (blockindex == NULL)
    {
        if (chainActive.Tip() == NULL)
            return 1.0;
        else
            blockindex = chainActive.Tip();
    }

    uint32_t bits;
    if (networkDifficulty) {
        bits = GetNextWorkRequired(blockindex, nullptr, Params().GetConsensus());
    } else {
        bits = blockindex->nBits;
    }

    uint32_t powLimit =
        UintToArith256(Params().GetConsensus().powLimit).GetCompact();
    int nShift = (bits >> 24) & 0xff;
    int nShiftAmount = (powLimit >> 24) & 0xff;

    double dDiff =
        (double)(powLimit & 0x00ffffff) /
        (double)(bits & 0x00ffffff);

    while (nShift < nShiftAmount)
    {
        dDiff *= 256.0;
        nShift++;
    }
    while (nShift > nShiftAmount)
    {
        dDiff /= 256.0;
        nShift--;
    }

    return dDiff;
}

double GetDifficulty(const CBlockIndex* blockindex)
{
    return GetDifficultyINTERNAL(blockindex, false);
}

double GetNetworkDifficulty(const CBlockIndex* blockindex)
{
    return GetDifficultyINTERNAL(blockindex, true);
}

static UniValue ValuePoolDesc(
    const std::string &name,
    const boost::optional<CAmount> chainValue,
    const boost::optional<CAmount> valueDelta)
{
    UniValue rv(UniValue::VOBJ);
    rv.push_back(Pair("id", name));
    rv.push_back(Pair("monitored", (bool)chainValue));
    if (chainValue) {
        rv.push_back(Pair("chainValue", ValueFromAmount(*chainValue)));
        rv.push_back(Pair("chainValueZat", *chainValue));
    }
    if (valueDelta) {
        rv.push_back(Pair("valueDelta", ValueFromAmount(*valueDelta)));
        rv.push_back(Pair("valueDeltaZat", *valueDelta));
    }
    return rv;
}

UniValue blockheaderToJSON(const CBlockIndex* blockindex)
{
    UniValue result(UniValue::VOBJ);
    result.push_back(Pair("hash", blockindex->GetBlockHash().GetHex()));
    int confirmations = -1;
    // Only report confirmations if the block is on the main chain
    if (chainActive.Contains(blockindex))
        confirmations = chainActive.Height() - blockindex->nHeight + 1;
    result.push_back(Pair("confirmations", confirmations));
    result.push_back(Pair("height", blockindex->nHeight));
    result.push_back(Pair("version", blockindex->nVersion));
    result.push_back(Pair("merkleroot", blockindex->hashMerkleRoot.GetHex()));
    result.push_back(Pair("time", (int64_t)blockindex->nTime));
    result.push_back(Pair("nonce", blockindex->nNonce.GetHex()));
    result.push_back(Pair("solution", HexStr(blockindex->nSolution)));
    result.push_back(Pair("bits", strprintf("%08x", blockindex->nBits)));
    result.push_back(Pair("difficulty", GetDifficulty(blockindex)));
    result.push_back(Pair("chainwork", blockindex->nChainWork.GetHex()));

    if (blockindex->pprev)
        result.push_back(Pair("previousblockhash", blockindex->pprev->GetBlockHash().GetHex()));
    CBlockIndex *pnext = chainActive.Next(blockindex);
    if (pnext)
        result.push_back(Pair("nextblockhash", pnext->GetBlockHash().GetHex()));
    return result;
}

UniValue blockToJSON(const CBlock& block, const CBlockIndex* blockindex, bool txDetails = false)
{
    UniValue result(UniValue::VOBJ);
    result.push_back(Pair("hash", block.GetHash().GetHex()));
    int confirmations = -1;
    // Only report confirmations if the block is on the main chain
    if (chainActive.Contains(blockindex))
        confirmations = chainActive.Height() - blockindex->nHeight + 1;
    result.push_back(Pair("confirmations", confirmations));
    result.push_back(Pair("size", (int)::GetSerializeSize(block, SER_NETWORK, PROTOCOL_VERSION)));
    result.push_back(Pair("height", blockindex->nHeight));
    result.push_back(Pair("version", block.nVersion));
    result.push_back(Pair("merkleroot", block.hashMerkleRoot.GetHex()));
    result.push_back(Pair("scTxsCommitment", block.hashScTxsCommitment.GetHex()));
    UniValue txs(UniValue::VARR);
    BOOST_FOREACH(const CTransaction&tx, block.vtx)
    {
        if(txDetails)
        {
            UniValue objTx(UniValue::VOBJ);
            TxToJSON(tx, uint256(), objTx);
            txs.push_back(objTx);
        }
        else
            txs.push_back(tx.GetHash().GetHex());
    }
    result.push_back(Pair("tx", txs));
    if (block.nVersion == BLOCK_VERSION_SC_SUPPORT)
    {
        UniValue certs(UniValue::VARR);
        BOOST_FOREACH(const CScCertificate& cert, block.vcert)
        {
            if(txDetails)
            {
                UniValue objCert(UniValue::VOBJ);
                CertToJSON(cert, uint256(), objCert);
                certs.push_back(objCert);
            }
            else
            {
                certs.push_back(cert.GetHash().GetHex());
            }
        }
        result.push_back(Pair("cert", certs));
    }
    result.push_back(Pair("time", block.GetBlockTime()));
    result.push_back(Pair("nonce", block.nNonce.GetHex()));
    result.push_back(Pair("solution", HexStr(block.nSolution)));
    result.push_back(Pair("bits", strprintf("%08x", block.nBits)));
    result.push_back(Pair("difficulty", GetDifficulty(blockindex)));
    result.push_back(Pair("chainwork", blockindex->nChainWork.GetHex()));
    result.push_back(Pair("anchor", blockindex->hashAnchorEnd.GetHex()));

    UniValue valuePools(UniValue::VARR);
    valuePools.push_back(ValuePoolDesc("sprout", blockindex->nChainSproutValue, blockindex->nSproutValue));
    result.push_back(Pair("valuePools", valuePools));

    if (blockindex->pprev)
        result.push_back(Pair("previousblockhash", blockindex->pprev->GetBlockHash().GetHex()));
    CBlockIndex *pnext = chainActive.Next(blockindex);
    if (pnext)
        result.push_back(Pair("nextblockhash", pnext->GetBlockHash().GetHex()));
    return result;
}

UniValue getblockcount(const UniValue& params, bool fHelp)
{
    if (fHelp || params.size() != 0)
        throw runtime_error(
            "getblockcount\n"
            "\nReturns the number of blocks in the longest block chain.\n"
            "\nResult:\n"
            "n    (numeric) The current block count\n"
            "\nExamples:\n"
            + HelpExampleCli("getblockcount", "")
            + HelpExampleRpc("getblockcount", "")
        );

    LOCK(cs_main);
    return chainActive.Height();
}

UniValue getbestblockhash(const UniValue& params, bool fHelp)
{
    if (fHelp || params.size() != 0)
        throw runtime_error(
            "getbestblockhash\n"
            "\nReturns the hash of the best (tip) block in the longest block chain.\n"
            "\nResult\n"
            "\"hex\"      (string) the block hash hex encoded\n"
            "\nExamples\n"
            + HelpExampleCli("getbestblockhash", "")
            + HelpExampleRpc("getbestblockhash", "")
        );

    LOCK(cs_main);
    return chainActive.Tip()->GetBlockHash().GetHex();
}

UniValue getdifficulty(const UniValue& params, bool fHelp)
{
    if (fHelp || params.size() != 0)
        throw runtime_error(
            "getdifficulty\n"
            "\nReturns the proof-of-work difficulty as a multiple of the minimum difficulty.\n"
            "\nResult:\n"
            "n.nnn       (numeric) the proof-of-work difficulty as a multiple of the minimum difficulty.\n"
            "\nExamples:\n"
            + HelpExampleCli("getdifficulty", "")
            + HelpExampleRpc("getdifficulty", "")
        );

    LOCK(cs_main);
    return GetNetworkDifficulty();
}

void AddDependancy(const CTransaction& tx, UniValue& info)
{
    set<string> setDepends;
    BOOST_FOREACH(const CTxIn& txin, tx.GetVin())
    {
        if (mempool.exists(txin.prevout.hash))
            setDepends.insert(txin.prevout.hash.ToString());
    }
    // the dependancy of a certificate from the sc creation is not considered
    for (const auto& ft: tx.GetVftCcOut())
    {
        if (mempool.hasSidechainCreationTx(ft.scId))
        {
            const uint256& scCreationHash = mempool.mapSidechains.at(ft.scId).scCreationTxHash;

            // check if tx is also creating the sc
            if (scCreationHash != tx.GetHash())
                setDepends.insert(scCreationHash.ToString());
        }
    }

    UniValue depends(UniValue::VARR);
    BOOST_FOREACH(const string& dep, setDepends)
    {
        depends.push_back(dep);
    }

    info.push_back(Pair("depends", depends));
}

void AddDependancy(const CScCertificate& cert, UniValue& info)
{
    set<string> setDepends;
    BOOST_FOREACH(const CTxIn& txin, cert.GetVin())
    {
        if (mempool.exists(txin.prevout.hash))
            setDepends.insert(txin.prevout.hash.ToString());
    }

    UniValue depends(UniValue::VARR);
    BOOST_FOREACH(const string& dep, setDepends)
    {
        depends.push_back(dep);
    }

    info.push_back(Pair("depends", depends));
}

UniValue mempoolToJSON(bool fVerbose = false)
{
    if (fVerbose)
    {
        LOCK(mempool.cs);
        UniValue o(UniValue::VOBJ);
        BOOST_FOREACH(const PAIRTYPE(uint256, CTxMemPoolEntry)& entry, mempool.mapTx)
        {
            const uint256& hash = entry.first;
            const CTxMemPoolEntry& e = entry.second;
            UniValue info(UniValue::VOBJ);
            info.push_back(Pair("size", (int)e.GetTxSize()));
            info.push_back(Pair("fee", ValueFromAmount(e.GetFee())));
            info.push_back(Pair("time", e.GetTime()));
            info.push_back(Pair("height", (int)e.GetHeight()));
            info.push_back(Pair("startingpriority", e.GetPriority(e.GetHeight())));
            info.push_back(Pair("currentpriority", e.GetPriority(chainActive.Height())));
            const CTransaction& tx = e.GetTx();
            AddDependancy(tx, info);
            o.push_back(Pair(hash.ToString(), info));
        }
        BOOST_FOREACH(const PAIRTYPE(uint256, CCertificateMemPoolEntry)& entry, mempool.mapCertificate)
        {
            const uint256& hash = entry.first;
            const auto& e = entry.second;
            UniValue info(UniValue::VOBJ);
            info.push_back(Pair("size", (int)e.GetCertificateSize()));
            info.push_back(Pair("fee", ValueFromAmount(e.GetFee())));
            info.push_back(Pair("time", e.GetTime()));
            info.push_back(Pair("height", (int)e.GetHeight()));
            info.push_back(Pair("startingpriority", e.GetPriority(e.GetHeight())));
            info.push_back(Pair("currentpriority", e.GetPriority(chainActive.Height())));
            const CScCertificate& cert = e.GetCertificate();
            AddDependancy(cert, info);
            o.push_back(Pair(hash.ToString(), info));
        }
        BOOST_FOREACH(const auto& entry, mempool.mapDeltas)
        {
            const uint256& hash = entry.first;
            const auto& p = entry.second.first;
            const auto& f = entry.second.second;
            UniValue info(UniValue::VOBJ);
            info.push_back(Pair("fee", ValueFromAmount(f)));
            info.push_back(Pair("priority", p));
            o.push_back(Pair(hash.ToString(), info));
        }
        return o;
    }
    else
    {
        vector<uint256> vtxid;
        mempool.queryHashes(vtxid);

        UniValue a(UniValue::VARR);
        BOOST_FOREACH(const uint256& hash, vtxid)
            a.push_back(hash.ToString());

        return a;
    }
}

UniValue getrawmempool(const UniValue& params, bool fHelp)
{
    if (fHelp || params.size() > 1)
        throw runtime_error(
            "getrawmempool ( verbose )\n"
            "\nReturns all transaction ids in memory pool as a json array of string transaction ids.\n"
            "\nArguments:\n"
            "1. verbose           (boolean, optional, default=false) true for a json object, false for array of transaction ids\n"
            "\nResult: (for verbose = false):\n"
            "[                     (json array of string)\n"
            "  \"transactionid\"     (string) The transaction id\n"
            "  ,...\n"
            "]\n"
            "\nResult: (for verbose = true):\n"
            "{                           (json object)\n"
            "  \"transactionid\" : {       (json object)\n"
            "    \"size\" : n,             (numeric) transaction size in bytes\n"
            "    \"fee\" : n,              (numeric) transaction fee in " + CURRENCY_UNIT + "\n"
            "    \"time\" : n,             (numeric) local time transaction entered pool in seconds since 1 Jan 1970 GMT\n"
            "    \"height\" : n,           (numeric) block height when transaction entered pool\n"
            "    \"startingpriority\" : n, (numeric) priority when transaction entered pool\n"
            "    \"currentpriority\" : n,  (numeric) transaction priority now\n"
            "    \"depends\" : [           (array) unconfirmed transactions used as inputs for this transaction\n"
            "        \"transactionid\",    (string) parent transaction id\n"
            "       ... ]\n"
            "  }, ...\n"
            "}\n"
            "\nExamples\n"
            + HelpExampleCli("getrawmempool", "true")
            + HelpExampleRpc("getrawmempool", "true")
        );

    LOCK(cs_main);

    bool fVerbose = false;
    if (params.size() > 0)
        fVerbose = params[0].get_bool();

    return mempoolToJSON(fVerbose);
}

UniValue getblockhash(const UniValue& params, bool fHelp)
{
    if (fHelp || params.size() != 1)
        throw runtime_error(
            "getblockhash index\n"
            "\nReturns hash of block in best-block-chain at index provided.\n"
            "\nArguments:\n"
            "1. index         (numeric, required) The block index\n"
            "\nResult:\n"
            "\"hash\"         (string) The block hash\n"
            "\nExamples:\n"
            + HelpExampleCli("getblockhash", "1000")
            + HelpExampleRpc("getblockhash", "1000")
        );

    LOCK(cs_main);

    int nHeight = params[0].get_int();
    if (nHeight < 0 || nHeight > chainActive.Height())
        throw JSONRPCError(RPC_INVALID_PARAMETER, "Block height out of range");

    CBlockIndex* pblockindex = chainActive[nHeight];
    return pblockindex->GetBlockHash().GetHex();
}

UniValue getblockheader(const UniValue& params, bool fHelp)
{
    if (fHelp || params.size() < 1 || params.size() > 2)
        throw runtime_error(
            "getblockheader \"hash\" ( verbose )\n"
            "\nIf verbose is false, returns a string that is serialized, hex-encoded data for blockheader 'hash'.\n"
            "If verbose is true, returns an Object with information about blockheader <hash>.\n"
            "\nArguments:\n"
            "1. \"hash\"          (string, required) The block hash\n"
            "2. verbose           (boolean, optional, default=true) true for a json object, false for the hex encoded data\n"
            "\nResult (for verbose = true):\n"
            "{\n"
            "  \"hash\" : \"hash\",     (string) the block hash (same as provided)\n"
            "  \"confirmations\" : n,   (numeric) The number of confirmations, or -1 if the block is not on the main chain\n"
            "  \"height\" : n,          (numeric) The block height or index\n"
            "  \"version\" : n,         (numeric) The block version\n"
            "  \"merkleroot\" : \"xxxx\", (string) The merkle root\n"
            "  \"time\" : ttt,          (numeric) The block time in seconds since epoch (Jan 1 1970 GMT)\n"
            "  \"nonce\" : n,           (numeric) The nonce\n"
            "  \"bits\" : \"1d00ffff\", (string) The bits\n"
            "  \"difficulty\" : x.xxx,  (numeric) The difficulty\n"
            "  \"previousblockhash\" : \"hash\",  (string) The hash of the previous block\n"
            "  \"nextblockhash\" : \"hash\"       (string) The hash of the next block\n"
            "}\n"
            "\nResult (for verbose=false):\n"
            "\"data\"             (string) A string that is serialized, hex-encoded data for block 'hash'.\n"
            "\nExamples:\n"
            + HelpExampleCli("getblockheader", "\"00000000c937983704a73af28acdec37b049d214adbda81d7e2a3dd146f6ed09\"")
            + HelpExampleRpc("getblockheader", "\"00000000c937983704a73af28acdec37b049d214adbda81d7e2a3dd146f6ed09\"")
        );

    LOCK(cs_main);

    std::string strHash = params[0].get_str();
    uint256 hash(uint256S(strHash));

    bool fVerbose = true;
    if (params.size() > 1)
        fVerbose = params[1].get_bool();

    if (mapBlockIndex.count(hash) == 0)
        throw JSONRPCError(RPC_INVALID_ADDRESS_OR_KEY, "Block not found");

    CBlockIndex* pblockindex = mapBlockIndex[hash];

    if (!fVerbose)
    {
        CDataStream ssBlock(SER_NETWORK, PROTOCOL_VERSION);
        ssBlock << pblockindex->GetBlockHeader();
        std::string strHex = HexStr(ssBlock.begin(), ssBlock.end());
        return strHex;
    }

    return blockheaderToJSON(pblockindex);
}

UniValue getblock(const UniValue& params, bool fHelp)
{
    if (fHelp || params.size() < 1 || params.size() > 2)
        throw runtime_error(
            "getblock \"hash|height\" ( verbose )\n"
            "\nIf verbosity is 0, returns a string that is serialized, hex-encoded data for the block.\n"
            "If verbosity is 1, returns an Object with information about the block.\n"
            "If verbosity is 2, returns an Object with information about the block and information about each transaction. \n"
            "\nArguments:\n"
            "1. \"hash|height\"     (string, required) The block hash or height\n"
            "2. verbosity              (numeric, optional, default=1) 0 for hex encoded data, 1 for a json object, and 2 for json object with transaction data\n"
            "\nResult (for verbosity = 0):\n"
            "\"data\"             (string) A string that is serialized, hex-encoded data for block 'hash'.\n"
            "\nResult (for verbosity = 1):\n"
            "{\n"
            "  \"hash\" : \"hash\",       (string) the block hash (same as provided hash)\n"
            "  \"confirmations\" : n,   (numeric) The number of confirmations, or -1 if the block is not on the main chain\n"
            "  \"size\" : n,            (numeric) The block size\n"
            "  \"height\" : n,          (numeric) The block height or index (same as provided height)\n"
            "  \"version\" : n,         (numeric) The block version\n"
            "  \"merkleroot\" : \"xxxx\", (string) The merkle root\n"
            "  \"tx\" : [               (array of string) The transaction ids\n"
            "     \"transactionid\"     (string) The transaction id\n"
            "     ,...\n"
            "  ],\n"
            "  \"time\" : ttt,          (numeric) The block time in seconds since epoch (Jan 1 1970 GMT)\n"
            "  \"nonce\" : n,           (numeric) The nonce\n"
            "  \"bits\" : \"1d00ffff\",   (string) The bits\n"
            "  \"difficulty\" : x.xxx,  (numeric) The difficulty\n"
            "  \"previousblockhash\" : \"hash\",  (string) The hash of the previous block\n"
            "  \"nextblockhash\" : \"hash\"       (string) The hash of the next block\n"
            "}\n"
            "\nResult (for verbosity = 2):\n"
            "{\n"
            "  ...,                     Same output as verbosity = 1.\n"
            "  \"tx\" : [               (array of Objects) The transactions in the format of the getrawtransaction RPC.\n"
            "         ,...\n"
            "  ],\n"
            "  ,...                     Same output as verbosity = 1.\n"
            "}\n"
            "\nExamples:\n"
            + HelpExampleCli("getblock", "\"00000000c937983704a73af28acdec37b049d214adbda81d7e2a3dd146f6ed09\"")
            + HelpExampleRpc("getblock", "\"00000000c937983704a73af28acdec37b049d214adbda81d7e2a3dd146f6ed09\"")
            + HelpExampleCli("getblock", "12800")
            + HelpExampleRpc("getblock", "12800")
        );

    LOCK(cs_main);

    std::string strHash = params[0].get_str();

    // If height is supplied, find the hash
    if (strHash.size() < (2 * sizeof(uint256))) {
        // std::stoi allows characters, whereas we want to be strict
        regex r("[[:digit:]]+");
        if (!regex_match(strHash, r)) {
            throw JSONRPCError(RPC_INVALID_PARAMETER, "Invalid block height parameter");
        }

        int nHeight = -1;
        try {
            nHeight = std::stoi(strHash);
        }
        catch (const std::exception &e) {
            throw JSONRPCError(RPC_INVALID_PARAMETER, "Invalid block height parameter");
        }

        if (nHeight < 0 || nHeight > chainActive.Height()) {
            throw JSONRPCError(RPC_INVALID_PARAMETER, "Block height out of range");
        }
        strHash = chainActive[nHeight]->GetBlockHash().GetHex();
    }

    uint256 hash(uint256S(strHash));

    int verbosity = 1;
    if (params.size() > 1) {
        if(params[1].isNum()) {
            verbosity = params[1].get_int();
        } else {
            verbosity = params[1].get_bool() ? 1 : 0;
        }
    }

    if (verbosity < 0 || verbosity > 2) {
        throw JSONRPCError(RPC_INVALID_PARAMETER, "Verbosity must be in range from 0 to 2");
    }

    if (mapBlockIndex.count(hash) == 0)
        throw JSONRPCError(RPC_INVALID_ADDRESS_OR_KEY, "Block not found");

    CBlock block;
    CBlockIndex* pblockindex = mapBlockIndex[hash];

    if (fHavePruned && !(pblockindex->nStatus & BLOCK_HAVE_DATA) && pblockindex->nTx > 0)
        throw JSONRPCError(RPC_INTERNAL_ERROR, "Block not available (pruned data)");

    if(!ReadBlockFromDisk(block, pblockindex))
        throw JSONRPCError(RPC_INTERNAL_ERROR, "Can't read block from disk");

    if (verbosity == 0)
    {
        CDataStream ssBlock(SER_NETWORK, PROTOCOL_VERSION);
        ssBlock << block;
        std::string strHex = HexStr(ssBlock.begin(), ssBlock.end());
        return strHex;
    }

    return blockToJSON(block, pblockindex, verbosity >= 2);
}

UniValue gettxoutsetinfo(const UniValue& params, bool fHelp)
{
    if (fHelp || params.size() != 0)
        throw runtime_error(
            "gettxoutsetinfo\n"
            "\nReturns statistics about the unspent transaction output set.\n"
            "Note this call may take some time.\n"
            "\nResult:\n"
            "{\n"
            "  \"height\":n,     (numeric) The current block height (index)\n"
            "  \"bestblock\": \"hex\",   (string) the best block hash hex\n"
            "  \"transactions\": n,      (numeric) The number of transactions\n"
            "  \"txouts\": n,            (numeric) The number of output transactions\n"
            "  \"bytes_serialized\": n,  (numeric) The serialized size\n"
            "  \"hash_serialized\": \"hash\",   (string) The serialized hash\n"
            "  \"total_amount\": x.xxx          (numeric) The total amount\n"
            "}\n"
            "\nExamples:\n"
            + HelpExampleCli("gettxoutsetinfo", "")
            + HelpExampleRpc("gettxoutsetinfo", "")
        );

    UniValue ret(UniValue::VOBJ);

    CCoinsStats stats;
    FlushStateToDisk();
    if (pcoinsTip->GetStats(stats)) {
        ret.push_back(Pair("height", (int64_t)stats.nHeight));
        ret.push_back(Pair("bestblock", stats.hashBlock.GetHex()));
        ret.push_back(Pair("transactions", (int64_t)stats.nTransactions));
        ret.push_back(Pair("txouts", (int64_t)stats.nTransactionOutputs));
        ret.push_back(Pair("bytes_serialized", (int64_t)stats.nSerializedSize));
        ret.push_back(Pair("hash_serialized", stats.hashSerialized.GetHex()));
        ret.push_back(Pair("total_amount", ValueFromAmount(stats.nTotalAmount)));
    }
    return ret;
}

UniValue gettxout(const UniValue& params, bool fHelp)
{
    if (fHelp || params.size() < 2 || params.size() > 3)
        throw runtime_error(
            "gettxout \"txid\" n ( includemempool )\n"
            "\nReturns details about an unspent transaction output.\n"
            "\nArguments:\n"
            "1. \"txid\"       (string, required) The transaction id\n"
            "2. n              (numeric, required) vout value\n"
            "3. includemempool  (boolean, optional) Whether to included the mem pool\n"
            "\nResult:\n"
            "{\n"
            "  \"bestblock\" : \"hash\",    (string) the block hash\n"
            "  \"confirmations\" : n,       (numeric) The number of confirmations\n"
            "  \"value\" : x.xxx,           (numeric) The transaction value in " + CURRENCY_UNIT + "\n"
            "  \"scriptPubKey\" : {         (json object)\n"
            "     \"asm\" : \"code\",       (string) \n"
            "     \"hex\" : \"hex\",        (string) \n"
            "     \"reqSigs\" : n,          (numeric) Number of required signatures\n"
            "     \"type\" : \"pubkeyhash\", (string) The type, eg pubkeyhash\n"
            "     \"addresses\" : [          (array of string) array of Horizen addresses\n"
            "        \"horizenaddress\"        (string) Horizen address\n"
            "        ,...\n"
            "     ]\n"
            "  },\n"
            "  \"version\" : n,              (numeric) The version\n"
            "  \"coinbase\" : true|false     (boolean) Coinbase or not\n"
            "}\n"

            "\nExamples:\n"
            "\nGet unspent transactions\n"
            + HelpExampleCli("listunspent", "") +
            "\nView the details\n"
            + HelpExampleCli("gettxout", "\"txid\" 1") +
            "\nAs a json rpc call\n"
            + HelpExampleRpc("gettxout", "\"txid\", 1")
        );

    LOCK(cs_main);

    UniValue ret(UniValue::VOBJ);

    std::string strHash = params[0].get_str();
    uint256 hash(uint256S(strHash));
    int n = params[1].get_int();
    bool fMempool = true;
    if (params.size() > 2)
        fMempool = params[2].get_bool();

    CCoins coins;
    if (fMempool) {
        LOCK(mempool.cs);
        CCoinsViewMemPool view(pcoinsTip, mempool);
        if (!view.GetCoins(hash, coins))
            return NullUniValue;
        mempool.pruneSpent(hash, coins); // TODO: this should be done by the CCoinsViewMemPool
    } else {
        if (!pcoinsTip->GetCoins(hash, coins))
            return NullUniValue;
    }
    if (n<0 || (unsigned int)n>=coins.vout.size() || coins.vout[n].IsNull())
        return NullUniValue;

    BlockMap::iterator it = mapBlockIndex.find(pcoinsTip->GetBestBlock());
    CBlockIndex *pindex = it->second;
    ret.push_back(Pair("bestblock", pindex->GetBlockHash().GetHex()));
    if ((unsigned int)coins.nHeight == MEMPOOL_HEIGHT)
        ret.push_back(Pair("confirmations", 0));
    else
        ret.push_back(Pair("confirmations", pindex->nHeight - coins.nHeight + 1));
    ret.push_back(Pair("value", ValueFromAmount(coins.vout[n].nValue)));
    UniValue o(UniValue::VOBJ);
    ScriptPubKeyToJSON(coins.vout[n].scriptPubKey, o, true);
    ret.push_back(Pair("scriptPubKey", o));
    ret.push_back(Pair("version", coins.nVersion));
#if 0
    ret.push_back(Pair("coinbase", coins.fCoinBase));
#else
    ret.push_back(Pair("certificate", coins.IsFromCert()));
    ret.push_back(Pair("coinbase", coins.IsCoinBase()));
#endif

    return ret;
}

UniValue verifychain(const UniValue& params, bool fHelp)
{
    if (fHelp || params.size() > 2)
        throw runtime_error(
            "verifychain ( checklevel numblocks )\n"
            "\nVerifies blockchain database.\n"
            "\nArguments:\n"
            "1. checklevel   (numeric, optional, 0-4, default=3) How thorough the block verification is.\n"
            "2. numblocks    (numeric, optional, default=288, 0=all) The number of blocks to check.\n"
            "\nResult:\n"
            "true|false       (boolean) Verified or not\n"
            "\nExamples:\n"
            + HelpExampleCli("verifychain", "")
            + HelpExampleRpc("verifychain", "")
        );

    LOCK(cs_main);

    int nCheckLevel = GetArg("-checklevel", 3);
    int nCheckDepth = GetArg("-checkblocks", 288);
    if (params.size() > 0)
        nCheckLevel = params[0].get_int();
    if (params.size() > 1)
        nCheckDepth = params[1].get_int();

    return CVerifyDB().VerifyDB(pcoinsTip, nCheckLevel, nCheckDepth);
}

/** Implementation of IsSuperMajority with better feedback */
static UniValue SoftForkMajorityDesc(int minVersion, CBlockIndex* pindex, int nRequired, const Consensus::Params& consensusParams)
{
    int nFound = 0;
    CBlockIndex* pstart = pindex;
    for (int i = 0; i < consensusParams.nMajorityWindow && pstart != NULL; i++)
    {
        if (pstart->nVersion >= minVersion)
            ++nFound;
        pstart = pstart->pprev;
    }

    UniValue rv(UniValue::VOBJ);
    rv.push_back(Pair("status", nFound >= nRequired));
    rv.push_back(Pair("found", nFound));
    rv.push_back(Pair("required", nRequired));
    rv.push_back(Pair("window", consensusParams.nMajorityWindow));
    return rv;
}

static UniValue SoftForkDesc(const std::string &name, int version, CBlockIndex* pindex, const Consensus::Params& consensusParams)
{
    UniValue rv(UniValue::VOBJ);
    rv.push_back(Pair("id", name));
    rv.push_back(Pair("version", version));
    rv.push_back(Pair("enforce", SoftForkMajorityDesc(version, pindex, consensusParams.nMajorityEnforceBlockUpgrade, consensusParams)));
    rv.push_back(Pair("reject", SoftForkMajorityDesc(version, pindex, consensusParams.nMajorityRejectBlockOutdated, consensusParams)));
    return rv;
}

UniValue getblockchaininfo(const UniValue& params, bool fHelp)
{
    if (fHelp || params.size() != 0)
        throw runtime_error(
            "getblockchaininfo\n"
            "Returns an object containing various state info regarding block chain processing.\n"
            "\nResult:\n"
            "{\n"
            "  \"chain\": \"xxxx\",        (string) current network name as defined in BIP70 (main, test, regtest)\n"
            "  \"blocks\": xxxxxx,         (numeric) the current number of blocks processed in the server\n"
            "  \"headers\": xxxxxx,        (numeric) the current number of headers we have validated\n"
            "  \"bestblockhash\": \"...\", (string) the hash of the currently best block\n"
            "  \"difficulty\": xxxxxx,     (numeric) the current difficulty\n"
            "  \"verificationprogress\": xxxx, (numeric) estimate of verification progress [0..1]\n"
            "  \"chainwork\": \"xxxx\"     (string) total amount of work in active chain, in hexadecimal\n"
            "  \"commitments\": xxxxxx,    (numeric) the current number of note commitments in the commitment tree\n"
            "  \"softforks\": [            (array) status of softforks in progress\n"
            "     {\n"
            "        \"id\": \"xxxx\",        (string) name of softfork\n"
            "        \"version\": xx,         (numeric) block version\n"
            "        \"enforce\": {           (object) progress toward enforcing the softfork rules for new-version blocks\n"
            "           \"status\": xx,       (boolean) true if threshold reached\n"
            "           \"found\": xx,        (numeric) number of blocks with the new version found\n"
            "           \"required\": xx,     (numeric) number of blocks required to trigger\n"
            "           \"window\": xx,       (numeric) maximum size of examined window of recent blocks\n"
            "        },\n"
            "        \"reject\": { ... }      (object) progress toward rejecting pre-softfork blocks (same fields as \"enforce\")\n"
            "     }, ...\n"
            "  \n"
            "}\n"
            "\nExamples:\n"
            + HelpExampleCli("getblockchaininfo", "")
            + HelpExampleRpc("getblockchaininfo", "")
        );

    LOCK(cs_main);

    UniValue obj(UniValue::VOBJ);
    obj.push_back(Pair("chain",                 Params().NetworkIDString()));
    obj.push_back(Pair("blocks",                (int)chainActive.Height()));
    obj.push_back(Pair("headers",               pindexBestHeader ? pindexBestHeader->nHeight : -1));
    obj.push_back(Pair("bestblockhash",         chainActive.Tip()->GetBlockHash().GetHex()));
    obj.push_back(Pair("difficulty",            (double)GetNetworkDifficulty()));
    obj.push_back(Pair("verificationprogress",  Checkpoints::GuessVerificationProgress(Params().Checkpoints(), chainActive.Tip())));
    obj.push_back(Pair("chainwork",             chainActive.Tip()->nChainWork.GetHex()));
    obj.push_back(Pair("pruned",                fPruneMode));

    ZCIncrementalMerkleTree tree;
    pcoinsTip->GetAnchorAt(pcoinsTip->GetBestAnchor(), tree);
    obj.push_back(Pair("commitments",           tree.size()));

    CBlockIndex* tip = chainActive.Tip();
    UniValue valuePools(UniValue::VARR);
    valuePools.push_back(ValuePoolDesc("sprout", tip->nChainSproutValue, boost::none));
    obj.push_back(Pair("valuePools",            valuePools));

    const Consensus::Params& consensusParams = Params().GetConsensus();
    UniValue softforks(UniValue::VARR);
    UniValue bip9_softforks(UniValue::VOBJ);
    softforks.push_back(SoftForkDesc("bip34", 2, tip, consensusParams));
    softforks.push_back(SoftForkDesc("bip66", 3, tip, consensusParams));
    softforks.push_back(SoftForkDesc("bip65", 4, tip, consensusParams));

    obj.push_back(Pair("softforks",             softforks));

    if (fPruneMode)
    {
        CBlockIndex *block = chainActive.Tip();
        while (block && block->pprev && (block->pprev->nStatus & BLOCK_HAVE_DATA))
            block = block->pprev;

        if (block)
            obj.push_back(Pair("pruneheight",        block->nHeight));
    }
    return obj;
}

UniValue getchaintips(const UniValue& params, bool fHelp)
{
    if (fHelp || params.size() != 0)
        throw runtime_error(
            "getchaintips\n"
            "Return information about all known tips in the block tree,"
            " including the main chain as well as orphaned branches.\n"
            "\nResult:\n"
            "[\n"
            "  {\n"
            "    \"height\": xxxx,         (numeric) height of the chain tip\n"
            "    \"hash\": \"xxxx\",         (string) block hash of the tip\n"
            "    \"branchlen\": 0          (numeric) zero for main chain\n"
            "    \"status\": \"active\"      (string) \"active\" for the main chain\n"
            "  },\n"
            "  {\n"
            "    \"height\": xxxx,\n"
            "    \"hash\": \"xxxx\",\n"
            "    \"branchlen\": 1          (numeric) length of branch connecting the tip to the main chain\n"
            "    \"status\": \"xxxx\"        (string) status of the chain (active, valid-fork, valid-headers, headers-only, invalid)\n"
            "  }\n"
            "]\n"
            "Possible values for status:\n"
            "1.  \"invalid\"               This branch contains at least one invalid block\n"
            "2.  \"headers-only\"          Not all blocks for this branch are available, but the headers are valid\n"
            "3.  \"valid-headers\"         All blocks are available for this branch, but they were never fully validated\n"
            "4.  \"valid-fork\"            This branch is not part of the active chain, but is fully validated\n"
            "5.  \"active\"                This is the tip of the active main chain, which is certainly valid\n"
            "\nExamples:\n"
            + HelpExampleCli("getchaintips", "")
            + HelpExampleRpc("getchaintips", "")
        );

    LOCK(cs_main);

    /* Build up a list of chain tips.  We start with the list of all
       known blocks, and successively remove blocks that appear as pprev
       of another block. */
    std::set<const CBlockIndex*, CompareBlocksByHeight> setTips;
    BOOST_FOREACH(const PAIRTYPE(const uint256, CBlockIndex*)& item, mapBlockIndex)
        setTips.insert(item.second);
    BOOST_FOREACH(const PAIRTYPE(const uint256, CBlockIndex*)& item, mapBlockIndex)
    {
        const CBlockIndex* pprev = item.second->pprev;
        if (pprev)
            setTips.erase(pprev);
    }

    // Always report the currently active tip.
    setTips.insert(chainActive.Tip());

    /* Construct the output array.  */
    UniValue res(UniValue::VARR);
    BOOST_FOREACH(const CBlockIndex* block, setTips)
    {
        UniValue obj(UniValue::VOBJ);
        obj.push_back(Pair("height", block->nHeight));
        obj.push_back(Pair("hash", block->phashBlock->GetHex()));

        const int branchLen = block->nHeight - chainActive.FindFork(block)->nHeight;
        obj.push_back(Pair("branchlen", branchLen));

        string status;
        if (chainActive.Contains(block)) {
            // This block is part of the currently active chain.
            status = "active";
        } else if (block->nStatus & BLOCK_FAILED_MASK) {
            // This block or one of its ancestors is invalid.
            status = "invalid";
        } else if (block->nChainTx == 0) {
            // This block cannot be connected because full block data for it or one of its parents is missing.
            status = "headers-only";
        } else if (block->IsValid(BLOCK_VALID_SCRIPTS)) {
            // This block is fully validated, but no longer part of the active chain. It was probably the active block once, but was reorganized.
            status = "valid-fork";
        } else if (block->IsValid(BLOCK_VALID_TREE)) {
            // The headers for this block are valid, but it has not been validated. It was probably never part of the most-work chain.
            status = "valid-headers";
        } else {
            // No clue.
            status = "unknown";
        }
        obj.push_back(Pair("status", status));

        res.push_back(obj);
    }

    return res;
}

UniValue mempoolInfoToJSON()
{
    UniValue ret(UniValue::VOBJ);
    ret.push_back(Pair("size", (int64_t) mempool.size()));
    ret.push_back(Pair("bytes", (int64_t) mempool.GetTotalSize()));
    ret.push_back(Pair("usage", (int64_t) mempool.DynamicMemoryUsage()));

    if (Params().NetworkIDString() == "regtest") {
        ret.push_back(Pair("fullyNotified", mempool.IsFullyNotified()));
    }

    return ret;
}

UniValue getmempoolinfo(const UniValue& params, bool fHelp)
{
    if (fHelp || params.size() != 0)
        throw runtime_error(
            "getmempoolinfo\n"
            "\nReturns details on the active state of the TX memory pool.\n"
            "\nResult:\n"
            "{\n"
            "  \"size\": xxxxx                (numeric) Current tx count\n"
            "  \"bytes\": xxxxx               (numeric) Sum of all tx sizes\n"
            "  \"usage\": xxxxx               (numeric) Total memory usage for the mempool\n"
            "}\n"
            "\nExamples:\n"
            + HelpExampleCli("getmempoolinfo", "")
            + HelpExampleRpc("getmempoolinfo", "")
        );

    return mempoolInfoToJSON();
}

UniValue invalidateblock(const UniValue& params, bool fHelp)
{
    if (fHelp || params.size() != 1)
        throw runtime_error(
            "invalidateblock \"hash\"\n"
            "\nPermanently marks a block as invalid, as if it violated a consensus rule.\n"
            "\nArguments:\n"
            "1. hash   (string, required) the hash of the block to mark as invalid\n"
            "\nResult:\n"
            "\nExamples:\n"
            + HelpExampleCli("invalidateblock", "\"blockhash\"")
            + HelpExampleRpc("invalidateblock", "\"blockhash\"")
        );

    std::string strHash = params[0].get_str();
    uint256 hash(uint256S(strHash));
    CValidationState state;

    {
        LOCK(cs_main);
        if (mapBlockIndex.count(hash) == 0)
            throw JSONRPCError(RPC_INVALID_ADDRESS_OR_KEY, "Block not found");

        CBlockIndex* pblockindex = mapBlockIndex[hash];
        InvalidateBlock(state, pblockindex);
    }

    if (state.IsValid()) {
        ActivateBestChain(state);
    }

    if (!state.IsValid()) {
        throw JSONRPCError(RPC_DATABASE_ERROR, state.GetRejectReason());
    }

    return NullUniValue;
}

UniValue reconsiderblock(const UniValue& params, bool fHelp)
{
    if (fHelp || params.size() != 1)
        throw runtime_error(
            "reconsiderblock \"hash\"\n"
            "\nRemoves invalidity status of a block and its descendants, reconsider them for activation.\n"
            "This can be used to undo the effects of invalidateblock.\n"
            "\nArguments:\n"
            "1. hash   (string, required) the hash of the block to reconsider\n"
            "\nResult:\n"
            "\nExamples:\n"
            + HelpExampleCli("reconsiderblock", "\"blockhash\"")
            + HelpExampleRpc("reconsiderblock", "\"blockhash\"")
        );

    std::string strHash = params[0].get_str();
    uint256 hash(uint256S(strHash));
    CValidationState state;

    {
        LOCK(cs_main);
        if (mapBlockIndex.count(hash) == 0)
            throw JSONRPCError(RPC_INVALID_ADDRESS_OR_KEY, "Block not found");

        CBlockIndex* pblockindex = mapBlockIndex[hash];
        ReconsiderBlock(state, pblockindex);
    }

    if (state.IsValid()) {
        ActivateBestChain(state);
    }

    if (!state.IsValid()) {
        throw JSONRPCError(RPC_DATABASE_ERROR, state.GetRejectReason());
    }

    return NullUniValue;
}

bool FillScRecordFromInfo(const uint256& scId, const CSidechain& info, CSidechain::State scState,
    UniValue& sc, bool bOnlyAlive, bool bVerbose)
{
    if (bOnlyAlive && (scState != CSidechain::State::ALIVE))
    	return false;

    sc.push_back(Pair("scid", scId.GetHex()));
    if (!info.IsNull() )
    {
        int currentEpoch = (scState == CSidechain::State::ALIVE)?
                info.EpochFor(chainActive.Height()):
                info.EpochFor(info.GetCeasingHeight());
 
        sc.push_back(Pair("balance", ValueFromAmount(info.balance)));
        sc.push_back(Pair("epoch", currentEpoch));
        sc.push_back(Pair("end epoch height", info.StartHeightForEpoch(currentEpoch +1) - 1));
        sc.push_back(Pair("state", CSidechain::stateToString(scState)));
        sc.push_back(Pair("ceasing height", info.GetCeasingHeight()));
 
        if (bVerbose)
        {
            sc.push_back(Pair("creating tx hash", info.creationTxHash.GetHex()));
            sc.push_back(Pair("created in block", info.creationBlockHash.ToString()));
        }
 
        sc.push_back(Pair("created at block height", info.creationBlockHeight));
        sc.push_back(Pair("last certificate epoch", info.prevBlockTopQualityCertReferencedEpoch));
        sc.push_back(Pair("last certificate hash", info.prevBlockTopQualityCertHash.GetHex()));
        sc.push_back(Pair("last certificate quality", info.prevBlockTopQualityCertQuality));
        sc.push_back(Pair("last certificate amount", ValueFromAmount(info.prevBlockTopQualityCertBwtAmount)));
 
        // creation parameters
        sc.push_back(Pair("withdrawalEpochLength", info.creationData.withdrawalEpochLength));
 
        if (bVerbose)
        {
            sc.push_back(Pair("wCertVk", HexStr(info.creationData.wCertVk)));
            sc.push_back(Pair("customData", HexStr(info.creationData.customData)));
            sc.push_back(Pair("constant", HexStr(info.creationData.constant)));
            if(info.creationData.wCeasedVk.is_initialized())
                sc.push_back(Pair("wCeasedVk", HexStr(info.creationData.wCeasedVk.get())));
 
            UniValue ia(UniValue::VARR);
            for(const auto& entry: info.mImmatureAmounts)
            {
                UniValue o(UniValue::VOBJ);
                o.push_back(Pair("maturityHeight", entry.first));
                o.push_back(Pair("amount", ValueFromAmount(entry.second)));
                ia.push_back(o);
            }
            sc.push_back(Pair("immature amounts", ia));
        }

        // get fwd / bwt unconfirmed data if any
        if (mempool.mapSidechains.count(scId)!= 0)
        {
            if (!mempool.mapSidechains.at(scId).mBackwardCertificates.empty())
            {
                const uint256& topQualCertHash    = mempool.mapSidechains.at(scId).GetTopQualityCert()->second;
                const CScCertificate& topQualCert = mempool.mapCertificate.at(topQualCertHash).GetCertificate();
 
                sc.push_back(Pair("unconf top quality certificate epoch",   topQualCert.epochNumber));
                sc.push_back(Pair("unconf top quality certificate hash",    topQualCertHash.GetHex()));
                sc.push_back(Pair("unconf top quality certificate quality", topQualCert.quality));
                sc.push_back(Pair("unconf top quality certificate amount",  ValueFromAmount(topQualCert.GetValueOfBackwardTransfers())));
            }

            if (bVerbose)
            {
                UniValue ia(UniValue::VARR);
                for (const auto& fwdHash: mempool.mapSidechains.at(scId).fwdTransfersSet)
                {
                    const CTransaction & fwdTx = mempool.mapTx.at(fwdHash).GetTx();
                    for (const auto& fwdAmount : fwdTx.GetVftCcOut())
                    {
                        if (scId == fwdAmount.scId)
                        {
                             UniValue o(UniValue::VOBJ);
                             o.push_back(Pair("unconf maturityHeight", -1));
                             o.push_back(Pair("unconf amount", ValueFromAmount(fwdAmount.nValue)));
                             ia.push_back(o);
                         }
                    }
                }
            }
        }
    }
    else
    {
        if (mempool.hasSidechainCreationTx(scId))
        {
            const uint256& scCreationHash = mempool.mapSidechains.at(scId).scCreationTxHash;
            const CTransaction & scCreationTx = mempool.mapTx.at(scCreationHash).GetTx();

            CSidechain info;
            for (const auto& scCreation : scCreationTx.GetVscCcOut())
            {
                if (scId == scCreation.GetScId())
                {
                    info.creationTxHash = scCreationHash;
                    info.creationData.withdrawalEpochLength = scCreation.withdrawalEpochLength;
                    info.creationData.customData = scCreation.customData;
                    info.creationData.constant = scCreation.constant;
                    info.creationData.wCertVk = scCreation.wCertVk;
<<<<<<< HEAD
                    info.creationData.wCeasedVk = scCreation.wCeasedVk;
=======
                    info.currentState = (uint8_t)CSidechain::State::UNCONFIRMED;
>>>>>>> 172ca88c
                    break;
                }
            }

            sc.push_back(Pair("state", CSidechain::stateToString((CSidechain::State)info.currentState)));
            sc.push_back(Pair("unconf creating tx hash", info.creationTxHash.GetHex()));
            sc.push_back(Pair("unconf withdrawalEpochLength", info.creationData.withdrawalEpochLength));

            if (bVerbose)
            {
                sc.push_back(Pair("unconf wCertVk", HexStr(info.creationData.wCertVk)));
                sc.push_back(Pair("unconf customData", HexStr(info.creationData.customData)));
                sc.push_back(Pair("unconf constant", HexStr(info.creationData.constant)));
                if(info.creationData.wCeasedVk.is_initialized())
                    sc.push_back(Pair("wCeasedVk", HexStr(info.creationData.wCeasedVk.get())));

                CAmount fwd_am = 0;
                for (const auto& fwdHash: mempool.mapSidechains.at(scId).fwdTransfersSet)
                {
                    const CTransaction & fwdTx = mempool.mapTx.at(fwdHash).GetTx();
                    for (const auto& fwdAmount : fwdTx.GetVftCcOut())
                    {
                        if (scId == fwdAmount.scId)
                        {
                            fwd_am += fwdAmount.nValue;
                        }
                    }
                }
                if (fwd_am > 0)
                {
                    UniValue ia(UniValue::VARR);
                    UniValue o(UniValue::VOBJ);
                    o.push_back(Pair("unconf maturityHeight", -1));
                    o.push_back(Pair("unconf amount", ValueFromAmount(fwd_am)));
                    ia.push_back(o);
                    sc.push_back(Pair("unconf immature amounts", ia));
                }
            }
        }
        else
        {
            // nowhere to be found
            return false;
        }
    }

    return true;
}

bool FillScRecord(const uint256& scId, UniValue& scRecord, bool bOnlyAlive, bool bVerbose)
{
    CSidechain scInfo;
    CCoinsViewCache scView(pcoinsTip);
    if (!scView.GetSidechain(scId, scInfo)) {
        LogPrint("sc", "%s():%d - scid[%s] not yet created\n", __func__, __LINE__, scId.ToString() );
    }
    CSidechain::State scState = scView.GetSidechainState(scId);

    return FillScRecordFromInfo(scId, scInfo, scState, scRecord, bOnlyAlive, bVerbose);
}

int FillScList(UniValue& scItems, bool bOnlyAlive, bool bVerbose, int from=0, int to=-1)
{
    CCoinsViewCache scView(pcoinsTip);
    std::set<uint256> sScIds;
    scView.GetScIds(sScIds);

    if (sScIds.size() == 0)
        return 0;

    // means upper limit max
    if (to == -1)
    {
        to = sScIds.size();
    }

    // basic check of interval parameters
    if ( from < 0 || to < 0 || from >= to)
    {
        LogPrint("sc", "invalid interval: from[%d], to[%d] (sz=%d)\n", from, to, sScIds.size());
        throw JSONRPCError(RPC_INVALID_PARAMETER, "invalid interval");
    }

    UniValue totalResult(UniValue::VARR);
    std::set<uint256>::iterator it = sScIds.begin();

    while (it != sScIds.end())
    {
        UniValue scRecord(UniValue::VOBJ);
        if (FillScRecord(*it, scRecord, bOnlyAlive, bVerbose))
            totalResult.push_back(scRecord);
        ++it;
    }

    // check consistency of interval in the filtered results list
    // --
    // 'from' must be in the valid interval
    if (from > totalResult.size())
    {
        LogPrint("sc", "invalid interval: from[%d] > sz[%d]\n", from, totalResult.size());
        throw JSONRPCError(RPC_INVALID_PARAMETER, "invalid interval");
    }

    // 'to' must be a formally valid upper bound interval number (positive and greater than 'from') but it is
    // topped anyway to the upper bound value 
    if (to > totalResult.size())
    {
        to = totalResult.size();
    }

    auto vec = totalResult.getValues();
    auto first = vec.begin() + from;
    auto last  = vec.begin() + to;

    while (first != last)
    {
        scItems.push_back(*first++);
    }

    return vec.size(); 
}

UniValue getscinfo(const UniValue& params, bool fHelp)
{
    if (fHelp || params.size() == 0 || params.size() > 5)
        throw runtime_error(
            "getscinfo (\"scid\" onlyAlive)\n"
			"\nArguments:\n"
			"1. \"scid\"   (string, mandatory) Retrive only information about specified scid, \"*\" means all \n"
			"2. onlyAlive (bool, optional, default=false) Retrieve only information for alive sidechains\n"
			"3. verbose   (bool, optional, default=true) If false include only essential info in result\n"
            "   --- meaningful if scid is not specified:\n"
			"4. from      (integer, optional, default=0) If set, limit the starting item index (0-base) in the result array to this entry (included)\n"
			"5. to        (integer, optional, default=-1) If set, limit the ending item index (0-base) in the result array to this entry (excluded) (-1 means max)\n"
            "\nReturns side chain info for the given id or for all of the existing sc if the id is not given.\n"
            "\nResult:\n"
            "{\n"
            "  \"totalItems\":            xx,      (numeric) number of items found\n"
            "  \"from\":                  xx,      (numeric) index of the starting item (included in result)\n"
            "  \"to\":                    xx,      (numeric) index of the ending item (excluded in result)\n"
            "  \"items\":[\n"
            "   {\n"
            "     \"scid\":                    xxxxx,   (string)  sidechain ID\n"
            "     \"balance\":                 xxxxx,   (numeric) available balance\n"
            "     \"epoch\":                   xxxxx,   (numeric) current epoch for this sidechain\n"
            "     \"end epoch height\":        xxxxx,   (numeric) height of the last block of the current epoch\n"
            "     \"state\":                   xxxxx,   (string)  state of the sidechain at the current chain height\n"
            "     \"ceasing height\":          xxxxx,   (numeric) height at which the sidechain is considered ceased if a certificate has not been received\n"
            "     \"creating tx hash\":        xxxxx,   (string)  txid of the creating transaction\n"
            "     \"created in block\":        xxxxx,   (string)  hash of the block containing the creatimg tx\n"
            "     \"created at block height\": xxxxx,   (numeric) height of the above block\n"
            "     \"last certificate epoch\":  xxxxx,   (numeric) last epoch number for which a certificate has been received\n"
            "     \"last certificate hash\":   xxxxx,   (numeric) the hash of the last certificate that has been received\n"
            "     \"withdrawalEpochLength\":   xxxxx,   (numeric) length of the withdrawal epoch\n"
            "     \"wCertVk\":                 xxxxx,   (string)  The verification key needed to verify a Withdrawal Certificate Proof, set at sc creation\n"
            "     \"customData\":              xxxxx,   (string)  The arbitrary byte string of custom data set at sc creation\n"
            "     \"constant\":                xxxxx,   (string)  The arbitrary byte string of constant set at sc creation\n"
            "     \"wCeasedVk\":               xxxxx,   (string, optional)  The verification key needed to verify a Ceased Sidechain Withdrawal input Proof, set at sc creation\n"
            "     \"immature amounts\": [\n"
            "       {\n"
            "         \"maturityHeight\":      xxxxx,   (numeric) height at which fund will become part of spendable balance\n"
            "         \"amount\":              xxxxx,   (numeric) immature fund\n"
            "       },\n"
            "       ... ]\n"
            "    },\n"
            "    ...\n"
            "  ]\n"
            "}\n"

            "\nExamples\n"
            + HelpExampleCli("getscinfo", "\"1a3e7ccbfd40c4e2304c3215f76d204e4de63c578ad835510f580d529516a874\"")
            + HelpExampleCli("getscinfo", "\"*\" true false 2 10")
            + HelpExampleCli("getscinfo", "\"*\" ")
        );

    bool bRetrieveAllSc = false;
    string inputString = params[0].get_str();
    if (!inputString.compare("*"))
    	bRetrieveAllSc = true;
    else
    {
        if (inputString.find_first_not_of("0123456789abcdefABCDEF", 0) != std::string::npos)
            throw JSONRPCError(RPC_TYPE_ERROR, "Invalid scid format: not an hex");
    }

    bool bOnlyAlive = false;
    if (params.size() > 1)
    	bOnlyAlive = params[1].get_bool();

    bool bVerbose = true;
    if (params.size() > 2)
    	bVerbose = params[2].get_bool();

    UniValue ret(UniValue::VOBJ);
    UniValue scItems(UniValue::VARR);

    if (!bRetrieveAllSc)
    {
        // single search
        uint256 scId;
        scId.SetHex(inputString);
 
        UniValue scRecord(UniValue::VOBJ);
        // throws a json rpc exception if the scid is not found in the db
        if (!FillScRecord(scId, scRecord, bOnlyAlive, bVerbose) )
        {
            // after filtering no sc has been found, this can happen for instance when the sc is ceased
            // and bOnlyAlive is true
            ret.push_back(Pair("totalItems", 0));
            ret.push_back(Pair("from", 0));
            ret.push_back(Pair("to", 0));
        }
        else
        {
            ret.push_back(Pair("totalItems", 1));
            ret.push_back(Pair("from", 0));
            ret.push_back(Pair("to", 1));
            scItems.push_back(scRecord);
        }
    }
    else
    {
        int from = 0;
        if (params.size() > 3)
    	    from = params[3].get_int();

        int to = -1;
        if (params.size() > 4)
    	    to = params[4].get_int();

        // throws a json rpc exception if the from/to parameters are invalid or out of the range of the
        // retrieved scItems list
        int tot = FillScList(scItems, bOnlyAlive, bVerbose, from, to);

        ret.push_back(Pair("totalItems", tot));
        ret.push_back(Pair("from", from));
        ret.push_back(Pair("to", from + scItems.size()));
    }

    ret.push_back(Pair("items", scItems));
    return ret;
}

UniValue getscgenesisinfo(const UniValue& params, bool fHelp)
{
    if (fHelp || params.size() != 1)
    {
        throw runtime_error(
            "getscgenesisinfo \"scid\"\n"
            "\nReturns side chain genesis info for the given id or for all of the existing sc if the id is not given.\n"
            "\n"
            "\nResult:\n"
            "\"data\"             (string) A string that is serialized, hex-encoded data.\n"
            // TODO explain the contents

            "\nExamples\n"
            + HelpExampleCli("getscgenesisinfo", "\"1a3e7ccbfd40c4e2304c3215f76d204e4de63c578ad835510f580d529516a874\"")
        );
    }

    // side chain id
    string inputString = params[0].get_str();
    if (inputString.find_first_not_of("0123456789abcdefABCDEF", 0) != std::string::npos)
        throw JSONRPCError(RPC_TYPE_ERROR, "Invalid scid format: not an hex");

    uint256 scId;
    scId.SetHex(inputString);

    // sanity check of the side chain ID
    CCoinsViewCache scView(pcoinsTip);
    if (!scView.HaveSidechain(scId))
    {
        LogPrint("sc", "%s():%d - scid[%s] not yet created\n", __func__, __LINE__, scId.ToString() );
        throw JSONRPCError(RPC_INVALID_PARAMETER, string("scid not yet created: ") + scId.ToString());
    }

    // find the block where it has been created
    CSidechain info;
    if (!scView.GetSidechain(scId, info))
    {
        LogPrint("sc", "cound not get info for scid[%s], probably not yet created\n", scId.ToString() );
        throw JSONRPCError(RPC_INVALID_PARAMETER, string("scid not yet created: ") + scId.ToString());
    }

    const uint256& blockHash = info.creationBlockHash;

    assert(mapBlockIndex.count(blockHash) != 0);

    CBlock block;
    CBlockIndex* pblockindex = mapBlockIndex[blockHash];

    if (fHavePruned && !(pblockindex->nStatus & BLOCK_HAVE_DATA) && pblockindex->nTx > 0)
        throw JSONRPCError(RPC_INTERNAL_ERROR, "Block not available (pruned data)");

    if(!ReadBlockFromDisk(block, pblockindex))
        throw JSONRPCError(RPC_INTERNAL_ERROR, "Can't read block from disk");

    CDataStream ssBlock(SER_NETWORK, PROTOCOL_VERSION);

    // ntw type
    CBaseChainParams::Network network = NetworkIdFromCommandLine();
    if (network >= CBaseChainParams::Network::MAX_NETWORK_TYPES)
    {
        throw JSONRPCError(RPC_INTERNAL_ERROR, "Illegal network type " + std::to_string(network) );
    }
    char cNetwork = (char)network;
    LogPrint("sc", "ntw type[%d]\n", cNetwork);
    ssBlock << cNetwork;

    // scid
    ssBlock << scId;

    // pow data
    const int vec_size = Params().GetConsensus().nPowAveragingWindow + CBlockIndex::nMedianTimeSpan;

    std::vector<ScPowRelatedData> vData;
    vData.reserve(vec_size);

    CBlockIndex* prev = pblockindex;

    for (int i = 0; i < vec_size; i++)
    {
        ScPowRelatedData s = {};
        prev = prev->pprev;
        if (!prev)
        {
            throw JSONRPCError(RPC_INTERNAL_ERROR, "Can't set block index!");
        }
        s.a = prev->nTime;
        s.b = prev->nBits;
        vData.push_back(s);
    }

    ssBlock << vData;

    // block height
    ssBlock << pblockindex->nHeight;

    // block hex data
    ssBlock << block;

    std::string strHex = HexStr(ssBlock.begin(), ssBlock.end());
    return strHex;

}

UniValue getblockfinalityindex(const UniValue& params, bool fHelp)
{
    if (fHelp || params.size() < 1 || params.size() > 2)
        throw runtime_error(
            "getblockfinalityindex \"hash\"\n"
            "\nReturns the minimum number of consecutive blocks a miner should mine from now in order to revert the block of given hash\n"
            "\nExamples:\n"
            + HelpExampleCli("getblockfinalityindex", "\"hash\"")
        );
    LOCK(cs_main);

    uint256 hash = ParseHashV(params[0], "parameter 1");

    if (mapBlockIndex.count(hash) == 0)
        throw JSONRPCError(RPC_INVALID_ADDRESS_OR_KEY, "No such block header");

    if (hash == Params().GetConsensus().hashGenesisBlock)
        throw JSONRPCError(RPC_INVALID_PARAMS, "Finality does not apply to genesis block");

    CBlockIndex* pblkIndex = mapBlockIndex[hash];

    if (fHavePruned && !(pblkIndex->nStatus & BLOCK_HAVE_DATA) && pblkIndex->nTx > 0)
        throw JSONRPCError(RPC_INTERNAL_ERROR, "Block not available (pruned data)");
/*
 *  CBlock block;
 *  if(!ReadBlockFromDisk(block, pblkIndex))
        throw JSONRPCError(RPC_INTERNAL_ERROR, "Can't read block from disk (header only)");
 */

    // 0. if the input does not belong to the main chain can not tell finality
    if (!chainActive.Contains(pblkIndex))
    {
        throw JSONRPCError(RPC_INTERNAL_ERROR, "Can't tell finality of a block not on main chain");
    }

    std::set<const CBlockIndex*, CompareBlocksByHeight> setTips;
    BOOST_FOREACH(auto mapPair, mGlobalForkTips)
    {
        const CBlockIndex* idx = mapPair.first;
        setTips.insert(idx);
    }
    setTips.insert(chainActive.Tip());

    int inputHeight = pblkIndex->nHeight;
    LogPrint("forks", "%s():%d - input h(%d) [%s]\n",
        __func__, __LINE__, pblkIndex->nHeight, pblkIndex->GetBlockHash().ToString());

    int64_t delta = chainActive.Height() - inputHeight + 1;
    if (delta >= MAX_BLOCK_AGE_FOR_FINALITY)
    {
        throw JSONRPCError(RPC_INTERNAL_ERROR, "Old block: older than 2000!");
    }

//    dump_global_tips();

    int64_t gap = 0;
    int64_t minGap = LLONG_MAX;

    // For each tip find the stemming block on the main chain
    // In case of main tip such a block would be the tip itself
    //-----------------------------------------------------------------------
    BOOST_FOREACH(auto idx, setTips)
    {
        const int forkTipHeight = idx->nHeight;
        const int forkBaseHeight = chainActive.FindFork(idx)->nHeight;

        LogPrint("forks", "%s():%d - processing tip h(%d) [%s] forkBaseHeight[%d]\n",
            __func__, __LINE__, idx->nHeight, idx->GetBlockHash().ToString(), forkBaseHeight);

        // during a node's life, there might be many tips in the container, it is not useful
        // keeping all of them into account for calculating the finality, just consider the most recent ones.
        // Blocks are ordered by heigth, stop if we exceed a safe limit in depth, lets say the max age
        if ( (chainActive.Height() - forkTipHeight) >=  MAX_BLOCK_AGE_FOR_FINALITY )
        {
            LogPrint("forks", "%s():%d - exiting loop on tips, max age reached: forkBaseHeight[%d], chain[%d]\n",
                __func__, __LINE__, forkBaseHeight, chainActive.Height());
            break;
        }

        if (forkBaseHeight < inputHeight)
        {
            // if the fork base is older than the input block, finality also depends on the current penalty
            // ongoing on the fork
            int64_t forkDelay  = idx->nChainDelay;
            if (forkTipHeight >= chainActive.Height())
            {
                // if forkDelay is null one has to mine 1 block only
                gap = forkDelay ? forkDelay : 1;
                LogPrint("forks", "%s():%d - gap[%d], forkDelay[%d]\n", __func__, __LINE__, gap, forkDelay);
            }
            else
            {
                int64_t dt = chainActive.Height() - forkTipHeight + 1;
                dt = dt * ( dt + 1) / 2;

                gap  = dt + forkDelay + 1;
                LogPrint("forks", "%s():%d - gap[%d], forkDelay[%d], dt[%d]\n", __func__, __LINE__, gap, forkDelay, dt);
            }
        }
        else
        {
            // this also handles the main chain tip
            if (delta < PENALTY_THRESHOLD + 1)
            {
                // an attacker can mine from previous block up to tip + 1
                gap = delta + 1;
                LogPrint("forks", "%s():%d - gap[%d], delta[%d]\n", __func__, __LINE__, gap, delta);
            }
            else
            {
                // penalty applies
                gap = (delta * (delta + 1) / 2);
                LogPrint("forks", "%s():%d - gap[%d], delta[%d]\n", __func__, __LINE__, gap, delta);
            }
        }
        minGap = std::min(minGap, gap);
    }

    LogPrint("forks", "%s():%d - returning [%d]\n", __func__, __LINE__, minGap);
    return minGap;
}

UniValue getglobaltips(const UniValue& params, bool fHelp)
{
    if (fHelp || params.size() != 0)
    {
        throw runtime_error(
            "getglobaltips\n"
            "\nReturns the list of hashes of the tips of all the existing forks\n"
            "\nExamples:\n"
            + HelpExampleCli("getglobaltips", "\"hash\"")
        );
    }
    LOCK(cs_main);
    return dbg_blk_global_tips();
}

/*
 * Can be useful when working at python scripts
 */
UniValue dbg_log(const UniValue& params, bool fHelp)
{
    if (fHelp)
    {
        throw runtime_error(
            "dbg_log\n"
            "\nPrints on debug.log any passed string."
            "\n(Valid only in regtest)\n"
            "\nExamples:\n"
            + HelpExampleCli("dbg_log", "\"<log string>\"")
        );
    }
    if (Params().NetworkIDString() != "regtest")
    {
        throw JSONRPCError(RPC_METHOD_NOT_FOUND, "This method can only be used on regtest");
    }

    std::string s = params[0].get_str();
    LogPrint("py", "%s() - ########## [%s] #########\n", __func__, s);
    return "Log printed";
}

UniValue dbg_do(const UniValue& params, bool fHelp)
{
    if (fHelp || params.size() == 0)
    {
        throw runtime_error(
            "dbg_do: does some hard coded helper task\n"
            "\nExamples:\n"
            + HelpExampleCli("dbg_do", "\"todo\"")
        );
    }
    std::string ret = "TODO";

    return ret;
}


<|MERGE_RESOLUTION|>--- conflicted
+++ resolved
@@ -1154,11 +1154,8 @@
                     info.creationData.customData = scCreation.customData;
                     info.creationData.constant = scCreation.constant;
                     info.creationData.wCertVk = scCreation.wCertVk;
-<<<<<<< HEAD
                     info.creationData.wCeasedVk = scCreation.wCeasedVk;
-=======
                     info.currentState = (uint8_t)CSidechain::State::UNCONFIRMED;
->>>>>>> 172ca88c
                     break;
                 }
             }
