// Copyright (c) 2010 Satoshi Nakamoto
// Copyright (c) 2009-2014 The Bitcoin Core developers
// Distributed under the MIT software license, see the accompanying
// file COPYING or http://www.opensource.org/licenses/mit-license.php.

#include "amount.h"
#include "chain.h"
#include "chainparams.h"
#include "checkpoints.h"
#include "consensus/validation.h"
#include "main.h"
#include "primitives/transaction.h"
#include "rpc/server.h"
#include "streams.h"
#include "sync.h"
#include "util.h"
#include "zen/delay.h"

#include <stdint.h>

#include <univalue.h>

#include <regex>

#include "sc/sidechain.h"
#include "sc/sidechainrpc.h"

#include "validationinterface.h"

using namespace std;

using namespace Sidechain;

extern void TxToJSON(const CTransaction& tx, const uint256 hashBlock, UniValue& entry);
extern void CertToJSON(const CScCertificate& cert, const uint256 hashBlock, UniValue& entry);
void ScriptPubKeyToJSON(const CScript& scriptPubKey, UniValue& out, bool fIncludeHex);

double GetDifficultyINTERNAL(const CBlockIndex* blockindex, bool networkDifficulty)
{
    // Floating point number that is a multiple of the minimum difficulty,
    // minimum difficulty = 1.0.
    if (blockindex == NULL)
    {
        if (chainActive.Tip() == NULL)
            return 1.0;
        else
            blockindex = chainActive.Tip();
    }

    uint32_t bits;
    if (networkDifficulty) {
        bits = GetNextWorkRequired(blockindex, nullptr, Params().GetConsensus());
    } else {
        bits = blockindex->nBits;
    }

    uint32_t powLimit =
        UintToArith256(Params().GetConsensus().powLimit).GetCompact();
    int nShift = (bits >> 24) & 0xff;
    int nShiftAmount = (powLimit >> 24) & 0xff;

    double dDiff =
        (double)(powLimit & 0x00ffffff) /
        (double)(bits & 0x00ffffff);

    while (nShift < nShiftAmount)
    {
        dDiff *= 256.0;
        nShift++;
    }
    while (nShift > nShiftAmount)
    {
        dDiff /= 256.0;
        nShift--;
    }

    return dDiff;
}

double GetDifficulty(const CBlockIndex* blockindex)
{
    return GetDifficultyINTERNAL(blockindex, false);
}

double GetNetworkDifficulty(const CBlockIndex* blockindex)
{
    return GetDifficultyINTERNAL(blockindex, true);
}

static UniValue ValuePoolDesc(
    const std::string &name,
    const boost::optional<CAmount> chainValue,
    const boost::optional<CAmount> valueDelta)
{
    UniValue rv(UniValue::VOBJ);
    rv.push_back(Pair("id", name));
    rv.push_back(Pair("monitored", (bool)chainValue));
    if (chainValue) {
        rv.push_back(Pair("chainValue", ValueFromAmount(*chainValue)));
        rv.push_back(Pair("chainValueZat", *chainValue));
    }
    if (valueDelta) {
        rv.push_back(Pair("valueDelta", ValueFromAmount(*valueDelta)));
        rv.push_back(Pair("valueDeltaZat", *valueDelta));
    }
    return rv;
}

UniValue blockheaderToJSON(const CBlockIndex* blockindex)
{
    UniValue result(UniValue::VOBJ);
    result.push_back(Pair("hash", blockindex->GetBlockHash().GetHex()));
    int confirmations = -1;
    // Only report confirmations if the block is on the main chain
    if (chainActive.Contains(blockindex))
        confirmations = chainActive.Height() - blockindex->nHeight + 1;
    result.push_back(Pair("confirmations", confirmations));
    result.push_back(Pair("height", blockindex->nHeight));
    result.push_back(Pair("version", blockindex->nVersion));
    result.push_back(Pair("merkleroot", blockindex->hashMerkleRoot.GetHex()));
    result.push_back(Pair("time", (int64_t)blockindex->nTime));
    result.push_back(Pair("nonce", blockindex->nNonce.GetHex()));
    result.push_back(Pair("solution", HexStr(blockindex->nSolution)));
    result.push_back(Pair("bits", strprintf("%08x", blockindex->nBits)));
    result.push_back(Pair("difficulty", GetDifficulty(blockindex)));
    result.push_back(Pair("chainwork", blockindex->nChainWork.GetHex()));

    if (blockindex->pprev)
        result.push_back(Pair("previousblockhash", blockindex->pprev->GetBlockHash().GetHex()));
    CBlockIndex *pnext = chainActive.Next(blockindex);
    if (pnext)
        result.push_back(Pair("nextblockhash", pnext->GetBlockHash().GetHex()));
    return result;
}

UniValue blockToJSON(const CBlock& block, const CBlockIndex* blockindex, bool txDetails = false)
{
    UniValue result(UniValue::VOBJ);
    result.push_back(Pair("hash", block.GetHash().GetHex()));
    int confirmations = -1;
    // Only report confirmations if the block is on the main chain
    if (chainActive.Contains(blockindex))
        confirmations = chainActive.Height() - blockindex->nHeight + 1;
    result.push_back(Pair("confirmations", confirmations));
    result.push_back(Pair("size", (int)::GetSerializeSize(block, SER_NETWORK, PROTOCOL_VERSION)));
    result.push_back(Pair("height", blockindex->nHeight));
    result.push_back(Pair("version", block.nVersion));
    result.push_back(Pair("merkleroot", block.hashMerkleRoot.GetHex()));
    result.push_back(Pair("scTxsCommitment", block.hashScTxsCommitment.GetHex()));
    UniValue txs(UniValue::VARR);
    BOOST_FOREACH(const CTransaction&tx, block.vtx)
    {
        if(txDetails)
        {
            UniValue objTx(UniValue::VOBJ);
            TxToJSON(tx, uint256(), objTx);
            txs.push_back(objTx);
        }
        else
            txs.push_back(tx.GetHash().GetHex());
    }
    result.push_back(Pair("tx", txs));
    if (block.nVersion == BLOCK_VERSION_SC_SUPPORT)
    {
        UniValue certs(UniValue::VARR);
        BOOST_FOREACH(const CScCertificate& cert, block.vcert)
        {
            if(txDetails)
            {
                UniValue objCert(UniValue::VOBJ);
                CertToJSON(cert, uint256(), objCert);
                certs.push_back(objCert);
            }
            else
            {
                certs.push_back(cert.GetHash().GetHex());
            }
        }
        result.push_back(Pair("cert", certs));
    }
    result.push_back(Pair("time", block.GetBlockTime()));
    result.push_back(Pair("nonce", block.nNonce.GetHex()));
    result.push_back(Pair("solution", HexStr(block.nSolution)));
    result.push_back(Pair("bits", strprintf("%08x", block.nBits)));
    result.push_back(Pair("difficulty", GetDifficulty(blockindex)));
    result.push_back(Pair("chainwork", blockindex->nChainWork.GetHex()));
    result.push_back(Pair("anchor", blockindex->hashAnchorEnd.GetHex()));

    UniValue valuePools(UniValue::VARR);
    valuePools.push_back(ValuePoolDesc("sprout", blockindex->nChainSproutValue, blockindex->nSproutValue));
    result.push_back(Pair("valuePools", valuePools));

    if (blockindex->pprev)
        result.push_back(Pair("previousblockhash", blockindex->pprev->GetBlockHash().GetHex()));
    CBlockIndex *pnext = chainActive.Next(blockindex);
    if (pnext)
        result.push_back(Pair("nextblockhash", pnext->GetBlockHash().GetHex()));
    return result;
}

UniValue getblockcount(const UniValue& params, bool fHelp)
{
    if (fHelp || params.size() != 0)
        throw runtime_error(
            "getblockcount\n"
            "\nReturns the number of blocks in the longest block chain.\n"
            "\nResult:\n"
            "n    (numeric) The current block count\n"
            "\nExamples:\n"
            + HelpExampleCli("getblockcount", "")
            + HelpExampleRpc("getblockcount", "")
        );

    LOCK(cs_main);
    return chainActive.Height();
}

UniValue getbestblockhash(const UniValue& params, bool fHelp)
{
    if (fHelp || params.size() != 0)
        throw runtime_error(
            "getbestblockhash\n"
            "\nReturns the hash of the best (tip) block in the longest block chain.\n"
            "\nResult\n"
            "\"hex\"      (string) the block hash hex encoded\n"
            "\nExamples\n"
            + HelpExampleCli("getbestblockhash", "")
            + HelpExampleRpc("getbestblockhash", "")
        );

    LOCK(cs_main);
    return chainActive.Tip()->GetBlockHash().GetHex();
}

UniValue getdifficulty(const UniValue& params, bool fHelp)
{
    if (fHelp || params.size() != 0)
        throw runtime_error(
            "getdifficulty\n"
            "\nReturns the proof-of-work difficulty as a multiple of the minimum difficulty.\n"
            "\nResult:\n"
            "n.nnn       (numeric) the proof-of-work difficulty as a multiple of the minimum difficulty.\n"
            "\nExamples:\n"
            + HelpExampleCli("getdifficulty", "")
            + HelpExampleRpc("getdifficulty", "")
        );

    LOCK(cs_main);
    return GetNetworkDifficulty();
}

static void AddDependancy(const CTransactionBase& root, UniValue& info)
{
    std::vector<uint256> sDepHash = mempool.mempoolDirectDependenciesFrom(root);
    UniValue depends(UniValue::VARR);
    for(const uint256& hash: sDepHash)
    {
        depends.push_back(hash.ToString());
    }

    info.push_back(Pair("depends", depends));
}

UniValue mempoolToJSON(bool fVerbose = false)
{
    if (fVerbose)
    {
        LOCK(mempool.cs);
        UniValue o(UniValue::VOBJ);
        BOOST_FOREACH(const PAIRTYPE(uint256, CTxMemPoolEntry)& entry, mempool.mapTx)
        {
            const uint256& hash = entry.first;
            const CTxMemPoolEntry& e = entry.second;
            UniValue info(UniValue::VOBJ);
            info.push_back(Pair("size", (int)e.GetTxSize()));
            info.push_back(Pair("fee", ValueFromAmount(e.GetFee())));
            info.push_back(Pair("time", e.GetTime()));
            info.push_back(Pair("height", (int)e.GetHeight()));
            info.push_back(Pair("startingpriority", e.GetPriority(e.GetHeight())));
            info.push_back(Pair("currentpriority", e.GetPriority(chainActive.Height())));
            const CTransaction& tx = e.GetTx();
            AddDependancy(tx, info);
            o.push_back(Pair(hash.ToString(), info));
        }
        BOOST_FOREACH(const PAIRTYPE(uint256, CCertificateMemPoolEntry)& entry, mempool.mapCertificate)
        {
            const uint256& hash = entry.first;
            const auto& e = entry.second;
            UniValue info(UniValue::VOBJ);
            info.push_back(Pair("size", (int)e.GetCertificateSize()));
            info.push_back(Pair("fee", ValueFromAmount(e.GetFee())));
            info.push_back(Pair("time", e.GetTime()));
            info.push_back(Pair("height", (int)e.GetHeight()));
            info.push_back(Pair("startingpriority", e.GetPriority(e.GetHeight())));
            info.push_back(Pair("currentpriority", e.GetPriority(chainActive.Height())));
            const CScCertificate& cert = e.GetCertificate();
            AddDependancy(cert, info);
            o.push_back(Pair(hash.ToString(), info));
        }
        BOOST_FOREACH(const auto& entry, mempool.mapDeltas)
        {
            const uint256& hash = entry.first;
            const auto& p = entry.second.first;
            const auto& f = entry.second.second;
            UniValue info(UniValue::VOBJ);
            info.push_back(Pair("fee", ValueFromAmount(f)));
            info.push_back(Pair("priority", p));
            o.push_back(Pair(hash.ToString(), info));
        }
        return o;
    }
    else
    {
        vector<uint256> vtxid;
        mempool.queryHashes(vtxid);

        UniValue a(UniValue::VARR);
        BOOST_FOREACH(const uint256& hash, vtxid)
            a.push_back(hash.ToString());

        return a;
    }
}

UniValue getrawmempool(const UniValue& params, bool fHelp)
{
    if (fHelp || params.size() > 1)
        throw runtime_error(
            "getrawmempool ( verbose )\n"
            "\nReturns all transaction ids in memory pool as a json array of string transaction ids.\n"
            "\nArguments:\n"
            "1. verbose           (boolean, optional, default=false) true for a json object, false for array of transaction ids\n"
            "\nResult: (for verbose = false):\n"
            "[                     (json array of string)\n"
            "  \"transactionid\"     (string) The transaction id\n"
            "  ,...\n"
            "]\n"
            "\nResult: (for verbose = true):\n"
            "{                           (json object)\n"
            "  \"transactionid\" : {       (json object)\n"
            "    \"size\" : n,             (numeric) transaction size in bytes\n"
            "    \"fee\" : n,              (numeric) transaction fee in " + CURRENCY_UNIT + "\n"
            "    \"time\" : n,             (numeric) local time transaction entered pool in seconds since 1 Jan 1970 GMT\n"
            "    \"height\" : n,           (numeric) block height when transaction entered pool\n"
            "    \"startingpriority\" : n, (numeric) priority when transaction entered pool\n"
            "    \"currentpriority\" : n,  (numeric) transaction priority now\n"
            "    \"depends\" : [           (array) unconfirmed transactions used as inputs for this transaction\n"
            "        \"transactionid\",    (string) parent transaction id\n"
            "       ... ]\n"
            "  }, ...\n"
            "}\n"
            "\nExamples\n"
            + HelpExampleCli("getrawmempool", "true")
            + HelpExampleRpc("getrawmempool", "true")
        );

    LOCK(cs_main);

    bool fVerbose = false;
    if (params.size() > 0)
        fVerbose = params[0].get_bool();

    return mempoolToJSON(fVerbose);
}

UniValue getblockhash(const UniValue& params, bool fHelp)
{
    if (fHelp || params.size() != 1)
        throw runtime_error(
            "getblockhash index\n"
            "\nReturns hash of block in best-block-chain at index provided.\n"
            "\nArguments:\n"
            "1. index         (numeric, required) The block index\n"
            "\nResult:\n"
            "\"hash\"         (string) The block hash\n"
            "\nExamples:\n"
            + HelpExampleCli("getblockhash", "1000")
            + HelpExampleRpc("getblockhash", "1000")
        );

    LOCK(cs_main);

    int nHeight = params[0].get_int();
    if (nHeight < 0 || nHeight > chainActive.Height())
        throw JSONRPCError(RPC_INVALID_PARAMETER, "Block height out of range");

    CBlockIndex* pblockindex = chainActive[nHeight];
    return pblockindex->GetBlockHash().GetHex();
}

UniValue getblockheader(const UniValue& params, bool fHelp)
{
    if (fHelp || params.size() < 1 || params.size() > 2)
        throw runtime_error(
            "getblockheader \"hash\" ( verbose )\n"
            "\nIf verbose is false, returns a string that is serialized, hex-encoded data for blockheader 'hash'.\n"
            "If verbose is true, returns an Object with information about blockheader <hash>.\n"
            "\nArguments:\n"
            "1. \"hash\"          (string, required) The block hash\n"
            "2. verbose           (boolean, optional, default=true) true for a json object, false for the hex encoded data\n"
            "\nResult (for verbose = true):\n"
            "{\n"
            "  \"hash\" : \"hash\",     (string) the block hash (same as provided)\n"
            "  \"confirmations\" : n,   (numeric) The number of confirmations, or -1 if the block is not on the main chain\n"
            "  \"height\" : n,          (numeric) The block height or index\n"
            "  \"version\" : n,         (numeric) The block version\n"
            "  \"merkleroot\" : \"xxxx\", (string) The merkle root\n"
            "  \"time\" : ttt,          (numeric) The block time in seconds since epoch (Jan 1 1970 GMT)\n"
            "  \"nonce\" : n,           (numeric) The nonce\n"
            "  \"bits\" : \"1d00ffff\", (string) The bits\n"
            "  \"difficulty\" : x.xxx,  (numeric) The difficulty\n"
            "  \"previousblockhash\" : \"hash\",  (string) The hash of the previous block\n"
            "  \"nextblockhash\" : \"hash\"       (string) The hash of the next block\n"
            "}\n"
            "\nResult (for verbose=false):\n"
            "\"data\"             (string) A string that is serialized, hex-encoded data for block 'hash'.\n"
            "\nExamples:\n"
            + HelpExampleCli("getblockheader", "\"00000000c937983704a73af28acdec37b049d214adbda81d7e2a3dd146f6ed09\"")
            + HelpExampleRpc("getblockheader", "\"00000000c937983704a73af28acdec37b049d214adbda81d7e2a3dd146f6ed09\"")
        );

    LOCK(cs_main);

    std::string strHash = params[0].get_str();
    uint256 hash(uint256S(strHash));

    bool fVerbose = true;
    if (params.size() > 1)
        fVerbose = params[1].get_bool();

    if (mapBlockIndex.count(hash) == 0)
        throw JSONRPCError(RPC_INVALID_ADDRESS_OR_KEY, "Block not found");

    CBlockIndex* pblockindex = mapBlockIndex[hash];

    if (!fVerbose)
    {
        CDataStream ssBlock(SER_NETWORK, PROTOCOL_VERSION);
        ssBlock << pblockindex->GetBlockHeader();
        std::string strHex = HexStr(ssBlock.begin(), ssBlock.end());
        return strHex;
    }

    return blockheaderToJSON(pblockindex);
}

UniValue getblock(const UniValue& params, bool fHelp)
{
    if (fHelp || params.size() < 1 || params.size() > 2)
        throw runtime_error(
            "getblock \"hash|height\" ( verbose )\n"
            "\nIf verbosity is 0, returns a string that is serialized, hex-encoded data for the block.\n"
            "If verbosity is 1, returns an Object with information about the block.\n"
            "If verbosity is 2, returns an Object with information about the block and information about each transaction. \n"
            "\nArguments:\n"
            "1. \"hash|height\"     (string, required) The block hash or height\n"
            "2. verbosity              (numeric, optional, default=1) 0 for hex encoded data, 1 for a json object, and 2 for json object with transaction data\n"
            "\nResult (for verbosity = 0):\n"
            "\"data\"             (string) A string that is serialized, hex-encoded data for block 'hash'.\n"
            "\nResult (for verbosity = 1):\n"
            "{\n"
            "  \"hash\" : \"hash\",       (string) the block hash (same as provided hash)\n"
            "  \"confirmations\" : n,   (numeric) The number of confirmations, or -1 if the block is not on the main chain\n"
            "  \"size\" : n,            (numeric) The block size\n"
            "  \"height\" : n,          (numeric) The block height or index (same as provided height)\n"
            "  \"version\" : n,         (numeric) The block version\n"
            "  \"merkleroot\" : \"xxxx\", (string) The merkle root\n"
            "  \"tx\" : [               (array of string) The transaction ids\n"
            "     \"transactionid\"     (string) The transaction id\n"
            "     ,...\n"
            "  ],\n"
            "  \"time\" : ttt,          (numeric) The block time in seconds since epoch (Jan 1 1970 GMT)\n"
            "  \"nonce\" : n,           (numeric) The nonce\n"
            "  \"bits\" : \"1d00ffff\",   (string) The bits\n"
            "  \"difficulty\" : x.xxx,  (numeric) The difficulty\n"
            "  \"previousblockhash\" : \"hash\",  (string) The hash of the previous block\n"
            "  \"nextblockhash\" : \"hash\"       (string) The hash of the next block\n"
            "}\n"
            "\nResult (for verbosity = 2):\n"
            "{\n"
            "  ...,                     Same output as verbosity = 1.\n"
            "  \"tx\" : [               (array of Objects) The transactions in the format of the getrawtransaction RPC.\n"
            "         ,...\n"
            "  ],\n"
            "  ,...                     Same output as verbosity = 1.\n"
            "}\n"
            "\nExamples:\n"
            + HelpExampleCli("getblock", "\"00000000c937983704a73af28acdec37b049d214adbda81d7e2a3dd146f6ed09\"")
            + HelpExampleRpc("getblock", "\"00000000c937983704a73af28acdec37b049d214adbda81d7e2a3dd146f6ed09\"")
            + HelpExampleCli("getblock", "12800")
            + HelpExampleRpc("getblock", "12800")
        );

    LOCK(cs_main);

    std::string strHash = params[0].get_str();

    // If height is supplied, find the hash
    if (strHash.size() < (2 * sizeof(uint256))) {
        // std::stoi allows characters, whereas we want to be strict
        regex r("[[:digit:]]+");
        if (!regex_match(strHash, r)) {
            throw JSONRPCError(RPC_INVALID_PARAMETER, "Invalid block height parameter");
        }

        int nHeight = -1;
        try {
            nHeight = std::stoi(strHash);
        }
        catch (const std::exception &e) {
            throw JSONRPCError(RPC_INVALID_PARAMETER, "Invalid block height parameter");
        }

        if (nHeight < 0 || nHeight > chainActive.Height()) {
            throw JSONRPCError(RPC_INVALID_PARAMETER, "Block height out of range");
        }
        strHash = chainActive[nHeight]->GetBlockHash().GetHex();
    }

    uint256 hash(uint256S(strHash));

    int verbosity = 1;
    if (params.size() > 1) {
        if(params[1].isNum()) {
            verbosity = params[1].get_int();
        } else {
            verbosity = params[1].get_bool() ? 1 : 0;
        }
    }

    if (verbosity < 0 || verbosity > 2) {
        throw JSONRPCError(RPC_INVALID_PARAMETER, "Verbosity must be in range from 0 to 2");
    }

    if (mapBlockIndex.count(hash) == 0)
        throw JSONRPCError(RPC_INVALID_ADDRESS_OR_KEY, "Block not found");

    CBlock block;
    CBlockIndex* pblockindex = mapBlockIndex[hash];

    if (fHavePruned && !(pblockindex->nStatus & BLOCK_HAVE_DATA) && pblockindex->nTx > 0)
        throw JSONRPCError(RPC_INTERNAL_ERROR, "Block not available (pruned data)");

    if(!ReadBlockFromDisk(block, pblockindex))
        throw JSONRPCError(RPC_INTERNAL_ERROR, "Can't read block from disk");

    if (verbosity == 0)
    {
        CDataStream ssBlock(SER_NETWORK, PROTOCOL_VERSION);
        ssBlock << block;
        std::string strHex = HexStr(ssBlock.begin(), ssBlock.end());
        return strHex;
    }

    return blockToJSON(block, pblockindex, verbosity >= 2);
}

UniValue gettxoutsetinfo(const UniValue& params, bool fHelp)
{
    if (fHelp || params.size() != 0)
        throw runtime_error(
            "gettxoutsetinfo\n"
            "\nReturns statistics about the unspent transaction output set.\n"
            "Note this call may take some time.\n"
            "\nResult:\n"
            "{\n"
            "  \"height\":n,     (numeric) The current block height (index)\n"
            "  \"bestblock\": \"hex\",   (string) the best block hash hex\n"
            "  \"transactions\": n,      (numeric) The number of transactions\n"
            "  \"txouts\": n,            (numeric) The number of output transactions\n"
            "  \"bytes_serialized\": n,  (numeric) The serialized size\n"
            "  \"hash_serialized\": \"hash\",   (string) The serialized hash\n"
            "  \"total_amount\": x.xxx          (numeric) The total amount\n"
            "}\n"
            "\nExamples:\n"
            + HelpExampleCli("gettxoutsetinfo", "")
            + HelpExampleRpc("gettxoutsetinfo", "")
        );

    UniValue ret(UniValue::VOBJ);

    CCoinsStats stats;
    FlushStateToDisk();
    if (pcoinsTip->GetStats(stats)) {
        ret.push_back(Pair("height", (int64_t)stats.nHeight));
        ret.push_back(Pair("bestblock", stats.hashBlock.GetHex()));
        ret.push_back(Pair("transactions", (int64_t)stats.nTransactions));
        ret.push_back(Pair("txouts", (int64_t)stats.nTransactionOutputs));
        ret.push_back(Pair("bytes_serialized", (int64_t)stats.nSerializedSize));
        ret.push_back(Pair("hash_serialized", stats.hashSerialized.GetHex()));
        ret.push_back(Pair("total_amount", ValueFromAmount(stats.nTotalAmount)));
    }
    return ret;
}

UniValue gettxout(const UniValue& params, bool fHelp)
{
    if (fHelp || params.size() < 2 || params.size() > 3)
        throw runtime_error(
            "gettxout \"txid\" n ( includemempool )\n"
            "\nReturns details about an unspent transaction output.\n"
            "\nArguments:\n"
            "1. \"txid\"       (string, required) The transaction id\n"
            "2. n              (numeric, required) vout value\n"
            "3. includemempool  (boolean, optional) Whether to included the mem pool\n"
            "\nResult:\n"
            "{\n"
            "  \"bestblock\" : \"hash\",    (string) the block hash\n"
            "  \"confirmations\" : n,       (numeric) The number of confirmations\n"
            "  \"value\" : x.xxx,           (numeric) The transaction value in " + CURRENCY_UNIT + "\n"
            "  \"scriptPubKey\" : {         (json object)\n"
            "     \"asm\" : \"code\",       (string) \n"
            "     \"hex\" : \"hex\",        (string) \n"
            "     \"reqSigs\" : n,          (numeric) Number of required signatures\n"
            "     \"type\" : \"pubkeyhash\", (string) The type, eg pubkeyhash\n"
            "     \"addresses\" : [          (array of string) array of Horizen addresses\n"
            "        \"horizenaddress\"        (string) Horizen address\n"
            "        ,...\n"
            "     ]\n"
            "  },\n"
            "  \"version\" : n,              (numeric) The version\n"
            "  \"coinbase\" : true|false     (boolean) Coinbase or not\n"
            "}\n"

            "\nExamples:\n"
            "\nGet unspent transactions\n"
            + HelpExampleCli("listunspent", "") +
            "\nView the details\n"
            + HelpExampleCli("gettxout", "\"txid\" 1") +
            "\nAs a json rpc call\n"
            + HelpExampleRpc("gettxout", "\"txid\", 1")
        );

    LOCK(cs_main);

    UniValue ret(UniValue::VOBJ);

    std::string strHash = params[0].get_str();
    uint256 hash(uint256S(strHash));
    int n = params[1].get_int();
    bool fMempool = true;
    if (params.size() > 2)
        fMempool = params[2].get_bool();

    CCoins coins;
    if (fMempool) {
        LOCK(mempool.cs);
        CCoinsViewMemPool view(pcoinsTip, mempool);
        if (!view.GetCoins(hash, coins))
            return NullUniValue;
        mempool.pruneSpent(hash, coins); // TODO: this should be done by the CCoinsViewMemPool
    } else {
        if (!pcoinsTip->GetCoins(hash, coins))
            return NullUniValue;
    }
    if (n<0 || (unsigned int)n>=coins.vout.size() || coins.vout[n].IsNull())
        return NullUniValue;

    BlockMap::iterator it = mapBlockIndex.find(pcoinsTip->GetBestBlock());
    CBlockIndex *pindex = it->second;
    ret.push_back(Pair("bestblock", pindex->GetBlockHash().GetHex()));
    if ((unsigned int)coins.nHeight == MEMPOOL_HEIGHT)
        ret.push_back(Pair("confirmations", 0));
    else
        ret.push_back(Pair("confirmations", pindex->nHeight - coins.nHeight + 1));
    ret.push_back(Pair("value", ValueFromAmount(coins.vout[n].nValue)));
    UniValue o(UniValue::VOBJ);
    ScriptPubKeyToJSON(coins.vout[n].scriptPubKey, o, true);
    ret.push_back(Pair("scriptPubKey", o));
    ret.push_back(Pair("version", coins.nVersion));
#if 0
    ret.push_back(Pair("coinbase", coins.fCoinBase));
#else
    ret.push_back(Pair("certificate", coins.IsFromCert()));
    ret.push_back(Pair("coinbase", coins.IsCoinBase()));
#endif

    return ret;
}

UniValue verifychain(const UniValue& params, bool fHelp)
{
    if (fHelp || params.size() > 2)
        throw runtime_error(
            "verifychain ( checklevel numblocks )\n"
            "\nVerifies blockchain database.\n"
            "\nArguments:\n"
            "1. checklevel   (numeric, optional, 0-4, default=3) How thorough the block verification is.\n"
            "2. numblocks    (numeric, optional, default=288, 0=all) The number of blocks to check.\n"
            "\nResult:\n"
            "true|false       (boolean) Verified or not\n"
            "\nExamples:\n"
            + HelpExampleCli("verifychain", "")
            + HelpExampleRpc("verifychain", "")
        );

    LOCK(cs_main);

    int nCheckLevel = GetArg("-checklevel", 3);
    int nCheckDepth = GetArg("-checkblocks", 288);
    if (params.size() > 0)
        nCheckLevel = params[0].get_int();
    if (params.size() > 1)
        nCheckDepth = params[1].get_int();

    return CVerifyDB().VerifyDB(pcoinsTip, nCheckLevel, nCheckDepth);
}

/** Implementation of IsSuperMajority with better feedback */
static UniValue SoftForkMajorityDesc(int minVersion, CBlockIndex* pindex, int nRequired, const Consensus::Params& consensusParams)
{
    int nFound = 0;
    CBlockIndex* pstart = pindex;
    for (int i = 0; i < consensusParams.nMajorityWindow && pstart != NULL; i++)
    {
        if (pstart->nVersion >= minVersion)
            ++nFound;
        pstart = pstart->pprev;
    }

    UniValue rv(UniValue::VOBJ);
    rv.push_back(Pair("status", nFound >= nRequired));
    rv.push_back(Pair("found", nFound));
    rv.push_back(Pair("required", nRequired));
    rv.push_back(Pair("window", consensusParams.nMajorityWindow));
    return rv;
}

static UniValue SoftForkDesc(const std::string &name, int version, CBlockIndex* pindex, const Consensus::Params& consensusParams)
{
    UniValue rv(UniValue::VOBJ);
    rv.push_back(Pair("id", name));
    rv.push_back(Pair("version", version));
    rv.push_back(Pair("enforce", SoftForkMajorityDesc(version, pindex, consensusParams.nMajorityEnforceBlockUpgrade, consensusParams)));
    rv.push_back(Pair("reject", SoftForkMajorityDesc(version, pindex, consensusParams.nMajorityRejectBlockOutdated, consensusParams)));
    return rv;
}

UniValue getblockchaininfo(const UniValue& params, bool fHelp)
{
    if (fHelp || params.size() != 0)
        throw runtime_error(
            "getblockchaininfo\n"
            "Returns an object containing various state info regarding block chain processing.\n"
            "\nResult:\n"
            "{\n"
            "  \"chain\": \"xxxx\",        (string) current network name as defined in BIP70 (main, test, regtest)\n"
            "  \"blocks\": xxxxxx,         (numeric) the current number of blocks processed in the server\n"
            "  \"headers\": xxxxxx,        (numeric) the current number of headers we have validated\n"
            "  \"bestblockhash\": \"...\", (string) the hash of the currently best block\n"
            "  \"difficulty\": xxxxxx,     (numeric) the current difficulty\n"
            "  \"verificationprogress\": xxxx, (numeric) estimate of verification progress [0..1]\n"
            "  \"chainwork\": \"xxxx\"     (string) total amount of work in active chain, in hexadecimal\n"
            "  \"commitments\": xxxxxx,    (numeric) the current number of note commitments in the commitment tree\n"
            "  \"softforks\": [            (array) status of softforks in progress\n"
            "     {\n"
            "        \"id\": \"xxxx\",        (string) name of softfork\n"
            "        \"version\": xx,         (numeric) block version\n"
            "        \"enforce\": {           (object) progress toward enforcing the softfork rules for new-version blocks\n"
            "           \"status\": xx,       (boolean) true if threshold reached\n"
            "           \"found\": xx,        (numeric) number of blocks with the new version found\n"
            "           \"required\": xx,     (numeric) number of blocks required to trigger\n"
            "           \"window\": xx,       (numeric) maximum size of examined window of recent blocks\n"
            "        },\n"
            "        \"reject\": { ... }      (object) progress toward rejecting pre-softfork blocks (same fields as \"enforce\")\n"
            "     }, ...\n"
            "  \n"
            "}\n"
            "\nExamples:\n"
            + HelpExampleCli("getblockchaininfo", "")
            + HelpExampleRpc("getblockchaininfo", "")
        );

    LOCK(cs_main);

    UniValue obj(UniValue::VOBJ);
    obj.push_back(Pair("chain",                 Params().NetworkIDString()));
    obj.push_back(Pair("blocks",                (int)chainActive.Height()));
    obj.push_back(Pair("headers",               pindexBestHeader ? pindexBestHeader->nHeight : -1));
    obj.push_back(Pair("bestblockhash",         chainActive.Tip()->GetBlockHash().GetHex()));
    obj.push_back(Pair("difficulty",            (double)GetNetworkDifficulty()));
    obj.push_back(Pair("verificationprogress",  Checkpoints::GuessVerificationProgress(Params().Checkpoints(), chainActive.Tip())));
    obj.push_back(Pair("chainwork",             chainActive.Tip()->nChainWork.GetHex()));
    obj.push_back(Pair("pruned",                fPruneMode));

    ZCIncrementalMerkleTree tree;
    pcoinsTip->GetAnchorAt(pcoinsTip->GetBestAnchor(), tree);
    obj.push_back(Pair("commitments",           tree.size()));

    CBlockIndex* tip = chainActive.Tip();
    UniValue valuePools(UniValue::VARR);
    valuePools.push_back(ValuePoolDesc("sprout", tip->nChainSproutValue, boost::none));
    obj.push_back(Pair("valuePools",            valuePools));

    const Consensus::Params& consensusParams = Params().GetConsensus();
    UniValue softforks(UniValue::VARR);
    UniValue bip9_softforks(UniValue::VOBJ);
    softforks.push_back(SoftForkDesc("bip34", 2, tip, consensusParams));
    softforks.push_back(SoftForkDesc("bip66", 3, tip, consensusParams));
    softforks.push_back(SoftForkDesc("bip65", 4, tip, consensusParams));

    obj.push_back(Pair("softforks",             softforks));

    if (fPruneMode)
    {
        CBlockIndex *block = chainActive.Tip();
        while (block && block->pprev && (block->pprev->nStatus & BLOCK_HAVE_DATA))
            block = block->pprev;

        if (block)
            obj.push_back(Pair("pruneheight",        block->nHeight));
    }
    return obj;
}

UniValue getchaintips(const UniValue& params, bool fHelp)
{
    if (fHelp || params.size() != 0)
        throw runtime_error(
            "getchaintips\n"
            "Return information about all known tips in the block tree,"
            " including the main chain as well as orphaned branches.\n"
            "\nResult:\n"
            "[\n"
            "  {\n"
            "    \"height\": xxxx,         (numeric) height of the chain tip\n"
            "    \"hash\": \"xxxx\",         (string) block hash of the tip\n"
            "    \"branchlen\": 0          (numeric) zero for main chain\n"
            "    \"status\": \"active\"      (string) \"active\" for the main chain\n"
            "  },\n"
            "  {\n"
            "    \"height\": xxxx,\n"
            "    \"hash\": \"xxxx\",\n"
            "    \"branchlen\": 1          (numeric) length of branch connecting the tip to the main chain\n"
            "    \"status\": \"xxxx\"        (string) status of the chain (active, valid-fork, valid-headers, headers-only, invalid)\n"
            "  }\n"
            "]\n"
            "Possible values for status:\n"
            "1.  \"invalid\"               This branch contains at least one invalid block\n"
            "2.  \"headers-only\"          Not all blocks for this branch are available, but the headers are valid\n"
            "3.  \"valid-headers\"         All blocks are available for this branch, but they were never fully validated\n"
            "4.  \"valid-fork\"            This branch is not part of the active chain, but is fully validated\n"
            "5.  \"active\"                This is the tip of the active main chain, which is certainly valid\n"
            "\nExamples:\n"
            + HelpExampleCli("getchaintips", "")
            + HelpExampleRpc("getchaintips", "")
        );

    LOCK(cs_main);

    /* Build up a list of chain tips.  We start with the list of all
       known blocks, and successively remove blocks that appear as pprev
       of another block. */
    std::set<const CBlockIndex*, CompareBlocksByHeight> setTips;
    BOOST_FOREACH(const PAIRTYPE(const uint256, CBlockIndex*)& item, mapBlockIndex)
        setTips.insert(item.second);
    BOOST_FOREACH(const PAIRTYPE(const uint256, CBlockIndex*)& item, mapBlockIndex)
    {
        const CBlockIndex* pprev = item.second->pprev;
        if (pprev)
            setTips.erase(pprev);
    }

    // Always report the currently active tip.
    setTips.insert(chainActive.Tip());

    /* Construct the output array.  */
    UniValue res(UniValue::VARR);
    BOOST_FOREACH(const CBlockIndex* block, setTips)
    {
        UniValue obj(UniValue::VOBJ);
        obj.push_back(Pair("height", block->nHeight));
        obj.push_back(Pair("hash", block->phashBlock->GetHex()));

        const int branchLen = block->nHeight - chainActive.FindFork(block)->nHeight;
        obj.push_back(Pair("branchlen", branchLen));

        string status;
        if (chainActive.Contains(block)) {
            // This block is part of the currently active chain.
            status = "active";
        } else if (block->nStatus & BLOCK_FAILED_MASK) {
            // This block or one of its ancestors is invalid.
            status = "invalid";
        } else if (block->nChainTx == 0) {
            // This block cannot be connected because full block data for it or one of its parents is missing.
            status = "headers-only";
        } else if (block->IsValid(BLOCK_VALID_SCRIPTS)) {
            // This block is fully validated, but no longer part of the active chain. It was probably the active block once, but was reorganized.
            status = "valid-fork";
        } else if (block->IsValid(BLOCK_VALID_TREE)) {
            // The headers for this block are valid, but it has not been validated. It was probably never part of the most-work chain.
            status = "valid-headers";
        } else {
            // No clue.
            status = "unknown";
        }
        obj.push_back(Pair("status", status));

        res.push_back(obj);
    }

    return res;
}

UniValue mempoolInfoToJSON()
{
    UniValue ret(UniValue::VOBJ);
    ret.push_back(Pair("size", (int64_t) mempool.size()));
    ret.push_back(Pair("bytes", (int64_t) mempool.GetTotalSize()));
    ret.push_back(Pair("usage", (int64_t) mempool.DynamicMemoryUsage()));

    if (Params().NetworkIDString() == "regtest") {
        ret.push_back(Pair("fullyNotified", mempool.IsFullyNotified()));
    }

    return ret;
}

UniValue getmempoolinfo(const UniValue& params, bool fHelp)
{
    if (fHelp || params.size() != 0)
        throw runtime_error(
            "getmempoolinfo\n"
            "\nReturns details on the active state of the TX memory pool.\n"
            "\nResult:\n"
            "{\n"
            "  \"size\": xxxxx                (numeric) Current tx count\n"
            "  \"bytes\": xxxxx               (numeric) Sum of all tx sizes\n"
            "  \"usage\": xxxxx               (numeric) Total memory usage for the mempool\n"
            "}\n"
            "\nExamples:\n"
            + HelpExampleCli("getmempoolinfo", "")
            + HelpExampleRpc("getmempoolinfo", "")
        );

    return mempoolInfoToJSON();
}

UniValue invalidateblock(const UniValue& params, bool fHelp)
{
    if (fHelp || params.size() != 1)
        throw runtime_error(
            "invalidateblock \"hash\"\n"
            "\nPermanently marks a block as invalid, as if it violated a consensus rule.\n"
            "\nArguments:\n"
            "1. hash   (string, required) the hash of the block to mark as invalid\n"
            "\nResult:\n"
            "\nExamples:\n"
            + HelpExampleCli("invalidateblock", "\"blockhash\"")
            + HelpExampleRpc("invalidateblock", "\"blockhash\"")
        );

    std::string strHash = params[0].get_str();
    uint256 hash(uint256S(strHash));
    CValidationState state;

    {
        LOCK(cs_main);
        if (mapBlockIndex.count(hash) == 0)
            throw JSONRPCError(RPC_INVALID_ADDRESS_OR_KEY, "Block not found");

        CBlockIndex* pblockindex = mapBlockIndex[hash];
        InvalidateBlock(state, pblockindex);
    }

    if (state.IsValid()) {
        ActivateBestChain(state);
    }

    if (!state.IsValid()) {
        throw JSONRPCError(RPC_DATABASE_ERROR, state.GetRejectReason());
    }

    return NullUniValue;
}

UniValue reconsiderblock(const UniValue& params, bool fHelp)
{
    if (fHelp || params.size() != 1)
        throw runtime_error(
            "reconsiderblock \"hash\"\n"
            "\nRemoves invalidity status of a block and its descendants, reconsider them for activation.\n"
            "This can be used to undo the effects of invalidateblock.\n"
            "\nArguments:\n"
            "1. hash   (string, required) the hash of the block to reconsider\n"
            "\nResult:\n"
            "\nExamples:\n"
            + HelpExampleCli("reconsiderblock", "\"blockhash\"")
            + HelpExampleRpc("reconsiderblock", "\"blockhash\"")
        );

    std::string strHash = params[0].get_str();
    uint256 hash(uint256S(strHash));
    CValidationState state;

    {
        LOCK(cs_main);
        if (mapBlockIndex.count(hash) == 0)
            throw JSONRPCError(RPC_INVALID_ADDRESS_OR_KEY, "Block not found");

        CBlockIndex* pblockindex = mapBlockIndex[hash];
        ReconsiderBlock(state, pblockindex);
    }

    if (state.IsValid()) {
        ActivateBestChain(state);
    }

    if (!state.IsValid()) {
        throw JSONRPCError(RPC_DATABASE_ERROR, state.GetRejectReason());
    }

    return NullUniValue;
}

static void addScUnconfCcData(const uint256& scId, UniValue& sc)
{
    if (mempool.mapSidechains.count(scId) == 0)
        return;

    UniValue ia(UniValue::VARR);
    if (mempool.hasSidechainCreationTx(scId))
    {
        const uint256& hash = mempool.mapSidechains.at(scId).scCreationTxHash;
        const CTransaction & scCrTx = mempool.mapTx.at(hash).GetTx();
        for (const auto& scCrAmount : scCrTx.GetVscCcOut())
        {
            if (scId == scCrAmount.GetScId())
            {
                 UniValue o(UniValue::VOBJ);
                 o.push_back(Pair("unconf amount", ValueFromAmount(scCrAmount.nValue)));
                 ia.push_back(o);
             }
        }
    }

    for (const auto& fwdHash: mempool.mapSidechains.at(scId).fwdTxHashes)
    {
        const CTransaction & fwdTx = mempool.mapTx.at(fwdHash).GetTx();
        for (const auto& fwdAmount : fwdTx.GetVftCcOut())
        {
            if (scId == fwdAmount.scId)
            {
                 UniValue o(UniValue::VOBJ);
                 o.push_back(Pair("unconf amount", ValueFromAmount(fwdAmount.GetScValue())));
                 ia.push_back(o);
             }
        }
    }

    for (const auto& mbtrHash: mempool.mapSidechains.at(scId).mcBtrsTxHashes)
    {
        const CTransaction & mbtrTx = mempool.mapTx.at(mbtrHash).GetTx();
        for (const auto& mbtrAmount : mbtrTx.GetVBwtRequestOut())
        {
            if (scId == mbtrAmount.scId)
            {
                 UniValue o(UniValue::VOBJ);
                 o.push_back(Pair("unconf amount", ValueFromAmount(mbtrAmount.GetScValue())));
                 ia.push_back(o);
             }
        }
    }

    if (ia.size() > 0)
        sc.push_back(Pair("unconf immature amounts", ia));

    // there are no info about bwt requests in sc db, therefore we do not include them neither when they are in mempool
}

bool FillScRecordFromInfo(const uint256& scId, const CSidechain& info, CSidechain::State scState,
    UniValue& sc, bool bOnlyAlive, bool bVerbose)
{
    if (bOnlyAlive && (scState != CSidechain::State::ALIVE))
        return false;

    sc.push_back(Pair("scid", scId.GetHex()));
    if (!info.IsNull() )
    {
        int currentEpoch = (scState == CSidechain::State::ALIVE)?
                info.EpochFor(chainActive.Height()):
                info.EpochFor(info.GetScheduledCeasingHeight());
 
        sc.push_back(Pair("balance", ValueFromAmount(info.balance)));
        sc.push_back(Pair("epoch", currentEpoch));
        sc.push_back(Pair("end epoch height", info.GetEndHeightForEpoch(currentEpoch)));
        sc.push_back(Pair("state", CSidechain::stateToString(scState)));
        sc.push_back(Pair("ceasing height", info.GetScheduledCeasingHeight()));
 
        if (bVerbose)
        {
            sc.push_back(Pair("creating tx hash", info.creationTxHash.GetHex()));
            sc.push_back(Pair("created in block", info.creationBlockHash.ToString()));
        }
 
        sc.push_back(Pair("created at block height", info.creationBlockHeight));
        sc.push_back(Pair("last certificate epoch", info.lastTopQualityCertReferencedEpoch));
        sc.push_back(Pair("last certificate hash", info.lastTopQualityCertHash.GetHex()));
        sc.push_back(Pair("last certificate quality", info.lastTopQualityCertQuality));
        sc.push_back(Pair("last certificate amount", ValueFromAmount(info.lastTopQualityCertBwtAmount)));
 
        // creation parameters
        sc.push_back(Pair("withdrawalEpochLength", info.creationData.withdrawalEpochLength));
 
        if (bVerbose)
        {
            sc.push_back(Pair("wCertVk", HexStr(info.creationData.wCertVk)));
            sc.push_back(Pair("customData", HexStr(info.creationData.customData)));
            sc.push_back(Pair("constant", HexStr(info.creationData.constant)));
            if (info.creationData.wMbtrVk.is_initialized())
                sc.push_back(Pair("wMbtrVk", HexStr(info.creationData.wMbtrVk.get())));
            else
                sc.push_back(Pair("wMbtrVk", std::string{"NOT INITIALIZED"}));
            sc.push_back(Pair("vCustomFieldConfig", VecToStr(info.creationData.vCustomFieldConfig)));
            sc.push_back(Pair("vCompressedMerkleTreeConfig", VecToStr(info.creationData.vCompressedMerkleTreeConfig) ));
        }
 
        UniValue ia(UniValue::VARR);
        for(const auto& entry: info.mImmatureAmounts)
        {
            UniValue o(UniValue::VOBJ);
            o.push_back(Pair("maturityHeight", entry.first));
            o.push_back(Pair("amount", ValueFromAmount(entry.second)));
            ia.push_back(o);
        }
        sc.push_back(Pair("immature amounts", ia));

        // get unconfirmed data if any
        if (mempool.hasSidechainCertificate(scId))
        {
            const uint256& topQualCertHash    = mempool.mapSidechains.at(scId).GetTopQualityCert()->second;
            const CScCertificate& topQualCert = mempool.mapCertificate.at(topQualCertHash).GetCertificate();
 
            sc.push_back(Pair("unconf top quality certificate epoch",   topQualCert.epochNumber));
            sc.push_back(Pair("unconf top quality certificate hash",    topQualCertHash.GetHex()));
            sc.push_back(Pair("unconf top quality certificate quality", topQualCert.quality));
            sc.push_back(Pair("unconf top quality certificate amount",  ValueFromAmount(topQualCert.GetValueOfBackwardTransfers())));
        }

        addScUnconfCcData(scId, sc);
    }
    else
    {
        if (mempool.hasSidechainCreationTx(scId))
        {
            const uint256& scCreationHash = mempool.mapSidechains.at(scId).scCreationTxHash;
            const CTransaction & scCreationTx = mempool.mapTx.at(scCreationHash).GetTx();

            CSidechain info;
            for (const auto& scCreation : scCreationTx.GetVscCcOut())
            {
                if (scId == scCreation.GetScId())
                {
                    info.creationTxHash = scCreationHash;
                    info.creationData.withdrawalEpochLength = scCreation.withdrawalEpochLength;
                    info.creationData.customData = scCreation.customData;
                    info.creationData.constant = scCreation.constant;
                    info.creationData.wCertVk = scCreation.wCertVk;
                    info.creationData.wMbtrVk = scCreation.wMbtrVk;
<<<<<<< HEAD
                    info.creationData.vCustomFieldConfig = scCreation.vCustomFieldConfig;
                    info.creationData.vCompressedMerkleTreeConfig = scCreation.vCompressedMerkleTreeConfig;
                    info.mImmatureAmounts[-1] = scCreation.GetScValue();
=======
>>>>>>> 0895e2c5
                    break;
                }
            }

            sc.push_back(Pair("state", CSidechain::stateToString(CSidechain::State::UNCONFIRMED)));
            sc.push_back(Pair("unconf creating tx hash", info.creationTxHash.GetHex()));
            sc.push_back(Pair("unconf withdrawalEpochLength", info.creationData.withdrawalEpochLength));

            if (bVerbose)
            {
                sc.push_back(Pair("unconf wCertVk", HexStr(info.creationData.wCertVk)));
                sc.push_back(Pair("unconf customData", HexStr(info.creationData.customData)));
                sc.push_back(Pair("unconf constant", HexStr(info.creationData.constant)));

                if (info.creationData.wMbtrVk.is_initialized())
                    sc.push_back(Pair("unconf wMbtrVk", HexStr(info.creationData.wMbtrVk.get())));
                else
                    sc.push_back(Pair("unconf wMbtrVk", std::string{"NOT INITIALIZED"}));
                sc.push_back(Pair("unconf vCustomFieldConfig", VecToStr(info.creationData.vCustomFieldConfig)));
                sc.push_back(Pair("unconf vCompressedMerkleTreeConfig", VecToStr(info.creationData.vCompressedMerkleTreeConfig)));
            }

            addScUnconfCcData(scId, sc);
        }
        else
        {
            // nowhere to be found
            return false;
        }
    }

    return true;
}

bool FillScRecord(const uint256& scId, UniValue& scRecord, bool bOnlyAlive, bool bVerbose)
{
    CSidechain sidechain;
    CCoinsViewCache scView(pcoinsTip);
    if (!scView.GetSidechain(scId, sidechain)) {
        LogPrint("sc", "%s():%d - scid[%s] not yet created\n", __func__, __LINE__, scId.ToString() );
    }
    CSidechain::State scState = scView.GetSidechainState(scId);

    return FillScRecordFromInfo(scId, sidechain, scState, scRecord, bOnlyAlive, bVerbose);
}

int FillScList(UniValue& scItems, bool bOnlyAlive, bool bVerbose, int from=0, int to=-1)
{
    std::set<uint256> sScIds;
    {
        LOCK(mempool.cs);
        CCoinsViewMemPool scView(pcoinsTip, mempool);

        scView.GetScIds(sScIds);
    }

    if (sScIds.size() == 0)
        return 0;

    // means upper limit max
    if (to == -1)
    {
        to = sScIds.size();
    }

    // basic check of interval parameters
    if ( from < 0 || to < 0 || from >= to)
    {
        LogPrint("sc", "invalid interval: from[%d], to[%d] (sz=%d)\n", from, to, sScIds.size());
        throw JSONRPCError(RPC_INVALID_PARAMETER, "invalid interval");
    }

    UniValue totalResult(UniValue::VARR);
    std::set<uint256>::iterator it = sScIds.begin();

    while (it != sScIds.end())
    {
        UniValue scRecord(UniValue::VOBJ);
        if (FillScRecord(*it, scRecord, bOnlyAlive, bVerbose))
            totalResult.push_back(scRecord);
        ++it;
    }

    // check consistency of interval in the filtered results list
    // --
    // 'from' must be in the valid interval
    if (from > totalResult.size())
    {
        LogPrint("sc", "invalid interval: from[%d] > sz[%d]\n", from, totalResult.size());
        throw JSONRPCError(RPC_INVALID_PARAMETER, "invalid interval");
    }

    // 'to' must be a formally valid upper bound interval number (positive and greater than 'from') but it is
    // topped anyway to the upper bound value 
    if (to > totalResult.size())
    {
        to = totalResult.size();
    }

    auto vec = totalResult.getValues();
    auto first = vec.begin() + from;
    auto last  = vec.begin() + to;

    while (first != last)
    {
        scItems.push_back(*first++);
    }

    return vec.size(); 
}

UniValue getscinfo(const UniValue& params, bool fHelp)
{
    if (fHelp || params.size() == 0 || params.size() > 5)
        throw runtime_error(
            "getscinfo (\"scid\" onlyAlive)\n"
            "\nArguments:\n"
            "1. \"scid\"   (string, mandatory) Retrive only information about specified scid, \"*\" means all \n"
            "2. onlyAlive (bool, optional, default=false) Retrieve only information for alive sidechains\n"
            "3. verbose   (bool, optional, default=true) If false include only essential info in result\n"
            "   --- meaningful if scid is not specified:\n"
            "4. from      (integer, optional, default=0) If set, limit the starting item index (0-base) in the result array to this entry (included)\n"
            "5. to        (integer, optional, default=-1) If set, limit the ending item index (0-base) in the result array to this entry (excluded) (-1 means max)\n"
            "\nReturns side chain info for the given id or for all of the existing sc if the id is not given.\n"
            "\nResult:\n"
            "{\n"
            "  \"totalItems\":            xx,      (numeric) number of items found\n"
            "  \"from\":                  xx,      (numeric) index of the starting item (included in result)\n"
            "  \"to\":                    xx,      (numeric) index of the ending item (excluded in result)\n"
            "  \"items\":[\n"
            "   {\n"
            "     \"scid\":                        xxxxx,   (string)  sidechain ID\n"
            "     \"balance\":                     xxxxx,   (numeric) available balance\n"
            "     \"epoch\":                       xxxxx,   (numeric) current epoch for this sidechain\n"
            "     \"end epoch height\":            xxxxx,   (numeric) height of the last block of the current epoch\n"
            "     \"state\":                       xxxxx,   (string)  state of the sidechain at the current chain height\n"
            "     \"ceasing height\":              xxxxx,   (numeric) height at which the sidechain is considered ceased if a certificate has not been received\n"
            "     \"creating tx hash\":            xxxxx,   (string)  txid of the creating transaction\n"
            "     \"created in block\":            xxxxx,   (string)  hash of the block containing the creatimg tx\n"
            "     \"created at block height\":     xxxxx,   (numeric) height of the above block\n"
            "     \"last certificate epoch\":      xxxxx,   (numeric) last epoch number for which a certificate has been received\n"
            "     \"last certificate hash\":       xxxxx,   (numeric) the hash of the last certificate that has been received\n"
            "     \"withdrawalEpochLength\":       xxxxx,   (numeric) length of the withdrawal epoch\n"
            "     \"wCertVk\":                     xxxxx,   (string)  The verification key needed to verify a Withdrawal Certificate Proof, set at sc creation\n"
            "     \"customData\":                  xxxxx,   (string)  The arbitrary byte string of custom data set at sc creation\n"
            "     \"constant\":                    xxxxx,   (string)  The arbitrary byte string of constant set at sc creation\n"
            "     \"wMbtrVk\":                     xxxxx,   (string)  The verification key needed to verify a Mainchain backward transfer request, optionally set at sc creation\n"
            "     \"vCustomFieldConfig\":          xxxxx,   (string)  TODO  add description\n"
            "     \"vCompressedMerkleTreeConfig\": xxxxx,   (string)  TODO  add description\n"
            "     \"immature amounts\": [\n"
            "       {\n"
            "         \"maturityHeight\":      xxxxx,   (numeric) height at which fund will become part of spendable balance\n"
            "         \"amount\":              xxxxx,   (numeric) immature fund\n"
            "       },\n"
            "       ... ]\n"
            "    },\n"
            "    ...\n"
            "  ]\n"
            "}\n"

            "\nExamples\n"
            + HelpExampleCli("getscinfo", "\"1a3e7ccbfd40c4e2304c3215f76d204e4de63c578ad835510f580d529516a874\"")
            + HelpExampleCli("getscinfo", "\"*\" true false 2 10")
            + HelpExampleCli("getscinfo", "\"*\" ")
        );

    bool bRetrieveAllSc = false;
    string inputString = params[0].get_str();
    if (!inputString.compare("*"))
        bRetrieveAllSc = true;
    else
    {
        if (inputString.find_first_not_of("0123456789abcdefABCDEF", 0) != std::string::npos)
            throw JSONRPCError(RPC_TYPE_ERROR, "Invalid scid format: not an hex");
    }

    bool bOnlyAlive = false;
    if (params.size() > 1)
        bOnlyAlive = params[1].get_bool();

    bool bVerbose = true;
    if (params.size() > 2)
        bVerbose = params[2].get_bool();

    UniValue ret(UniValue::VOBJ);
    UniValue scItems(UniValue::VARR);

    if (!bRetrieveAllSc)
    {
        // single search
        uint256 scId;
        scId.SetHex(inputString);
 
        UniValue scRecord(UniValue::VOBJ);
        // throws a json rpc exception if the scid is not found in the db
        if (!FillScRecord(scId, scRecord, bOnlyAlive, bVerbose) )
        {
            // after filtering no sc has been found, this can happen for instance when the sc is ceased
            // and bOnlyAlive is true
            ret.push_back(Pair("totalItems", 0));
            ret.push_back(Pair("from", 0));
            ret.push_back(Pair("to", 0));
        }
        else
        {
            ret.push_back(Pair("totalItems", 1));
            ret.push_back(Pair("from", 0));
            ret.push_back(Pair("to", 1));
            scItems.push_back(scRecord);
        }
    }
    else
    {
        int from = 0;
        if (params.size() > 3)
            from = params[3].get_int();

        int to = -1;
        if (params.size() > 4)
            to = params[4].get_int();

        // throws a json rpc exception if the from/to parameters are invalid or out of the range of the
        // retrieved scItems list
        int tot = FillScList(scItems, bOnlyAlive, bVerbose, from, to);

        ret.push_back(Pair("totalItems", tot));
        ret.push_back(Pair("from", from));
        ret.push_back(Pair("to", from + scItems.size()));
    }

    ret.push_back(Pair("items", scItems));
    return ret;
}

UniValue getscgenesisinfo(const UniValue& params, bool fHelp)
{
    if (fHelp || params.size() != 1)
    {
        throw runtime_error(
            "getscgenesisinfo \"scid\"\n"
            "\nReturns side chain genesis info for the given id or for all of the existing sc if the id is not given.\n"
            "\n"
            "\nResult:\n"
            "\"data\"             (string) A string that is serialized, hex-encoded data.\n"
            // TODO explain the contents

            "\nExamples\n"
            + HelpExampleCli("getscgenesisinfo", "\"1a3e7ccbfd40c4e2304c3215f76d204e4de63c578ad835510f580d529516a874\"")
        );
    }

    // side chain id
    string inputString = params[0].get_str();
    if (inputString.find_first_not_of("0123456789abcdefABCDEF", 0) != std::string::npos)
        throw JSONRPCError(RPC_TYPE_ERROR, "Invalid scid format: not an hex");

    uint256 scId;
    scId.SetHex(inputString);

    // sanity check of the side chain ID
    CCoinsViewCache scView(pcoinsTip);
    if (!scView.HaveSidechain(scId))
    {
        LogPrint("sc", "%s():%d - scid[%s] not yet created\n", __func__, __LINE__, scId.ToString() );
        throw JSONRPCError(RPC_INVALID_PARAMETER, string("scid not yet created: ") + scId.ToString());
    }

    // find the block where it has been created
    CSidechain info;
    if (!scView.GetSidechain(scId, info))
    {
        LogPrint("sc", "cound not get info for scid[%s], probably not yet created\n", scId.ToString() );
        throw JSONRPCError(RPC_INVALID_PARAMETER, string("scid not yet created: ") + scId.ToString());
    }

    const uint256& blockHash = info.creationBlockHash;

    assert(mapBlockIndex.count(blockHash) != 0);

    CBlock block;
    CBlockIndex* pblockindex = mapBlockIndex[blockHash];

    if (fHavePruned && !(pblockindex->nStatus & BLOCK_HAVE_DATA) && pblockindex->nTx > 0)
        throw JSONRPCError(RPC_INTERNAL_ERROR, "Block not available (pruned data)");

    if(!ReadBlockFromDisk(block, pblockindex))
        throw JSONRPCError(RPC_INTERNAL_ERROR, "Can't read block from disk");

    CDataStream ssBlock(SER_NETWORK, PROTOCOL_VERSION);

    // ntw type
    CBaseChainParams::Network network = NetworkIdFromCommandLine();
    if (network >= CBaseChainParams::Network::MAX_NETWORK_TYPES)
    {
        throw JSONRPCError(RPC_INTERNAL_ERROR, "Illegal network type " + std::to_string(network) );
    }
    char cNetwork = (char)network;
    LogPrint("sc", "ntw type[%d]\n", cNetwork);
    ssBlock << cNetwork;

    // scid
    ssBlock << scId;

    // pow data
    const int vec_size = Params().GetConsensus().nPowAveragingWindow + CBlockIndex::nMedianTimeSpan;

    std::vector<ScPowRelatedData> vData;
    vData.reserve(vec_size);

    CBlockIndex* prev = pblockindex;

    for (int i = 0; i < vec_size; i++)
    {
        ScPowRelatedData s = {};
        prev = prev->pprev;
        if (!prev)
        {
            throw JSONRPCError(RPC_INTERNAL_ERROR, "Can't set block index!");
        }
        s.a = prev->nTime;
        s.b = prev->nBits;
        vData.push_back(s);
    }

    ssBlock << vData;

    // block height
    ssBlock << pblockindex->nHeight;

    // block hex data
    ssBlock << block;

    std::string strHex = HexStr(ssBlock.begin(), ssBlock.end());
    return strHex;

}

UniValue getblockfinalityindex(const UniValue& params, bool fHelp)
{
    if (fHelp || params.size() < 1 || params.size() > 2)
        throw runtime_error(
            "getblockfinalityindex \"hash\"\n"
            "\nReturns the minimum number of consecutive blocks a miner should mine from now in order to revert the block of given hash\n"
            "\nExamples:\n"
            + HelpExampleCli("getblockfinalityindex", "\"hash\"")
        );
    LOCK(cs_main);

    uint256 hash = ParseHashV(params[0], "parameter 1");

    if (mapBlockIndex.count(hash) == 0)
        throw JSONRPCError(RPC_INVALID_ADDRESS_OR_KEY, "No such block header");

    if (hash == Params().GetConsensus().hashGenesisBlock)
        throw JSONRPCError(RPC_INVALID_PARAMS, "Finality does not apply to genesis block");

    CBlockIndex* pblkIndex = mapBlockIndex[hash];

    if (fHavePruned && !(pblkIndex->nStatus & BLOCK_HAVE_DATA) && pblkIndex->nTx > 0)
        throw JSONRPCError(RPC_INTERNAL_ERROR, "Block not available (pruned data)");
/*
 *  CBlock block;
 *  if(!ReadBlockFromDisk(block, pblkIndex))
        throw JSONRPCError(RPC_INTERNAL_ERROR, "Can't read block from disk (header only)");
 */

    // 0. if the input does not belong to the main chain can not tell finality
    if (!chainActive.Contains(pblkIndex))
    {
        throw JSONRPCError(RPC_INTERNAL_ERROR, "Can't tell finality of a block not on main chain");
    }

    std::set<const CBlockIndex*, CompareBlocksByHeight> setTips;
    BOOST_FOREACH(auto mapPair, mGlobalForkTips)
    {
        const CBlockIndex* idx = mapPair.first;
        setTips.insert(idx);
    }
    setTips.insert(chainActive.Tip());

    int inputHeight = pblkIndex->nHeight;
    LogPrint("forks", "%s():%d - input h(%d) [%s]\n",
        __func__, __LINE__, pblkIndex->nHeight, pblkIndex->GetBlockHash().ToString());

    int64_t delta = chainActive.Height() - inputHeight + 1;
    if (delta >= MAX_BLOCK_AGE_FOR_FINALITY)
    {
        throw JSONRPCError(RPC_INTERNAL_ERROR, "Old block: older than 2000!");
    }

//    dump_global_tips();

    int64_t gap = 0;
    int64_t minGap = LLONG_MAX;

    // For each tip find the stemming block on the main chain
    // In case of main tip such a block would be the tip itself
    //-----------------------------------------------------------------------
    BOOST_FOREACH(auto idx, setTips)
    {
        const int forkTipHeight = idx->nHeight;
        const int forkBaseHeight = chainActive.FindFork(idx)->nHeight;

        LogPrint("forks", "%s():%d - processing tip h(%d) [%s] forkBaseHeight[%d]\n",
            __func__, __LINE__, idx->nHeight, idx->GetBlockHash().ToString(), forkBaseHeight);

        // during a node's life, there might be many tips in the container, it is not useful
        // keeping all of them into account for calculating the finality, just consider the most recent ones.
        // Blocks are ordered by heigth, stop if we exceed a safe limit in depth, lets say the max age
        if ( (chainActive.Height() - forkTipHeight) >=  MAX_BLOCK_AGE_FOR_FINALITY )
        {
            LogPrint("forks", "%s():%d - exiting loop on tips, max age reached: forkBaseHeight[%d], chain[%d]\n",
                __func__, __LINE__, forkBaseHeight, chainActive.Height());
            break;
        }

        if (forkBaseHeight < inputHeight)
        {
            // if the fork base is older than the input block, finality also depends on the current penalty
            // ongoing on the fork
            int64_t forkDelay  = idx->nChainDelay;
            if (forkTipHeight >= chainActive.Height())
            {
                // if forkDelay is null one has to mine 1 block only
                gap = forkDelay ? forkDelay : 1;
                LogPrint("forks", "%s():%d - gap[%d], forkDelay[%d]\n", __func__, __LINE__, gap, forkDelay);
            }
            else
            {
                int64_t dt = chainActive.Height() - forkTipHeight + 1;
                dt = dt * ( dt + 1) / 2;

                gap  = dt + forkDelay + 1;
                LogPrint("forks", "%s():%d - gap[%d], forkDelay[%d], dt[%d]\n", __func__, __LINE__, gap, forkDelay, dt);
            }
        }
        else
        {
            // this also handles the main chain tip
            if (delta < PENALTY_THRESHOLD + 1)
            {
                // an attacker can mine from previous block up to tip + 1
                gap = delta + 1;
                LogPrint("forks", "%s():%d - gap[%d], delta[%d]\n", __func__, __LINE__, gap, delta);
            }
            else
            {
                // penalty applies
                gap = (delta * (delta + 1) / 2);
                LogPrint("forks", "%s():%d - gap[%d], delta[%d]\n", __func__, __LINE__, gap, delta);
            }
        }
        minGap = std::min(minGap, gap);
    }

    LogPrint("forks", "%s():%d - returning [%d]\n", __func__, __LINE__, minGap);
    return minGap;
}

UniValue getglobaltips(const UniValue& params, bool fHelp)
{
    if (fHelp || params.size() != 0)
    {
        throw runtime_error(
            "getglobaltips\n"
            "\nReturns the list of hashes of the tips of all the existing forks\n"
            "\nExamples:\n"
            + HelpExampleCli("getglobaltips", "\"hash\"")
        );
    }
    LOCK(cs_main);
    return dbg_blk_global_tips();
}

/*
 * Can be useful when working at python scripts
 */
UniValue dbg_log(const UniValue& params, bool fHelp)
{
    if (fHelp)
    {
        throw runtime_error(
            "dbg_log\n"
            "\nPrints on debug.log any passed string."
            "\n(Valid only in regtest)\n"
            "\nExamples:\n"
            + HelpExampleCli("dbg_log", "\"<log string>\"")
        );
    }
    if (Params().NetworkIDString() != "regtest")
    {
        throw JSONRPCError(RPC_METHOD_NOT_FOUND, "This method can only be used on regtest");
    }

    std::string s = params[0].get_str();
    LogPrint("py", "%s() - ########## [%s] #########\n", __func__, s);
    return "Log printed";
}

UniValue dbg_do(const UniValue& params, bool fHelp)
{
    if (fHelp || params.size() == 0)
    {
        throw runtime_error(
            "dbg_do: does some hard coded helper task\n"
            "\nExamples:\n"
            + HelpExampleCli("dbg_do", "\"todo\"")
        );
    }
    std::string ret = "TODO";

    return ret;
}


<|MERGE_RESOLUTION|>--- conflicted
+++ resolved
@@ -1158,12 +1158,9 @@
                     info.creationData.constant = scCreation.constant;
                     info.creationData.wCertVk = scCreation.wCertVk;
                     info.creationData.wMbtrVk = scCreation.wMbtrVk;
-<<<<<<< HEAD
                     info.creationData.vCustomFieldConfig = scCreation.vCustomFieldConfig;
                     info.creationData.vCompressedMerkleTreeConfig = scCreation.vCompressedMerkleTreeConfig;
                     info.mImmatureAmounts[-1] = scCreation.GetScValue();
-=======
->>>>>>> 0895e2c5
                     break;
                 }
             }
