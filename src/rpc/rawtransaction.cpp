// Copyright (c) 2010 Satoshi Nakamoto
// Copyright (c) 2009-2015 The Bitcoin Core developers
// Distributed under the MIT software license, see the accompanying
// file COPYING or http://www.opensource.org/licenses/mit-license.php.

#include "base58.h"
#include "consensus/validation.h"
#include "core_io.h"
#include "init.h"
#include "keystore.h"
#include "main.h"
#include "merkleblock.h"
#include "net.h"
#include "primitives/transaction.h"
#include "rpc/server.h"
#include "script/script.h"
#include "script/script_error.h"
#include "script/sign.h"
#include "script/standard.h"
#include "uint256.h"
#include "tinyformat.h"
#ifdef ENABLE_WALLET
#include "wallet/wallet.h"
#endif

#include <stdint.h>
#include <string>

#include <boost/assign/list_of.hpp>

#include <univalue.h>
#include "sc/sidechain.h"
#include "sc/sidechainrpc.h"

using namespace std;

void ScriptPubKeyToJSON(const CScript& scriptPubKey, UniValue& out, bool fIncludeHex)
{
    txnouttype type;
    vector<CTxDestination> addresses;
    int nRequired;

    out.push_back(Pair("asm", scriptPubKey.ToString()));
    if (fIncludeHex)
        out.push_back(Pair("hex", HexStr(scriptPubKey.begin(), scriptPubKey.end())));

    if (!ExtractDestinations(scriptPubKey, type, addresses, nRequired)) {
        out.push_back(Pair("type", GetTxnOutputType(type)));
        return;
    }

    out.push_back(Pair("reqSigs", nRequired));
    out.push_back(Pair("type", GetTxnOutputType(type)));

    UniValue a(UniValue::VARR);
    BOOST_FOREACH(const CTxDestination& addr, addresses)
        a.push_back(CBitcoinAddress(addr).ToString());
    out.push_back(Pair("addresses", a));
}


UniValue TxJoinSplitToJSON(const CTransaction& tx) {
    bool useGroth = tx.nVersion == GROTH_TX_VERSION;
    UniValue vjoinsplit(UniValue::VARR);
    for (unsigned int i = 0; i < tx.GetVjoinsplit().size(); i++) {
        const JSDescription& jsdescription = tx.GetVjoinsplit()[i];
        UniValue joinsplit(UniValue::VOBJ);

        joinsplit.push_back(Pair("vpub_old", ValueFromAmount(jsdescription.vpub_old)));
        joinsplit.push_back(Pair("vpub_new", ValueFromAmount(jsdescription.vpub_new)));

        joinsplit.push_back(Pair("anchor", jsdescription.anchor.GetHex()));

        {
            UniValue nullifiers(UniValue::VARR);
            BOOST_FOREACH(const uint256 nf, jsdescription.nullifiers) {
                nullifiers.push_back(nf.GetHex());
            }
            joinsplit.push_back(Pair("nullifiers", nullifiers));
        }

        {
            UniValue commitments(UniValue::VARR);
            BOOST_FOREACH(const uint256 commitment, jsdescription.commitments) {
                commitments.push_back(commitment.GetHex());
            }
            joinsplit.push_back(Pair("commitments", commitments));
        }

        joinsplit.push_back(Pair("onetimePubKey", jsdescription.ephemeralKey.GetHex()));
        joinsplit.push_back(Pair("randomSeed", jsdescription.randomSeed.GetHex()));

        {
            UniValue macs(UniValue::VARR);
            BOOST_FOREACH(const uint256 mac, jsdescription.macs) {
                macs.push_back(mac.GetHex());
            }
            joinsplit.push_back(Pair("macs", macs));
        }

        CDataStream ssProof(SER_NETWORK, PROTOCOL_VERSION);
        auto ps = SproutProofSerializer<CDataStream>(ssProof, useGroth, SER_NETWORK, PROTOCOL_VERSION);
        boost::apply_visitor(ps, jsdescription.proof);
        joinsplit.push_back(Pair("proof", HexStr(ssProof.begin(), ssProof.end())));

        {
            UniValue ciphertexts(UniValue::VARR);
            for (const ZCNoteEncryption::Ciphertext ct : jsdescription.ciphertexts) {
                ciphertexts.push_back(HexStr(ct.begin(), ct.end()));
            }
            joinsplit.push_back(Pair("ciphertexts", ciphertexts));
        }

        vjoinsplit.push_back(joinsplit);
    }
    return vjoinsplit;
}

void TxToJSON(const CTransaction& tx, const uint256 hashBlock, UniValue& entry)
{
    entry.push_back(Pair("txid", tx.GetHash().GetHex()));
    entry.push_back(Pair("version", tx.nVersion));
    entry.push_back(Pair("locktime", (int64_t)tx.GetLockTime()));
    UniValue vin(UniValue::VARR);
    BOOST_FOREACH(const CTxIn& txin, tx.GetVin()) {
        UniValue in(UniValue::VOBJ);
        if (tx.IsCoinBase())
            in.push_back(Pair("coinbase", HexStr(txin.scriptSig.begin(), txin.scriptSig.end())));
        else {
            in.push_back(Pair("txid", txin.prevout.hash.GetHex()));
            in.push_back(Pair("vout", (int64_t)txin.prevout.n));
            UniValue o(UniValue::VOBJ);
            o.push_back(Pair("asm", txin.scriptSig.ToString()));
            o.push_back(Pair("hex", HexStr(txin.scriptSig.begin(), txin.scriptSig.end())));
            in.push_back(Pair("scriptSig", o));
        }
        in.push_back(Pair("sequence", (int64_t)txin.nSequence));
        vin.push_back(in);
    }
    entry.push_back(Pair("vin", vin));

    // add to entry obj the ceased sidechain withdrawal inputs
    Sidechain::AddCeasedSidechainWithdrawalInputsToJSON(tx, entry);

    UniValue vout(UniValue::VARR);
    for (unsigned int i = 0; i < tx.GetVout().size(); i++) {
        const CTxOut& txout = tx.GetVout()[i];
        UniValue out(UniValue::VOBJ);
        out.push_back(Pair("value", ValueFromAmount(txout.nValue)));
        out.push_back(Pair("valueZat", txout.nValue));
        out.push_back(Pair("n", (int64_t)i));
        UniValue o(UniValue::VOBJ);
        ScriptPubKeyToJSON(txout.scriptPubKey, o, true);
        out.push_back(Pair("scriptPubKey", o));
        vout.push_back(out);
    }
    entry.push_back(Pair("vout", vout));

    // add to entry obj the cross chain outputs
    Sidechain::AddSidechainOutsToJSON(tx, entry);

    UniValue vjoinsplit = TxJoinSplitToJSON(tx);
    entry.push_back(Pair("vjoinsplit", vjoinsplit));

    if (!hashBlock.IsNull()) {
        entry.push_back(Pair("blockhash", hashBlock.GetHex()));
        BlockMap::iterator mi = mapBlockIndex.find(hashBlock);
        if (mi != mapBlockIndex.end() && (*mi).second) {
            CBlockIndex* pindex = (*mi).second;
            if (chainActive.Contains(pindex)) {
                entry.push_back(Pair("confirmations", 1 + chainActive.Height() - pindex->nHeight));
                entry.push_back(Pair("time", pindex->GetBlockTime()));
                entry.push_back(Pair("blocktime", pindex->GetBlockTime()));
            }
            else
                entry.push_back(Pair("confirmations", 0));
        }
    }
}

void CertToJSON(const CScCertificate& cert, const uint256 hashBlock, UniValue& entry)
{
    entry.push_back(Pair("certid", cert.GetHash().GetHex()));
    entry.push_back(Pair("version", cert.nVersion));
    UniValue vin(UniValue::VARR);
    BOOST_FOREACH(const CTxIn& txin, cert.GetVin()) {
        UniValue in(UniValue::VOBJ);
        in.push_back(Pair("txid", txin.prevout.hash.GetHex()));
        in.push_back(Pair("vout", (int64_t)txin.prevout.n));
        UniValue o(UniValue::VOBJ);
        o.push_back(Pair("asm", txin.scriptSig.ToString()));
        o.push_back(Pair("hex", HexStr(txin.scriptSig.begin(), txin.scriptSig.end())));
        in.push_back(Pair("scriptSig", o));
        in.push_back(Pair("sequence", (int64_t)txin.nSequence));
        vin.push_back(in);
    }
    entry.push_back(Pair("vin", vin));
    UniValue vout(UniValue::VARR);
    for (unsigned int i = 0; i < cert.GetVout().size(); i++) {
        const CTxOut& txout = cert.GetVout()[i];
        UniValue out(UniValue::VOBJ);
        out.push_back(Pair("value", ValueFromAmount(txout.nValue)));
        out.push_back(Pair("valueZat", txout.nValue));
        out.push_back(Pair("n", (int64_t)i));
        UniValue o(UniValue::VOBJ);
        ScriptPubKeyToJSON(txout.scriptPubKey, o, true);
        out.push_back(Pair("scriptPubKey", o));
        if (cert.IsBackwardTransfer(i))
        {
            std::string pkhStr;
            auto it = std::find(txout.scriptPubKey.begin(), txout.scriptPubKey.end(), OP_HASH160);
            if (it != txout.scriptPubKey.end())
            {
                it += 2;
                std::vector<unsigned char> pkh(it, it + sizeof(uint160));
                pkhStr = HexStr(pkh.rbegin(), pkh.rend());
            }
            else
            {
                pkhStr = "<<Decode error>>";
            }
            out.push_back(Pair("backward transfer", true));
            out.push_back(Pair("pubkeyhash", pkhStr));
        }
        vout.push_back(out);
    }

    UniValue x(UniValue::VOBJ);
    x.push_back(Pair("scid", cert.GetScId().GetHex()));
    x.push_back(Pair("epochNumber", cert.epochNumber));
    x.push_back(Pair("quality", cert.quality));
    x.push_back(Pair("endEpochBlockHash", cert.endEpochBlockHash.GetHex()));
    x.push_back(Pair("scProof", HexStr(cert.scProof)));
    x.push_back(Pair("totalAmount", ValueFromAmount(cert.GetValueOfBackwardTransfers())));

    entry.push_back(Pair("cert", x));
    entry.push_back(Pair("vout", vout));

    if (!hashBlock.IsNull()) {
        entry.push_back(Pair("blockhash", hashBlock.GetHex()));
        BlockMap::iterator mi = mapBlockIndex.find(hashBlock);
        if (mi != mapBlockIndex.end() && (*mi).second) {
            CBlockIndex* pindex = (*mi).second;
            if (chainActive.Contains(pindex)) {
                entry.push_back(Pair("confirmations", 1 + chainActive.Height() - pindex->nHeight));
                entry.push_back(Pair("blocktime", pindex->GetBlockTime()));
            }
            else
            {
                entry.push_back(Pair("confirmations", 0));
            }
        }
    }
}

UniValue getrawtransaction(const UniValue& params, bool fHelp)
{
    if (fHelp || params.size() < 1 || params.size() > 2)
        throw runtime_error(
            "getrawtransaction \"txid\" ( verbose )\n"
            "\nNOTE: By default this function only works sometimes. This is when the tx is in the mempool\n"
            "or there is an unspent output in the utxo for this transaction. To make it always work,\n"
            "you need to maintain a transaction index, using the -txindex command line option.\n"
            "\nReturn the raw transaction data.\n"
            "\nIf verbose=0, returns a string that is serialized, hex-encoded data for 'txid'.\n"
            "If verbose is non-zero, returns an Object with information about 'txid'.\n"

            "\nArguments:\n"
            "1. \"txid\"      (string, required) The transaction id\n"
            "2. verbose       (numeric, optional, default=0) If 0, return a string, other return a json object\n"

            "\nResult (if verbose is not set or set to 0):\n"
            "\"data\"      (string) The serialized, hex-encoded data for 'txid'\n"

            "\nResult (if verbose > 0):\n"
            "{\n"
            "  \"hex\" : \"data\",       (string) The serialized, hex-encoded data for 'txid'\n"
            "  \"txid\" : \"id\",        (string) The transaction id (same as provided)\n"
            "  \"version\" : n,          (numeric) The version\n"
            "  \"locktime\" : ttt,       (numeric) The lock time\n"
            "  \"vin\" : [               (array of json objects)\n"
            "     {\n"
            "       \"txid\": \"id\",    (string) The transaction id\n"
            "       \"vout\": n,         (numeric) \n"
            "       \"scriptSig\": {     (json object) The script\n"
            "         \"asm\": \"asm\",  (string) asm\n"
            "         \"hex\": \"hex\"   (string) hex\n"
            "       },\n"
            "       \"sequence\": n      (numeric) The script sequence number\n"
            "     }\n"
            "     ,...\n"
            "  ],\n"
            "  \"vcsw_ccin\" : [         (array of json objects) Ceased sidechain withdrawal inputs\n"
            "     {\n"
            "       \"value\": x.xxx,             (numeric) The value in " + CURRENCY_UNIT + "\n"
            "       \"scId\": \"hex\",            (string) The sidechain id\n"
            "       \"nullifier\": \"hex\",       (string) Withdrawal nullifier\n"
            "       \"scriptPubKey\" : {          (json object)\n"
            "         \"asm\" : \"asm\",          (string) the asm\n"
            "         \"hex\" : \"hex\",          (string) the hex\n"
            "         \"reqSigs\" : n,            (numeric) The required sigs\n"
            "         \"type\" : \"pubkeyhash\",  (string) The type, eg 'pubkeyhash'\n"
            "         \"addresses\" : [           (json array of string)\n"
            "           \"horizenaddress\"        (string) Horizen address\n"
            "           ,...\n"
            "         ]\n"
            "       },\n"
            "       \"scProof\": \"hex\",         (string) the zero-knowledge proof\n"
            "       \"redeemScript\": {           (json object) The script\n"
            "         \"asm\": \"asm\",           (string) asm\n"
            "         \"hex\": \"hex\"            (string) hex\n"
            "       }\n"
            "     }\n"
            "     ,...\n"
            "  ],\n"
            "  \"vout\" : [              (array of json objects)\n"
            "     {\n"
            "       \"value\" : x.xxx,            (numeric) The value in " + CURRENCY_UNIT + "\n"
            "       \"n\" : n,                    (numeric) index\n"
            "       \"scriptPubKey\" : {          (json object)\n"
            "         \"asm\" : \"asm\",          (string) the asm\n"
            "         \"hex\" : \"hex\",          (string) the hex\n"
            "         \"reqSigs\" : n,            (numeric) The required sigs\n"
            "         \"type\" : \"pubkeyhash\",  (string) The type, eg 'pubkeyhash'\n"
            "         \"addresses\" : [           (json array of string)\n"
            "           \"horizenaddress\"          (string) Horizen address\n"
            "           ,...\n"
            "         ]\n"
            "       }\n"
            "     }\n"
            "     ,...\n"
            "  ],\n"
            "  \"vsc_ccout\" : [           (array of json objects) Sidechain creation crosschain outputs\n"
            "     {\n"
            "       \"scid\" : \"hex\",                 (string) The sidechain id\n"
            "       \"n\" : n,                          (numeric) crosschain output index\n"
            "       \"withdrawal epoch length\" : n,    (numeric) Sidechain withdrawal epoch length\n"
            "       \"value\" : x.xxx,                  (numeric) The value in " + CURRENCY_UNIT + "\n"
            "       \"address\" : \"hex\",              (string) The sidechain receiver address\n"
            "       \"wCertVk\" : \"hex\",              (string) The sidechain certificate snark proof verification key\n"
            "       \"customData\" : \"hex\",           (string) The sidechain declaration custom data\n"
            "       \"constant\" : \"hex\",             (string) The sidechain certificate snark proof constant data\n"
            "       \"wCeasedVk\" : \"hex\"               (string, optional) The ceased sidechain withdrawal input snark proof verification key\n"
            "     }\n"
            "     ,...\n"
            "  ],\n"
            "  \"vft_ccout\" : [           (array of json objects) Sidechain forward transfer crosschain outputs\n"
            "     {\n"
            "       \"scid\" : \"hex\",           (string) The sidechain id\n"
            "       \"value\" : x.xxx,            (numeric) The value in " + CURRENCY_UNIT + "\n"
            "       \"n\" : n,                    (numeric) crosschain output index\n"
            "       \"address\" : \"hex\"         (string) The sidechain receiver address\n"
            "     }\n"
            "     ,...\n"
            "  ],\n"
            "  \"vjoinsplit\" : [        (array of json objects, only for version >= 2)\n"
            "     {\n"
            "       \"vpub_old\" : x.xxx,         (numeric) public input value in " + CURRENCY_UNIT + "\n"
            "       \"vpub_new\" : x.xxx,         (numeric) public output value in " + CURRENCY_UNIT + "\n"
            "       \"anchor\" : \"hex\",         (string) the anchor\n"
            "       \"nullifiers\" : [            (json array of string)\n"
            "         \"hex\"                     (string) input note nullifier\n"
            "         ,...\n"
            "       ],\n"
            "       \"commitments\" : [           (json array of string)\n"
            "         \"hex\"                     (string) output note commitment\n"
            "         ,...\n"
            "       ],\n"
            "       \"onetimePubKey\" : \"hex\",  (string) the onetime public key used to encrypt the ciphertexts\n"
            "       \"randomSeed\" : \"hex\",     (string) the random seed\n"
            "       \"macs\" : [                  (json array of string)\n"
            "         \"hex\"                     (string) input note MAC\n"
            "         ,...\n"
            "       ],\n"
            "       \"proof\" : \"hex\",          (string) the zero-knowledge proof\n"
            "       \"ciphertexts\" : [           (json array of string)\n"
            "         \"hex\"                     (string) output note ciphertext\n"
            "         ,...\n"
            "       ]\n"
            "     }\n"
            "     ,...\n"
            "  ],\n"
            "  \"blockhash\" : \"hash\",   (string) the block hash\n"
            "  \"confirmations\" : n,      (numeric) The confirmations\n"
            "  \"time\" : ttt,             (numeric) The transaction time in seconds since epoch (Jan 1 1970 GMT)\n"
            "  \"blocktime\" : ttt         (numeric) The block time in seconds since epoch (Jan 1 1970 GMT)\n"
            "}\n"

            "\nExamples:\n"
            + HelpExampleCli("getrawtransaction", "\"mytxid\"")
            + HelpExampleCli("getrawtransaction", "\"mytxid\" 1")
            + HelpExampleRpc("getrawtransaction", "\"mytxid\", 1")
        );
    LOCK(cs_main);

    uint256 hash = ParseHashV(params[0], "parameter 1");

    bool fVerbose = false;
    if (params.size() > 1)
        fVerbose = (params[1].get_int() != 0);

    CTransaction tx;
    uint256 hashBlock;
    if (!GetTransaction(hash, tx, hashBlock, true))
        throw JSONRPCError(RPC_INVALID_ADDRESS_OR_KEY, "No information available about transaction");

    string strHex = EncodeHexTx(tx);

    if (!fVerbose)
        return strHex;

    UniValue result(UniValue::VOBJ);
    result.push_back(Pair("hex", strHex));
    TxToJSON(tx, hashBlock, result);
    return result;
}

UniValue getrawcertificate(const UniValue& params, bool fHelp)
{
    if (fHelp || params.size() < 1 || params.size() > 2)
        throw runtime_error(
            "getrawcertificate \"certid\" ( verbose )\n"
            "\nNOTE: By default this function only works sometimes. This is when the certificate is in the mempool\n"
            "or there is an unspent output in the utxo for this certificate. To make it always work,\n"
            "you need to maintain a transaction index, using the -txindex command line option.\n"
            "\nReturn the raw certificate data.\n"
            "\nIf verbose=0, returns a string that is serialized, hex-encoded data for 'certid'.\n"
            "If verbose is non-zero, returns an Object with information about 'certid'.\n"

            "\nArguments:\n"
            "1. \"certid\"      (string, required) The certificate id\n"
            "2. verbose       (numeric, optional, default=0) If 0, return a string, other return a json object\n"

            "\nResult (if verbose is not set or set to 0):\n"
            "\"data\"      (string) The serialized, hex-encoded data for 'certid'\n"

            "\nResult (if verbose > 0):\n"
            "{\n"
            "  \"hex\" : \"data\",         (string) The serialized, hex-encoded data for 'certid'\n"
            "  \"certid\" : \"id\",        (string) The transaction id (same as provided)\n"
            "  \"version\" : n,          (numeric) The version\n"
            "  \"cert\" :                (json object)\n"
            "     {\n"
            "       \"scid\" : \"sc id\",              (string) the sidechain id\n"
            "       \"epochNumber\": epn,            (numeric) the withdrawal epoch number this certificate refers to\n"
            "       \"quality\": n,                  (numeric) the quality of this withdrawal certificate. \n"
            "       \"endEpochBlockHash\" : \"eph\"    (string) the hash of the block marking the end of the abovementioned epoch\n"
            "       \"scProof\": \"scp\"               (string) SNARK proof whose verification key wCertVk was set upon sidechain registration\n"
            "       \"totalAmount\" : x.xxx         (numeric) The total value of the certificate in " + CURRENCY_UNIT + "\n"
            "     }\n"
            "  \"vout\" : [              (array of json objects)\n"
            "     {\n"
            "       \"value\" : x.xxx,            (numeric) The value in " + CURRENCY_UNIT + "\n"
            "       \"valueZat\" : xxxx,          (numeric) The value in Zat\n"
            "       \"n\" : n,                    (numeric) index\n"
            "       \"scriptPubKey\" : {          (json object)\n"
            "         \"asm\" : \"asm\",            (string) the asm\n"
            "         \"hex\" : \"hex\",            (string) the hex\n"
            "         \"type\" : \"pubkeyhash\",    (string) The type, eg 'pubkeyhash'\n"
            "         \"addresses\" : [           (json array of string)\n"
            "           \"horizenaddress\"        (string) Horizen address\n"
            "           ,...\n"
            "         ]\n"
            "       }\n"
            "       --- optional fields present only if this vout is a backward transfer:\n" 
            "       \"backward transfer\" : true  (bool)\n" 
            "       \"pubkeyhash\" : \"pkh\"        (string) public key hash this backward transfer refers to, it corresponds to the horizen address specified above"
            "     }\n"
            "     ,...\n"
            "  ],\n"
            "  \"blockhash\" : \"hash\",   (string) the block hash\n"
            "  \"confirmations\" : n,    (numeric) The confirmations\n"
            "  \"blocktime\" : ttt       (numeric) The block time in seconds since epoch (Jan 1 1970 GMT)\n"
            "}\n"

            "\nExamples:\n"
            + HelpExampleCli("getrawcertificate", "\"mycertid\"")
            + HelpExampleCli("getrawcertificate", "\"mycertid\" 1")
            + HelpExampleRpc("getrawcertificate", "\"mycertid\", 1")
        );
    LOCK(cs_main);

    uint256 hash = ParseHashV(params[0], "parameter 1");

    bool fVerbose = false;
    if (params.size() > 1)
        fVerbose = (params[1].get_int() != 0);

    CScCertificate cert;
    uint256 hashBlock;
    if (!GetCertificate(hash, cert, hashBlock, true))
        throw JSONRPCError(RPC_INVALID_ADDRESS_OR_KEY, "No information available about certificate");

    string strHex = EncodeHexCert(cert);

    if (!fVerbose)
        return strHex;

    UniValue result(UniValue::VOBJ);
    result.push_back(Pair("hex", strHex));
    CertToJSON(cert, hashBlock, result);
    return result;
}

UniValue gettxoutproof(const UniValue& params, bool fHelp)
{
    if (fHelp || (params.size() != 1 && params.size() != 2))
        throw runtime_error(
            "gettxoutproof [\"txid\",...] ( blockhash )\n"
            "\nReturns a hex-encoded proof that \"txid\" was included in a block.\n"
            "\nNOTE: By default this function only works sometimes. This is when there is an\n"
            "unspent output in the utxo for this transaction. To make it always work,\n"
            "you need to maintain a transaction index, using the -txindex command line option or\n"
            "specify the block in which the transaction is included in manually (by blockhash).\n"
            "\nReturn the raw transaction data.\n"
            "\nArguments:\n"
            "1. \"txids\"       (string) A json array of txids to filter\n"
            "    [\n"
            "      \"txid\"     (string) A transaction hash\n"
            "      ,...\n"
            "    ]\n"
            "2. \"block hash\"  (string, optional) If specified, looks for txid in the block with this hash\n"
            "\nResult:\n"
            "\"data\"           (string) A string that is a serialized, hex-encoded data for the proof.\n"
        );

    set<uint256> setTxids;
    uint256 oneTxid;
    UniValue txids = params[0].get_array();
    for (size_t idx = 0; idx < txids.size(); idx++) {
        const UniValue& txid = txids[idx];
        if (txid.get_str().length() != 64 || !IsHex(txid.get_str()))
            throw JSONRPCError(RPC_INVALID_PARAMETER, string("Invalid txid ")+txid.get_str());
        uint256 hash(uint256S(txid.get_str()));
        if (setTxids.count(hash))
            throw JSONRPCError(RPC_INVALID_PARAMETER, string("Invalid parameter, duplicated txid: ")+txid.get_str());
       setTxids.insert(hash);
       oneTxid = hash;
    }

    LOCK(cs_main);

    CBlockIndex* pblockindex = NULL;

    uint256 hashBlock;
    if (params.size() > 1)
    {
        hashBlock = uint256S(params[1].get_str());
        if (!mapBlockIndex.count(hashBlock))
            throw JSONRPCError(RPC_INVALID_ADDRESS_OR_KEY, "Block not found");
        pblockindex = mapBlockIndex[hashBlock];
    } else {
        CCoins coins;
        if (pcoinsTip->GetCoins(oneTxid, coins) && coins.nHeight > 0 && coins.nHeight <= chainActive.Height())
            pblockindex = chainActive[coins.nHeight];
    }

    if (pblockindex == NULL)
    {
        CTransaction tx;
        if (!GetTransaction(oneTxid, tx, hashBlock, false) || hashBlock.IsNull())
            throw JSONRPCError(RPC_INVALID_ADDRESS_OR_KEY, "Transaction not yet in block");
        if (!mapBlockIndex.count(hashBlock))
            throw JSONRPCError(RPC_INTERNAL_ERROR, "Transaction index corrupt");
        pblockindex = mapBlockIndex[hashBlock];
    }

    CBlock block;
    if(!ReadBlockFromDisk(block, pblockindex))
        throw JSONRPCError(RPC_INTERNAL_ERROR, "Can't read block from disk");

    unsigned int ntxFound = 0;
    BOOST_FOREACH(const CTransaction&tx, block.vtx)
        if (setTxids.count(tx.GetHash()))
            ntxFound++;
    if (ntxFound != setTxids.size())
        throw JSONRPCError(RPC_INVALID_ADDRESS_OR_KEY, "(Not all) transactions not found in specified block");

    CDataStream ssMB(SER_NETWORK, PROTOCOL_VERSION);
    CMerkleBlock mb(block, setTxids);
    ssMB << mb;
    std::string strHex = HexStr(ssMB.begin(), ssMB.end());
    return strHex;
}

UniValue verifytxoutproof(const UniValue& params, bool fHelp)
{
    if (fHelp || params.size() != 1)
        throw runtime_error(
            "verifytxoutproof \"proof\"\n"
            "\nVerifies that a proof points to a transaction in a block, returning the transaction it commits to\n"
            "and throwing an RPC error if the block is not in our best chain\n"
            "\nArguments:\n"
            "1. \"proof\"    (string, required) The hex-encoded proof generated by gettxoutproof\n"
            "\nResult:\n"
            "[\"txid\"]      (array, strings) The txid(s) which the proof commits to, or empty array if the proof is invalid\n"
        );

    CDataStream ssMB(ParseHexV(params[0], "proof"), SER_NETWORK, PROTOCOL_VERSION);
    CMerkleBlock merkleBlock;
    ssMB >> merkleBlock;

    UniValue res(UniValue::VARR);

    vector<uint256> vMatch;
    if (merkleBlock.txn.ExtractMatches(vMatch) != merkleBlock.header.hashMerkleRoot)
        return res;

    LOCK(cs_main);

    if (!mapBlockIndex.count(merkleBlock.header.GetHash()) || !chainActive.Contains(mapBlockIndex[merkleBlock.header.GetHash()]))
        throw JSONRPCError(RPC_INVALID_ADDRESS_OR_KEY, "Block not found in chain");

    BOOST_FOREACH(const uint256& hash, vMatch)
        res.push_back(hash.GetHex());
    return res;
}

void AddInputsToRawObject(CMutableTransactionBase& rawTxObj, const UniValue& inputs)
{
    // inputs
    for (size_t idx = 0; idx < inputs.size(); idx++) {
        const UniValue& input = inputs[idx];
        const UniValue& o = input.get_obj();

        uint256 txid = ParseHashO(o, "txid");

        const UniValue& vout_v = find_value(o, "vout");
        if (!vout_v.isNum())
            throw JSONRPCError(RPC_INVALID_PARAMETER, "Invalid parameter, missing vout key");
        int nOutput = vout_v.get_int();
        if (nOutput < 0)
            throw JSONRPCError(RPC_INVALID_PARAMETER, "Invalid parameter, vout must be positive");

        CTxIn in(COutPoint(txid, nOutput));
        rawTxObj.vin.push_back(in);
    }
}

void AddOutputsToRawObject(CMutableTransactionBase& rawTxObj, const UniValue& sendTo)
{
    set<CBitcoinAddress> setAddress;
    vector<string> addrList = sendTo.getKeys();
    BOOST_FOREACH(const string& name_, addrList) {
        CBitcoinAddress address(name_);
        if (!address.IsValid())
            throw JSONRPCError(RPC_INVALID_ADDRESS_OR_KEY, string("Invalid Horizen address: ")+name_);

        if (setAddress.count(address))
            throw JSONRPCError(RPC_INVALID_PARAMETER, string("Invalid parameter, duplicated address: ")+name_);
        setAddress.insert(address);

        CScript scriptPubKey = GetScriptForDestination(address.Get());
        CAmount nAmount = AmountFromValue(sendTo[name_]);

        rawTxObj.addOut(CTxOut(nAmount, scriptPubKey));
    }
}

UniValue createrawtransaction(const UniValue& params, bool fHelp)
<<<<<<< HEAD
{
    if (fHelp || params.size() > 5)
        throw runtime_error(
            "createrawtransaction [{\"txid\":\"id\",\"vout\":n},...] {\"address\":amount,...} (\n"
            "    [{epoch_length\":h, \"address\":\"address\", \"amount\":amount, \"wCertVk\":hexstr, \"customData\":hexstr, \"constant\":hexstr},...]\n"
            "    ( [{\"address\":\"address\", \"amount\":amount, \"scid\":\"scid\"},...]\n"
            "    ( [{\"scid\":\"scid\", \"scUtxoId\":\"scUtxoId\", \"pubkeyhash\":\"pubkeyhash\", \"scFee\":\"scFee\", \"scProof\":\"scProof\"},...]\n"
            ") ) )\n"
=======
{   
    if (fHelp || params.size() > 5)
        throw runtime_error(
            "createrawtransaction [{\"txid\":\"id\",\"vout\":n},...] {\"address\":amount,...} ( [{\"amount\": value, \"senderAddress\":\"address\", ...}, ...] ( [{\"epoch_length\":h, \"address\":\"address\", \"amount\":amount, \"wCertVk\":hexstr, \"customData\":hexstr, \"constant\":hexstr},...] ( [{\"address\":\"address\", \"amount\":amount, \"scid\":id}] ) ) )\n"
>>>>>>> 9f69f9f8
            "\nCreate a transaction spending the given inputs and sending to the given addresses.\n"
            "Returns hex-encoded raw transaction.\n"
            "Note that the transaction's inputs are not signed, and\n"
            "it is not stored in the wallet or transmitted to the network.\n"
            "See also \"fundrawtransaction\" RPC method.\n"

            "\nArguments:\n"
            "1. \"transactions\"        (string, required) A json array of json objects\n"
            "     [\n"
            "       {\n"
            "         \"txid\":\"id\",  (string, required) The transaction id\n"
            "         \"vout\":n        (numeric, required) The output number\n"
            "       }\n"
            "       ,...\n"
            "     ]\n"
            "2. \"addresses\"           (string, required) a json object with addresses as keys and amounts as values\n"
            "    {\n"
            "      \"address\": x.xxx   (numeric, required) The key is the Horizen address, the value is the " + CURRENCY_UNIT + " amount\n"
            "      ,...\n"
            "    }\n"
            "3. \"ceased sidechain withdrawal inputs\"      (string, optional but required if 4 and 5 are also given) A json array of json objects\n"
            "     [\n"
            "       {\n"
            "         \"amount\": x.xxx,              (numeric, required) The numeric amount in " + CURRENCY_UNIT + " is the value\n"
            "         \"senderAddress\": \"address\", (string, required) The sender Horizen address\n"
            "         \"scId\": \"hex\",              (string, required) The ceased sidechain id\n"
            "         \"nullifier\": \"hex\",         (string, required) Withdrawal nullifier\n"
            "         \"scProof\": \"hex\"            (string, required) SNARK proof whose verification key was set upon sidechain registration. Its size must be " + strprintf("%d", SC_PROOF_SIZE) + "bytes \n"
            "       }\n"
            "       ,...\n"
            "     ]\n"
            "4. \"sc creations\"        (string, optional but required if 5 is also given) A json array of json objects\n"
            "     [\n"
            "       {\n"
            "         \"epoch_length\":n (numeric, required) length of the withdrawal epochs\n"
            "         \"address\":\"address\",  (string, required) The receiver PublicKey25519Proposition in the SC\n"
            "         \"amount\":amount         (numeric, required) The numeric amount in " + CURRENCY_UNIT + " is the value\n"
            "         \"wCertVk\":hexstr          (string, required) It is an arbitrary byte string of even length expressed in\n"
            "                                       hexadecimal format. Required to verify a WCert SC proof. Its size must be " + strprintf("%d", SC_VK_SIZE) + " bytes\n"
            "         \"customData\":hexstr       (string, optional) It is an arbitrary byte string of even length expressed in\n"
            "                                       hexadecimal format. A max limit of 1024 bytes will be checked\n"
            "         \"constant\":hexstr         (string, optional) It is an arbitrary byte string of even length expressed in\n"
            "                                       hexadecimal format. Used as public input for WCert proof verification. Its size must be " + strprintf("%d", SC_FIELD_SIZE) + " bytes\n"
            "         \"wCeasedVk\":hexstr        (string, optional) It is an arbitrary byte string of even length expressed in\n"
            "                                       hexadecimal format. Used to verify a Ceased sidechain withdrawal proofs for given SC. Its size must be " + strprintf("%d", SC_VK_SIZE) + " bytes\n"
            "       }\n"
            "       ,...\n"
            "     ]\n"
            "5. \"forward transfers\"   (string, optional) A json array of json objects\n"
            "     [\n"
            "       {\n"
            "         \"address\":\"address\",  (string, required) The receiver PublicKey25519Proposition in the SC\n"
            "         \"amount\":amount         (numeric, required) The numeric amount in " + CURRENCY_UNIT + " is the value to transfer to SC\n"
            "         \"scid\":side chain ID    (string, required) The uint256 side chain ID\n"
            "       }\n"
            "       ,...\n"
            "     ]\n"
            "5. \"backward transfer requests\"   (string, optional) A json array of json objects\n"
            "     [\n"
            "       {\n"
            "         \"scid\":side chain ID       (string, required) The uint256 side chain ID\n"
            "         \"scUtxoId\":hexstr          (string, required) It is an arbitrary byte string of even length expressed in\n"
            "                                         hexadecimal format representing the SC Utxo ID for which a backward transafer is being requested. Its size must be " + strprintf("%d", SC_FIELD_SIZE) + " bytes\n"
            "         \"pubkeyhash\":pkh           (string, required) The uint160 public key hash corresponding to a main chain address where to send the backward transferred amount\n"
            "         \"scFee\":amount,            (numeric, required) The numeric amount in " + CURRENCY_UNIT + " representing the value spent by the sender that will be gained by a SC forger\n"
            "         \"scProof\":hexstr,          (string, required) SNARK proof. Its size must be " + strprintf("%d", SC_PROOF_SIZE) + " bytes\n"
            "       }\n"
            "       ,...\n"
            "     ]\n"

            "\nResult:\n"
            "\"transaction\"            (string) hex string of the transaction\n"

            "\nExamples\n"
            + HelpExampleCli("createrawtransaction", "\"[{\\\"txid\\\":\\\"myid\\\",\\\"vout\\\":0}]\" \"{\\\"address\\\":0.01}\"")
            + HelpExampleRpc("createrawtransaction", "\"[{\\\"txid\\\":\\\"myid\\\",\\\"vout\\\":0}]\", \"{\\\"address\\\":0.01}\"")
            + HelpExampleRpc("createrawtransaction", "\"[]\", \"{\\\"address\\\":0.01}\" \"[{\\\"amount\\\": 0.02, \\\"scId\\\": \\\"myscid\\\", \\\"nullifier\\\": \\\"mynullifier\\\", \\\"scProof\\\": \\\"proof\\\"}]\"")
            + HelpExampleRpc("createrawtransaction", "\"[]\" \"{}\" \"[{\\\"epoch_length\\\" :300}]\" \"{\\\"address\\\": \\\"myaddress\\\", \\\"amount\\\": 4.0, \\\"scid\\\": \\\"myscid\\\"}]\"")
        );

    LOCK(cs_main);
    RPCTypeCheck(params, boost::assign::list_of 
        (UniValue::VARR)(UniValue::VOBJ)(UniValue::VARR)(UniValue::VARR)(UniValue::VARR));

    UniValue inputs = params[0].get_array();
    UniValue sendTo = params[1].get_obj();

    CMutableTransaction rawTx;

    AddInputsToRawObject(rawTx, inputs);
    AddOutputsToRawObject(rawTx, sendTo);

    // ceased sidechain withdrawal inputs
    if (params.size() > 2 && !params[2].isNull())
    {
        UniValue csws = params[2].get_array();

        if (csws.size())
        {
            std::string errString;
            if (!Sidechain::AddCeasedSidechainWithdrawalInputs(csws, rawTx, errString) )
            {
                throw JSONRPCError(RPC_TYPE_ERROR, errString);
            }
        }
    }

    // crosschain creation
    if (params.size() > 3 && !params[3].isNull())
    {
        UniValue sc_crs = params[3].get_array();

        if (sc_crs.size())
        {
            std::string errString;
            if (!Sidechain::AddSidechainCreationOutputs(sc_crs, rawTx, errString) )
            {
                throw JSONRPCError(RPC_TYPE_ERROR, errString);
            }
        }
    }

    // crosschain forward transfers
    if (params.size() > 4 && !params[4].isNull())
    {
        UniValue fwdtr = params[4].get_array();

        if (fwdtr.size())
        {
            std::string errString;
            if (!Sidechain::AddSidechainForwardOutputs(fwdtr, rawTx, errString) )
            {
                throw JSONRPCError(RPC_TYPE_ERROR, errString);
            }
        }
    }

    // bwt requests 
    if (params.size() > 4 && !params[4].isNull())
    {
        UniValue bwtreq = params[4].get_array();

        if (bwtreq.size())
        {
            std::string errString;
            if (!Sidechain::AddSidechainBwtRequestOutputs(bwtreq, rawTx, errString) )
            {
                throw JSONRPCError(RPC_TYPE_ERROR, errString);
            }
        }
    }


    return EncodeHexTx(rawTx);
}

UniValue decoderawtransaction(const UniValue& params, bool fHelp)
{   
    if (fHelp || params.size() != 1)
        throw runtime_error(
            "decoderawtransaction \"hexstring\"\n"
            "\nReturn a JSON object representing the serialized, hex-encoded transaction.\n"

            "\nArguments:\n"
            "1. \"hex\"      (string, required) The transaction hex string\n"

            "\nResult:\n"
            "{\n"
            "  \"txid\" : \"id\",        (string) The transaction id\n"
            "  \"version\" : n,          (numeric) The version\n"
            "  \"locktime\" : ttt,       (numeric) The lock time\n"
            "  \"vin\" : [               (array of json objects)\n"
            "     {\n"
            "       \"txid\": \"id\",    (string) The transaction id\n"
            "       \"vout\": n,         (numeric) The output number\n"
            "       \"scriptSig\": {     (json object) The script\n"
            "         \"asm\": \"asm\",  (string) asm\n"
            "         \"hex\": \"hex\"   (string) hex\n"
            "       },\n"
            "       \"sequence\": n     (numeric) The script sequence number\n"
            "     }\n"
            "     ,...\n"
            "  ],\n"
            "  \"vcsw_ccin\" : [         (array of json objects) Ceased sidechain withdrawal inputs\n"
            "     {\n"
            "       \"value\": x.xxx,             (numeric) The value in " + CURRENCY_UNIT + "\n"
            "       \"scId\": \"hex\",            (string) The sidechain id\n"
            "       \"nullifier\": \"hex\",       (string) Withdrawal nullifier\n"
            "       \"scriptPubKey\" : {          (json object)\n"
            "         \"asm\" : \"asm\",          (string) the asm\n"
            "         \"hex\" : \"hex\",          (string) the hex\n"
            "         \"reqSigs\" : n,            (numeric) The required sigs\n"
            "         \"type\" : \"pubkeyhash\",  (string) The type, eg 'pubkeyhash'\n"
            "         \"addresses\" : [           (json array of string)\n"
            "           \"horizenaddress\"        (string) Horizen address\n"
            "           ,...\n"
            "         ]\n"
            "       },\n"
            "       \"scProof\": \"hex\",         (string) the zero-knowledge proof\n"
            "       \"redeemScript\": {           (json object) The script\n"
            "         \"asm\": \"asm\",           (string) asm\n"
            "         \"hex\": \"hex\"            (string) hex\n"
            "       }\n"
            "     }\n"
            "     ,...\n"
            "  ],\n"
            "  \"vout\" : [             (array of json objects)\n"
            "     {\n"
            "       \"value\" : x.xxx,            (numeric) The value in " + CURRENCY_UNIT + "\n"
            "       \"n\" : n,                    (numeric) index\n"
            "       \"scriptPubKey\" : {          (json object)\n"
            "         \"asm\" : \"asm\",          (string) the asm\n"
            "         \"hex\" : \"hex\",          (string) the hex\n"
            "         \"reqSigs\" : n,            (numeric) The required sigs\n"
            "         \"type\" : \"pubkeyhash\",  (string) The type, eg 'pubkeyhash'\n"
            "         \"addresses\" : [           (json array of string)\n"
            "           \"t12tvKAXCxZjSmdNbao16dKXC8tRWfcF5oc\"   (string) Horizen address\n"
            "           ,...\n"
            "         ]\n"
            "       }\n"
            "     }\n"
            "     ,...\n"
            "  ],\n"
            "  \"vsc_ccout\" : [           (array of json objects) Sidechain creation crosschain outputs\n"
            "     {\n"
            "       \"scid\" : \"hex\",                 (string) The sidechain id\n"
            "       \"n\" : n,                          (numeric) crosschain output index\n"
            "       \"withdrawal epoch length\" : n,    (numeric) Sidechain withdrawal epoch length\n"
            "       \"value\" : x.xxx,                  (numeric) The value in " + CURRENCY_UNIT + "\n"
            "       \"address\" : \"hex\",              (string) The sidechain receiver address\n"
            "       \"wCertVk\" : \"hex\",              (string) The sidechain certificate snark proof verification key\n"
            "       \"customData\" : \"hex\",           (string) The sidechain declaration custom data\n"
            "       \"constant\" : \"hex\",             (string) The sidechain certificate snark proof constant data\n"
            "       \"wCeasedVk\" : \"hex\"             (string, optional) The ceased sidechain withdrawal input snark proof verification key\n"
            "     }\n"
            "     ,...\n"
            "  ],\n"
            "  \"vft_ccout\" : [           (array of json objects) Sidechain forward transfer crosschain outputs\n"
            "     {\n"
            "       \"scid\" : \"hex\",           (string) The sidechain id\n"
            "       \"value\" : x.xxx,            (numeric) The value in " + CURRENCY_UNIT + "\n"
            "       \"n\" : n,                    (numeric) crosschain output index\n"
            "       \"address\" : \"hex\"         (string) The sidechain receiver address\n"
            "     }\n"
            "     ,...\n"
            "  ],\n"
            "  \"vjoinsplit\" : [        (array of json objects, only for version >= 2)\n"
            "     {\n"
            "       \"vpub_old\" : x.xxx,         (numeric) public input value in " + CURRENCY_UNIT + "\n"
            "       \"vpub_new\" : x.xxx,         (numeric) public output value in " + CURRENCY_UNIT + "\n"
            "       \"anchor\" : \"hex\",         (string) the anchor\n"
            "       \"nullifiers\" : [            (json array of string)\n"
            "         \"hex\"                     (string) input note nullifier\n"
            "         ,...\n"
            "       ],\n"
            "       \"commitments\" : [           (json array of string)\n"
            "         \"hex\"                     (string) output note commitment\n"
            "         ,...\n"
            "       ],\n"
            "       \"onetimePubKey\" : \"hex\",  (string) the onetime public key used to encrypt the ciphertexts\n"
            "       \"randomSeed\" : \"hex\",     (string) the random seed\n"
            "       \"macs\" : [                  (json array of string)\n"
            "         \"hex\"                     (string) input note MAC\n"
            "         ,...\n"
            "       ],\n"
            "       \"proof\" : \"hex\",          (string) the zero-knowledge proof\n"
            "       \"ciphertexts\" : [           (json array of string)\n"
            "         \"hex\"                     (string) output note ciphertext\n"
            "         ,...\n"
            "       ]\n"
            "     }\n"
            "     ,...\n"
            "  ],\n"
            "}\n"

            "\nExamples:\n"
            + HelpExampleCli("decoderawtransaction", "\"hexstring\"")
            + HelpExampleRpc("decoderawtransaction", "\"hexstring\"")
        );

    LOCK(cs_main);
    RPCTypeCheck(params, boost::assign::list_of(UniValue::VSTR));

    CTransaction tx;

    if (!DecodeHexTx(tx, params[0].get_str()))
        throw JSONRPCError(RPC_DESERIALIZATION_ERROR, "TX decode failed");

    UniValue result(UniValue::VOBJ);
    TxToJSON(tx, uint256(), result);

    return result;
}

UniValue createrawcertificate(const UniValue& params, bool fHelp)
{   
    if (fHelp || params.size() != 4)
        throw runtime_error(
            "createrawcertificate [{\"txid\":\"id\",\"vout\":n},...] {\"address\":amount,...} {\"pubkeyhash\":amount,...} {\"scid\":\"id\", \"withdrawalEpochNumber\":n, \"quality\":n, \"endEpochBlockHash\":\"blockHash\", \"scProof\":\"scProof\"})\n"
            "\nCreate a SC certificate spending the given inputs, sending to the given addresses and transferring funds from the specified SC to the given pubkey hash list.\n"
            "Returns hex-encoded raw certificate.\n"
            "It is not stored in the wallet or transmitted to the network.\n"

            "\nArguments:\n"
            "1. \"transactions\"           (string, required) A json array of json objects. Can be an empty array\n"
            "     [\n"                     
            "       {\n"                   
            "         \"txid\":\"id\",                 (string, required) The transaction id\n"
            "         \"vout\":n                     (numeric, required) The output number\n"
            "       }\n"                   
            "       ,...\n"                
            "     ]\n"                     
            "2. \"vout addresses\"         (string, required) a json object with addresses as keys and amounts as values. Can also be an empty obj\n"
            "    {\n"                      
            "      \"address\": x.xxx                (numeric, required) The key is the Horizen address, the value is the " + CURRENCY_UNIT + " amount\n"
            "      ,...\n"                            
            "    }\n"                      
            "3. \"backward addresses\"     (string, required) A json object with pubkeyhash as keys and amounts as values. Can be an empty obj if no amounts are trasferred (empty certificate)\n"
            "    {\n"                               
            "      \"pubkeyhash\": x.xxx             (numeric, required) The public key hash corresponding to a Horizen address and the " + CURRENCY_UNIT + " amount to send to\n"
            "      ,...\n"                                  
            "    }\n"                               
            "4. \"certificate parameters\" (string, required) A json object with a list of key/values\n"
            "    {\n"
            "      \"scid\":\"id\",                    (string, required) The side chain id\n"
            "      \"withdrawalEpochNumber\":n       (numeric, required) The epoch number this certificate refers to\n"
            "      \"quality\":n                     (numeric, required) A positive number specifying the quality of this withdrawal certificate. \n"
            "      \"endEpochBlockHash\":\"blockHash\" (string, required) The block hash determining the end of the referenced epoch\n"
            "      \"scProof\":\"scProof\"             (string, required) SNARK proof whose verification key wCertVk was set upon sidechain registration. Its size must be " + strprintf("%d", SC_PROOF_SIZE) + "bytes \n"
            "    }\n"
            "\nResult:\n"
            "\"certificate\" (string) hex string of the certificate\n"

            "\nExamples\n"
            + HelpExampleCli("createrawcertificate",
                "\'[{\"txid\":\"7e3caf89f5f56fa7466f41d869d48c17ed8148a5fc6cc4c5923664dd2e667afe\", \"vout\": 0}]\' "
                "\'{\"ztmDWqXc2ZaMDGMhsgnVEmPKGLhi5GhsQok\":10.0}\' \'{\"fde10bda830e1d8590ca8bb8da8444cad953a852\":0.1}\' "
                "\'{\"scid\":\"02c5e79e8090c32e01e2a8636bfee933fd63c0cc15a78f0888cdf2c25b4a5e5f\", \"withdrawalEpochNumber\":3, \"quality\":10, \"endEpochBlockHash\":\"0555e4e775ce3cf79d2c15b8981df46c7448e0b408ad0a7c30c043fe5341c04e\", \"scProof\": \"abcd..ef\"}\'"
                )
        );

    LOCK(cs_main);
    RPCTypeCheck(params, boost::assign::list_of 
        (UniValue::VARR)(UniValue::VOBJ) (UniValue::VOBJ)(UniValue::VOBJ));

    UniValue inputs          = params[0].get_array();
    UniValue standardOutputs = params[1].get_obj();
    UniValue backwardOutputs = params[2].get_obj();
    UniValue cert_params     = params[3].get_obj();

    CMutableScCertificate rawCert;
    rawCert.nVersion = SC_CERT_VERSION;

    // inputs
    AddInputsToRawObject(rawCert, inputs);

    // outputs: there should be just one of them accounting for the change, but we do not prevent a vector of outputs
    AddOutputsToRawObject(rawCert, standardOutputs);

    // backward transfer outputs
    set<CBitcoinAddress> setAddress;
    vector<string> addrList = backwardOutputs.getKeys();
    BOOST_FOREACH(const string& name_, addrList)
    {
        uint160 pkeyValue;
        pkeyValue.SetHex(name_);

        CKeyID keyID(pkeyValue);
        CBitcoinAddress address(keyID);
        if (!address.IsValid())
            throw JSONRPCError(RPC_INVALID_ADDRESS_OR_KEY, string("Invalid Horizen address: ")+name_);

        if (setAddress.count(address))
            throw JSONRPCError(RPC_INVALID_PARAMETER, string("Invalid parameter, duplicated address: ")+name_);
        setAddress.insert(address);

        CScript scriptPubKey = GetScriptForDestination(address.Get(), false);
        CAmount nAmount = AmountFromValue(backwardOutputs[name_]);

        rawCert.addBwt(CTxOut(nAmount, scriptPubKey));
    }

    if (!cert_params.isObject())
        throw JSONRPCError(RPC_INVALID_PARAMETER, "Invalid parameter, expected object");

    // keywords set in cmd
    std::set<std::string> setKeyArgs;

    // valid input keywords for certificate data
    static const std::set<std::string> validKeyArgs = {"scid", "withdrawalEpochNumber", "quality", "endEpochBlockHash", "scProof"};

    // sanity check, report error if unknown/duplicate key-value pairs
    for (const string& s : cert_params.getKeys())
    {
        if (!validKeyArgs.count(s))
            throw JSONRPCError(RPC_INVALID_PARAMETER, string("Invalid parameter, unknown key: ") + s);

        if (setKeyArgs.count(s))
            throw JSONRPCError(RPC_INVALID_PARAMETER, string("Duplicate key in input: ") + s);

        setKeyArgs.insert(s);
    }

    uint256 scId;
    if (setKeyArgs.count("scid"))
    {
        string inputString = find_value(cert_params, "scid").get_str();
        scId.SetHex(inputString);
    }
    else
    {
        throw JSONRPCError(RPC_INVALID_PARAMETER, "Missing mandatory parameter in input: \"scid\"" );
    }

    int withdrawalEpochNumber = -1;
    if (setKeyArgs.count("withdrawalEpochNumber"))
    {
        withdrawalEpochNumber = find_value(cert_params, "withdrawalEpochNumber").get_int();
    }
    else
    {
        throw JSONRPCError(RPC_INVALID_PARAMETER, "Missing mandatory parameter in input: \"withdrawalEpochNumber\"" );
    }

    int64_t quality;
    if (setKeyArgs.count("quality"))
    {
        quality = find_value(cert_params, "quality").get_int64();
        if (quality < 0)
        {
            throw JSONRPCError(RPC_INVALID_PARAMETER, "Invalid parameter \"quality\": must be a positive number");
        }
    }
    else
    {
        throw JSONRPCError(RPC_INVALID_PARAMETER, "Missing mandatory parameter in input: \"quality\"" );
    }

    uint256 endEpochBlockHash;
    if (setKeyArgs.count("endEpochBlockHash"))
    {
        string inputString = find_value(cert_params, "endEpochBlockHash").get_str();
        endEpochBlockHash.SetHex(inputString);
    }
    else
    {
        throw JSONRPCError(RPC_INVALID_PARAMETER, "Missing mandatory parameter in input: \"endEpochBlockHash\"" );
    }

    if (setKeyArgs.count("scProof"))
    {
        string inputString = find_value(cert_params, "scProof").get_str();
        std::string error;
        std::vector<unsigned char> scProofVec;
        if (!Sidechain::AddScData(inputString, scProofVec, SC_PROOF_SIZE, true, error))
            throw JSONRPCError(RPC_TYPE_ERROR, string("scProof: ") + error);

        libzendoomc::ScProof scProof(scProofVec);
        if (!libzendoomc::IsValidScProof(scProof))
                throw JSONRPCError(RPC_INVALID_PARAMETER, "invalid cert \"scProof\"");
        
        rawCert.scProof = scProof;
    }
    else
    {
        throw JSONRPCError(RPC_INVALID_PARAMETER, "Missing mandatory parameter in input: \"scProof\"" );
    }

    rawCert.scId = scId;
    rawCert.epochNumber = withdrawalEpochNumber;
    rawCert.quality = quality;
    rawCert.endEpochBlockHash = endEpochBlockHash;

    return EncodeHexCert(rawCert);
}


UniValue decoderawcertificate(const UniValue& params, bool fHelp)
{   
    if (fHelp || params.size() != 1)
        throw runtime_error(
            "decoderawcertificate \"hexstring\"\n"

            "\nExamples:\n"
            + HelpExampleCli("decoderawcertificate", "\"hexstring\"")
            + HelpExampleRpc("decoderawcertificate", "\"hexstring\"")
        );

    LOCK(cs_main);
    RPCTypeCheck(params, boost::assign::list_of(UniValue::VSTR));

    CScCertificate cert;

    if (!DecodeHexCert(cert, params[0].get_str()))
        throw JSONRPCError(RPC_DESERIALIZATION_ERROR, "TX decode failed");

    UniValue result(UniValue::VOBJ);
    CertToJSON(cert, uint256(), result);

    return result;
}

UniValue decodescript(const UniValue& params, bool fHelp)
{   
    if (fHelp || params.size() != 1)
        throw runtime_error(
            "decodescript \"hex\"\n"
            "\nDecode a hex-encoded script.\n"
            "\nArguments:\n"
            "1. \"hex\"     (string) the hex encoded script\n"
            "\nResult:\n"
            "{\n"
            "  \"asm\":\"asm\",   (string) Script public key\n"
            "  \"hex\":\"hex\",   (string) hex encoded public key\n"
            "  \"type\":\"type\", (string) The output type\n"
            "  \"reqSigs\": n,    (numeric) The required signatures\n"
            "  \"addresses\": [   (json array of string)\n"
            "     \"address\"     (string) Zen address\n"
            "     ,...\n"
            "  ],\n"
            "  \"p2sh\",\"address\" (string) script address\n"
            "}\n"
            "\nExamples:\n"
            + HelpExampleCli("decodescript", "\"hexstring\"")
            + HelpExampleRpc("decodescript", "\"hexstring\"")
        );

    LOCK(cs_main);
    RPCTypeCheck(params, boost::assign::list_of(UniValue::VSTR));

    UniValue r(UniValue::VOBJ);
    CScript script;
    if (params[0].get_str().size() > 0){
        vector<unsigned char> scriptData(ParseHexV(params[0], "argument"));
        script = CScript(scriptData.begin(), scriptData.end());
    } else {
        // Empty scripts are valid
    }
    ScriptPubKeyToJSON(script, r, false);

    r.push_back(Pair("p2sh", CBitcoinAddress(CScriptID(script)).ToString()));
    return r;
}

/** Pushes a JSON object for script verification or signing errors to vErrorsRet. */
static void TxInErrorToJSON(const CTxIn& txin, UniValue& vErrorsRet, const std::string& strMessage)
{
    UniValue entry(UniValue::VOBJ);
    entry.push_back(Pair("txid", txin.prevout.hash.ToString()));
    entry.push_back(Pair("vout", (uint64_t)txin.prevout.n));
    entry.push_back(Pair("scriptSig", HexStr(txin.scriptSig.begin(), txin.scriptSig.end())));
    entry.push_back(Pair("sequence", (uint64_t)txin.nSequence));
    entry.push_back(Pair("error", strMessage));
    vErrorsRet.push_back(entry);
}

/** Pushes a JSON object for script verification or signing errors to vErrorsRet. */
static void TxCswInErrorToJSON(const CTxCeasedSidechainWithdrawalInput& txcswin, int cswIndex, UniValue& vErrorsRet, const std::string& strMessage)
{
    UniValue entry(UniValue::VOBJ);
    entry.push_back(Pair("cswIndex", cswIndex));
    const CScript& sciptPubKey = txcswin.scriptPubKey();
    entry.push_back(Pair("scriptPubKey", HexStr(sciptPubKey.begin(), sciptPubKey.end())));
    entry.push_back(Pair("redeemScript", HexStr(txcswin.redeemScript.begin(), txcswin.redeemScript.end())));
    entry.push_back(Pair("error", strMessage));
    vErrorsRet.push_back(entry);
}

UniValue signrawcertificate(const UniValue& params, bool fHelp)
{
    if (fHelp || params.size() < 1 || params.size() > 2)
        throw runtime_error(
            "signrawcertificate \"hexstring\" ([\"privatekey1\",...] )\n"
            "\nSign inputs for raw certificate (serialized, hex-encoded).\n"
            "The second optional argument (may be null) is an array of base58-encoded private\n"
            "keys that, if given, will be the only keys used to sign the transaction.\n"
#ifdef ENABLE_WALLET
            + HelpRequiringPassphrase() + "\n"
#endif

            "\nArguments:\n"
            "1. \"hexstring\"     (string, required) The transaction hex string\n"
            "2. \"privatekeys\"     (string, optional) A json array of base58-encoded private keys for signing\n"
            "    [                  (json array of strings, or 'null' if none provided)\n"
            "      \"privatekey\"   (string) private key in base58-encoding\n"
            "      ,...\n"
            "    ]\n"

            "\nResult:\n"
            "{\n"
            "  \"hex\" : \"value\",           (string) The hex-encoded raw transaction with signature(s)\n"
            "  \"complete\" : true|false,   (boolean) If the transaction has a complete set of signatures\n"
            "  \"errors\" : [                 (json array of objects) Script verification errors (if there are any)\n"
            "    {\n"
            "      \"txid\" : \"hash\",           (string) The hash of the referenced, previous input transaction\n"
            "      \"vout\" : n,                (numeric) The index of the output to spent and used as input\n"
            "      \"scriptSig\" : \"hex\",       (string) The hex-encoded signature script\n"
            "      \"sequence\" : n,            (numeric) Script sequence number\n"
            "      \"error\" : \"text\"           (string) Verification or signing error related to the input\n"
            "    }\n"
            "    ,...\n"
            "  ]\n"
            "}\n"

            "\nExamples:\n"
            + HelpExampleCli("signrawtransaction", "\"myhex\"")
            + HelpExampleRpc("signrawtransaction", "\"myhex\"")
        );

#ifdef ENABLE_WALLET
    LOCK2(cs_main, pwalletMain ? &pwalletMain->cs_wallet : NULL);
#else
    LOCK(cs_main);
#endif
    RPCTypeCheck(params, boost::assign::list_of(UniValue::VSTR)(UniValue::VARR), true);

    vector<unsigned char> certData(ParseHexV(params[0], "argument 1"));
    CDataStream ssData(certData, SER_NETWORK, PROTOCOL_VERSION);

    if (ssData.empty())
        throw JSONRPCError(RPC_DESERIALIZATION_ERROR, "Missing input certificate");

    CMutableScCertificate certVariants;
    try {
        ssData >> certVariants;
    }
    catch (const std::exception&) {
        throw JSONRPCError(RPC_DESERIALIZATION_ERROR, "Cert decode failed");
    }

    if (!ssData.empty()) {
        // just one and only one certificate expected
        throw JSONRPCError(RPC_DESERIALIZATION_ERROR, strprintf("Found %d extra byte%safter certificate",
            ssData.size(), ssData.size()>1?"s ":" "));
    }

    // mergedCert will end up with all the signatures; it
    // starts as a clone of the rawcert:
    CMutableScCertificate mergedCert(certVariants);

    // Fetch previous transactions (inputs):
    CCoinsView viewDummy;
    CCoinsViewCache view(&viewDummy);
    {
        LOCK(mempool.cs);
        CCoinsViewCache &viewChain = *pcoinsTip;
        CCoinsViewMemPool viewMempool(&viewChain, mempool);
        view.SetBackend(viewMempool); // temporarily switch cache backend to db+mempool view

        BOOST_FOREACH(const CTxIn& txin, mergedCert.vin) {
            const uint256& prevHash = txin.prevout.hash;
            CCoins coins;
            view.AccessCoins(prevHash); // this is certainly allowed to fail
        }

        view.SetBackend(viewDummy); // switch back to avoid locking mempool for too long
    }

    bool fGivenKeys = false;
    CBasicKeyStore tempKeystore;
    if (params.size() > 1 && !params[1].isNull()) {
        fGivenKeys = true;
        UniValue keys = params[1].get_array();
        for (size_t idx = 0; idx < keys.size(); idx++) {
            UniValue k = keys[idx];
            CBitcoinSecret vchSecret;
            bool fGood = vchSecret.SetString(k.get_str());
            if (!fGood)
                throw JSONRPCError(RPC_INVALID_ADDRESS_OR_KEY, "Invalid private key");
            CKey key = vchSecret.GetKey();
            if (!key.IsValid())
                throw JSONRPCError(RPC_INVALID_ADDRESS_OR_KEY, "Private key outside allowed range");
            tempKeystore.AddKey(key);
        }
    }

    #ifdef ENABLE_WALLET
        EnsureWalletIsUnlocked();
        const CKeyStore& keystore = ((fGivenKeys || !pwalletMain) ? tempKeystore : *pwalletMain);
    #else
        const CKeyStore& keystore = tempKeystore;
    #endif

    int nHashType = SIGHASH_ALL;

    // Script verification errors
    UniValue vErrors(UniValue::VARR);

    // Sign what we can:
    for (unsigned int i = 0; i < mergedCert.vin.size(); i++) {
        CTxIn& txin = mergedCert.vin[i];
        const CCoins* coins = view.AccessCoins(txin.prevout.hash);
        if (coins == NULL || !coins->IsAvailable(txin.prevout.n)) {
            TxInErrorToJSON(txin, vErrors, "Input not found or already spent");
            continue;
        }
        const CScript& prevPubKey = coins->vout[txin.prevout.n].scriptPubKey;

        txin.scriptSig.clear();
        SignSignature(keystore, prevPubKey, mergedCert, i, nHashType);

        ScriptError serror = SCRIPT_ERR_OK;
        if (!VerifyScript(
                txin.scriptSig, prevPubKey, STANDARD_NONCONTEXTUAL_SCRIPT_VERIFY_FLAGS,
                MutableCertificateSignatureChecker(&mergedCert, i),
                &serror
           ))
        {
            TxInErrorToJSON(txin, vErrors, ScriptErrorString(serror));
        }
    }
    bool fComplete = vErrors.empty();

    UniValue result(UniValue::VOBJ);
    result.push_back(Pair("hex", EncodeHexCert(CScCertificate(mergedCert))));
    result.push_back(Pair("complete", fComplete));
    if (!vErrors.empty()) {
        result.push_back(Pair("errors", vErrors));
    }

    return result;
}

UniValue signrawtransaction(const UniValue& params, bool fHelp)
{
    if (fHelp || params.size() < 1 || params.size() > 4)
        throw runtime_error(
            "signrawtransaction \"hexstring\" ( [{\"txid\":\"id\",\"vout\":n,\"scriptPubKey\":\"hex\",\"redeemScript\":\"hex\"},...] [\"privatekey1\",...] sighashtype )\n"
            "\nSign inputs for raw transaction (serialized, hex-encoded).\n"
            "The second optional argument (may be null) is an array of previous transaction outputs that\n"
            "this transaction depends on but may not yet be in the block chain.\n"
            "The third optional argument (may be null) is an array of base58-encoded private\n"
            "keys that, if given, will be the only keys used to sign the transaction.\n"
#ifdef ENABLE_WALLET
            + HelpRequiringPassphrase() + "\n"
#endif

            "\nArguments:\n"
            "1. \"hexstring\"     (string, required) The transaction hex string\n"
            "2. \"prevtxs\"       (string, optional) An json array of previous dependent transaction outputs\n"
            "     [               (json array of json objects, or 'null' if none provided)\n"
            "       {\n"
            "         \"txid\":\"id\",             (string, required) The transaction id\n"
            "         \"vout\":n,                  (numeric, required) The output number\n"
            "         \"scriptPubKey\": \"hex\",   (string, required) script key\n"
            "         \"redeemScript\": \"hex\"    (string, required for P2SH) redeem script\n"
            "       }\n"
            "       ,...\n"
            "    ]\n"
            "3. \"privatekeys\"     (string, optional) A json array of base58-encoded private keys for signing\n"
            "    [                  (json array of strings, or 'null' if none provided)\n"
            "      \"privatekey\"   (string) private key in base58-encoding\n"
            "      ,...\n"
            "    ]\n"
            "4. \"sighashtype\"     (string, optional, default=ALL) The signature hash type. Must be one of\n"
            "       \"ALL\"\n"
            "       \"NONE\"\n"
            "       \"SINGLE\"\n"
            "       \"ALL|ANYONECANPAY\"\n"
            "       \"NONE|ANYONECANPAY\"\n"
            "       \"SINGLE|ANYONECANPAY\"\n"

            "\nResult:\n"
            "{\n"
            "  \"hex\" : \"value\",           (string) The hex-encoded raw transaction with signature(s)\n"
            "  \"complete\" : true|false,   (boolean) If the transaction has a complete set of signatures\n"
            "  \"errors\" : [                 (json array of objects) Script verification errors (if there are any)\n"
            "    {\n"
            "      \"txid\" : \"hash\",           (string) The hash of the referenced, previous transaction\n"
            "      \"vout\" : n,                (numeric) The index of the output to spent and used as input\n"
            "      \"scriptSig\" : \"hex\",       (string) The hex-encoded signature script\n"
            "      \"sequence\" : n,            (numeric) Script sequence number\n"
            "      \"error\" : \"text\"           (string) Verification or signing error related to the input\n"
            "    }\n"
            "    ,...\n"
            "  ]\n"
            "}\n"

            "\nExamples:\n"
            + HelpExampleCli("signrawtransaction", "\"myhex\"")
            + HelpExampleRpc("signrawtransaction", "\"myhex\"")
        );

#ifdef ENABLE_WALLET
    LOCK2(cs_main, pwalletMain ? &pwalletMain->cs_wallet : NULL);
#else
    LOCK(cs_main);
#endif
    RPCTypeCheck(params, boost::assign::list_of(UniValue::VSTR)(UniValue::VARR)(UniValue::VARR)(UniValue::VSTR), true);

    vector<unsigned char> txData(ParseHexV(params[0], "argument 1"));
    CDataStream ssData(txData, SER_NETWORK, PROTOCOL_VERSION);
    vector<CMutableTransaction> txVariants;
    while (!ssData.empty()) {
        try {
            CMutableTransaction tx;
            ssData >> tx;
            txVariants.push_back(tx);
        }
        catch (const std::exception&) {
            throw JSONRPCError(RPC_DESERIALIZATION_ERROR, "TX decode failed");
        }
    }

    if (txVariants.empty())
        throw JSONRPCError(RPC_DESERIALIZATION_ERROR, "Missing transaction");

    // mergedTx will end up with all the signatures; it
    // starts as a clone of the rawtx:
    CMutableTransaction mergedTx(txVariants[0]);

    // Fetch previous transactions (inputs):
    CCoinsView viewDummy;
    CCoinsViewCache view(&viewDummy);
    {
        LOCK(mempool.cs);
        CCoinsViewCache &viewChain = *pcoinsTip;
        CCoinsViewMemPool viewMempool(&viewChain, mempool);
        view.SetBackend(viewMempool); // temporarily switch cache backend to db+mempool view

        BOOST_FOREACH(const CTxIn& txin, mergedTx.vin) {
            const uint256& prevHash = txin.prevout.hash;
            CCoins coins;
            view.AccessCoins(prevHash); // this is certainly allowed to fail
        }

        view.SetBackend(viewDummy); // switch back to avoid locking mempool for too long
    }

    bool fGivenKeys = false;
    CBasicKeyStore tempKeystore;
    if (params.size() > 2 && !params[2].isNull()) {
        fGivenKeys = true;
        UniValue keys = params[2].get_array();
        for (size_t idx = 0; idx < keys.size(); idx++) {
            UniValue k = keys[idx];
            CBitcoinSecret vchSecret;
            bool fGood = vchSecret.SetString(k.get_str());
            if (!fGood)
                throw JSONRPCError(RPC_INVALID_ADDRESS_OR_KEY, "Invalid private key");
            CKey key = vchSecret.GetKey();
            if (!key.IsValid())
                throw JSONRPCError(RPC_INVALID_ADDRESS_OR_KEY, "Private key outside allowed range");
            tempKeystore.AddKey(key);
        }
    }
#ifdef ENABLE_WALLET
    else if (pwalletMain)
        EnsureWalletIsUnlocked();
#endif

    // Add previous txouts given in the RPC call:
    if (params.size() > 1 && !params[1].isNull()) {
        UniValue prevTxs = params[1].get_array();
        for (size_t idx = 0; idx < prevTxs.size(); idx++) {
            const UniValue& p = prevTxs[idx];
            if (!p.isObject())
                throw JSONRPCError(RPC_DESERIALIZATION_ERROR, "expected object with {\"txid'\",\"vout\",\"scriptPubKey\"}");

            UniValue prevOut = p.get_obj();

            RPCTypeCheckObj(prevOut, boost::assign::map_list_of("txid", UniValue::VSTR)("vout", UniValue::VNUM)("scriptPubKey", UniValue::VSTR));

            uint256 txid = ParseHashO(prevOut, "txid");

            int nOut = find_value(prevOut, "vout").get_int();
            if (nOut < 0)
                throw JSONRPCError(RPC_DESERIALIZATION_ERROR, "vout must be positive");

            vector<unsigned char> pkData(ParseHexO(prevOut, "scriptPubKey"));
            CScript scriptPubKey(pkData.begin(), pkData.end());

            {
                CCoinsModifier coins = view.ModifyCoins(txid);
                if (coins->IsAvailable(nOut) && coins->vout[nOut].scriptPubKey != scriptPubKey) {
                    string err("Previous output scriptPubKey mismatch:\n");
                    err = err + coins->vout[nOut].scriptPubKey.ToString() + "\nvs:\n"+
                        scriptPubKey.ToString();
                    throw JSONRPCError(RPC_DESERIALIZATION_ERROR, err);
                }
                if ((unsigned int)nOut >= coins->vout.size())
                    coins->vout.resize(nOut+1);
                coins->vout[nOut].scriptPubKey = scriptPubKey;
                coins->vout[nOut].nValue = 0; // we don't know the actual output value
            }

            // if redeemScript given and not using the local wallet (private keys
            // given), add redeemScript to the tempKeystore so it can be signed:
            if (fGivenKeys && scriptPubKey.IsPayToScriptHash()) {
                RPCTypeCheckObj(prevOut, boost::assign::map_list_of("txid", UniValue::VSTR)("vout", UniValue::VNUM)("scriptPubKey", UniValue::VSTR)("redeemScript",UniValue::VSTR));
                UniValue v = find_value(prevOut, "redeemScript");
                if (!v.isNull()) {
                    vector<unsigned char> rsData(ParseHexV(v, "redeemScript"));
                    CScript redeemScript(rsData.begin(), rsData.end());
                    tempKeystore.AddCScript(redeemScript);
                }
            }
        }
    }

#ifdef ENABLE_WALLET
    const CKeyStore& keystore = ((fGivenKeys || !pwalletMain) ? tempKeystore : *pwalletMain);
#else
    const CKeyStore& keystore = tempKeystore;
#endif

    int nHashType = SIGHASH_ALL;
    if (params.size() > 3 && !params[3].isNull()) {
        static map<string, int> mapSigHashValues =
            boost::assign::map_list_of
            (string("ALL"), int(SIGHASH_ALL))
            (string("ALL|ANYONECANPAY"), int(SIGHASH_ALL|SIGHASH_ANYONECANPAY))
            (string("NONE"), int(SIGHASH_NONE))
            (string("NONE|ANYONECANPAY"), int(SIGHASH_NONE|SIGHASH_ANYONECANPAY))
            (string("SINGLE"), int(SIGHASH_SINGLE))
            (string("SINGLE|ANYONECANPAY"), int(SIGHASH_SINGLE|SIGHASH_ANYONECANPAY))
            ;
        string strHashType = params[3].get_str();
        if (mapSigHashValues.count(strHashType))
            nHashType = mapSigHashValues[strHashType];
        else
            throw JSONRPCError(RPC_INVALID_PARAMETER, "Invalid sighash param");
    }

    bool fHashSingle = ((nHashType & ~SIGHASH_ANYONECANPAY) == SIGHASH_SINGLE);

    // Script verification errors
    UniValue vErrors(UniValue::VARR);

    // Sign what we can:
    for (unsigned int i = 0; i < mergedTx.vin.size(); i++) {
        CTxIn& txin = mergedTx.vin[i];
        const CCoins* coins = view.AccessCoins(txin.prevout.hash);
        if (coins == NULL || !coins->IsAvailable(txin.prevout.n)) {
            TxInErrorToJSON(txin, vErrors, "Input not found or already spent");
            continue;
        }
        const CScript& prevPubKey = coins->vout[txin.prevout.n].scriptPubKey;

        txin.scriptSig.clear();
        // Only sign SIGHASH_SINGLE if there's a corresponding output:
        if (!fHashSingle || (i < mergedTx.getVout().size()))
            SignSignature(keystore, prevPubKey, mergedTx, i, nHashType);

        // ... and merge in other signatures:
        BOOST_FOREACH(const CMutableTransaction& txv, txVariants) {
            txin.scriptSig = CombineSignatures(prevPubKey, mergedTx, i, txin.scriptSig, txv.vin[i].scriptSig);
        }
        ScriptError serror = SCRIPT_ERR_OK;
        if (!VerifyScript(txin.scriptSig, prevPubKey, STANDARD_NONCONTEXTUAL_SCRIPT_VERIFY_FLAGS, MutableTransactionSignatureChecker(&mergedTx, i), &serror)) {
            TxInErrorToJSON(txin, vErrors, ScriptErrorString(serror));
        }
    }

    if(mergedTx.IsScVersion())
    {
        // Try to sign CeasedSidechainWithdrawal inputs:
        unsigned int nAllInputsIndex = mergedTx.vin.size();
        for (unsigned int i = 0; i < mergedTx.vcsw_ccin.size(); i++, nAllInputsIndex++)
        {
            CTxCeasedSidechainWithdrawalInput& txCswIn = mergedTx.vcsw_ccin[i];

            const CScript& prevPubKey = txCswIn.scriptPubKey();

            txCswIn.redeemScript.clear();
            // Only sign SIGHASH_SINGLE if there's a corresponding output:
            // Note: we should consider the regular inputs as well.
            if (!fHashSingle || (nAllInputsIndex < mergedTx.getVout().size()))
                SignSignature(keystore, prevPubKey, mergedTx, nAllInputsIndex, nHashType);

            // ... and merge in other signatures:
            /* Note:
             * For CTxCeasedSidechainWithdrawalInput currently only P2PKH is allowed.
             * SignSignature can return true and set `txCswIn.redeemScript` value in case there is a proper private key in the keystore.
             * It can return false and leave `txCswIn.redeemScript` empty in case of any error occurs.
             * CombineSignatures will try to get the most recent signature:
             * 1) if SignSignature operation was successful -> leave `txCswIn.redeemScript value as is.
             * 2) if SignSignature operation was unsuccessful -> set `txCswIn.redeemScript value equal to the origin `txv` csw input script.
             * Later the signature will be checked, so in case no origin signature and no new one exist -> verification will fail.
             */
            for(const CMutableTransaction& txv : txVariants)
                txCswIn.redeemScript = CombineSignatures(prevPubKey, mergedTx, nAllInputsIndex, txCswIn.redeemScript, txv.vcsw_ccin[i].redeemScript);

            ScriptError serror = SCRIPT_ERR_OK;
            if (!VerifyScript(txCswIn.redeemScript, prevPubKey, STANDARD_NONCONTEXTUAL_SCRIPT_VERIFY_FLAGS,
                              MutableTransactionSignatureChecker(&mergedTx, nAllInputsIndex), &serror))
            {
                TxCswInErrorToJSON(txCswIn, i, vErrors, ScriptErrorString(serror));
            }
        }
    }

    bool fComplete = vErrors.empty();

    UniValue result(UniValue::VOBJ);
    result.push_back(Pair("hex", EncodeHexTx(CTransaction(mergedTx))));
    result.push_back(Pair("complete", fComplete));
    if (!vErrors.empty()) {
        result.push_back(Pair("errors", vErrors));
    }

    return result;
}

UniValue sendrawtransaction(const UniValue& params, bool fHelp)
{
    if (fHelp || params.size() < 1 || params.size() > 2)
        throw runtime_error(
            "sendrawtransaction \"hexstring\" ( allowhighfees )\n"
            "\nSubmits raw transaction (serialized, hex-encoded) to local node and network.\n"
            "\nAlso see createrawtransaction and signrawtransaction calls.\n"
            "\nArguments:\n"
            "1. \"hexstring\"    (string, required) The hex string of the raw transaction)\n"
            "2. allowhighfees    (boolean, optional, default=false) Allow high fees\n"
            "\nResult:\n"
            "\"hex\"             (string) The transaction hash in hex\n"
            "\nExamples:\n"
            "\nCreate a transaction\n"
            + HelpExampleCli("createrawtransaction", "\"[{\\\"txid\\\" : \\\"mytxid\\\",\\\"vout\\\":0}]\" \"{\\\"myaddress\\\":0.01}\"") +
            "Sign the transaction, and get back the hex\n"
            + HelpExampleCli("signrawtransaction", "\"myhex\"") +
            "\nSend the transaction (signed hex)\n"
            + HelpExampleCli("sendrawtransaction", "\"signedhex\"") +
            "\nAs a json rpc call\n"
            + HelpExampleRpc("sendrawtransaction", "\"signedhex\"")
        );

    LOCK(cs_main);
    RPCTypeCheck(params, boost::assign::list_of(UniValue::VSTR)(UniValue::VBOOL));

    // parse hex string from parameter
    CTransaction tx;
    if (!DecodeHexTx(tx, params[0].get_str()))
        throw JSONRPCError(RPC_DESERIALIZATION_ERROR, "TX decode failed");
    uint256 hashTx = tx.GetHash();

    bool fOverrideFees = false;
    if (params.size() > 1)
        fOverrideFees = params[1].get_bool();

    eRejectAbsurdFee fRejectAbsurdFee = fOverrideFees? eRejectAbsurdFee::OFF : eRejectAbsurdFee::ON;

    CCoinsViewCache &view = *pcoinsTip;
    const CCoins* existingCoins = view.AccessCoins(hashTx);
    bool fHaveMempool = mempool.exists(hashTx);
    bool fHaveChain = existingCoins && existingCoins->nHeight < 1000000000;
    if (!fHaveMempool && !fHaveChain) {
        // push to local node and sync with wallets
        CValidationState state;
        bool fMissingInputs;
        if (!AcceptTxToMemoryPool(mempool, state, tx, eLimitFree::OFF, &fMissingInputs, eDisconnecting::OFF, fRejectAbsurdFee)) {
            if (state.IsInvalid()) {
                throw JSONRPCError(RPC_TRANSACTION_REJECTED, strprintf("%i: %s", state.GetRejectCode(), state.GetRejectReason()));
            } else {
                if (fMissingInputs) {
                    throw JSONRPCError(RPC_TRANSACTION_ERROR, "Missing inputs");
                }
                throw JSONRPCError(RPC_TRANSACTION_ERROR, state.GetRejectReason());
            }
        }
    } else if (fHaveChain) {
        throw JSONRPCError(RPC_TRANSACTION_ALREADY_IN_CHAIN, "transaction already in block chain");
    }
    tx.Relay();

    return hashTx.GetHex();
}

UniValue sendrawcertificate(const UniValue& params, bool fHelp)
{
    if (fHelp || params.size() < 1 || params.size() > 2)
        throw runtime_error(
            "sendrawcertificate \"hexstring\" ( allowhighfees )\n"
            "\nSubmits raw certificate (serialized, hex-encoded) to local node and network.\n"
            "\nArguments:\n"
            "1. \"hexstring\"    (string, required) The hex string of the raw transaction)\n"
            "2. allowhighfees    (boolean, optional, default=false) Allow high fees\n"
            "\nResult:\n"
            "\"hex\"             (string) The transaction hash in hex\n"
            "\nExamples:\n"
            + HelpExampleCli("sendrawcertificate", "\"hex\"") +
            "\nAs a json rpc call\n"
            + HelpExampleRpc("sendrawcertificate", "\"hex\"")
        );

    LOCK(cs_main);
    RPCTypeCheck(params, boost::assign::list_of(UniValue::VSTR)(UniValue::VBOOL));

    // parse hex string from parameter
    CScCertificate cert;
    if (!DecodeHexCert(cert, params[0].get_str()))
        throw JSONRPCError(RPC_DESERIALIZATION_ERROR, "Certificate decode failed");
    const uint256& hashCertificate = cert.GetHash();

    bool fOverrideFees = false;
    if (params.size() > 1)
    {
        fOverrideFees = params[1].get_bool();
    }
    eRejectAbsurdFee fRejectAbsurdFee = fOverrideFees? eRejectAbsurdFee::OFF : eRejectAbsurdFee::ON;

    // check that we do not have it already somewhere
    CCoinsViewCache &view = *pcoinsTip;
    const CCoins* existingCoins = view.AccessCoins(hashCertificate);

    bool fHaveChain = existingCoins;
    bool fHaveMempool = mempool.existsCert(hashCertificate);

    if (!fHaveMempool && !fHaveChain)
    {
        // push to local node and sync with wallets
        CValidationState state;
        bool fMissingInputs;
        if (!AcceptCertificateToMemoryPool(mempool, state, cert, eLimitFree::OFF, &fMissingInputs,
                eDisconnecting::OFF, fRejectAbsurdFee))
        {
            LogPrintf("%s():%d - cert[%s] not accepted in mempool\n", __func__, __LINE__, hashCertificate.ToString());
            if (state.IsInvalid())
            {
                throw JSONRPCError(RPC_TRANSACTION_REJECTED, strprintf("%i: %s", state.GetRejectCode(), state.GetRejectReason()));
            }
            else
            {
                if (fMissingInputs)
                {
                    throw JSONRPCError(RPC_TRANSACTION_ERROR, "Missing inputs");
                }
                throw JSONRPCError(RPC_TRANSACTION_ERROR, "certificate not accepted to mempool");
            }
        }
    }
    else if (fHaveChain)
    {
        throw JSONRPCError(RPC_TRANSACTION_ALREADY_IN_CHAIN, "certificate already in block chain");
    }
    else
    {
        LogPrint("cert", "%s():%d - cert[%s] is already in mempool, just realying it\n", __func__, __LINE__, hashCertificate.ToString());
    }

    LogPrint("cert", "%s():%d - relaying certificate [%s]\n", __func__, __LINE__, hashCertificate.ToString());
    cert.Relay();

    return hashCertificate.GetHex();
}<|MERGE_RESOLUTION|>--- conflicted
+++ resolved
@@ -658,21 +658,17 @@
 }
 
 UniValue createrawtransaction(const UniValue& params, bool fHelp)
-<<<<<<< HEAD
 {
     if (fHelp || params.size() > 5)
         throw runtime_error(
-            "createrawtransaction [{\"txid\":\"id\",\"vout\":n},...] {\"address\":amount,...} (\n"
-            "    [{epoch_length\":h, \"address\":\"address\", \"amount\":amount, \"wCertVk\":hexstr, \"customData\":hexstr, \"constant\":hexstr},...]\n"
+        	"createrawtransaction [{\"txid\":\"id\",\"vout\":n},...] {\"address\":amount,...}\n"
+        	"    ( [{\"amount\": value, \"senderAddress\":\"address\", ...}, ...] (\n"
+            "    [{epoch_length\":h, \"address\":\"address\", \"amount\":amount, \"wCertVk\":hexstr,"
+            " \"customData\":hexstr, \"constant\":hexstr},...]\n"
             "    ( [{\"address\":\"address\", \"amount\":amount, \"scid\":\"scid\"},...]\n"
-            "    ( [{\"scid\":\"scid\", \"scUtxoId\":\"scUtxoId\", \"pubkeyhash\":\"pubkeyhash\", \"scFee\":\"scFee\", \"scProof\":\"scProof\"},...]\n"
+            "    ( [{\"scid\":\"scid\", \"scUtxoId\":\"scUtxoId\", \"pubkeyhash\":\"pubkeyhash\","
+            " \"scFee\":\"scFee\", \"scProof\":\"scProof\"},...]\n"
             ") ) )\n"
-=======
-{   
-    if (fHelp || params.size() > 5)
-        throw runtime_error(
-            "createrawtransaction [{\"txid\":\"id\",\"vout\":n},...] {\"address\":amount,...} ( [{\"amount\": value, \"senderAddress\":\"address\", ...}, ...] ( [{\"epoch_length\":h, \"address\":\"address\", \"amount\":amount, \"wCertVk\":hexstr, \"customData\":hexstr, \"constant\":hexstr},...] ( [{\"address\":\"address\", \"amount\":amount, \"scid\":id}] ) ) )\n"
->>>>>>> 9f69f9f8
             "\nCreate a transaction spending the given inputs and sending to the given addresses.\n"
             "Returns hex-encoded raw transaction.\n"
             "Note that the transaction's inputs are not signed, and\n"
