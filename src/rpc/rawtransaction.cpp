--- conflicted
+++ resolved
@@ -612,11 +612,7 @@
 {   
     if (fHelp || params.size() > 4)
         throw runtime_error(
-<<<<<<< HEAD
-            "createrawtransaction [{\"txid\":\"id\",\"vout\":n},...] {\"address\":amount,...} ( [{epoch_length\":h, \"address\":\"address\", \"amount\":amount, \"customData\":hexstr},...] ( [{\"address\":\"address\", \"amount\":amount, \"scid\":id}] ) )\n"
-=======
-            "createrawtransaction [{\"txid\":\"id\",\"vout\":n},...] {\"address\":amount,...} ( [{\"scid\":\"id\", epoch_length\":h, \"address\":\"address\", \"amount\":amount, \"wCertVk\":hexstr, \"customData\":hexstr, \"constant\":hexstr},...] ( [{\"address\":\"address\", \"amount\":amount, \"scid\":id}] ) )\n"
->>>>>>> 3e04e7e5
+            "createrawtransaction [{\"txid\":\"id\",\"vout\":n},...] {\"address\":amount,...} ( [{epoch_length\":h, \"address\":\"address\", \"amount\":amount, \"wCertVk\":hexstr, \"customData\":hexstr, \"constant\":hexstr},...] ( [{\"address\":\"address\", \"amount\":amount, \"scid\":id}] ) )\n"
             "\nCreate a transaction spending the given inputs and sending to the given addresses.\n"
             "Returns hex-encoded raw transaction.\n"
             "Note that the transaction's inputs are not signed, and\n"
