--- conflicted
+++ resolved
@@ -597,11 +597,8 @@
     zen/forks/fork3_communityfundandrpfixfork.cpp\
     zen/forks/fork4_nulltransactionfork.cpp\
     zen/forks/fork5_shieldfork.cpp\
-<<<<<<< HEAD
-    zen/forks/fork6_sidechainfork.cpp\
-=======
     zen/forks/fork6_timeblockfork.cpp\
->>>>>>> 8c8e7c28
+    zen/forks/fork7_sidechainfork.cpp\
     zen/tlsmanager.cpp\
     zen/delay.cpp \
     zen/websocket_server.cpp
