--- conflicted
+++ resolved
@@ -82,27 +82,20 @@
 template void base_blob<256>::SetHex(const char*);
 template void base_blob<256>::SetHex(const std::string&);
 
-<<<<<<< HEAD
-// Other explicit instantiations
-template base_blob<SC_FIELD_SIZE * 8>::base_blob(const std::vector<unsigned char>&);
-=======
 // Explicit instantiations for sidechain-related stuff
 template             base_blob<SC_FIELD_SIZE * 8>::base_blob(const std::vector<unsigned char>&);
+template std::string base_blob<SC_FIELD_SIZE * 8>::GetHex() const;
 template void        base_blob<SC_FIELD_SIZE * 8>::SetHex(const char*);
 template void        base_blob<SC_FIELD_SIZE * 8>::SetHex(const std::string&);
 template std::string base_blob<SC_FIELD_SIZE * 8>::ToString() const;
 
 template             base_blob<SC_VK_SIZE * 8>::base_blob(const std::vector<unsigned char>&);
+template void        base_blob<SC_VK_SIZE * 8>::SetHex(const std::string&);
 template std::string base_blob<SC_VK_SIZE * 8>::ToString() const;
 
->>>>>>> 44dbe2b2
-template base_blob<SC_PROOF_SIZE * 8>::base_blob(const std::vector<unsigned char>&);
-
-template std::string base_blob<SC_FIELD_SIZE * 8>::GetHex() const;
-template std::string base_blob<SC_FIELD_SIZE * 8>::ToString() const;
-template void base_blob<SC_FIELD_SIZE * 8>::SetHex(const std::string&);
-template void base_blob<SC_PROOF_SIZE * 8>::SetHex(const std::string&);
-template void base_blob<SC_VK_SIZE * 8>::SetHex(const std::string&);
+template             base_blob<SC_PROOF_SIZE * 8>::base_blob(const std::vector<unsigned char>&);
+template void        base_blob<SC_PROOF_SIZE * 8>::SetHex(const std::string&);
+
 
 static void inline HashMix(uint32_t& a, uint32_t& b, uint32_t& c)
 {
