// Copyright (c) 2009-2010 Satoshi Nakamoto
// Copyright (c) 2009-2014 The Bitcoin Core developers
// Distributed under the MIT software license, see the accompanying
// file COPYING or http://www.opensource.org/licenses/mit-license.php.

#include "script/standard.h"

#include "pubkey.h"
#include "script/script.h"
#include "util.h"
#include "utilstrencodings.h"

#include <boost/foreach.hpp>

// ZEN_MOD_START
#include "main.h"
#include "versionbits.h"
// ZEN_MOD_END

using namespace std;

typedef vector<unsigned char> valtype;

unsigned nMaxDatacarrierBytes = MAX_OP_RETURN_RELAY;

CScriptID::CScriptID(const CScript& in) : uint160(Hash160(in.begin(), in.end())) {}

const char* GetTxnOutputType(txnouttype t)
{
    switch (t)
    {
    case TX_NONSTANDARD: return "nonstandard";
    case TX_PUBKEY: return "pubkey";
    case TX_PUBKEYHASH: return "pubkeyhash";
    case TX_SCRIPTHASH: return "scripthash";
    case TX_MULTISIG: return "multisig";
    case TX_NULL_DATA: return "nulldata";
// ZEN_MOD_START
    case TX_PUBKEY_REPLAY: return "pubkeyreplay";
    case TX_PUBKEYHASH_REPLAY: return "pubkeyhashreplay";
    case TX_MULTISIG_REPLAY: return "multisigreplay";
    case TX_NULL_DATA_REPLAY: return "nulldatareplay";
// ZEN_MOD_END
    }
    return NULL;
}

/**
 * Return public keys or hashes from scriptPubKey, for 'standard' transaction types.
 */
bool Solver(const CScript& scriptPubKey, txnouttype& typeRet, vector<vector<unsigned char> >& vSolutionsRet)
{
    // Templates
    static multimap<txnouttype, CScript> mTemplates;
    if (mTemplates.empty())
    {
        // Standard tx, sender provides pubkey, receiver adds signature
        mTemplates.insert(make_pair(TX_PUBKEY, CScript() << OP_PUBKEY << OP_CHECKSIG));
        // ZEN_MOD_START
        mTemplates.insert(make_pair(TX_PUBKEY_REPLAY, CScript() << OP_PUBKEY << OP_CHECKSIG << OP_SMALLDATA << OP_SMALLDATA << OP_CHECKBLOCKATHEIGHT));
        // ZEN_MOD_END

        // Bitcoin address tx, sender provides hash of pubkey, receiver provides signature and pubkey
        mTemplates.insert(make_pair(TX_PUBKEYHASH, CScript() << OP_DUP << OP_HASH160 << OP_PUBKEYHASH << OP_EQUALVERIFY << OP_CHECKSIG));
        // ZEN_MOD_START
        mTemplates.insert(make_pair(TX_PUBKEYHASH_REPLAY, CScript() << OP_DUP << OP_HASH160 << OP_PUBKEYHASH << OP_EQUALVERIFY << OP_CHECKSIG << OP_SMALLDATA << OP_SMALLDATA << OP_CHECKBLOCKATHEIGHT));
        // ZEN_MOD_END

        // Sender provides N pubkeys, receivers provides M signatures
        mTemplates.insert(make_pair(TX_MULTISIG, CScript() << OP_SMALLINTEGER << OP_PUBKEYS << OP_SMALLINTEGER << OP_CHECKMULTISIG));
        // ZEN_MOD_START
        mTemplates.insert(make_pair(TX_MULTISIG_REPLAY, CScript() << OP_SMALLINTEGER << OP_PUBKEYS << OP_SMALLINTEGER << OP_CHECKMULTISIG << OP_SMALLDATA << OP_SMALLDATA << OP_CHECKBLOCKATHEIGHT));
        // ZEN_MOD_END

        // Empty, provably prunable, data-carrying output
        if (GetBoolArg("-datacarrier", true))
        {
            mTemplates.insert(make_pair(TX_NULL_DATA, CScript() << OP_RETURN << OP_SMALLDATA));
            // ZEN_MOD_START
            mTemplates.insert(make_pair(TX_NULL_DATA_REPLAY, CScript() << OP_RETURN << OP_SMALLDATA << OP_SMALLDATA << OP_SMALLDATA << OP_CHECKBLOCKATHEIGHT));
            // ZEN_MOD_END
        }
        mTemplates.insert(make_pair(TX_NULL_DATA, CScript() << OP_RETURN));
    }

    // Shortcut for pay-to-script-hash, which are more constrained than the other types:
    // it is always OP_HASH160 20 [20 byte hash] OP_EQUAL
    if (scriptPubKey.IsPayToScriptHash())
    {
        typeRet = TX_SCRIPTHASH;
        vector<unsigned char> hashBytes(scriptPubKey.begin()+2, scriptPubKey.begin()+22);
        vSolutionsRet.push_back(hashBytes);
        return true;
    }

    // Scan templates
    const CScript& script1 = scriptPubKey;
    BOOST_FOREACH(const PAIRTYPE(txnouttype, CScript)& tplate, mTemplates)
    {
        const CScript& script2 = tplate.second;
        vSolutionsRet.clear();

        opcodetype opcode1, opcode2;
        vector<unsigned char> vch1, vch2;

        // Compare
        CScript::const_iterator pc1 = script1.begin();
        CScript::const_iterator pc2 = script2.begin();
        while (true)
        {
            if (pc1 == script1.end() && pc2 == script2.end())
            {
                // Found a match
                typeRet = tplate.first;
                // ZEN_MOD_START
                if (typeRet == TX_MULTISIG || typeRet == TX_MULTISIG_REPLAY)
                // ZEN_MOD_END
                {
                    // Additional checks for TX_MULTISIG:
                    unsigned char m = vSolutionsRet.front()[0];
                    unsigned char n = vSolutionsRet.back()[0];
                    if (m < 1 || n < 1 || m > n || vSolutionsRet.size()-2 != n)
                        return false;
                }
                return true;
            }
            if (!script1.GetOp(pc1, opcode1, vch1))
                break;
            if (!script2.GetOp(pc2, opcode2, vch2))
                break;

            // Template matching opcodes:
            if (opcode2 == OP_PUBKEYS)
            {
                while (vch1.size() >= 33 && vch1.size() <= 65)
                {
                    vSolutionsRet.push_back(vch1);
                    if (!script1.GetOp(pc1, opcode1, vch1))
                        break;
                }
                if (!script2.GetOp(pc2, opcode2, vch2))
                    break;
                // Normal situation is to fall through
                // to other if/else statements
            }

            if (opcode2 == OP_PUBKEY)
            {
                if (vch1.size() < 33 || vch1.size() > 65)
                    break;
                vSolutionsRet.push_back(vch1);
            }
            else if (opcode2 == OP_PUBKEYHASH)
            {
                if (vch1.size() != sizeof(uint160))
                    break;
                vSolutionsRet.push_back(vch1);
            }
            else if (opcode2 == OP_SMALLINTEGER)
            {   // Single-byte small integer pushed onto vSolutions
                if (opcode1 == OP_0 ||
                    (opcode1 >= OP_1 && opcode1 <= OP_16))
                {
                    char n = (char)CScript::DecodeOP_N(opcode1);
                    vSolutionsRet.push_back(valtype(1, n));
                }
                else
                    break;
            }
            else if (opcode2 == OP_SMALLDATA)
            {
                // small pushdata, <= nMaxDatacarrierBytes
                if (vch1.size() > nMaxDatacarrierBytes)
                    break;
            }
            else if (opcode1 != opcode2 || vch1 != vch2)
            {
                // Others must match exactly
                break;
            }
        }
    }

    vSolutionsRet.clear();
    typeRet = TX_NONSTANDARD;
    return false;
}

int ScriptSigArgsExpected(txnouttype t, const std::vector<std::vector<unsigned char> >& vSolutions)
{
    switch (t)
    {
    case TX_NONSTANDARD:
    case TX_NULL_DATA:
        return -1;
    case TX_PUBKEY:
        return 1;
    case TX_PUBKEYHASH:
        return 2;
    case TX_MULTISIG:
        if (vSolutions.size() < 1 || vSolutions[0].size() < 1)
            return -1;
        return vSolutions[0][0] + 1;
    case TX_SCRIPTHASH:
        return 1; // doesn't include args needed by the script
// ZEN_MOD_START
    case TX_NULL_DATA_REPLAY:
        return -1;
    case TX_PUBKEY_REPLAY:
        return 1;
    case TX_PUBKEYHASH_REPLAY:
        return 2;
    case TX_MULTISIG_REPLAY:
        if (vSolutions.size() < 1 || vSolutions[0].size() < 1)
            return -1;
        return vSolutions[0][0] + 1;
// ZEN_MOD_END
    }
    return -1;
}

bool IsStandard(const CScript& scriptPubKey, txnouttype& whichType)
{
    vector<valtype> vSolutions;
    if (!Solver(scriptPubKey, whichType, vSolutions))
        return false;

    // ZEN_MOD_START
    if (whichType == TX_MULTISIG || whichType == TX_MULTISIG_REPLAY)
    // ZEN_MOD_END
    {
        unsigned char m = vSolutions.front()[0];
        unsigned char n = vSolutions.back()[0];
        // Support up to x-of-3 multisig txns as standard
        if (n < 1 || n > 3)
            return false;
        if (m < 1 || m > n)
            return false;
    }

    return whichType != TX_NONSTANDARD;
}

bool ExtractDestination(const CScript& scriptPubKey, CTxDestination& addressRet)
{
    vector<valtype> vSolutions;
    txnouttype whichType;
    if (!Solver(scriptPubKey, whichType, vSolutions))
        return false;

    // ZEN_MOD_START
    if (whichType == TX_PUBKEY || whichType == TX_PUBKEY_REPLAY)
    // ZEN_MOD_END
    {
        CPubKey pubKey(vSolutions[0]);
        if (!pubKey.IsValid())
            return false;

        addressRet = pubKey.GetID();
        return true;
    }
    // ZEN_MOD_START
    else if (whichType == TX_PUBKEYHASH || whichType == TX_PUBKEYHASH_REPLAY)
    // ZEN_MOD_END
    {
        addressRet = CKeyID(uint160(vSolutions[0]));
        return true;
    }
    else if (whichType == TX_SCRIPTHASH)
    {
        addressRet = CScriptID(uint160(vSolutions[0]));
        return true;
    }
    // Multisig txns have more than one address...
    return false;
}

bool ExtractDestinations(const CScript& scriptPubKey, txnouttype& typeRet, vector<CTxDestination>& addressRet, int& nRequiredRet)
{
    addressRet.clear();
    typeRet = TX_NONSTANDARD;
    vector<valtype> vSolutions;
    if (!Solver(scriptPubKey, typeRet, vSolutions))
        return false;
    // ZEN_MOD_START
    if (typeRet == TX_NULL_DATA || typeRet == TX_NULL_DATA_REPLAY){
    // ZEN_MOD_END
        // This is data, not addresses
        return false;
    }

    // ZEN_MOD_START
    if (typeRet == TX_MULTISIG || typeRet == TX_MULTISIG_REPLAY)
    // ZEN_MOD_END
    {
        nRequiredRet = vSolutions.front()[0];
        for (unsigned int i = 1; i < vSolutions.size()-1; i++)
        {
            CPubKey pubKey(vSolutions[i]);
            if (!pubKey.IsValid())
                continue;

            CTxDestination address = pubKey.GetID();
            addressRet.push_back(address);
        }

        if (addressRet.empty())
            return false;
    }
    else
    {
        nRequiredRet = 1;
        CTxDestination address;
        if (!ExtractDestination(scriptPubKey, address))
           return false;
        addressRet.push_back(address);
    }

    return true;
}

namespace
{
class CScriptVisitor : public boost::static_visitor<bool>
{
private:
    CScript *script;
public:
    CScriptVisitor(CScript *scriptin) { script = scriptin; }

    bool operator()(const CNoDestination &dest) const {
        script->clear();
        return false;
    }

// ZEN_MOD_START
#ifdef BITCOIN_TX // zen-tx does not have access to chain state so no replay protection is possible
// ZEN_MOD_END
    bool operator()(const CKeyID &keyID) const {
        script->clear();
        *script << OP_DUP << OP_HASH160 << ToByteVector(keyID) << OP_EQUALVERIFY << OP_CHECKSIG;
        return true;
    }

    bool operator()(const CScriptID &scriptID) const {
        script->clear();
        *script << OP_HASH160 << ToByteVector(scriptID) << OP_EQUAL;
        return true;
    }
// ZEN_MOD_START
#else
    bool operator()(const CKeyID &keyID) const {
        script->clear();
        CBlockIndex *currentBlock = chainActive.Tip();
<<<<<<< HEAD
=======
        if (currentBlock == NULL) {
            *script << OP_DUP << OP_HASH160 << ToByteVector(keyID) << OP_EQUALVERIFY << OP_CHECKSIG;
            return true;
        }
>>>>>>> cbe1096d
        int blockIndex = currentBlock->nHeight - 300;
        if (blockIndex < 0)
            blockIndex = 0;
        *script << OP_DUP << OP_HASH160 << ToByteVector(keyID) << OP_EQUALVERIFY << OP_CHECKSIG << ToByteVector(chainActive[blockIndex]->GetBlockHash()) << chainActive[blockIndex]->nHeight << OP_CHECKBLOCKATHEIGHT;
        return true;
    }

    bool operator()(const CScriptID &scriptID) const {
        script->clear();
        CBlockIndex *currentBlock = chainActive.Tip();
<<<<<<< HEAD
=======
        if (currentBlock == NULL) {
            *script << OP_HASH160 << ToByteVector(scriptID) << OP_EQUAL;
            return true;
        }
>>>>>>> cbe1096d
        int blockIndex = currentBlock->nHeight - 300;
        if (blockIndex < 0)
            blockIndex = 0;
        *script << OP_HASH160 << ToByteVector(scriptID) << OP_EQUAL << ToByteVector(chainActive[blockIndex]->GetBlockHash()) << chainActive[blockIndex]->nHeight << OP_CHECKBLOCKATHEIGHT;
        return true;
    }
#endif
// ZEN_MOD_END

};
}

CScript GetScriptForDestination(const CTxDestination& dest)
{
    CScript script;

    boost::apply_visitor(CScriptVisitor(&script), dest);
    return script;
}

CScript GetScriptForMultisig(int nRequired, const std::vector<CPubKey>& keys)
{
    CScript script;

    script << CScript::EncodeOP_N(nRequired);
    BOOST_FOREACH(const CPubKey& key, keys)
        script << ToByteVector(key);
    script << CScript::EncodeOP_N(keys.size()) << OP_CHECKMULTISIG;
    return script;
}<|MERGE_RESOLUTION|>--- conflicted
+++ resolved
@@ -352,13 +352,10 @@
     bool operator()(const CKeyID &keyID) const {
         script->clear();
         CBlockIndex *currentBlock = chainActive.Tip();
-<<<<<<< HEAD
-=======
         if (currentBlock == NULL) {
             *script << OP_DUP << OP_HASH160 << ToByteVector(keyID) << OP_EQUALVERIFY << OP_CHECKSIG;
             return true;
         }
->>>>>>> cbe1096d
         int blockIndex = currentBlock->nHeight - 300;
         if (blockIndex < 0)
             blockIndex = 0;
@@ -369,13 +366,10 @@
     bool operator()(const CScriptID &scriptID) const {
         script->clear();
         CBlockIndex *currentBlock = chainActive.Tip();
-<<<<<<< HEAD
-=======
         if (currentBlock == NULL) {
             *script << OP_HASH160 << ToByteVector(scriptID) << OP_EQUAL;
             return true;
         }
->>>>>>> cbe1096d
         int blockIndex = currentBlock->nHeight - 300;
         if (blockIndex < 0)
             blockIndex = 0;
