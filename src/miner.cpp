// Copyright (c) 2009-2010 Satoshi Nakamoto
// Copyright (c) 2009-2014 The Bitcoin Core developers
// Distributed under the MIT software license, see the accompanying
// file COPYING or http://www.opensource.org/licenses/mit-license.php.

#include "miner.h"
#ifdef ENABLE_MINING
#include "pow/tromp/equi_miner.h"
#endif

#include "amount.h"
#include "base58.h"
#include "chainparams.h"
#include "consensus/consensus.h"
#include "consensus/validation.h"
#ifdef ENABLE_MINING
#include "crypto/equihash.h"
#endif
#include "hash.h"
#include "main.h"
#include "metrics.h"
#include "net.h"
#include "pow.h"
#include "primitives/transaction.h"
#include "random.h"
#include "timedata.h"
#include "ui_interface.h"
#include "util.h"
#include "utilmoneystr.h"
#ifdef ENABLE_WALLET
#include "wallet/wallet.h"
#endif

#include "sodium.h"

#include <boost/thread.hpp>
#include <boost/tuple/tuple.hpp>
#ifdef ENABLE_MINING
#include <functional>
#endif
#include <mutex>
#include <init.h>

using namespace std;

#include "zen/forkmanager.h"
using namespace zen; 

//////////////////////////////////////////////////////////////////////////////
//
// BitcoinMiner
//

//
// Unconfirmed transactions in the memory pool often depend on other
// transactions in the memory pool. When we select transactions from the
// pool, we select by highest priority or fee rate, so we might consider
// transactions that depend on transactions that aren't yet in the block.
// The COrphan class keeps track of these 'temporary orphans' while
// CreateBlock is figuring out which transactions to include.
//
class COrphan
{
public:
    const CTransaction* ptx;
    set<uint256> setDependsOn;
    CFeeRate feeRate;
    double dPriority;

    COrphan(const CTransaction* ptxIn) : ptx(ptxIn), feeRate(0), dPriority(0)
    {
    }
};

uint64_t nLastBlockTx = 0;
uint64_t nLastBlockSize = 0;

// We want to sort transactions by priority and fee rate, so:
class TxPriorityCompare
{
    bool byFee;

public:
    TxPriorityCompare(bool _byFee) : byFee(_byFee) { }

    bool operator()(const TxPriority& a, const TxPriority& b)
    {
        if (byFee)
        {
            if (a.get<1>() == b.get<1>())
                return a.get<0>() < b.get<0>();
            return a.get<1>() < b.get<1>();
        }
        else
        {
            if (a.get<0>() == b.get<0>())
                return a.get<1>() < b.get<1>();
            return a.get<0>() < b.get<0>();
        }
    }
};

void UpdateTime(CBlockHeader* pblock, const Consensus::Params& consensusParams, const CBlockIndex* pindexPrev)
{
    pblock->nTime = std::max(pindexPrev->GetMedianTimePast()+1, GetAdjustedTime());
}

void GetBlockCertPriorityData(const CBlock *pblock, int nHeight, const CCoinsViewCache& view, std::vector<TxPriority>& vecPriority)
{
    // TODO add handling of dependancies when vin will be included in certificates

    AssertLockHeld(mempool.cs); 

    for (auto it_cert = mempool.mapCertificate.begin();
         it_cert != mempool.mapCertificate.end(); ++it_cert)
    {
        const CScCertificate& cert = it_cert->second.GetCertificate();

        const uint256& hash = cert.GetHash();

        // a certificate has no dependancies but the creation of the sidechain (TODO handle vin)
        // the creation of the sidechain it refers to has happened before the first epoch has even started
        // therefore the creating tx could not actually be in mempool
        if (mempool.mapSidechains.at(cert.GetScId()).scCreationTxHash.IsNull() && !view.HaveSidechain(cert.GetScId() ))
        {
            // This should never happen 
            LogPrintf("%s():%d - ERROR: mempool certificate missing sidechain\n", __func__, __LINE__);
            if (fDebug) assert("mempool certificate missing sidechain" == 0);
            continue;
        }

        double dPriority = it_cert->second.GetPriority(nHeight);
        CAmount nFee = it_cert->second.GetFee();

        mempool.ApplyDeltas(hash, dPriority, nFee);

        unsigned int nCertSize = ::GetSerializeSize(cert, SER_NETWORK, PROTOCOL_VERSION);
        CFeeRate feeRate(nFee, nCertSize);

        LogPrint("cert", "%s():%d - adding to prio vec cert = %s, prio=%f, feeRate=%s\n",
            __func__, __LINE__, hash.ToString(), dPriority, feeRate.ToString());

        vecPriority.push_back(TxPriority(dPriority, feeRate, &it_cert->second.GetCertificate()));
    }
}

bool HandleScDependancy(const CTransaction& tx, const CCoinsViewCache& view, COrphan*& porphan, list<COrphan>& vOrphan, map<uint256, vector<COrphan*> >& mapDependers)
{
    // detect dependancies from the sidechain point of view 
    for (const auto& ft: tx.vft_ccout)
    {
        if (mempool.hasSidechainCreationTx(ft.scId))
        {
            const uint256& scCreationHash = mempool.mapSidechains.at(ft.scId).scCreationTxHash; 
            assert(!scCreationHash.IsNull());
            assert(mempool.exists(scCreationHash));

            // check if tx is also creating the sc
            if (scCreationHash == tx.GetHash())
                continue;

            if (!porphan)
            {
                vOrphan.push_back(COrphan(&tx));
                porphan = &vOrphan.back();
            }
            mapDependers[scCreationHash].push_back(porphan);
            porphan->setDependsOn.insert(scCreationHash);
            LogPrint("sc", "%s():%d - tx[%s] depends on tx[%s] for sc creation\n",
                __func__, __LINE__, tx.GetHash().ToString(), scCreationHash.ToString());
        }
        else if (!view.HaveSidechain(ft.scId) )
        {
            // This should never happen; all sc fw transactions in the memory
            // pool should connect to either sidechain in the chain or sidechain created by
            // other transactions in the memory pool.
            LogPrintf("ERROR: mempool transaction missing sidechain\n");
            if (fDebug) assert("mempool transaction missing sidechain" == 0);
            if (porphan)
                vOrphan.pop_back();
            return false;
        }
    }
    return true;
}

void GetBlockTxPriorityData(const CBlock *pblock, int nHeight, int64_t nMedianTimePast, const CCoinsViewCache& view,
                               vector<TxPriority>& vecPriority, list<COrphan>& vOrphan, map<uint256, vector<COrphan*> >& mapDependers)
{
    for (map<uint256, CTxMemPoolEntry>::iterator mi = mempool.mapTx.begin();
         mi != mempool.mapTx.end(); ++mi)
    {
        const CTransaction& tx = mi->second.GetTx();

        int64_t nLockTimeCutoff = (STANDARD_LOCKTIME_VERIFY_FLAGS & LOCKTIME_MEDIAN_TIME_PAST)
                ? nMedianTimePast
                : pblock->GetBlockTime();

        if (tx.IsCoinBase() || !IsFinalTx(tx, nHeight, nLockTimeCutoff))
        {
            continue;
        }

        COrphan* porphan = NULL;
        double dPriority = 0;
        CAmount nTotalIn = 0;
        CAmount nFee = 0;
        unsigned int nTxSize = ::GetSerializeSize(tx, SER_NETWORK, PROTOCOL_VERSION);
        const uint256& hash = tx.GetHash();
        bool fMissingInputs = false;
        bool dependsOnCertificateInMempool = false;


        // Detect orphan transaction and its dependencies
        BOOST_FOREACH(const CTxIn& txin, tx.GetVin())
        {
#if 0
            if (mempool.mapTx.count(txin.prevout.hash))
#else
            // an input of a tx in mempool can not be an out of a cert in the mempool, in other words they can not be found together in the mempool
            // and surely can not be mined in the same block, even in the proper dependancy order
            if (mempool.mapCertificate.count(txin.prevout.hash))
            {
                LogPrint("cert", "%s():%d - skipping tx[%s] since txin is out of cert[%s] in mempool\n",
                    __func__, __LINE__, tx.GetHash().ToString(), txin.prevout.hash.ToString() ); 
                dependsOnCertificateInMempool = true;
                break;
            }
            else
            if (mempool.mapTx.count(txin.prevout.hash))
#endif
            {
                if (!porphan)
                {
                    // Use list for automatic deletion
                    vOrphan.push_back(COrphan(&tx));
                    porphan = &vOrphan.back();
                }
                mapDependers[txin.prevout.hash].push_back(porphan);
                porphan->setDependsOn.insert(txin.prevout.hash);
                nTotalIn += mempool.mapTx[txin.prevout.hash].GetTx().GetVout()[txin.prevout.n].nValue;
                LogPrint("sc", "%s():%d - tx[%s] depends on tx[%s] for input\n",
                    __func__, __LINE__, tx.GetHash().ToString(), txin.prevout.hash.ToString());
            }
        }

        if (dependsOnCertificateInMempool || !HandleScDependancy(tx, view, porphan, vOrphan, mapDependers) )
        {
            // should never happen because that means inconsistency in mempool, but this tx must not be
            // added to vecPriority nor in the vOrphan
            LogPrint("cert", "%s():%d - skipping tx[%s] for invalid dependancies\n",
                __func__, __LINE__, tx.GetHash().ToString() ); 
            continue;
        }

        // Has to wait for dependencies
        if (!porphan)
        {
            dPriority = mi->second.GetPriority(nHeight);
            nFee = mi->second.GetFee();
            mempool.ApplyDeltas(hash, dPriority, nFee);
            nTotalIn = tx.GetValueOut() - nFee;
        }
        else
        {
            BOOST_FOREACH(const CTxIn& txin, tx.GetVin())
            {
                // Read prev transaction
                // Skip transactions in mempool
                if (mempool.mapTx.count(txin.prevout.hash))
                    continue;
                else if (!view.HaveCoins(txin.prevout.hash))
                {
                    // This should never happen; all transactions in the memory
                    // pool should connect to either transactions or certificates in the chain
                    // or other transactions in the memory pool (not certificates in mempool, see above).
                    LogPrintf("ERROR: mempool transaction missing input\n");
                    if (fDebug) assert("mempool transaction missing input" == 0);
                    fMissingInputs = true;
                    if (porphan)
                        vOrphan.pop_back();
                    break;
                }
                const CCoins* coins = view.AccessCoins(txin.prevout.hash);
                assert(coins);

                CAmount nValueIn = coins->vout[txin.prevout.n].nValue;
                nTotalIn += nValueIn;

                int nConf = nHeight - coins->nHeight;

                dPriority += (double)nValueIn * nConf;
            }
            nTotalIn += tx.GetJoinSplitValueIn();

            if (fMissingInputs) continue;

            // Priority is sum(valuein * age) / modified_txsize
            dPriority = tx.ComputePriority(dPriority, nTxSize);
            mempool.ApplyDeltas(hash, dPriority, nTotalIn);
            nFee = nTotalIn - tx.GetValueOut();
        }

        CFeeRate feeRate(nFee, nTxSize);

        if (porphan)
        {
            porphan->dPriority = dPriority;
            porphan->feeRate = feeRate;
        }
        else
        {
            LogPrint("cert", "%s():%d - adding to prio vec tx = %s, prio=%f, feeRate=%s\n",
                __func__, __LINE__, hash.ToString(), dPriority, feeRate.ToString());

            vecPriority.push_back(TxPriority(dPriority, feeRate, &mi->second.GetTx()));
        }
    }
}

void GetBlockTxPriorityDataOld(const CBlock *pblock, int nHeight, int64_t nMedianTimePast, const CCoinsViewCache& view,
                               vector<TxPriority>& vecPriority, list<COrphan>& vOrphan, map<uint256, vector<COrphan*> >& mapDependers)
{
    LogPrint("cert", "%s():%d - called\n", __func__, __LINE__);

    for (map<uint256, CTxMemPoolEntry>::iterator mi = mempool.mapTx.begin();
         mi != mempool.mapTx.end(); ++mi)
    {
        const CTransaction& tx = mi->second.GetTx();

        int64_t nLockTimeCutoff = (STANDARD_LOCKTIME_VERIFY_FLAGS & LOCKTIME_MEDIAN_TIME_PAST)
                ? nMedianTimePast
                : pblock->GetBlockTime();

        if (tx.IsCoinBase() || !IsFinalTx(tx, nHeight, nLockTimeCutoff))
            continue;

        COrphan* porphan = NULL;
        double dPriority = 0;
        CAmount nTotalIn = 0;
        bool fMissingInputs = false;
        BOOST_FOREACH(const CTxIn& txin, tx.GetVin())
        {
            // Read prev transaction
            if (!view.HaveCoins(txin.prevout.hash))
            {
                // This should never happen; all transactions in the memory
                // pool should connect to either transactions in the chain
                // or other transactions in the memory pool.
                if (!mempool.mapTx.count(txin.prevout.hash))
                {
                    LogPrintf("ERROR: mempool transaction missing input\n");
                    if (fDebug) assert("mempool transaction missing input" == 0);
                    fMissingInputs = true;
                    if (porphan)
                        vOrphan.pop_back();
                    break;
                }

                // Has to wait for dependencies
                if (!porphan)
                {
                    // Use list for automatic deletion
                    vOrphan.push_back(COrphan(&tx));
                    porphan = &vOrphan.back();
                }
                mapDependers[txin.prevout.hash].push_back(porphan);
                porphan->setDependsOn.insert(txin.prevout.hash);
                nTotalIn += mempool.mapTx[txin.prevout.hash].GetTx().GetVout()[txin.prevout.n].nValue;
                LogPrint("sc", "%s():%d - tx[%s] depends on tx[%s] for input\n",
                    __func__, __LINE__, tx.GetHash().ToString(), txin.prevout.hash.ToString());
                continue;
            }
            const CCoins* coins = view.AccessCoins(txin.prevout.hash);
            assert(coins);

            CAmount nValueIn = coins->vout[txin.prevout.n].nValue;
            nTotalIn += nValueIn;

            int nConf = nHeight - coins->nHeight;

            dPriority += (double)nValueIn * nConf;
        }
        nTotalIn += tx.GetJoinSplitValueIn();

        if (fMissingInputs) continue;

        if (!HandleScDependancy(tx, view, porphan, vOrphan, mapDependers) )
        {
            // should never happen because that means inconsistency in mempool, but this tx must not be
            // added to vecPriority nor in the vOrphan
            LogPrint("cert", "%s():%d - skipping tx[%s] for invalid dependancies\n",
                __func__, __LINE__, tx.GetHash().ToString() ); 
            continue;
        }

        // Priority is sum(valuein * age) / modified_txsize
        unsigned int nTxSize = ::GetSerializeSize(tx, SER_NETWORK, PROTOCOL_VERSION);
        dPriority = tx.ComputePriority(dPriority, nTxSize);

        uint256 hash = tx.GetHash();
        mempool.ApplyDeltas(hash, dPriority, nTotalIn);

        CFeeRate feeRate(nTotalIn-tx.GetValueOut(), nTxSize);

        if (porphan)
        {
            porphan->dPriority = dPriority;
            porphan->feeRate = feeRate;
        }
        else
            vecPriority.push_back(TxPriority(dPriority, feeRate, &mi->second.GetTx()));
    }
}

CBlockTemplate* CreateNewBlock(const CScript& scriptPubKeyIn)
{
    // Block complexity is a sum of block transactions complexity. Transaction complexisty equals to number of inputs squared.
    unsigned int nBlockMaxComplexitySize = GetArg("-blockmaxcomplexity", DEFAULT_BLOCK_MAX_COMPLEXITY_SIZE);
    // Calculate current block complexity
    return  CreateNewBlock(scriptPubKeyIn,  nBlockMaxComplexitySize);
}

CBlockTemplate* CreateNewBlock(const CScript& scriptPubKeyIn,  unsigned int nBlockMaxComplexitySize)
{
    const CChainParams& chainparams = Params();
    // Create new block
    std::unique_ptr<CBlockTemplate> pblocktemplate(new CBlockTemplate());
    if(!pblocktemplate.get())
        return NULL;
    CBlock *pblock = &pblocktemplate->block; // pointer for convenience

    // -regtest only: allow overriding block.nVersion with
    // -blockversion=N to test forking scenarios
    if (Params().MineBlocksOnDemand())
        pblock->nVersion = GetArg("-blockversion", pblock->nVersion);

    // Add dummy coinbase tx as first transaction
    pblock->vtx.push_back(CTransaction());
    pblocktemplate->vTxFees.push_back(-1); // updated at end
    pblocktemplate->vTxSigOps.push_back(-1); // updated at end

    // Largest block you're willing to create:
    unsigned int nBlockMaxSize = GetArg("-blockmaxsize", DEFAULT_BLOCK_MAX_SIZE);
    // Limit to betweeen 1K and MAX_BLOCK_SIZE-1K for sanity:
    nBlockMaxSize = std::max((unsigned int)1000, std::min((unsigned int)(MAX_BLOCK_SIZE-1000), nBlockMaxSize));

    // How much of the block should be dedicated to high-priority transactions,
    // included regardless of the fees they pay
    unsigned int nBlockPrioritySize = GetArg("-blockprioritysize", DEFAULT_BLOCK_PRIORITY_SIZE);
    nBlockPrioritySize = std::min(nBlockMaxSize, nBlockPrioritySize);

    // Minimum block size you want to create; block will be filled with free transactions
    // until there are no more or the block reaches this size:
    unsigned int nBlockMinSize = GetArg("-blockminsize", DEFAULT_BLOCK_MIN_SIZE);
    nBlockMinSize = std::min(nBlockMaxSize, nBlockMinSize);

    int nBlockComplexity = 0;

    // Collect memory pool transactions into the block
    CAmount nFees = 0;

    {
        LOCK2(cs_main, mempool.cs);
        CBlockIndex* pindexPrev = chainActive.Tip();
        const int nHeight = pindexPrev->nHeight + 1;
        pblock->nTime = GetAdjustedTime();
        const int64_t nMedianTimePast = pindexPrev->GetMedianTimePast();

        pblock->nVersion = ForkManager::getInstance().getNewBlockVersion(nHeight);

        // -regtest only: allow overriding block.nVersion with
        // -blockversion=N to test forking scenarios
        if (chainparams.MineBlocksOnDemand())
            pblock->nVersion = GetArg("-blockversion", pblock->nVersion);

        CCoinsViewCache view(pcoinsTip);

        // Priority order to process transactions
        list<COrphan> vOrphan; // list memory doesn't move
        map<uint256, vector<COrphan*> > mapDependers;
        bool fPrintPriority = GetBoolArg("-printpriority", false);

        // This vector will be sorted into a priority queue:
        vector<TxPriority> vecPriority;
        vecPriority.reserve(mempool.size()); // both tx and cert

        bool fDeprecatedGetBlockTemplate = GetBoolArg("-deprecatedgetblocktemplate", false);
        if (fDeprecatedGetBlockTemplate)
            GetBlockTxPriorityDataOld(pblock, nHeight, nMedianTimePast, view, vecPriority, vOrphan, mapDependers);
        else
            GetBlockTxPriorityData(pblock, nHeight, nMedianTimePast, view, vecPriority, vOrphan, mapDependers);

        GetBlockCertPriorityData(pblock, nHeight, view, vecPriority);

        // Collect transactions into block
        uint64_t nBlockSize = 1000;
        uint64_t nBlockTx = 0;
        int nBlockSigOps = 100;
        bool fSortedByFee = (nBlockPrioritySize <= 0);

        TxPriorityCompare comparer(fSortedByFee);
        std::make_heap(vecPriority.begin(), vecPriority.end(), comparer);

#if 0
        for (auto entry : vecPriority)
        {
            LogPrint("sc", "%s():%d - tx[%s] prio[%f], feerate[%s]\n",
                __func__, __LINE__, (entry.get<2>())->GetHash().ToString(), entry.get<0>(), entry.get<1>().ToString());
        }
#endif

        // considering certs having a higher priority than any possible tx.
        // An algorithm for managing tx/cert priorities could be devised
        while (!vecPriority.empty())
        {
            // Take highest priority transaction off the priority queue:
            double dPriority = vecPriority.front().get<0>();
            CFeeRate feeRate = vecPriority.front().get<1>();
            const CTransactionBase& tx = *(vecPriority.front().get<2>());

            std::pop_heap(vecPriority.begin(), vecPriority.end(), comparer);
            vecPriority.pop_back();

            // Size limits
#if 0
            unsigned int nTxSize = ::GetSerializeSize(tx, SER_NETWORK, PROTOCOL_VERSION);
#else
            unsigned int nTxSize = tx.CalculateSize();
#endif
            if (nBlockSize + nTxSize >= nBlockMaxSize)
                continue;

            // Legacy limits on sigOps:
            unsigned int nTxSigOps = GetLegacySigOpCount(tx);
            if (nBlockSigOps + nTxSigOps >= MAX_BLOCK_SIGOPS)
                continue;

            const uint256& hash = tx.GetHash();

            // Skip free transactions if we're past the minimum block size:
            // TODO cert: this does not hold for certificate until MC owned fee will be handled
            if (!tx.IsCertificate() )
            {
                double dPriorityDelta = 0;
                CAmount nFeeDelta = 0;
                mempool.ApplyDeltas(hash, dPriorityDelta, nFeeDelta);
                if (fSortedByFee && (dPriorityDelta <= 0) && (nFeeDelta <= 0) && (feeRate < ::minRelayTxFee) && (nBlockSize + nTxSize >= nBlockMinSize))
                {
                    LogPrint("sc", "%s():%d - Skipping tx[%s] because it is free (feeDelta=%lld/feeRate=%s)\n",
                        __func__, __LINE__, tx.GetHash().ToString(), nFeeDelta, feeRate.ToString() );
                    continue;
                }
            }

            // Certificates have highest priority
            // Prioritise by fee once past the priority size or we run out of high-priority
            // transactions:
            if (!fSortedByFee &&
                ((nBlockSize + nTxSize >= nBlockPrioritySize) || !AllowFree(dPriority)))
            {
                fSortedByFee = true;
                comparer = TxPriorityCompare(fSortedByFee);
                std::make_heap(vecPriority.begin(), vecPriority.end(), comparer);
            }

            // Skip transaction if max block complexity reached.
            int nTxComplexity = tx.GetVin().size() * tx.GetVin().size();
            if (!fDeprecatedGetBlockTemplate && nBlockMaxComplexitySize > 0 && nBlockComplexity + nTxComplexity >= nBlockMaxComplexitySize)
                continue;

            if (!view.HaveInputs(tx))
                continue;

<<<<<<< HEAD
            // skip transactions that send forward crosschain amounts if the creation of the target sidechain is
            // not yet in blockchain. This should happen only if a chain has been reverted and a mix of creation/transfers
            // has been placed back in the mem pool The skipped tx will be mined in the next block if the scid is found

            CValidationState state;
            if (!tx.IsApplicableToState(state, nHeight) )
            {
                LogPrint("sc", "%s():%d - tx=%s is not applicable, skipping it...\n", __func__, __LINE__, tx.GetHash().ToString() );
                continue;
            }

            CAmount nTxFees = tx.GetFeeAmount(view.GetValueIn(tx));
            if (nTxFees < 0) {
=======
#if 0
            CAmount nTxFees = view.GetValueIn(tx)-tx.GetValueOut();
#else
            CAmount valueIn = tx.GetValueIn(view);
            CAmount nTxFees = tx.GetFeeAmount(valueIn);
            if (nTxFees < 0)
            {
>>>>>>> 4c81eb5d
                LogPrintf("%s():%d - tx=%s has a negative fee (fee=%s/valueOut=%s)\n",
                    __func__, __LINE__, tx.GetHash().ToString(), FormatMoney(nTxFees), FormatMoney(tx.GetValueOut()));
                continue;
            }

            nTxSigOps += GetP2SHSigOpCount(tx, view);
            if (nBlockSigOps + nTxSigOps >= MAX_BLOCK_SIGOPS)
                continue;

            // Note that flags: we don't want to set mempool/IsStandard()
            // policy here, but we still have to ensure that the block we
            // create only contains transactions that are valid in new blocks.
            CValidationState state;
#if 0
            if (!ContextualCheckInputs(tx, state, view, true, chainActive, MANDATORY_SCRIPT_VERIFY_FLAGS | SCRIPT_VERIFY_CHECKBLOCKATHEIGHT, true, Params().GetConsensus()))
#else
                if (tx.IsCertificate()) {
                    if (!Consensus::CheckTxInputs(tx, state, view, GetSpendHeight(view), Params().GetConsensus()))
                        continue;
                } else {
                    if (!tx.ContextualCheckInputs(state, view, true, chainActive, MANDATORY_SCRIPT_VERIFY_FLAGS | SCRIPT_VERIFY_CHECKBLOCKATHEIGHT, true, Params().GetConsensus()))
                        continue;
                }
#endif
            UpdateCoins(tx, state, view, nHeight);

            // Added
#if 0
            pblock->vtx.push_back(tx);
            pblocktemplate->vTxFees.push_back(nTxFees);
            pblocktemplate->vTxSigOps.push_back(nTxSigOps);
#else
            tx.AddToBlock(pblock);
            tx.AddToBlockTemplate(pblocktemplate.get(), nTxFees, nTxSigOps);
#endif
            nBlockSize += nTxSize;
            ++nBlockTx;
            nBlockSigOps += nTxSigOps;
            nFees += nTxFees;
            nBlockComplexity += nTxComplexity;

            if (fPrintPriority)
            {
                LogPrintf("priority %.1f fee %d feeRate %s txid %s\n",
                    dPriority, nTxFees, feeRate.ToString(), tx.GetHash().ToString());
            }

            // Add transactions that depend on this one to the priority queue
            if (mapDependers.count(hash))
            {
                LogPrint("sc", "%s():%d - tx[%s] has %d orphans\n",
                    __func__, __LINE__, hash.ToString(), mapDependers[hash].size());
                BOOST_FOREACH(COrphan* porphan, mapDependers[hash])
                {
                    if (!porphan->setDependsOn.empty())
                    {
                        porphan->setDependsOn.erase(hash);
                        LogPrint("sc", "%s():%d - erasing tx[%s] frim orphan %p\n", __func__, __LINE__, hash.ToString(), porphan);
                        if (porphan->setDependsOn.empty())
                        {
                            LogPrint("sc", "%s():%d - tx[%s] resolved all dependancies, adding to prio vec\n",
                                __func__, __LINE__, porphan->ptx->GetHash().ToString());
                            vecPriority.push_back(TxPriority(porphan->dPriority, porphan->feeRate, porphan->ptx));
                            std::push_heap(vecPriority.begin(), vecPriority.end(), comparer);
#if 0
        for (auto entry : vecPriority)
        {
            LogPrint("sc", "%s():%d - tx[%s] prio[%20.6f], feerate[%12s]\n",
                __func__, __LINE__, (entry.get<2>())->GetHash().ToString(), entry.get<0>(), entry.get<1>().ToString());
        }
#endif
                        }
                    }
                    else
                    {
                        LogPrint("sc", "%s():%d - tx[%s] orphan %p empty\n", __func__, __LINE__, hash.ToString(), porphan);
                    }
                }
            }
        }

        nLastBlockTx = nBlockTx;
        nLastBlockSize = nBlockSize;
        LogPrintf("CreateNewBlock(): total size %u\n", nBlockSize);

        // Create coinbase tx
        CMutableTransaction txNew;
        txNew.vin.resize(1);
        txNew.vin[0].prevout.SetNull();
        txNew.vout.resize(1);
        txNew.vout[0].scriptPubKey = scriptPubKeyIn;        
        CAmount reward = GetBlockSubsidy(nHeight, chainparams.GetConsensus());
        txNew.vout[0].nValue = reward;


        for (Fork::CommunityFundType cfType=Fork::CommunityFundType::FOUNDATION; cfType < Fork::CommunityFundType::ENDTYPE; cfType = Fork::CommunityFundType(cfType + 1)) {
            CAmount vCommunityFund = ForkManager::getInstance().getCommunityFundReward(nHeight, reward, cfType);
            if (vCommunityFund > 0) {
                // Take some reward away from miners
                txNew.vout[0].nValue -= vCommunityFund;
                // And give it to the community
                txNew.vout.push_back(CTxOut(vCommunityFund, chainparams.GetCommunityFundScriptAtHeight(nHeight, cfType)));
            }
        }
        // Add fees
        txNew.vout[0].nValue += nFees;
        txNew.vin[0].scriptSig = CScript() << nHeight << OP_0;        
        pblock->vtx[0] = txNew;
        pblocktemplate->vTxFees[0] = -nFees;

        // Randomise nonce
        arith_uint256 nonce = UintToArith256(GetRandHash());
        // Clear the top and bottom 16 bits (for local use as thread flags and counters)
        nonce <<= 32;
        nonce >>= 16;
        pblock->nNonce = ArithToUint256(nonce);

        // Fill in header
        pblock->hashPrevBlock  = pindexPrev->GetBlockHash();
        pblock->hashScTxsCommitment = uint256();
        UpdateTime(pblock, Params().GetConsensus(), pindexPrev);
        pblock->nBits          = GetNextWorkRequired(pindexPrev, pblock, Params().GetConsensus());
        pblock->nSolution.clear();
        pblocktemplate->vTxSigOps[0] = GetLegacySigOpCount(pblock->vtx[0]);

        CValidationState state;
        if (!TestBlockValidity(state, *pblock, pindexPrev, false, false, false))
            throw std::runtime_error("CreateNewBlock(): TestBlockValidity failed");
    }

    return pblocktemplate.release();
}

#ifdef ENABLE_WALLET
boost::optional<CScript> GetMinerScriptPubKey(CReserveKey& reservekey)
#else
boost::optional<CScript> GetMinerScriptPubKey()
#endif
{
    CKeyID keyID;
    CBitcoinAddress addr;
    if (addr.SetString(GetArg("-mineraddress", ""))) {
        addr.GetKeyID(keyID);
    } else {
#ifdef ENABLE_WALLET
        CPubKey pubkey;
        if (!reservekey.GetReservedKey(pubkey)) {
            return boost::optional<CScript>();
        }
        keyID = pubkey.GetID();
#else
        return boost::optional<CScript>();
#endif
    }

    CScript scriptPubKey = CScript() << OP_DUP << OP_HASH160 << ToByteVector(keyID) << OP_EQUALVERIFY << OP_CHECKSIG;
    return scriptPubKey;
}

#ifdef ENABLE_WALLET
CBlockTemplate* CreateNewBlockWithKey(CReserveKey& reservekey)
{
    boost::optional<CScript> scriptPubKey = GetMinerScriptPubKey(reservekey);
#else
CBlockTemplate* CreateNewBlockWithKey()
{
    boost::optional<CScript> scriptPubKey = GetMinerScriptPubKey();
#endif

    if (!scriptPubKey) {
        return NULL;
    }
    return CreateNewBlock(*scriptPubKey);
}

//////////////////////////////////////////////////////////////////////////////
//
// Internal miner
//

#ifdef ENABLE_MINING

void IncrementExtraNonce(CBlock* pblock, CBlockIndex* pindexPrev, unsigned int& nExtraNonce)
{
    // Update nExtraNonce
    static uint256 hashPrevBlock;
    if (hashPrevBlock != pblock->hashPrevBlock)
    {
        nExtraNonce = 0;
        hashPrevBlock = pblock->hashPrevBlock;
    }
    ++nExtraNonce;
    unsigned int nHeight = pindexPrev->nHeight+1; // Height first in coinbase required for block.version=2
    CMutableTransaction txCoinbase(pblock->vtx[0]);
    txCoinbase.vin[0].scriptSig = (CScript() << nHeight << CScriptNum(nExtraNonce)) + COINBASE_FLAGS;
    assert(txCoinbase.vin[0].scriptSig.size() <= 100);

    pblock->vtx[0] = txCoinbase;
    pblock->hashMerkleRoot = pblock->BuildMerkleTree();
    pblock->hashScTxsCommitment = pblock->BuildScTxsCommitment();
#ifdef DEBUG_SC_COMMITMENT_HASH
    std::cout << "-------------------------------------------" << std::endl;
    std::cout << "  hashScTxsCommitment: " << pblock->hashScTxsCommitment.ToString() << std::endl;
#endif
}

#ifdef ENABLE_WALLET
static bool ProcessBlockFound(CBlock* pblock, CWallet& wallet, CReserveKey& reservekey)
#else
static bool ProcessBlockFound(CBlock* pblock)
#endif // ENABLE_WALLET
{
    LogPrintf("%s\n", pblock->ToString());
    LogPrintf("generated %s\n", FormatMoney(pblock->vtx[0].GetVout()[0].nValue));

    // Found a solution
    {
        LOCK(cs_main);
        if (pblock->hashPrevBlock != chainActive.Tip()->GetBlockHash())
            return error("HorizenMiner: generated block is stale");
    }

#ifdef ENABLE_WALLET
    if (GetArg("-mineraddress", "").empty()) {
        // Remove key from key pool
        reservekey.KeepKey();
    }

    // Track how many getdata requests this block gets
    {
        LOCK(wallet.cs_wallet);
        wallet.mapRequestCount[pblock->GetHash()] = 0;
    }
#endif

    // Process this block the same as if we had received it from another node
    CValidationState state;
    if (!ProcessNewBlock(state, NULL, pblock, true, NULL))
        return error("HorizenMiner: ProcessNewBlock, block not accepted");

    TrackMinedBlock(pblock->GetHash());

    return true;
}

#ifdef ENABLE_WALLET
void static BitcoinMiner(CWallet *pwallet)
#else
void static BitcoinMiner()
#endif
{
    LogPrintf("HorizenMiner started\n");
    SetThreadPriority(THREAD_PRIORITY_LOWEST);
    RenameThread("zen-miner");
    const CChainParams& chainparams = Params();

#ifdef ENABLE_WALLET
    // Each thread has its own key
    CReserveKey reservekey(pwallet);
#endif

    // Each thread has its own counter
    unsigned int nExtraNonce = 0;

    unsigned int n = chainparams.EquihashN();
    unsigned int k = chainparams.EquihashK();

    std::string solver = GetArg("-equihashsolver", "default");
    assert(solver == "tromp" || solver == "default");
    LogPrint("pow", "Using Equihash solver \"%s\" with n = %u, k = %u\n", solver, n, k);

    std::mutex m_cs;
    bool cancelSolver = false;
    boost::signals2::connection c = uiInterface.NotifyBlockTip.connect(
        [&m_cs, &cancelSolver](const uint256& hashNewTip) mutable {
            std::lock_guard<std::mutex> lock{m_cs};
            cancelSolver = true;
        }
    );
    miningTimer.start();

    try {
        while (true) {
            if (chainparams.MiningRequiresPeers()) {
                // Busy-wait for the network to come online so we don't waste time mining
                // on an obsolete chain. In regtest mode we expect to fly solo.
                miningTimer.stop();
                do {
                    bool fvNodesEmpty;
                    {
                        LOCK(cs_vNodes);
                        fvNodesEmpty = vNodes.empty();
                    }
                    if (!fvNodesEmpty && !IsInitialBlockDownload())
                        break;
                    MilliSleep(1000);
                } while (true);
                miningTimer.start();
            }

            //
            // Create new block
            //
            unsigned int nTransactionsUpdatedLast = mempool.GetTransactionsUpdated();
            CBlockIndex* pindexPrev = chainActive.Tip();

#ifdef ENABLE_WALLET
            unique_ptr<CBlockTemplate> pblocktemplate(CreateNewBlockWithKey(reservekey));
#else
            unique_ptr<CBlockTemplate> pblocktemplate(CreateNewBlockWithKey());
#endif
            if (!pblocktemplate.get())
            {
                if (GetArg("-mineraddress", "").empty()) {
                    LogPrintf("Error in HorizenMiner: Keypool ran out, please call keypoolrefill before restarting the mining thread\n");
                } else {
                    // Should never reach here, because -mineraddress validity is checked in init.cpp
                    LogPrintf("Error in HorizenMiner: Invalid -mineraddress\n");
                }
                return;
            }
            CBlock *pblock = &pblocktemplate->block;
            IncrementExtraNonce(pblock, pindexPrev, nExtraNonce);
            LogPrintf("Running HorizenMiner with %u transactions in block (%u bytes)\n", pblock->vtx.size(),
                ::GetSerializeSize(*pblock, SER_NETWORK, PROTOCOL_VERSION));

            //
            // Search
            //
            int64_t nStart = GetTime();
            arith_uint256 hashTarget = arith_uint256().SetCompact(pblock->nBits);

            while (true) {
                // Hash state
                crypto_generichash_blake2b_state state;
                EhInitialiseState(n, k, state);

                // I = the block header minus nonce and solution.
                CEquihashInput I{*pblock};
                CDataStream ss(SER_NETWORK, PROTOCOL_VERSION);
                ss << I;

                // H(I||...
                crypto_generichash_blake2b_update(&state, (unsigned char*)&ss[0], ss.size());

                // H(I||V||...
                crypto_generichash_blake2b_state curr_state;
                curr_state = state;
                crypto_generichash_blake2b_update(&curr_state,
                                                  pblock->nNonce.begin(),
                                                  pblock->nNonce.size());

                // (x_1, x_2, ...) = A(I, V, n, k)
                LogPrint("pow", "Running Equihash solver \"%s\" with nNonce = %s\n",
                         solver, pblock->nNonce.ToString());

                std::function<bool(std::vector<unsigned char>)> validBlock =
#ifdef ENABLE_WALLET
                        [&pblock, &hashTarget, &pwallet, &reservekey, &m_cs, &cancelSolver, &chainparams]
#else
                        [&pblock, &hashTarget, &m_cs, &cancelSolver, &chainparams]
#endif
                        (std::vector<unsigned char> soln) {
                    // Write the solution to the hash and compute the result.
                    LogPrint("pow", "- Checking solution against target\n");
                    pblock->nSolution = soln;
                    solutionTargetChecks.increment();

                    if (UintToArith256(pblock->GetHash()) > hashTarget) {
                        return false;
                    }

                    // Found a solution
                    SetThreadPriority(THREAD_PRIORITY_NORMAL);
                    LogPrintf("HorizenMiner:\n");
                    LogPrintf("proof-of-work found  \n  hash: %s  \ntarget: %s\n", pblock->GetHash().GetHex(), hashTarget.GetHex());
#ifdef ENABLE_WALLET
                    if (ProcessBlockFound(pblock, *pwallet, reservekey)) {
#else
                    if (ProcessBlockFound(pblock)) {
#endif
                        // Ignore chain updates caused by us
                        std::lock_guard<std::mutex> lock{m_cs};
                        cancelSolver = false;
                    }
                    SetThreadPriority(THREAD_PRIORITY_LOWEST);

                    // In regression test mode, stop mining after a block is found.
                    if (chainparams.MineBlocksOnDemand()) {
                        // Increment here because throwing skips the call below
                        ehSolverRuns.increment();
                        throw boost::thread_interrupted();
                    }

                    return true;
                };
                std::function<bool(EhSolverCancelCheck)> cancelled = [&m_cs, &cancelSolver](EhSolverCancelCheck pos) {
                    std::lock_guard<std::mutex> lock{m_cs};
                    return cancelSolver;
                };

                // TODO: factor this out into a function with the same API for each solver.
                if (solver == "tromp") {
                    // Create solver and initialize it.
                    equi eq(1);
                    eq.setstate(&curr_state);

                    // Intialization done, start algo driver.
                    eq.digit0(0);
                    eq.xfull = eq.bfull = eq.hfull = 0;
                    eq.showbsizes(0);
                    for (u32 r = 1; r < WK; r++) {
                        (r&1) ? eq.digitodd(r, 0) : eq.digiteven(r, 0);
                        eq.xfull = eq.bfull = eq.hfull = 0;
                        eq.showbsizes(r);
                    }
                    eq.digitK(0);
                    ehSolverRuns.increment();

                    // Convert solution indices to byte array (decompress) and pass it to validBlock method.
                    for (size_t s = 0; s < eq.nsols; s++) {
                        LogPrint("pow", "Checking solution %d\n", s+1);
                        std::vector<eh_index> index_vector(PROOFSIZE);
                        for (size_t i = 0; i < PROOFSIZE; i++) {
                            index_vector[i] = eq.sols[s][i];
                        }
                        std::vector<unsigned char> sol_char = GetMinimalFromIndices(index_vector, DIGITBITS);

                        if (validBlock(sol_char)) {
                            // If we find a POW solution, do not try other solutions
                            // because they become invalid as we created a new block in blockchain.
                            break;
                        }
                    }
                } else {
                    try {
                        // If we find a valid block, we rebuild
                        bool found = EhOptimisedSolve(n, k, curr_state, validBlock, cancelled);
                        ehSolverRuns.increment();
                        if (found) {
                            break;
                        }
                    } catch (EhSolverCancelledException&) {
                        LogPrint("pow", "Equihash solver cancelled\n");
                        std::lock_guard<std::mutex> lock{m_cs};
                        cancelSolver = false;
                    }
                }

                // Check for stop or if block needs to be rebuilt
                boost::this_thread::interruption_point();
                // Regtest mode doesn't require peers
                if (vNodes.empty() && chainparams.MiningRequiresPeers())
                    break;
                if ((UintToArith256(pblock->nNonce) & 0xffff) == 0xffff)
                    break;
                if (mempool.GetTransactionsUpdated() != nTransactionsUpdatedLast && GetTime() - nStart > 60)
                    break;
                if (pindexPrev != chainActive.Tip())
                    break;

                // Update nNonce and nTime
                pblock->nNonce = ArithToUint256(UintToArith256(pblock->nNonce) + 1);
                UpdateTime(pblock, chainparams.GetConsensus(), pindexPrev);
            }
        }
    }
    catch (const boost::thread_interrupted&)
    {
        miningTimer.stop();
        c.disconnect();
        LogPrintf("HorizenMiner terminated\n");
        throw;
    }
    catch (const std::runtime_error &e)
    {
        miningTimer.stop();
        c.disconnect();
        LogPrintf("HorizenMiner runtime error: %s\n", e.what());
        return;
    }
    miningTimer.stop();
    c.disconnect();
}

#ifdef ENABLE_WALLET
void GenerateBitcoins(bool fGenerate, CWallet* pwallet, int nThreads)
#else
void GenerateBitcoins(bool fGenerate, int nThreads)
#endif
{
    static boost::thread_group* minerThreads = NULL;

    if (nThreads < 0)
        nThreads = GetNumCores();

    if (minerThreads != NULL)
    {
        minerThreads->interrupt_all();
        delete minerThreads;
        minerThreads = NULL;
    }

    if (nThreads == 0 || !fGenerate)
        return;

    minerThreads = new boost::thread_group();
    for (int i = 0; i < nThreads; i++) {
#ifdef ENABLE_WALLET
        minerThreads->create_thread(boost::bind(&BitcoinMiner, pwallet));
#else
        minerThreads->create_thread(&BitcoinMiner);
#endif
    }
}

#endif // ENABLE_MINING<|MERGE_RESOLUTION|>--- conflicted
+++ resolved
@@ -572,7 +572,6 @@
             if (!view.HaveInputs(tx))
                 continue;
 
-<<<<<<< HEAD
             // skip transactions that send forward crosschain amounts if the creation of the target sidechain is
             // not yet in blockchain. This should happen only if a chain has been reverted and a mix of creation/transfers
             // has been placed back in the mem pool The skipped tx will be mined in the next block if the scid is found
@@ -586,15 +585,6 @@
 
             CAmount nTxFees = tx.GetFeeAmount(view.GetValueIn(tx));
             if (nTxFees < 0) {
-=======
-#if 0
-            CAmount nTxFees = view.GetValueIn(tx)-tx.GetValueOut();
-#else
-            CAmount valueIn = tx.GetValueIn(view);
-            CAmount nTxFees = tx.GetFeeAmount(valueIn);
-            if (nTxFees < 0)
-            {
->>>>>>> 4c81eb5d
                 LogPrintf("%s():%d - tx=%s has a negative fee (fee=%s/valueOut=%s)\n",
                     __func__, __LINE__, tx.GetHash().ToString(), FormatMoney(nTxFees), FormatMoney(tx.GetValueOut()));
                 continue;
@@ -607,7 +597,6 @@
             // Note that flags: we don't want to set mempool/IsStandard()
             // policy here, but we still have to ensure that the block we
             // create only contains transactions that are valid in new blocks.
-            CValidationState state;
 #if 0
             if (!ContextualCheckInputs(tx, state, view, true, chainActive, MANDATORY_SCRIPT_VERIFY_FLAGS | SCRIPT_VERIFY_CHECKBLOCKATHEIGHT, true, Params().GetConsensus()))
 #else
