// Copyright (c) 2009-2010 Satoshi Nakamoto
// Copyright (c) 2009-2014 The Bitcoin Core developers
// Distributed under the MIT software license, see the accompanying
// file COPYING or http://www.opensource.org/licenses/mit-license.php.

#include "miner.h"
#ifdef ENABLE_MINING
#include "pow/tromp/equi_miner.h"
#endif

#include "amount.h"
#include "base58.h"
#include "chainparams.h"
#include "consensus/consensus.h"
#include "consensus/validation.h"
#ifdef ENABLE_MINING
#include "crypto/equihash.h"
#endif
#include "hash.h"
#include "main.h"
#include "metrics.h"
#include "net.h"
#include "pow.h"
#include "primitives/transaction.h"
#include "random.h"
#include "timedata.h"
#include "ui_interface.h"
#include "util.h"
#include "utilmoneystr.h"
#ifdef ENABLE_WALLET
#include "wallet/wallet.h"
#endif

#include "sodium.h"

#include <boost/thread.hpp>
#include <boost/tuple/tuple.hpp>
#ifdef ENABLE_MINING
#include <functional>
#endif
#include <mutex>
#include <init.h>

using namespace std;

#include "zen/forkmanager.h"
using namespace zen; 

//////////////////////////////////////////////////////////////////////////////
//
// BitcoinMiner
//

//
// Unconfirmed transactions in the memory pool often depend on other
// transactions in the memory pool. When we select transactions from the
// pool, we select by highest priority or fee rate, so we might consider
// transactions that depend on transactions that aren't yet in the block.
// The COrphan class keeps track of these 'temporary orphans' while
// CreateBlock is figuring out which transactions to include.
//
class COrphan
{
public:
    const CTransaction* ptx;
    set<uint256> setDependsOn;
    CFeeRate feeRate;
    double dPriority;

    COrphan(const CTransaction* ptxIn) : ptx(ptxIn), feeRate(0), dPriority(0)
    {
    }
};

uint64_t nLastBlockTx = 0;
uint64_t nLastBlockSize = 0;

// We want to sort transactions by priority and fee rate, so:
class TxPriorityCompare
{
    bool byFee;

public:
    TxPriorityCompare(bool _byFee) : byFee(_byFee) { }

    bool operator()(const TxPriority& a, const TxPriority& b)
    {
        if (byFee)
        {
            if (a.get<1>() == b.get<1>())
                return a.get<0>() < b.get<0>();
            return a.get<1>() < b.get<1>();
        }
        else
        {
            if (a.get<0>() == b.get<0>())
                return a.get<1>() < b.get<1>();
            return a.get<0>() < b.get<0>();
        }
    }
};

void UpdateTime(CBlockHeader* pblock, const Consensus::Params& consensusParams, const CBlockIndex* pindexPrev)
{
    pblock->nTime = std::max(pindexPrev->GetMedianTimePast()+1, GetAdjustedTime());
}

void GetBlockCertPriorityData(const CBlock *pblock, int nHeight, const CCoinsViewCache& view, std::vector<TxPriority>& vecPriority)
{
    // TODO add handling of dependancies when vin will be included in certificates

    AssertLockHeld(mempool.cs); 

    for (auto it_cert = mempool.mapCertificate.begin();
         it_cert != mempool.mapCertificate.end(); ++it_cert)
    {
        const CScCertificate& cert = it_cert->second.GetCertificate();
        const uint256& hash = cert.GetHash();

        double dPriority = it_cert->second.GetPriority(nHeight);
        CAmount nFee = it_cert->second.GetFee();

        mempool.ApplyDeltas(hash, dPriority, nFee);

        unsigned int nCertSize = ::GetSerializeSize(cert, SER_NETWORK, PROTOCOL_VERSION);
        CFeeRate feeRate(nFee, nCertSize);

        LogPrint("cert", "%s():%d - adding to prio vec cert = %s, prio=%f, feeRate=%s\n",
            __func__, __LINE__, hash.ToString(), dPriority, feeRate.ToString());

        vecPriority.push_back(TxPriority(dPriority, feeRate, &it_cert->second.GetCertificate()));
    }
}

bool HandleScDependancy(const CTransaction& tx, const CCoinsViewCache& view, COrphan*& porphan, list<COrphan>& vOrphan, map<uint256, vector<COrphan*> >& mapDependers)
{
    // detect dependancies from the sidechain point of view 
    for (const auto& ft: tx.vft_ccout)
    {
        if (mempool.hasSidechainCreationTx(ft.scId))
        {
            const uint256& scCreationHash = mempool.mapSidechains.at(ft.scId).scCreationTxHash; 
            assert(!scCreationHash.IsNull());
            assert(mempool.exists(scCreationHash));

            // check if tx is also creating the sc
            if (scCreationHash == tx.GetHash())
                continue;

            if (!porphan)
            {
                vOrphan.push_back(COrphan(&tx));
                porphan = &vOrphan.back();
            }
            mapDependers[scCreationHash].push_back(porphan);
            porphan->setDependsOn.insert(scCreationHash);
            LogPrint("sc", "%s():%d - tx[%s] depends on tx[%s] for sc creation\n",
                __func__, __LINE__, tx.GetHash().ToString(), scCreationHash.ToString());
        }
        else if (!view.HaveSidechain(ft.scId) )
        {
            // This should never happen; all sc fw transactions in the memory
            // pool should connect to either sidechain in the chain or sidechain created by
            // other transactions in the memory pool.
            LogPrintf("ERROR: mempool transaction missing sidechain\n");
            if (fDebug) assert("mempool transaction missing sidechain" == 0);
            if (porphan)
                vOrphan.pop_back();
            return false;
        }
    }
    return true;
}

void GetBlockTxPriorityData(const CBlock *pblock, int nHeight, int64_t nMedianTimePast, const CCoinsViewCache& view,
                               vector<TxPriority>& vecPriority, list<COrphan>& vOrphan, map<uint256, vector<COrphan*> >& mapDependers)
{
    for (map<uint256, CTxMemPoolEntry>::iterator mi = mempool.mapTx.begin();
         mi != mempool.mapTx.end(); ++mi)
    {
        const CTransaction& tx = mi->second.GetTx();

        int64_t nLockTimeCutoff = (STANDARD_LOCKTIME_VERIFY_FLAGS & LOCKTIME_MEDIAN_TIME_PAST)
                ? nMedianTimePast
                : pblock->GetBlockTime();

        if (tx.IsCoinBase() || !IsFinalTx(tx, nHeight, nLockTimeCutoff))
        {
            continue;
        }

        COrphan* porphan = NULL;
        double dPriority = 0;
        CAmount nTotalIn = 0;
        CAmount nFee = 0;
        unsigned int nTxSize = ::GetSerializeSize(tx, SER_NETWORK, PROTOCOL_VERSION);
        const uint256& hash = tx.GetHash();
        bool fMissingInputs = false;
        bool dependsOnCertificateInMempool = false;


        // Detect orphan transaction and its dependencies
        BOOST_FOREACH(const CTxIn& txin, tx.GetVin())
        {
            if (mempool.mapCertificate.count(txin.prevout.hash))
            {
                //only change outputs can be spent, while backward transfers must mature first
                const CScCertificate & inputCert = mempool.mapCertificate[txin.prevout.hash].GetCertificate();
                if (txin.prevout.n >= inputCert.GetVout().size() || inputCert.GetVout().at(txin.prevout.n).isFromBackwardTransfer)
                {
                    // This should never happen; an output from a certificate cannot be spent before next-epoch safeguard height has been reached.
                    // We skip the entire transaction
                    LogPrintf("ERROR: mempool transaction missing input\n");
                    if (fDebug) assert("mempool transaction missing input" == 0);

                    LogPrintf("%s():%d -ERROR: mempool tx[%s] spends backward transfer from certificate[%s] in mempool\n",
                        __func__, __LINE__, tx.GetHash().ToString(), txin.prevout.hash.ToString() );
                    dependsOnCertificateInMempool = true;
                    break;
                } else
                {
                    if (!porphan)
                    {
                        // Use list for automatic deletion
                        vOrphan.push_back(COrphan(&tx));
                        porphan = &vOrphan.back();
                    }
                    mapDependers[txin.prevout.hash].push_back(porphan);
                    porphan->setDependsOn.insert(txin.prevout.hash);
                    nTotalIn += inputCert.GetVout()[txin.prevout.n].nValue;
                    LogPrint("sc", "%s():%d - tx[%s] depends on cert[%s] for input\n",
                        __func__, __LINE__, tx.GetHash().ToString(), txin.prevout.hash.ToString());
                }
            }
            else
            if (mempool.mapTx.count(txin.prevout.hash))
            {
                if (!porphan)
                {
                    // Use list for automatic deletion
                    vOrphan.push_back(COrphan(&tx));
                    porphan = &vOrphan.back();
                }
                mapDependers[txin.prevout.hash].push_back(porphan);
                porphan->setDependsOn.insert(txin.prevout.hash);
                nTotalIn += mempool.mapTx[txin.prevout.hash].GetTx().GetVout()[txin.prevout.n].nValue;
                LogPrint("sc", "%s():%d - tx[%s] depends on tx[%s] for input\n",
                    __func__, __LINE__, tx.GetHash().ToString(), txin.prevout.hash.ToString());
            }
        }

        if (dependsOnCertificateInMempool || !HandleScDependancy(tx, view, porphan, vOrphan, mapDependers) )
        {
            // should never happen because that means inconsistency in mempool, but this tx must not be
            // added to vecPriority nor in the vOrphan
            LogPrint("cert", "%s():%d - skipping tx[%s] for invalid dependancies\n",
                __func__, __LINE__, tx.GetHash().ToString() ); 
            continue;
        }

        // Has to wait for dependencies
        if (!porphan)
        {
            dPriority = mi->second.GetPriority(nHeight);
            nFee = mi->second.GetFee();
            mempool.ApplyDeltas(hash, dPriority, nFee);
            nTotalIn = tx.GetValueOut() - nFee;
        }
        else
        {
            BOOST_FOREACH(const CTxIn& txin, tx.GetVin())
            {
                // Read prev transaction
                // Skip transactions in mempool
                if (mempool.mapTx.count(txin.prevout.hash))
                    continue;
                else if(mempool.mapCertificate.count(txin.prevout.hash))
                    continue;
                else if (!view.HaveCoins(txin.prevout.hash))
                {
                    // This should never happen; all transactions in the memory
                    // pool should connect to either transactions or certificates in the chain
                    // or other transactions in the memory pool (not certificates in mempool, see above).
                    LogPrintf("ERROR: mempool transaction missing input\n");
                    if (fDebug) assert("mempool transaction missing input" == 0);
                    fMissingInputs = true;
                    if (porphan)
                        vOrphan.pop_back();
                    break;
                }
                const CCoins* coins = view.AccessCoins(txin.prevout.hash);
                assert(coins);

                CAmount nValueIn = coins->vout[txin.prevout.n].nValue;
                nTotalIn += nValueIn;

                int nConf = nHeight - coins->nHeight;

                dPriority += (double)nValueIn * nConf;
            }
            nTotalIn += tx.GetJoinSplitValueIn();

            if (fMissingInputs) continue;

            // Priority is sum(valuein * age) / modified_txsize
            dPriority = tx.ComputePriority(dPriority, nTxSize);
            mempool.ApplyDeltas(hash, dPriority, nTotalIn);
            nFee = nTotalIn - tx.GetValueOut();
        }

        CFeeRate feeRate(nFee, nTxSize);

        if (porphan)
        {
            porphan->dPriority = dPriority;
            porphan->feeRate = feeRate;
        }
        else
        {
            LogPrint("cert", "%s():%d - adding to prio vec tx = %s, prio=%f, feeRate=%s\n",
                __func__, __LINE__, hash.ToString(), dPriority, feeRate.ToString());

            vecPriority.push_back(TxPriority(dPriority, feeRate, &mi->second.GetTx()));
        }
    }
}

void GetBlockTxPriorityDataOld(const CBlock *pblock, int nHeight, int64_t nMedianTimePast, const CCoinsViewCache& view,
                               vector<TxPriority>& vecPriority, list<COrphan>& vOrphan, map<uint256, vector<COrphan*> >& mapDependers)
{
    LogPrint("cert", "%s():%d - called\n", __func__, __LINE__);

    for (map<uint256, CTxMemPoolEntry>::iterator mi = mempool.mapTx.begin();
         mi != mempool.mapTx.end(); ++mi)
    {
        const CTransaction& tx = mi->second.GetTx();

        int64_t nLockTimeCutoff = (STANDARD_LOCKTIME_VERIFY_FLAGS & LOCKTIME_MEDIAN_TIME_PAST)
                ? nMedianTimePast
                : pblock->GetBlockTime();

        if (tx.IsCoinBase() || !IsFinalTx(tx, nHeight, nLockTimeCutoff))
            continue;

        COrphan* porphan = NULL;
        double dPriority = 0;
        CAmount nTotalIn = 0;
        bool fMissingInputs = false;
        BOOST_FOREACH(const CTxIn& txin, tx.GetVin())
        {
            // Read prev transaction
            if (!view.HaveCoins(txin.prevout.hash))
            {
                // This should never happen; all transactions in the memory
                // pool should connect to either transactions in the chain
                // or other transactions in the memory pool.
                if (!mempool.mapTx.count(txin.prevout.hash))
                {
                    LogPrintf("ERROR: mempool transaction missing input\n");
                    if (fDebug) assert("mempool transaction missing input" == 0);
                    fMissingInputs = true;
                    if (porphan)
                        vOrphan.pop_back();
                    break;
                }

                // Has to wait for dependencies
                if (!porphan)
                {
                    // Use list for automatic deletion
                    vOrphan.push_back(COrphan(&tx));
                    porphan = &vOrphan.back();
                }
                mapDependers[txin.prevout.hash].push_back(porphan);
                porphan->setDependsOn.insert(txin.prevout.hash);
                nTotalIn += mempool.mapTx[txin.prevout.hash].GetTx().GetVout()[txin.prevout.n].nValue;
                LogPrint("sc", "%s():%d - tx[%s] depends on tx[%s] for input\n",
                    __func__, __LINE__, tx.GetHash().ToString(), txin.prevout.hash.ToString());
                continue;
            }
            const CCoins* coins = view.AccessCoins(txin.prevout.hash);
            assert(coins);

            CAmount nValueIn = coins->vout[txin.prevout.n].nValue;
            nTotalIn += nValueIn;

            int nConf = nHeight - coins->nHeight;

            dPriority += (double)nValueIn * nConf;
        }
        nTotalIn += tx.GetJoinSplitValueIn();

        if (fMissingInputs) continue;

        if (!HandleScDependancy(tx, view, porphan, vOrphan, mapDependers) )
        {
            // should never happen because that means inconsistency in mempool, but this tx must not be
            // added to vecPriority nor in the vOrphan
            LogPrint("cert", "%s():%d - skipping tx[%s] for invalid dependancies\n",
                __func__, __LINE__, tx.GetHash().ToString() ); 
            continue;
        }

        // Priority is sum(valuein * age) / modified_txsize
        unsigned int nTxSize = ::GetSerializeSize(tx, SER_NETWORK, PROTOCOL_VERSION);
        dPriority = tx.ComputePriority(dPriority, nTxSize);

        uint256 hash = tx.GetHash();
        mempool.ApplyDeltas(hash, dPriority, nTotalIn);

        CFeeRate feeRate(nTotalIn-tx.GetValueOut(), nTxSize);

        if (porphan)
        {
            porphan->dPriority = dPriority;
            porphan->feeRate = feeRate;
        }
        else
            vecPriority.push_back(TxPriority(dPriority, feeRate, &mi->second.GetTx()));
    }
}

CBlockTemplate* CreateNewBlock(const CScript& scriptPubKeyIn)
{
    // Block complexity is a sum of block transactions complexity. Transaction complexisty equals to number of inputs squared.
    unsigned int nBlockMaxComplexitySize = GetArg("-blockmaxcomplexity", DEFAULT_BLOCK_MAX_COMPLEXITY_SIZE);
    // Calculate current block complexity
    return  CreateNewBlock(scriptPubKeyIn,  nBlockMaxComplexitySize);
}

CBlockTemplate* CreateNewBlock(const CScript& scriptPubKeyIn,  unsigned int nBlockMaxComplexitySize)
{
    const CChainParams& chainparams = Params();
    // Create new block
    std::unique_ptr<CBlockTemplate> pblocktemplate(new CBlockTemplate());
    if(!pblocktemplate.get())
        return NULL;
    CBlock *pblock = &pblocktemplate->block; // pointer for convenience

    // -regtest only: allow overriding block.nVersion with
    // -blockversion=N to test forking scenarios
    if (Params().MineBlocksOnDemand())
        pblock->nVersion = GetArg("-blockversion", pblock->nVersion);

    // Add dummy coinbase tx as first transaction
    pblock->vtx.push_back(CTransaction());
    pblocktemplate->vTxFees.push_back(-1); // updated at end
    pblocktemplate->vTxSigOps.push_back(-1); // updated at end

    // Largest block you're willing to create:
    unsigned int nBlockMaxSize = GetArg("-blockmaxsize", DEFAULT_BLOCK_MAX_SIZE);
    // Limit to betweeen 1K and MAX_BLOCK_SIZE-1K for sanity:
    nBlockMaxSize = std::max((unsigned int)1000, std::min((unsigned int)(MAX_BLOCK_SIZE-1000), nBlockMaxSize));

    // How much of the block should be dedicated to high-priority transactions,
    // included regardless of the fees they pay
    unsigned int nBlockPrioritySize = GetArg("-blockprioritysize", DEFAULT_BLOCK_PRIORITY_SIZE);
    nBlockPrioritySize = std::min(nBlockMaxSize, nBlockPrioritySize);

    // Minimum block size you want to create; block will be filled with free transactions
    // until there are no more or the block reaches this size:
    unsigned int nBlockMinSize = GetArg("-blockminsize", DEFAULT_BLOCK_MIN_SIZE);
    nBlockMinSize = std::min(nBlockMaxSize, nBlockMinSize);

    int nBlockComplexity = 0;

    // Collect memory pool transactions into the block
    CAmount nFees = 0;

    {
        LOCK2(cs_main, mempool.cs);
        CBlockIndex* pindexPrev = chainActive.Tip();
        const int nHeight = pindexPrev->nHeight + 1;
        pblock->nTime = GetAdjustedTime();
        const int64_t nMedianTimePast = pindexPrev->GetMedianTimePast();

        pblock->nVersion = ForkManager::getInstance().getNewBlockVersion(nHeight);

        // -regtest only: allow overriding block.nVersion with
        // -blockversion=N to test forking scenarios
        if (chainparams.MineBlocksOnDemand())
            pblock->nVersion = GetArg("-blockversion", pblock->nVersion);

        CCoinsViewCache view(pcoinsTip);

        // Priority order to process transactions
        list<COrphan> vOrphan; // list memory doesn't move
        map<uint256, vector<COrphan*> > mapDependers;
        bool fPrintPriority = GetBoolArg("-printpriority", false);

        // This vector will be sorted into a priority queue:
        vector<TxPriority> vecPriority;
        vecPriority.reserve(mempool.size()); // both tx and cert

        bool fDeprecatedGetBlockTemplate = GetBoolArg("-deprecatedgetblocktemplate", false);
        if (fDeprecatedGetBlockTemplate)
            GetBlockTxPriorityDataOld(pblock, nHeight, nMedianTimePast, view, vecPriority, vOrphan, mapDependers);
        else
            GetBlockTxPriorityData(pblock, nHeight, nMedianTimePast, view, vecPriority, vOrphan, mapDependers);

        GetBlockCertPriorityData(pblock, nHeight, view, vecPriority);

        // Collect transactions into block
        uint64_t nBlockSize = 1000;
        uint64_t nBlockTx = 0;
        int nBlockSigOps = 100;
        bool fSortedByFee = (nBlockPrioritySize <= 0);

        TxPriorityCompare comparer(fSortedByFee);
        std::make_heap(vecPriority.begin(), vecPriority.end(), comparer);

#if 0
        for (auto entry : vecPriority)
        {
            LogPrint("sc", "%s():%d - tx[%s] prio[%f], feerate[%s]\n",
                __func__, __LINE__, (entry.get<2>())->GetHash().ToString(), entry.get<0>(), entry.get<1>().ToString());
        }
#endif

        // considering certs having a higher priority than any possible tx.
        // An algorithm for managing tx/cert priorities could be devised
        while (!vecPriority.empty())
        {
            // Take highest priority transaction off the priority queue:
            double dPriority = vecPriority.front().get<0>();
            CFeeRate feeRate = vecPriority.front().get<1>();
            const CTransactionBase& tx = *(vecPriority.front().get<2>());

            std::pop_heap(vecPriority.begin(), vecPriority.end(), comparer);
            vecPriority.pop_back();

            // Size limits
#if 0
            unsigned int nTxSize = ::GetSerializeSize(tx, SER_NETWORK, PROTOCOL_VERSION);
#else
            unsigned int nTxSize = tx.CalculateSize();
#endif
            if (nBlockSize + nTxSize >= nBlockMaxSize)
                continue;

            // Legacy limits on sigOps:
            unsigned int nTxSigOps = GetLegacySigOpCount(tx);
            if (nBlockSigOps + nTxSigOps >= MAX_BLOCK_SIGOPS)
                continue;

            const uint256& hash = tx.GetHash();

            // Skip free transactions if we're past the minimum block size:
            // TODO cert: this does not hold for certificate until MC owned fee will be handled
            if (!tx.IsCertificate() )
            {
                double dPriorityDelta = 0;
                CAmount nFeeDelta = 0;
                mempool.ApplyDeltas(hash, dPriorityDelta, nFeeDelta);
                if (fSortedByFee && (dPriorityDelta <= 0) && (nFeeDelta <= 0) && (feeRate < ::minRelayTxFee) && (nBlockSize + nTxSize >= nBlockMinSize))
                {
                    LogPrint("sc", "%s():%d - Skipping tx[%s] because it is free (feeDelta=%lld/feeRate=%s)\n",
                        __func__, __LINE__, tx.GetHash().ToString(), nFeeDelta, feeRate.ToString() );
                    continue;
                }
            }

            // Certificates have highest priority
            // Prioritise by fee once past the priority size or we run out of high-priority
            // transactions:
            if (!fSortedByFee &&
                ((nBlockSize + nTxSize >= nBlockPrioritySize) || !AllowFree(dPriority)))
            {
                fSortedByFee = true;
                comparer = TxPriorityCompare(fSortedByFee);
                std::make_heap(vecPriority.begin(), vecPriority.end(), comparer);
            }

            // Skip transaction if max block complexity reached.
            int nTxComplexity = tx.GetVin().size() * tx.GetVin().size();
            if (!fDeprecatedGetBlockTemplate && nBlockMaxComplexitySize > 0 && nBlockComplexity + nTxComplexity >= nBlockMaxComplexitySize)
                continue;

            if (!view.HaveInputs(tx))
                continue;

            CAmount nTxFees = tx.GetFeeAmount(view.GetValueIn(tx));
            if (nTxFees < 0) {
                LogPrintf("%s():%d - tx=%s has a negative fee (fee=%s/valueOut=%s)\n",
                    __func__, __LINE__, tx.GetHash().ToString(), FormatMoney(nTxFees), FormatMoney(tx.GetValueOut()));
                continue;
            }

            nTxSigOps += GetP2SHSigOpCount(tx, view);
            if (nBlockSigOps + nTxSigOps >= MAX_BLOCK_SIGOPS)
                continue;

            // Note that flags: we don't want to set mempool/IsStandard()
            // policy here, but we still have to ensure that the block we
            // create only contains transactions that are valid in new blocks.
#if 0
            if (!ContextualCheckInputs(tx, state, view, true, chainActive, MANDATORY_SCRIPT_VERIFY_FLAGS | SCRIPT_VERIFY_CHECKBLOCKATHEIGHT, true, Params().GetConsensus()))
#else
<<<<<<< HEAD
            CValidationState state;
=======
                CValidationState state;
>>>>>>> e13c296d
                if (tx.IsCertificate()) {
                    if (!Consensus::CheckTxInputs(tx, state, view, GetSpendHeight(view), Params().GetConsensus()))
                        continue;
                } else {
                    if (!tx.ContextualCheckInputs(state, view, true, chainActive, MANDATORY_SCRIPT_VERIFY_FLAGS | SCRIPT_VERIFY_CHECKBLOCKATHEIGHT, true, Params().GetConsensus()))
                        continue;
                }
#endif
            UpdateCoins(tx, state, view, nHeight);

            // Added
#if 0
            pblock->vtx.push_back(tx);
            pblocktemplate->vTxFees.push_back(nTxFees);
            pblocktemplate->vTxSigOps.push_back(nTxSigOps);
#else
            tx.AddToBlock(pblock);
            tx.AddToBlockTemplate(pblocktemplate.get(), nTxFees, nTxSigOps);
#endif
            nBlockSize += nTxSize;
            ++nBlockTx;
            nBlockSigOps += nTxSigOps;
            nFees += nTxFees;
            nBlockComplexity += nTxComplexity;

            if (fPrintPriority)
            {
                LogPrintf("priority %.1f fee %d feeRate %s txid %s\n",
                    dPriority, nTxFees, feeRate.ToString(), tx.GetHash().ToString());
            }

            // Add transactions that depend on this one to the priority queue
            if (mapDependers.count(hash))
            {
                LogPrint("sc", "%s():%d - tx[%s] has %d orphans\n",
                    __func__, __LINE__, hash.ToString(), mapDependers[hash].size());
                BOOST_FOREACH(COrphan* porphan, mapDependers[hash])
                {
                    if (!porphan->setDependsOn.empty())
                    {
                        porphan->setDependsOn.erase(hash);
                        LogPrint("sc", "%s():%d - erasing tx[%s] frim orphan %p\n", __func__, __LINE__, hash.ToString(), porphan);
                        if (porphan->setDependsOn.empty())
                        {
                            LogPrint("sc", "%s():%d - tx[%s] resolved all dependancies, adding to prio vec\n",
                                __func__, __LINE__, porphan->ptx->GetHash().ToString());
                            vecPriority.push_back(TxPriority(porphan->dPriority, porphan->feeRate, porphan->ptx));
                            std::push_heap(vecPriority.begin(), vecPriority.end(), comparer);
#if 0
        for (auto entry : vecPriority)
        {
            LogPrint("sc", "%s():%d - tx[%s] prio[%20.6f], feerate[%12s]\n",
                __func__, __LINE__, (entry.get<2>())->GetHash().ToString(), entry.get<0>(), entry.get<1>().ToString());
        }
#endif
                        }
                    }
                    else
                    {
                        LogPrint("sc", "%s():%d - tx[%s] orphan %p empty\n", __func__, __LINE__, hash.ToString(), porphan);
                    }
                }
            }
        }

        nLastBlockTx = nBlockTx;
        nLastBlockSize = nBlockSize;
        LogPrintf("CreateNewBlock(): total size %u\n", nBlockSize);

        // Create coinbase tx
        CMutableTransaction txNew;
        txNew.vin.resize(1);
        txNew.vin[0].prevout.SetNull();
        txNew.vout.resize(1);
        txNew.vout[0].scriptPubKey = scriptPubKeyIn;        
        CAmount reward = GetBlockSubsidy(nHeight, chainparams.GetConsensus());
        txNew.vout[0].nValue = reward;


        for (Fork::CommunityFundType cfType=Fork::CommunityFundType::FOUNDATION; cfType < Fork::CommunityFundType::ENDTYPE; cfType = Fork::CommunityFundType(cfType + 1)) {
            CAmount vCommunityFund = ForkManager::getInstance().getCommunityFundReward(nHeight, reward, cfType);
            if (vCommunityFund > 0) {
                // Take some reward away from miners
                txNew.vout[0].nValue -= vCommunityFund;
                // And give it to the community
                txNew.vout.push_back(CTxOut(vCommunityFund, chainparams.GetCommunityFundScriptAtHeight(nHeight, cfType)));
            }
        }
        // Add fees
        txNew.vout[0].nValue += nFees;
        txNew.vin[0].scriptSig = CScript() << nHeight << OP_0;        
        pblock->vtx[0] = txNew;
        pblocktemplate->vTxFees[0] = -nFees;

        // Randomise nonce
        arith_uint256 nonce = UintToArith256(GetRandHash());
        // Clear the top and bottom 16 bits (for local use as thread flags and counters)
        nonce <<= 32;
        nonce >>= 16;
        pblock->nNonce = ArithToUint256(nonce);

        // Fill in header
        pblock->hashPrevBlock  = pindexPrev->GetBlockHash();
        pblock->hashScTxsCommitment = uint256();
        UpdateTime(pblock, Params().GetConsensus(), pindexPrev);
        pblock->nBits          = GetNextWorkRequired(pindexPrev, pblock, Params().GetConsensus());
        pblock->nSolution.clear();
        pblocktemplate->vTxSigOps[0] = GetLegacySigOpCount(pblock->vtx[0]);

        CValidationState state;
        if (!TestBlockValidity(state, *pblock, pindexPrev, false, false, false))
            throw std::runtime_error("CreateNewBlock(): TestBlockValidity failed");
    }

    return pblocktemplate.release();
}

#ifdef ENABLE_WALLET
boost::optional<CScript> GetMinerScriptPubKey(CReserveKey& reservekey)
#else
boost::optional<CScript> GetMinerScriptPubKey()
#endif
{
    CKeyID keyID;
    CBitcoinAddress addr;
    if (addr.SetString(GetArg("-mineraddress", ""))) {
        addr.GetKeyID(keyID);
    } else {
#ifdef ENABLE_WALLET
        CPubKey pubkey;
        if (!reservekey.GetReservedKey(pubkey)) {
            return boost::optional<CScript>();
        }
        keyID = pubkey.GetID();
#else
        return boost::optional<CScript>();
#endif
    }

    CScript scriptPubKey = CScript() << OP_DUP << OP_HASH160 << ToByteVector(keyID) << OP_EQUALVERIFY << OP_CHECKSIG;
    return scriptPubKey;
}

#ifdef ENABLE_WALLET
CBlockTemplate* CreateNewBlockWithKey(CReserveKey& reservekey)
{
    boost::optional<CScript> scriptPubKey = GetMinerScriptPubKey(reservekey);
#else
CBlockTemplate* CreateNewBlockWithKey()
{
    boost::optional<CScript> scriptPubKey = GetMinerScriptPubKey();
#endif

    if (!scriptPubKey) {
        return NULL;
    }
    return CreateNewBlock(*scriptPubKey);
}

//////////////////////////////////////////////////////////////////////////////
//
// Internal miner
//

#ifdef ENABLE_MINING

void IncrementExtraNonce(CBlock* pblock, CBlockIndex* pindexPrev, unsigned int& nExtraNonce)
{
    // Update nExtraNonce
    static uint256 hashPrevBlock;
    if (hashPrevBlock != pblock->hashPrevBlock)
    {
        nExtraNonce = 0;
        hashPrevBlock = pblock->hashPrevBlock;
    }
    ++nExtraNonce;
    unsigned int nHeight = pindexPrev->nHeight+1; // Height first in coinbase required for block.version=2
    CMutableTransaction txCoinbase(pblock->vtx[0]);
    txCoinbase.vin[0].scriptSig = (CScript() << nHeight << CScriptNum(nExtraNonce)) + COINBASE_FLAGS;
    assert(txCoinbase.vin[0].scriptSig.size() <= 100);

    pblock->vtx[0] = txCoinbase;
    pblock->hashMerkleRoot = pblock->BuildMerkleTree();
    pblock->hashScTxsCommitment = pblock->BuildScTxsCommitment();
#ifdef DEBUG_SC_COMMITMENT_HASH
    std::cout << "-------------------------------------------" << std::endl;
    std::cout << "  hashScTxsCommitment: " << pblock->hashScTxsCommitment.ToString() << std::endl;
#endif
}

#ifdef ENABLE_WALLET
static bool ProcessBlockFound(CBlock* pblock, CWallet& wallet, CReserveKey& reservekey)
#else
static bool ProcessBlockFound(CBlock* pblock)
#endif // ENABLE_WALLET
{
    LogPrintf("%s\n", pblock->ToString());
    LogPrintf("generated %s\n", FormatMoney(pblock->vtx[0].GetVout()[0].nValue));

    // Found a solution
    {
        LOCK(cs_main);
        if (pblock->hashPrevBlock != chainActive.Tip()->GetBlockHash())
            return error("HorizenMiner: generated block is stale");
    }

#ifdef ENABLE_WALLET
    if (GetArg("-mineraddress", "").empty()) {
        // Remove key from key pool
        reservekey.KeepKey();
    }

    // Track how many getdata requests this block gets
    {
        LOCK(wallet.cs_wallet);
        wallet.mapRequestCount[pblock->GetHash()] = 0;
    }
#endif

    // Process this block the same as if we had received it from another node
    CValidationState state;
    if (!ProcessNewBlock(state, NULL, pblock, true, NULL))
        return error("HorizenMiner: ProcessNewBlock, block not accepted");

    TrackMinedBlock(pblock->GetHash());

    return true;
}

#ifdef ENABLE_WALLET
void static BitcoinMiner(CWallet *pwallet)
#else
void static BitcoinMiner()
#endif
{
    LogPrintf("HorizenMiner started\n");
    SetThreadPriority(THREAD_PRIORITY_LOWEST);
    RenameThread("zen-miner");
    const CChainParams& chainparams = Params();

#ifdef ENABLE_WALLET
    // Each thread has its own key
    CReserveKey reservekey(pwallet);
#endif

    // Each thread has its own counter
    unsigned int nExtraNonce = 0;

    unsigned int n = chainparams.EquihashN();
    unsigned int k = chainparams.EquihashK();

    std::string solver = GetArg("-equihashsolver", "default");
    assert(solver == "tromp" || solver == "default");
    LogPrint("pow", "Using Equihash solver \"%s\" with n = %u, k = %u\n", solver, n, k);

    std::mutex m_cs;
    bool cancelSolver = false;
    boost::signals2::connection c = uiInterface.NotifyBlockTip.connect(
        [&m_cs, &cancelSolver](const uint256& hashNewTip) mutable {
            std::lock_guard<std::mutex> lock{m_cs};
            cancelSolver = true;
        }
    );
    miningTimer.start();

    try {
        while (true) {
            if (chainparams.MiningRequiresPeers()) {
                // Busy-wait for the network to come online so we don't waste time mining
                // on an obsolete chain. In regtest mode we expect to fly solo.
                miningTimer.stop();
                do {
                    bool fvNodesEmpty;
                    {
                        LOCK(cs_vNodes);
                        fvNodesEmpty = vNodes.empty();
                    }
                    if (!fvNodesEmpty && !IsInitialBlockDownload())
                        break;
                    MilliSleep(1000);
                } while (true);
                miningTimer.start();
            }

            //
            // Create new block
            //
            unsigned int nTransactionsUpdatedLast = mempool.GetTransactionsUpdated();
            CBlockIndex* pindexPrev = chainActive.Tip();

#ifdef ENABLE_WALLET
            unique_ptr<CBlockTemplate> pblocktemplate(CreateNewBlockWithKey(reservekey));
#else
            unique_ptr<CBlockTemplate> pblocktemplate(CreateNewBlockWithKey());
#endif
            if (!pblocktemplate.get())
            {
                if (GetArg("-mineraddress", "").empty()) {
                    LogPrintf("Error in HorizenMiner: Keypool ran out, please call keypoolrefill before restarting the mining thread\n");
                } else {
                    // Should never reach here, because -mineraddress validity is checked in init.cpp
                    LogPrintf("Error in HorizenMiner: Invalid -mineraddress\n");
                }
                return;
            }
            CBlock *pblock = &pblocktemplate->block;
            IncrementExtraNonce(pblock, pindexPrev, nExtraNonce);
            LogPrintf("Running HorizenMiner with %u transactions in block (%u bytes)\n", pblock->vtx.size(),
                ::GetSerializeSize(*pblock, SER_NETWORK, PROTOCOL_VERSION));

            //
            // Search
            //
            int64_t nStart = GetTime();
            arith_uint256 hashTarget = arith_uint256().SetCompact(pblock->nBits);

            while (true) {
                // Hash state
                crypto_generichash_blake2b_state state;
                EhInitialiseState(n, k, state);

                // I = the block header minus nonce and solution.
                CEquihashInput I{*pblock};
                CDataStream ss(SER_NETWORK, PROTOCOL_VERSION);
                ss << I;

                // H(I||...
                crypto_generichash_blake2b_update(&state, (unsigned char*)&ss[0], ss.size());

                // H(I||V||...
                crypto_generichash_blake2b_state curr_state;
                curr_state = state;
                crypto_generichash_blake2b_update(&curr_state,
                                                  pblock->nNonce.begin(),
                                                  pblock->nNonce.size());

                // (x_1, x_2, ...) = A(I, V, n, k)
                LogPrint("pow", "Running Equihash solver \"%s\" with nNonce = %s\n",
                         solver, pblock->nNonce.ToString());

                std::function<bool(std::vector<unsigned char>)> validBlock =
#ifdef ENABLE_WALLET
                        [&pblock, &hashTarget, &pwallet, &reservekey, &m_cs, &cancelSolver, &chainparams]
#else
                        [&pblock, &hashTarget, &m_cs, &cancelSolver, &chainparams]
#endif
                        (std::vector<unsigned char> soln) {
                    // Write the solution to the hash and compute the result.
                    LogPrint("pow", "- Checking solution against target\n");
                    pblock->nSolution = soln;
                    solutionTargetChecks.increment();

                    if (UintToArith256(pblock->GetHash()) > hashTarget) {
                        return false;
                    }

                    // Found a solution
                    SetThreadPriority(THREAD_PRIORITY_NORMAL);
                    LogPrintf("HorizenMiner:\n");
                    LogPrintf("proof-of-work found  \n  hash: %s  \ntarget: %s\n", pblock->GetHash().GetHex(), hashTarget.GetHex());
#ifdef ENABLE_WALLET
                    if (ProcessBlockFound(pblock, *pwallet, reservekey)) {
#else
                    if (ProcessBlockFound(pblock)) {
#endif
                        // Ignore chain updates caused by us
                        std::lock_guard<std::mutex> lock{m_cs};
                        cancelSolver = false;
                    }
                    SetThreadPriority(THREAD_PRIORITY_LOWEST);

                    // In regression test mode, stop mining after a block is found.
                    if (chainparams.MineBlocksOnDemand()) {
                        // Increment here because throwing skips the call below
                        ehSolverRuns.increment();
                        throw boost::thread_interrupted();
                    }

                    return true;
                };
                std::function<bool(EhSolverCancelCheck)> cancelled = [&m_cs, &cancelSolver](EhSolverCancelCheck pos) {
                    std::lock_guard<std::mutex> lock{m_cs};
                    return cancelSolver;
                };

                // TODO: factor this out into a function with the same API for each solver.
                if (solver == "tromp") {
                    // Create solver and initialize it.
                    equi eq(1);
                    eq.setstate(&curr_state);

                    // Intialization done, start algo driver.
                    eq.digit0(0);
                    eq.xfull = eq.bfull = eq.hfull = 0;
                    eq.showbsizes(0);
                    for (u32 r = 1; r < WK; r++) {
                        (r&1) ? eq.digitodd(r, 0) : eq.digiteven(r, 0);
                        eq.xfull = eq.bfull = eq.hfull = 0;
                        eq.showbsizes(r);
                    }
                    eq.digitK(0);
                    ehSolverRuns.increment();

                    // Convert solution indices to byte array (decompress) and pass it to validBlock method.
                    for (size_t s = 0; s < eq.nsols; s++) {
                        LogPrint("pow", "Checking solution %d\n", s+1);
                        std::vector<eh_index> index_vector(PROOFSIZE);
                        for (size_t i = 0; i < PROOFSIZE; i++) {
                            index_vector[i] = eq.sols[s][i];
                        }
                        std::vector<unsigned char> sol_char = GetMinimalFromIndices(index_vector, DIGITBITS);

                        if (validBlock(sol_char)) {
                            // If we find a POW solution, do not try other solutions
                            // because they become invalid as we created a new block in blockchain.
                            break;
                        }
                    }
                } else {
                    try {
                        // If we find a valid block, we rebuild
                        bool found = EhOptimisedSolve(n, k, curr_state, validBlock, cancelled);
                        ehSolverRuns.increment();
                        if (found) {
                            break;
                        }
                    } catch (EhSolverCancelledException&) {
                        LogPrint("pow", "Equihash solver cancelled\n");
                        std::lock_guard<std::mutex> lock{m_cs};
                        cancelSolver = false;
                    }
                }

                // Check for stop or if block needs to be rebuilt
                boost::this_thread::interruption_point();
                // Regtest mode doesn't require peers
                if (vNodes.empty() && chainparams.MiningRequiresPeers())
                    break;
                if ((UintToArith256(pblock->nNonce) & 0xffff) == 0xffff)
                    break;
                if (mempool.GetTransactionsUpdated() != nTransactionsUpdatedLast && GetTime() - nStart > 60)
                    break;
                if (pindexPrev != chainActive.Tip())
                    break;

                // Update nNonce and nTime
                pblock->nNonce = ArithToUint256(UintToArith256(pblock->nNonce) + 1);
                UpdateTime(pblock, chainparams.GetConsensus(), pindexPrev);
            }
        }
    }
    catch (const boost::thread_interrupted&)
    {
        miningTimer.stop();
        c.disconnect();
        LogPrintf("HorizenMiner terminated\n");
        throw;
    }
    catch (const std::runtime_error &e)
    {
        miningTimer.stop();
        c.disconnect();
        LogPrintf("HorizenMiner runtime error: %s\n", e.what());
        return;
    }
    miningTimer.stop();
    c.disconnect();
}

#ifdef ENABLE_WALLET
void GenerateBitcoins(bool fGenerate, CWallet* pwallet, int nThreads)
#else
void GenerateBitcoins(bool fGenerate, int nThreads)
#endif
{
    static boost::thread_group* minerThreads = NULL;

    if (nThreads < 0)
        nThreads = GetNumCores();

    if (minerThreads != NULL)
    {
        minerThreads->interrupt_all();
        delete minerThreads;
        minerThreads = NULL;
    }

    if (nThreads == 0 || !fGenerate)
        return;

    minerThreads = new boost::thread_group();
    for (int i = 0; i < nThreads; i++) {
#ifdef ENABLE_WALLET
        minerThreads->create_thread(boost::bind(&BitcoinMiner, pwallet));
#else
        minerThreads->create_thread(&BitcoinMiner);
#endif
    }
}

#endif // ENABLE_MINING<|MERGE_RESOLUTION|>--- conflicted
+++ resolved
@@ -596,11 +596,7 @@
 #if 0
             if (!ContextualCheckInputs(tx, state, view, true, chainActive, MANDATORY_SCRIPT_VERIFY_FLAGS | SCRIPT_VERIFY_CHECKBLOCKATHEIGHT, true, Params().GetConsensus()))
 #else
-<<<<<<< HEAD
-            CValidationState state;
-=======
                 CValidationState state;
->>>>>>> e13c296d
                 if (tx.IsCertificate()) {
                     if (!Consensus::CheckTxInputs(tx, state, view, GetSpendHeight(view), Params().GetConsensus()))
                         continue;
