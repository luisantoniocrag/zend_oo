--- conflicted
+++ resolved
@@ -588,26 +588,10 @@
             // Note that flags: we don't want to set mempool/IsStandard()
             // policy here, but we still have to ensure that the block we
             // create only contains transactions that are valid in new blocks.
-<<<<<<< HEAD
             CValidationState state;
-
             if (!tx.ContextualCheckInputs(state, view, true, chainActive, MANDATORY_SCRIPT_VERIFY_FLAGS | SCRIPT_VERIFY_CHECKBLOCKATHEIGHT, true, Params().GetConsensus()))
                 continue;
 
-=======
-#if 0
-            if (!ContextualCheckInputs(tx, state, view, true, chainActive, MANDATORY_SCRIPT_VERIFY_FLAGS | SCRIPT_VERIFY_CHECKBLOCKATHEIGHT, true, Params().GetConsensus()))
-#else
-                CValidationState state;
-                if (tx.IsCertificate()) {
-                    if (!Consensus::CheckTxInputs(tx, state, view, GetSpendHeight(view), Params().GetConsensus()))
-                        continue;
-                } else {
-                    if (!tx.ContextualCheckInputs(state, view, true, chainActive, MANDATORY_SCRIPT_VERIFY_FLAGS | SCRIPT_VERIFY_CHECKBLOCKATHEIGHT, true, Params().GetConsensus()))
-                        continue;
-                }
-#endif
->>>>>>> 11e3c37f
             UpdateCoins(tx, state, view, nHeight);
 
             // Added
