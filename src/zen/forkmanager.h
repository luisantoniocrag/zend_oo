// Copyright (c) 2017 The Zen Core developers
// Distributed under the MIT software license, see the accompanying
// file COPYING or http://www.opensource.org/licenses/mit-license.php.

#ifndef FORKMANAGER_H
#define FORKMANAGER_H

#include "chainparamsbase.h"
#include "amount.h"
#include <list>
#include "zen/replayprotectionlevel.h"
#include "script/standard.h"
#include "forks/fork.h"

namespace zen {
class Fork;

/**
 * @brief The ForkManager class handles fork registration 
 * It will redirect of each function to the proper fork based on the passed in height and currently selected network.
 * This class should be the main interface for all outside components interacting with forks. They should not try to
 * access individual forks directly. There currently are a few exceptions to this for unit tests and for backward compatibility.
 */
class ForkManager
{
public:
    
    /**
     * @brief getInstance returns the ForkManager static instance.
     */
    static ForkManager& getInstance();
    
    /**
     * @brief selectNetwork is called by SelectParams in chainparams.cpp to select the current network
     */
    void selectNetwork(CBaseChainParams::Network network);
    
    /**
     * @brief getCommunityFundAddress returns the community fund address based on the passed in height and maxHeight
     */
    const std::string& getCommunityFundAddress(int height, int maxHeight, Fork::CommunityFundType cfType) const;
    
    /**
     * @brief getMinimumTime returns the minimum time at which a block of a given height can be processed.
     */
    int getMinimumTime(int height) const;
    
    /**
     * @brief getCommunityFundReward returns the community fund reward based on the height and passed-in reward
     */
    CAmount getCommunityFundReward(int height, CAmount reward, Fork::CommunityFundType cfType) const;
    
    /**
     * @brief getReplayProtectionLevel returns the replay protection level provided by the current fork
     */
    ReplayProtectionLevel getReplayProtectionLevel(int height) const;
    
    /**
     * @brief canSendCommunityFundsToTransparentAddress true if community funds can be sent to a transparent address
     */
    bool canSendCommunityFundsToTransparentAddress(int height) const;
    
    /**
     * @brief isAfterChainsplit returns true if this height is after the original chain split, false otherwise
     */
    bool isAfterChainsplit(int height) const;

    /**
     * @brief isTransactionTypeAllowed returns true if this transaction type is allowed at this block height, false otherwise
     */
    bool isTransactionTypeAllowedAtHeight(int height, txnouttype transactionType) const;

    /**
	 * @brief returns phpgr,groth,... tx version based on block height
	 */
	int getShieldedTxVersion(int height) const;

    /**
<<<<<<< HEAD
	 * @brief returns sidechain tx version based on block height
	 */
	int getSidechainTxVersion(int height) const;

    /**
	 * @brief returns sidechain cert version based on block height
	 */
	int getCertificateVersion(int height) const;

    /**
	 * @brief returns true sidechains are supported based on block height, false otherwise
	 */
	bool areSidechainsSupported(int height) const;

    /**
	 * @brief returns new block version based on block height
	 */
	int getNewBlockVersion(int height) const;

    /**
	 * @brief returns true is the nVersion is valid at input block height
	 */
    bool isValidBlockVersion(int height, int nVersion) const;
=======
	 * @brief
	 */
	bool isFutureMiningTimeStampActive(int height) const;

    /**
	 * @brief
	 */
	bool isFutureTimeStampActive(int height) const;

>>>>>>> 8c8e7c28

private:
    
    /**
     * @brief ForkManager constructor
     */
    ForkManager();
    
    /**
     * @brief ~ForkManager destructor
     */
    ~ForkManager();
    
    /**
     * @brief getForkAtHeight returns the active fork at the specified height. 
     */
    const Fork* getForkAtHeight(int height) const;
    
    /**
     * @brief registerFork used internally to register a new fork
     */
    void registerFork(Fork* fork);
    
    /**
     * @brief forks stores the list of all forks sorted by ascending height
     */
    std::list<Fork*> forks;
    
    /**
     * @brief currentNetwork currently selected network
     */
    CBaseChainParams::Network currentNetwork;
};
}

#endif // FORKMANAGER_H<|MERGE_RESOLUTION|>--- conflicted
+++ resolved
@@ -76,7 +76,6 @@
 	int getShieldedTxVersion(int height) const;
 
     /**
-<<<<<<< HEAD
 	 * @brief returns sidechain tx version based on block height
 	 */
 	int getSidechainTxVersion(int height) const;
@@ -100,7 +99,8 @@
 	 * @brief returns true is the nVersion is valid at input block height
 	 */
     bool isValidBlockVersion(int height, int nVersion) const;
-=======
+
+    /**
 	 * @brief
 	 */
 	bool isFutureMiningTimeStampActive(int height) const;
@@ -110,7 +110,6 @@
 	 */
 	bool isFutureTimeStampActive(int height) const;
 
->>>>>>> 8c8e7c28
 
 private:
     
