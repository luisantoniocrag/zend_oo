--- conflicted
+++ resolved
@@ -441,16 +441,10 @@
 				return INVALID_JSON_FORMAT;
 			}
 
-<<<<<<< HEAD
-			msgType = findFieldValue("msgType", request);
-			clientRequestId = findFieldValue("requestId", request);
-			requestType = findFieldValue("requestType", request);
-=======
 			msgType         = findFieldValue("msgType", request);
 			clientRequestId = findFieldValue("requestId", request);
 			requestType     = findFieldValue("requestType", request);
 
->>>>>>> a6e65345
 			if (requestType.empty()) {
 				LogPrint("ws", "%s():%d - requestType empty: msg[%s]\n", __func__, __LINE__, msg);
 				return INVALID_COMMAND;
