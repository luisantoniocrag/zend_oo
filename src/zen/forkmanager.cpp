// Copyright (c) 2017 The Zen Core developers
// Distributed under the MIT software license, see the accompanying
// file COPYING or http://www.opensource.org/licenses/mit-license.php.

#include "forkmanager.h"
#include "forks/fork.h"
#include "forks/fork0_originalfork.h"
#include "forks/fork1_chainsplitfork.h"
#include "forks/fork2_replayprotectionfork.h"
#include "forks/fork3_communityfundandrpfixfork.h"
#include "forks/fork4_nulltransactionfork.h"
#include "forks/fork5_shieldfork.h"
<<<<<<< HEAD
#include "forks/fork6_sidechainfork.h"
=======
#include "forks/fork6_timeblockfork.h"
>>>>>>> 8c8e7c28

namespace zen {

///////////////////////////////////////////////////////////////////////////////////////////////////////////////////////////////////////////////////////////////
/// PUBLIC MEMBERS
///////////////////////////////////////////////////////////////////////////////////////////////////////////////////////////////////////////////////////////////
/**
 * @brief getInstance returns the ForkManager static instance.
 * Other than for testing purposes, it should not be necessary to create any other instance of the ForkManager class
 * @return the ForkManage instance
 */
ForkManager& ForkManager::getInstance() {
    static ForkManager instance;
    return instance;
}

/**
 * @brief selectNetwork is called by SelectParams in chainparams.cpp to select the current network
 * @param network the newly selected network
 */
void ForkManager::selectNetwork(const CBaseChainParams::Network network) {
    currentNetwork = network;
}

/**
 * @brief getCommunityFundAddress returns the community fund address based on the passed in height and maxHeight
 * @param height the height
 * @param maxHeight the maximum height sometimes used in the computation of the proper address
 * @return the community fund address for this height
 */
const std::string& ForkManager::getCommunityFundAddress(int height, int maxHeight, Fork::CommunityFundType cfType) const {
    return getForkAtHeight(height)->getCommunityFundAddress(currentNetwork,height,maxHeight, cfType);
}

/**
 * @brief getMinimumTime returns the minimum time at which a block of a given height can be processed.
 * Note that this is used only for checking nodes that were before the original chainsplit and might be obsolete
 * @param height the height to check against
 * @return the minimum time at which this block can be processed
 */
int ForkManager::getMinimumTime(int height) const {
    return getForkAtHeight(height)->getMinimumTime(currentNetwork);
}

/**
 * @brief getCommunityFundReward returns the community fund reward based on the height and passed-in reward
 * Note that the community reward is typically substracted from the main reward after calling this function
 * @param height the height
 * @param reward the main reward
 * @return the community reward
 */
CAmount ForkManager::getCommunityFundReward(int height, CAmount reward, Fork::CommunityFundType cfType) const {
    return getForkAtHeight(height)->getCommunityFundReward(reward, cfType);
}

/**
 * @brief getReplayProtectionLevel returns the replay protection level provided by the current fork
 * This value is used in various tests to determine what the replay protection logic should be
 * @param height height used to determine current fork
 * @return the replay protection level
 */
ReplayProtectionLevel ForkManager::getReplayProtectionLevel(int height) const {
    return getForkAtHeight(height)->getReplayProtectionLevel();
}

/**
 * @brief canSendCommunityFundsToTransparentAddress true if community funds can be sent to a transparent address
 * @param height height to test against
 * @return returns true if Community funds can be sent to a transparent address at this height
 */
bool ForkManager::canSendCommunityFundsToTransparentAddress(int height) const {
    return getForkAtHeight(height)->canSendCommunityFundsToTransparentAddress();
}

/**
 * @brief isAfterChainsplit returns true if this height is after the original chain split, false otherwise
 * @param height height to test against
 * @return true if this height is after the original chain split, false otherwise
 */
bool ForkManager::isAfterChainsplit(int height) const {
    return getForkAtHeight(height)->isAfterChainsplit();
}

/**
 * @brief isTransactionTypeAllowed returns true if this transaction type is allowed at this block height, false otherwise
 * @param height the block height to test against
 * @param transactionType transaction type
 * @return true if allowed, false otherwise
 */
bool ForkManager::isTransactionTypeAllowedAtHeight(int height, txnouttype transactionType) const {
    return getForkAtHeight(height)->isTransactionTypeAllowed(transactionType);
}

/**
 * @brief returns phpgr,groth,... tx version based on block height
 * @param height height to test against
 * @return returns phpgr,groth,... tx version based on block height
 */
int ForkManager::getShieldedTxVersion(int height) const {
    return getForkAtHeight(height)->getShieldedTxVersion();
}

<<<<<<< HEAD
/**
 * @param height height to test against
 * @return returns sidechain tx version based on block height
 */
int ForkManager::getSidechainTxVersion(int height) const {
    return getForkAtHeight(height)->getSidechainTxVersion();
}

/**
 * @param height height to test against
 * @return returns sidechain cert version based on block height
 */
int ForkManager::getCertificateVersion(int height) const {
    return getForkAtHeight(height)->getCertificateVersion();
}

/**
 * @brief returns true sidechains are supported based on block height, false otherwise
 * @return true if allowed, false otherwise
 */
bool ForkManager::areSidechainsSupported(int height) const {
    return getForkAtHeight(height)->areSidechainsSupported();
}

/**
 * @param height height to test against
 * @return returns new block version based on block height
 */
int ForkManager::getNewBlockVersion(int height) const {
    return getForkAtHeight(height)->getNewBlockVersion();
}

/**
 * @param height height to test against
 * @return returns true if the nVersion is valid at input block height
 */
bool ForkManager::isValidBlockVersion(int height, int nVersion) const {
    return getForkAtHeight(height)->isValidBlockVersion(nVersion);
}
=======

/**
 * @brief
 */
bool ForkManager::isFutureMiningTimeStampActive(int height) const {
	return getForkAtHeight(height)->isFutureMiningTimeStampActive();
}

/**
 * @brief
 */
bool ForkManager::isFutureTimeStampActive(int height) const {
	return getForkAtHeight(height)->isFutureTimeStampActive(height, currentNetwork);
}

>>>>>>> 8c8e7c28

///////////////////////////////////////////////////////////////////////////////////////////////////////////////////////////////////////////////////////////////
/// PRIVATE MEMBERS
///////////////////////////////////////////////////////////////////////////////////////////////////////////////////////////////////////////////////////////////

/**
 * @brief ForkManager constructor
 */
ForkManager::ForkManager() {
    selectNetwork(CBaseChainParams::Network::MAIN);     // selects MAIN as the default network
    // Registers each of the forks - the order should not matter as they get sorted during registration
    registerFork(new OriginalFork());
    registerFork(new ChainsplitFork());
    registerFork(new ReplayProtectionFork());
    registerFork(new CommunityFundAndRPFixFork());
    registerFork(new NullTransactionFork());
    registerFork(new ShieldFork());
<<<<<<< HEAD
    registerFork(new SidechainFork());
=======
    registerFork(new TimeBlockFork());
>>>>>>> 8c8e7c28
}

/**
 * @brief ~ForkManager destructor
 */
ForkManager::~ForkManager() {
    // release all forks and empty the list
    while(!forks.empty())    {
        Fork* fork = forks.front();
        forks.remove(fork);
        delete fork;
    }
}

/**
 * @brief getForkAtHeight returns the active fork at the specified height. 
 * Important Note: Forks were previously inconsistent in their handling of the boundary block. Some forks did not 
 * include their boundary block while others did. Fork heights have been adjusted so that all boundary blocks are included:
 * - the original chainsplit at 110000 was non-inclusive and is now 110001
 * - the original replay protection at 117575 was non-inclusive and is now 117576
 * - the community fund/replay protection fix fork at 139200 was already inclusive and is still 139200
 * @param height height to test against
 * @return the fork at that height
 */
const Fork* ForkManager::getForkAtHeight(int height) const {
    
    if (forks.empty()) {
        printf("no registered forks! returning nullptr!\n");
        return nullptr;
    }

    // Iterate through all the forks until fork height is higher than block height or there are no more forks
    std::list<Fork*>::const_iterator lastIterator = forks.begin();
    for (std::list<Fork*>::const_iterator iterator = forks.begin();iterator != forks.end();iterator++) {
        if ((*iterator)->getHeight(currentNetwork) > height) {
            break;
        }
        lastIterator = iterator;
    }
    // return the last fork before that fork
    return *lastIterator;
}

/**
 * @brief registerFork used internally to register a new fork
 * @param fork fork to register
 */
void ForkManager::registerFork(Fork* fork) {
    // add fork to list
    forks.push_back(fork);
    // sort list by height in the MAIN network. We assume that forks will always keep the same relative height order regardless of the network used
    forks.sort([](Fork* fork1, Fork* fork2) { return fork1->getHeight(CBaseChainParams::Network::MAIN) < fork2->getHeight(CBaseChainParams::Network::MAIN); });
}

}<|MERGE_RESOLUTION|>--- conflicted
+++ resolved
@@ -10,11 +10,8 @@
 #include "forks/fork3_communityfundandrpfixfork.h"
 #include "forks/fork4_nulltransactionfork.h"
 #include "forks/fork5_shieldfork.h"
-<<<<<<< HEAD
-#include "forks/fork6_sidechainfork.h"
-=======
 #include "forks/fork6_timeblockfork.h"
->>>>>>> 8c8e7c28
+#include "forks/fork7_sidechainfork.h"
 
 namespace zen {
 
@@ -117,7 +114,6 @@
     return getForkAtHeight(height)->getShieldedTxVersion();
 }
 
-<<<<<<< HEAD
 /**
  * @param height height to test against
  * @return returns sidechain tx version based on block height
@@ -157,7 +153,6 @@
 bool ForkManager::isValidBlockVersion(int height, int nVersion) const {
     return getForkAtHeight(height)->isValidBlockVersion(nVersion);
 }
-=======
 
 /**
  * @brief
@@ -172,8 +167,6 @@
 bool ForkManager::isFutureTimeStampActive(int height) const {
 	return getForkAtHeight(height)->isFutureTimeStampActive(height, currentNetwork);
 }
-
->>>>>>> 8c8e7c28
 
 ///////////////////////////////////////////////////////////////////////////////////////////////////////////////////////////////////////////////////////////////
 /// PRIVATE MEMBERS
@@ -191,11 +184,8 @@
     registerFork(new CommunityFundAndRPFixFork());
     registerFork(new NullTransactionFork());
     registerFork(new ShieldFork());
-<<<<<<< HEAD
+    registerFork(new TimeBlockFork());
     registerFork(new SidechainFork());
-=======
-    registerFork(new TimeBlockFork());
->>>>>>> 8c8e7c28
 }
 
 /**
