--- conflicted
+++ resolved
@@ -700,6 +700,7 @@
     }
 }
 
+/*
 void CWalletCert::AddToSpends(CWallet* pw)
 {
     // wallet is explicitly passed along since pwallet ptr is const and t calls non-const method
@@ -711,6 +712,7 @@
         pw->AddToSpends(txin.prevout, GetHash());
     }
 }
+*/
 
 void CWallet::ClearNoteWitnessCache()
 {
@@ -2358,20 +2360,7 @@
     return (pwallet->IsMine(*this) || pwallet->IsFromMe(*this) || noteData.size() > 0);
 }
 
-<<<<<<< HEAD
-
-set<uint256> CWalletObjBase::GetConflicts() const
-{
-    set<uint256> result;
-    if (pwallet != NULL)
-    {
-        uint256 myHash = GetHash();
-        result = pwallet->GetConflicts(myHash);
-        result.erase(myHash);
-    }
-    return result;
-}
-
+/*
 void CWalletObjBase::GetConflicts(std::set<uint256>& result) const
 {
     if (!pwallet)
@@ -2405,11 +2394,9 @@
         }
     }
 }
+*/
 
 void CWalletObjBase::addOrderedInputTx(TxItems& txOrdered, const CScript& scriptPubKey) const
-=======
-void CWalletTx::addOrderedInputTx(TxItems& txOrdered, const CScript& scriptPubKey) const
->>>>>>> 0915b899
 {
     for(const CTxIn& txin: GetVin())
     {
@@ -4045,54 +4032,6 @@
     return balances;
 }
 
-<<<<<<< HEAD
-=======
-void CWalletTx::HandleInputGrouping(std::set< std::set<CTxDestination> >& groupings, std::set<CTxDestination>& grouping)
-{
-    if (!pwallet)
-    {
-        LogPrintf("%s():%d - null wallet ptr\n", __func__, __LINE__);
-        return;
-    }
-    // TODO pass as param insted
-    CWallet* p = const_cast<CWallet*>(pwallet);
-
-    if (GetVin().size() > 0)
-    {
-        bool any_mine = false;
-        // group all input addresses with each other
-        BOOST_FOREACH(CTxIn txin, GetVin())
-        {
-            CTxDestination address;
-            if(!pwallet->IsMine(txin)) /* If this input isn't mine, ignore it */
-                continue;
-            if(!ExtractDestination(p->getMapWallet().at(txin.prevout.hash)->GetVout()[txin.prevout.n].scriptPubKey, address))
-                continue;
-            grouping.insert(address);
-            any_mine = true;
-        }
-
-        // group change with input addresses
-        if (any_mine)
-        {
-           BOOST_FOREACH(CTxOut txout, vout)
-               if (p->IsChange(txout))
-               {
-                   CTxDestination txoutAddr;
-                   if(!ExtractDestination(txout.scriptPubKey, txoutAddr))
-                       continue;
-                   grouping.insert(txoutAddr);
-               }
-        }
-        if (grouping.size() > 0)
-        {
-            groupings.insert(grouping);
-            grouping.clear();
-        }
-    }
-}
-
->>>>>>> 0915b899
 set< set<CTxDestination> > CWallet::GetAddressGroupings()
 {
     AssertLockHeld(cs_wallet); // mapWallet
@@ -4797,11 +4736,7 @@
         const CTxOut& utxo = inputTx->GetVout()[txin.prevout.n];
  
         auto res = std::search(utxo.scriptPubKey.begin(), utxo.scriptPubKey.end(), scriptPubKey.begin(), scriptPubKey.end());
-<<<<<<< HEAD
         if (res == utxo.scriptPubKey.begin())
-=======
-        if (res == utxo.scriptPubKey.begin()) {
->>>>>>> 0915b899
             inputFound = true;
 
         // add input anyway if we can expand it
