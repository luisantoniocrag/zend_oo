// Copyright (c) 2009-2010 Satoshi Nakamoto
// Copyright (c) 2009-2014 The Bitcoin Core developers
// Distributed under the MIT software license, see the accompanying
// file COPYING or http://www.opensource.org/licenses/mit-license.php.

#include "wallet/wallet.h"

#include "base58.h"
#include "checkpoints.h"
#include "coincontrol.h"
#include "consensus/validation.h"
#include "init.h"
#include "main.h"
#include "net.h"
#include "script/script.h"
#include "script/sign.h"
#include "timedata.h"
#include "utilmoneystr.h"
#include "zcash/Note.hpp"
#include "crypter.h"
#include "chainparams.h"
#include "zen/forkmanager.h"
using namespace zen;

#include <assert.h>

#include <boost/algorithm/string/replace.hpp>
#include <boost/filesystem.hpp>
#include <boost/thread.hpp>

#include "sc/sidechain.h"
#include <univalue.h>

using namespace std;
using namespace libzcash;
using namespace Sidechain;

extern void ScriptPubKeyToJSON(const CScript& scriptPubKey, UniValue& out, bool fIncludeHex);
extern UniValue ValueFromAmount(const CAmount& amount);

/**
 * Settings
 */
CFeeRate payTxFee(DEFAULT_TRANSACTION_FEE);
CAmount maxTxFee = DEFAULT_TRANSACTION_MAXFEE;
unsigned int nTxConfirmTarget = DEFAULT_TX_CONFIRM_TARGET;
bool bSpendZeroConfChange = true;
bool fSendFreeTransactions = false;
bool fPayAtLeastCustomFee = true;

/**
 * Fees smaller than this (in satoshi) are considered zero fee (for transaction creation)
 * Override with -mintxfee
 */
CFeeRate CWallet::minTxFee = CFeeRate(1000);

/** @defgroup mapWallet
 *
 * @{
 */

struct CompareValueOnly
{
#if 0
    bool operator()(const pair<CAmount, pair<const CWalletTx*, unsigned int> >& t1,
                    const pair<CAmount, pair<const CWalletTx*, unsigned int> >& t2) const
#else
    bool operator()(const pair<CAmount, pair<const CWalletObjBase*, unsigned int> >& t1,
                    const pair<CAmount, pair<const CWalletObjBase*, unsigned int> >& t2) const
#endif
    {
        return t1.first < t2.first;
    }
};

std::string JSOutPoint::ToString() const
{
    return strprintf("JSOutPoint(%s, %d, %d)", hash.ToString().substr(0,10), js, n);
}

std::string COutput::ToString() const
{
    return strprintf("COutput(%s, %d, %d) [%s]", tx->GetHash().ToString(), i, nDepth, FormatMoney(tx->GetVout()[i].nValue));
}

#if 0
const CWalletTx* CWallet::GetWalletTx(const uint256& hash) const
#else
const CWalletObjBase* CWallet::GetWalletTx(const uint256& hash) const
#endif
{
    LOCK(cs_wallet);
#if 0
    std::map<uint256, CWalletTx>::const_iterator it = mapWallet.find(hash);
    if (it == mapWallet.end())
        return NULL;
    return &(it->second);
#else
    const MAP_WALLET_CONST_IT it = mapWallet.find(hash);
    if (it == mapWallet.end())
        return NULL;
    return it->second.get();
#endif
}

// Generate a new spending key and return its public payment address
CZCPaymentAddress CWallet::GenerateNewZKey()
{
    AssertLockHeld(cs_wallet); // mapZKeyMetadata
    auto k = SpendingKey::random();
    auto addr = k.address();

    // Check for collision, even though it is unlikely to ever occur
    if (CCryptoKeyStore::HaveSpendingKey(addr))
        throw std::runtime_error("CWallet::GenerateNewZKey(): Collision detected");

    // Create new metadata
    int64_t nCreationTime = GetTime();
    mapZKeyMetadata[addr] = CKeyMetadata(nCreationTime);

    CZCPaymentAddress pubaddr(addr);
    if (!AddZKey(k))
        throw std::runtime_error("CWallet::GenerateNewZKey(): AddZKey failed");
    return pubaddr;
}

// Add spending key to keystore and persist to disk
bool CWallet::AddZKey(const libzcash::SpendingKey &key)
{
    AssertLockHeld(cs_wallet); // mapZKeyMetadata
    auto addr = key.address();

    if (!CCryptoKeyStore::AddSpendingKey(key))
        return false;

    // check if we need to remove from viewing keys
    if (HaveViewingKey(addr))
        RemoveViewingKey(key.viewing_key());

    if (!fFileBacked)
        return true;

    if (!IsCrypted()) {
        return CWalletDB(strWalletFile).WriteZKey(addr,
                                                  key,
                                                  mapZKeyMetadata[addr]);
    }
    return true;
}

CPubKey CWallet::GenerateNewKey()
{
    AssertLockHeld(cs_wallet); // mapKeyMetadata
    bool fCompressed = CanSupportFeature(FEATURE_COMPRPUBKEY); // default to compressed public keys if we want 0.6.0 wallets

    CKey secret;
    secret.MakeNewKey(fCompressed);

    // Compressed public keys were introduced in version 0.6.0
    if (fCompressed)
        SetMinVersion(FEATURE_COMPRPUBKEY);

    CPubKey pubkey = secret.GetPubKey();
    assert(secret.VerifyPubKey(pubkey));

    // Create new metadata
    int64_t nCreationTime = GetTime();
    mapKeyMetadata[pubkey.GetID()] = CKeyMetadata(nCreationTime);
    if (!nTimeFirstKey || nCreationTime < nTimeFirstKey)
        nTimeFirstKey = nCreationTime;

    if (!AddKeyPubKey(secret, pubkey))
        throw std::runtime_error("CWallet::GenerateNewKey(): AddKey failed");
    return pubkey;
}

bool CWallet::AddKeyPubKey(const CKey& secret, const CPubKey &pubkey)
{
    AssertLockHeld(cs_wallet); // mapKeyMetadata
    if (!CCryptoKeyStore::AddKeyPubKey(secret, pubkey))
        return false;

    // check if we need to remove from watch-only
    CScript script;
    script = GetScriptForDestination(pubkey.GetID(), false);
    if (HaveWatchOnly(script))
        RemoveWatchOnly(script);

    if (!fFileBacked)
        return true;
    if (!IsCrypted()) {
        return CWalletDB(strWalletFile).WriteKey(pubkey,
                                                 secret.GetPrivKey(),
                                                 mapKeyMetadata[pubkey.GetID()]);
    }
    return true;
}

bool CWallet::AddCryptedKey(const CPubKey &vchPubKey,
                            const vector<unsigned char> &vchCryptedSecret)
{
    
    if (!CCryptoKeyStore::AddCryptedKey(vchPubKey, vchCryptedSecret))
        return false;
    if (!fFileBacked)
        return true;
    {
        LOCK(cs_wallet);
        if (pwalletdbEncryption)
            return pwalletdbEncryption->WriteCryptedKey(vchPubKey,
                                                        vchCryptedSecret,
                                                        mapKeyMetadata[vchPubKey.GetID()]);
        else
            return CWalletDB(strWalletFile).WriteCryptedKey(vchPubKey,
                                                            vchCryptedSecret,
                                                            mapKeyMetadata[vchPubKey.GetID()]);
    }
    return false;
}


bool CWallet::AddCryptedSpendingKey(const libzcash::PaymentAddress &address,
                                    const libzcash::ReceivingKey &rk,
                                    const std::vector<unsigned char> &vchCryptedSecret)
{
    if (!CCryptoKeyStore::AddCryptedSpendingKey(address, rk, vchCryptedSecret))
        return false;
    if (!fFileBacked)
        return true;
    {
        LOCK(cs_wallet);
        if (pwalletdbEncryption) {
            return pwalletdbEncryption->WriteCryptedZKey(address,
                                                         rk,
                                                         vchCryptedSecret,
                                                         mapZKeyMetadata[address]);
        } else {
            return CWalletDB(strWalletFile).WriteCryptedZKey(address,
                                                             rk,
                                                             vchCryptedSecret,
                                                             mapZKeyMetadata[address]);
        }
    }
    return false;
}

bool CWallet::LoadKeyMetadata(const CPubKey &pubkey, const CKeyMetadata &meta)
{
    AssertLockHeld(cs_wallet); // mapKeyMetadata
    if (meta.nCreateTime && (!nTimeFirstKey || meta.nCreateTime < nTimeFirstKey))
        nTimeFirstKey = meta.nCreateTime;

    mapKeyMetadata[pubkey.GetID()] = meta;
    return true;
}

bool CWallet::LoadZKeyMetadata(const PaymentAddress &addr, const CKeyMetadata &meta)
{
    AssertLockHeld(cs_wallet); // mapZKeyMetadata
    mapZKeyMetadata[addr] = meta;
    return true;
}

bool CWallet::LoadCryptedKey(const CPubKey &vchPubKey, const std::vector<unsigned char> &vchCryptedSecret)
{
    return CCryptoKeyStore::AddCryptedKey(vchPubKey, vchCryptedSecret);
}

bool CWallet::LoadCryptedZKey(const libzcash::PaymentAddress &addr, const libzcash::ReceivingKey &rk, const std::vector<unsigned char> &vchCryptedSecret)
{
    return CCryptoKeyStore::AddCryptedSpendingKey(addr, rk, vchCryptedSecret);
}

bool CWallet::LoadZKey(const libzcash::SpendingKey &key)
{
    return CCryptoKeyStore::AddSpendingKey(key);
}

bool CWallet::AddViewingKey(const libzcash::ViewingKey &vk)
{
    if (!CCryptoKeyStore::AddViewingKey(vk)) {
        return false;
    }
    nTimeFirstKey = 1; // No birthday information for viewing keys.
    if (!fFileBacked) {
        return true;
    }
    return CWalletDB(strWalletFile).WriteViewingKey(vk);
}

bool CWallet::RemoveViewingKey(const libzcash::ViewingKey &vk)
{
    AssertLockHeld(cs_wallet);
    if (!CCryptoKeyStore::RemoveViewingKey(vk)) {
        return false;
    }
    if (fFileBacked) {
        if (!CWalletDB(strWalletFile).EraseViewingKey(vk)) {
            return false;
        }
    }

    return true;
}

bool CWallet::LoadViewingKey(const libzcash::ViewingKey &vk)
{
    return CCryptoKeyStore::AddViewingKey(vk);
}

bool CWallet::AddCScript(const CScript& redeemScript)
{
    if (!CCryptoKeyStore::AddCScript(redeemScript))
        return false;
    if (!fFileBacked)
        return true;
    return CWalletDB(strWalletFile).WriteCScript(Hash160(redeemScript), redeemScript);
}

bool CWallet::LoadCScript(const CScript& redeemScript)
{
    /* A sanity check was added in pull #3843 to avoid adding redeemScripts
     * that never can be redeemed. However, old wallets may still contain
     * these. Do not add them to the wallet and warn. */
    if (redeemScript.size() > MAX_SCRIPT_ELEMENT_SIZE)
    {
        std::string strAddr = CBitcoinAddress(CScriptID(redeemScript)).ToString();
        LogPrintf("%s: Warning: This wallet contains a redeemScript of size %i which exceeds maximum size %i thus can never be redeemed. Do not use address %s.\n",
            __func__, redeemScript.size(), MAX_SCRIPT_ELEMENT_SIZE, strAddr);
        return true;
    }

    return CCryptoKeyStore::AddCScript(redeemScript);
}

bool CWallet::AddWatchOnly(const CScript &dest)
{
    if (!CCryptoKeyStore::AddWatchOnly(dest))
        return false;
    nTimeFirstKey = 1; // No birthday information for watch-only keys.
    NotifyWatchonlyChanged(true);
    if (!fFileBacked)
        return true;
    return CWalletDB(strWalletFile).WriteWatchOnly(dest);
}

bool CWallet::RemoveWatchOnly(const CScript &dest)
{
    AssertLockHeld(cs_wallet);
    if (!CCryptoKeyStore::RemoveWatchOnly(dest))
        return false;
    if (!HaveWatchOnly())
        NotifyWatchonlyChanged(false);
    if (fFileBacked)
        if (!CWalletDB(strWalletFile).EraseWatchOnly(dest))
            return false;

    return true;
}

bool CWallet::LoadWatchOnly(const CScript &dest)
{
    return CCryptoKeyStore::AddWatchOnly(dest);
}

bool CWallet::Unlock(const SecureString& strWalletPassphrase)
{
    CCrypter crypter;
    CKeyingMaterial vMasterKey;

    {
        LOCK(cs_wallet);
        BOOST_FOREACH(const MasterKeyMap::value_type& pMasterKey, mapMasterKeys)
        {
            if(!crypter.SetKeyFromPassphrase(strWalletPassphrase, pMasterKey.second.vchSalt, pMasterKey.second.nDeriveIterations, pMasterKey.second.nDerivationMethod))
                return false;
            if (!crypter.Decrypt(pMasterKey.second.vchCryptedKey, vMasterKey))
                continue; // try another master key
            if (CCryptoKeyStore::Unlock(vMasterKey))
                return true;
        }
    }
    return false;
}

bool CWallet::ChangeWalletPassphrase(const SecureString& strOldWalletPassphrase, const SecureString& strNewWalletPassphrase)
{
    bool fWasLocked = IsLocked();

    {
        LOCK(cs_wallet);
        Lock();

        CCrypter crypter;
        CKeyingMaterial vMasterKey;
        BOOST_FOREACH(MasterKeyMap::value_type& pMasterKey, mapMasterKeys)
        {
            if(!crypter.SetKeyFromPassphrase(strOldWalletPassphrase, pMasterKey.second.vchSalt, pMasterKey.second.nDeriveIterations, pMasterKey.second.nDerivationMethod))
                return false;
            if (!crypter.Decrypt(pMasterKey.second.vchCryptedKey, vMasterKey))
                return false;
            if (CCryptoKeyStore::Unlock(vMasterKey))
            {
                int64_t nStartTime = GetTimeMillis();
                crypter.SetKeyFromPassphrase(strNewWalletPassphrase, pMasterKey.second.vchSalt, pMasterKey.second.nDeriveIterations, pMasterKey.second.nDerivationMethod);
                pMasterKey.second.nDeriveIterations = pMasterKey.second.nDeriveIterations * (100 / ((double)(GetTimeMillis() - nStartTime)));

                nStartTime = GetTimeMillis();
                crypter.SetKeyFromPassphrase(strNewWalletPassphrase, pMasterKey.second.vchSalt, pMasterKey.second.nDeriveIterations, pMasterKey.second.nDerivationMethod);
                pMasterKey.second.nDeriveIterations = (pMasterKey.second.nDeriveIterations + pMasterKey.second.nDeriveIterations * 100 / ((double)(GetTimeMillis() - nStartTime))) / 2;

                if (pMasterKey.second.nDeriveIterations < 25000)
                    pMasterKey.second.nDeriveIterations = 25000;

                LogPrintf("Wallet passphrase changed to an nDeriveIterations of %i\n", pMasterKey.second.nDeriveIterations);

                if (!crypter.SetKeyFromPassphrase(strNewWalletPassphrase, pMasterKey.second.vchSalt, pMasterKey.second.nDeriveIterations, pMasterKey.second.nDerivationMethod))
                    return false;
                if (!crypter.Encrypt(vMasterKey, pMasterKey.second.vchCryptedKey))
                    return false;
                CWalletDB(strWalletFile).WriteMasterKey(pMasterKey.first, pMasterKey.second);
                if (fWasLocked)
                    Lock();
                return true;
            }
        }
    }

    return false;
}

void CWallet::ChainTip(const CBlockIndex *pindex, const CBlock *pblock,
                       ZCIncrementalMerkleTree tree, bool added)
{
    if (added) {
        IncrementNoteWitnesses(pindex, pblock, tree);
    } else {
        DecrementNoteWitnesses(pindex);
    }
}

void CWallet::SetBestChain(const CBlockLocator& loc)
{
    CWalletDB walletdb(strWalletFile);
    SetBestChainINTERNAL(walletdb, loc);
}

bool CWallet::SetMinVersion(enum WalletFeature nVersion, CWalletDB* pwalletdbIn, bool fExplicit)
{
    LOCK(cs_wallet); // nWalletVersion
    if (nWalletVersion >= nVersion)
        return true;

    // when doing an explicit upgrade, if we pass the max version permitted, upgrade all the way
    if (fExplicit && nVersion > nWalletMaxVersion)
            nVersion = FEATURE_LATEST;

    nWalletVersion = nVersion;

    if (nVersion > nWalletMaxVersion)
        nWalletMaxVersion = nVersion;

    if (fFileBacked)
    {
        CWalletDB* pwalletdb = pwalletdbIn ? pwalletdbIn : new CWalletDB(strWalletFile);
        if (nWalletVersion > 40000)
            pwalletdb->WriteMinVersion(nWalletVersion);
        if (!pwalletdbIn)
            delete pwalletdb;
    }

    return true;
}

bool CWallet::SetMaxVersion(int nVersion)
{
    LOCK(cs_wallet); // nWalletVersion, nWalletMaxVersion
    // cannot downgrade below current version
    if (nWalletVersion > nVersion)
        return false;

    nWalletMaxVersion = nVersion;

    return true;
}

set<uint256> CWallet::GetConflicts(const uint256& txid) const
{
    set<uint256> result;
    AssertLockHeld(cs_wallet);

#if 0
    std::map<uint256, CWalletTx>::const_iterator it = mapWallet.find(txid);
    if (it == mapWallet.end())
        return result;
    const CWalletTx& wtx = it->second;
#else
    const MAP_WALLET_CONST_IT it = mapWallet.find(txid);
    if (it == mapWallet.end())
        return result;
    const CWalletObjBase& wtx = *(it->second);
#endif

#if 0
    std::pair<TxSpends::const_iterator, TxSpends::const_iterator> range;

    BOOST_FOREACH(const CTxIn& txin, wtx.GetVin())
    {
        if (mapTxSpends.count(txin.prevout) <= 1)
            continue;  // No conflict if zero or one spends
        range = mapTxSpends.equal_range(txin.prevout);
        for (TxSpends::const_iterator it = range.first; it != range.second; ++it)
            result.insert(it->second);
    }

    std::pair<TxNullifiers::const_iterator, TxNullifiers::const_iterator> range_n;

    for (const JSDescription& jsdesc : wtx.GetVjoinsplit()) {
        for (const uint256& nullifier : jsdesc.nullifiers) {
            if (mapTxNullifiers.count(nullifier) <= 1) {
                continue;  // No conflict if zero or one spends
            }
            range_n = mapTxNullifiers.equal_range(nullifier);
            for (TxNullifiers::const_iterator it = range_n.first; it != range_n.second; ++it) {
                result.insert(it->second);
            }
        }
    }
#else
    wtx.GetConflicts(result);
#endif
    return result;
}

void CWallet::Flush(bool shutdown)
{
    bitdb.Flush(shutdown);
}

bool CWallet::Verify(const string& walletFile, string& warningString, string& errorString)
{
    if (!bitdb.Open(GetDataDir()))
    {
        // try moving the database env out of the way
        boost::filesystem::path pathDatabase = GetDataDir() / "database";
        boost::filesystem::path pathDatabaseBak = GetDataDir() / strprintf("database.%d.bak", GetTime());
        try {
            boost::filesystem::rename(pathDatabase, pathDatabaseBak);
            LogPrintf("Moved old %s to %s. Retrying.\n", pathDatabase.string(), pathDatabaseBak.string());
        } catch (const boost::filesystem::filesystem_error&) {
            // failure is ok (well, not really, but it's not worse than what we started with)
        }
        
        // try again
        if (!bitdb.Open(GetDataDir())) {
            // if it still fails, it probably means we can't even create the database env
            string msg = strprintf(_("Error initializing wallet database environment %s!"), GetDataDir());
            errorString += msg;
            return true;
        }
    }
    
    if (GetBoolArg("-salvagewallet", false))
    {
        // Recover readable keypairs:
        if (!CWalletDB::Recover(bitdb, walletFile, true))
            return false;
    }
    
    if (boost::filesystem::exists(GetDataDir() / walletFile))
    {
        CDBEnv::VerifyResult r = bitdb.Verify(walletFile, CWalletDB::Recover);
        if (r == CDBEnv::RECOVER_OK)
        {
            warningString += strprintf(_("Warning: wallet.dat corrupt, data salvaged!"
                                     " Original wallet.dat saved as wallet.{timestamp}.bak in %s; if"
                                     " your balance or transactions are incorrect you should"
                                     " restore from a backup."), GetDataDir());
        }
        if (r == CDBEnv::RECOVER_FAIL)
            errorString += _("wallet.dat corrupt, salvage failed");
    }
    
    return true;
}

template <class T>
void CWallet::SyncMetaData(pair<typename TxSpendMap<T>::iterator, typename TxSpendMap<T>::iterator> range)
{
    // We want all the wallet transactions in range to have the same metadata as
    // the oldest (smallest nOrderPos).
    // So: find smallest nOrderPos:

    int nMinOrderPos = std::numeric_limits<int>::max();
#if 0
    const CWalletTx* copyFrom = NULL;
#else
    const CWalletObjBase* copyFrom = NULL;
#endif
    for (typename TxSpendMap<T>::iterator it = range.first; it != range.second; ++it)
    {
        const uint256& hash = it->second;
#if 0
        int n = mapWallet[hash].nOrderPos;
#else
        int n = mapWallet[hash]->nOrderPos;
#endif
        if (n < nMinOrderPos)
        {
            nMinOrderPos = n;
#if 0
            copyFrom = &mapWallet[hash];
#else
            copyFrom = mapWallet[hash].get();
#endif
        }
    }
    // Now copy data from copyFrom to rest:
    for (typename TxSpendMap<T>::iterator it = range.first; it != range.second; ++it)
    {
        const uint256& hash = it->second;
#if 0
        CWalletTx* copyTo = &mapWallet[hash];
#else
        CWalletObjBase* copyTo = mapWallet[hash].get();
#endif
        if (copyFrom == copyTo) continue;
        copyTo->mapValue = copyFrom->mapValue;
        // mapNoteData not copied on purpose
        // (it is always set correctly for each CWalletTx)
        copyTo->vOrderForm = copyFrom->vOrderForm;
        // fTimeReceivedIsTxTime not copied on purpose
        // nTimeReceived not copied on purpose
        copyTo->nTimeSmart = copyFrom->nTimeSmart;
        copyTo->fFromMe = copyFrom->fFromMe;
        copyTo->strFromAccount = copyFrom->strFromAccount;
        // nOrderPos not copied on purpose
        // cached members not copied on purpose
    }
}

/**
 * Outpoint is spent if any non-conflicted transaction
 * spends it:
 */
bool CWallet::IsSpent(const uint256& hash, unsigned int n) const
{
    const COutPoint outpoint(hash, n);
    pair<TxSpends::const_iterator, TxSpends::const_iterator> range;
    range = mapTxSpends.equal_range(outpoint);

    for (TxSpends::const_iterator it = range.first; it != range.second; ++it)
    {
        const uint256& wtxid = it->second;
#if 0
        std::map<uint256, CWalletTx>::const_iterator mit = mapWallet.find(wtxid);
        if (mit != mapWallet.end() && mit->second.GetDepthInMainChain() >= 0)
            return true; // Spent
#else
        const auto mit = mapWallet.find(wtxid);
        if (mit != mapWallet.end() )
        {
            if (mit->second->GetDepthInMainChain() >= 0)
            {
                return true; // Spent
            }
            else
            {
                LogPrint("cert", "%s():%d - obj[%s] has depth %d\n", __func__, __LINE__,
                    wtxid.ToString(), mit->second->GetDepthInMainChain());
            }
        }
#endif
    }
    return false;
}

/**
 * Note is spent if any non-conflicted transaction
 * spends it:
 */
bool CWallet::IsSpent(const uint256& nullifier) const
{
    pair<TxNullifiers::const_iterator, TxNullifiers::const_iterator> range;
    range = mapTxNullifiers.equal_range(nullifier);

    for (TxNullifiers::const_iterator it = range.first; it != range.second; ++it) {
        const uint256& wtxid = it->second;
#if 0
        std::map<uint256, CWalletTx>::const_iterator mit = mapWallet.find(wtxid);
        if (mit != mapWallet.end() && mit->second.GetDepthInMainChain() >= 0) {
#else
        const auto mit = mapWallet.find(wtxid);
        if (mit != mapWallet.end() && mit->second->GetDepthInMainChain() >= 0) {
#endif
            return true; // Spent
        }
    }
    return false;
}

void CWallet::AddToSpends(const COutPoint& outpoint, const uint256& wtxid)
{
    mapTxSpends.insert(make_pair(outpoint, wtxid));

    pair<TxSpends::iterator, TxSpends::iterator> range;
    range = mapTxSpends.equal_range(outpoint);
    SyncMetaData<COutPoint>(range);
}

void CWallet::AddToSpends(const uint256& nullifier, const uint256& wtxid)
{
    mapTxNullifiers.insert(make_pair(nullifier, wtxid));

    pair<TxNullifiers::iterator, TxNullifiers::iterator> range;
    range = mapTxNullifiers.equal_range(nullifier);
    SyncMetaData<uint256>(range);
}

void CWallet::AddToSpends(const uint256& wtxid)
{
    assert(mapWallet.count(wtxid));
#if 0
    CWalletTx& thisTx = mapWallet[wtxid];
    if (thisTx.IsCoinBase()) // Coinbases don't spend anything!
        return;

    for (const CTxIn& txin : thisTx.GetVin()) {
        AddToSpends(txin.prevout, wtxid);
    }
    for (const JSDescription& jsdesc : thisTx.GetVjoinsplit()) {
        for (const uint256& nullifier : jsdesc.nullifiers) {
            AddToSpends(nullifier, wtxid);
        }
    }
#else
    CWalletObjBase& thisTx = *(mapWallet[wtxid]);
    thisTx.AddToSpends(this);
}

void CWalletTx::AddToSpends(CWallet* pw)
{
    // wallet is explicitly passed along since pwallet ptr is const and t calls non-const method
    assert(pw);

    if (IsCoinBase()) // Coinbases don't spend anything!
        return;

    for (const CTxIn& txin : GetVin()) {
        LogPrint("cert", "%s():%d - obj[%s] spends out %d of [%s]\n", __func__, __LINE__,
            GetHash().ToString(), txin.prevout.n, txin.prevout.hash.ToString());
        pw->AddToSpends(txin.prevout, GetHash());
    }
    for (const JSDescription& jsdesc : GetVjoinsplit()) {
        for (const uint256& nullifier : jsdesc.nullifiers) {
            pw->AddToSpends(nullifier, GetHash());
        }
    }
#endif
}


void CWallet::ClearNoteWitnessCache()
{
    LOCK(cs_wallet);
#if 0
    for (std::pair<const uint256, CWalletTx>& wtxItem : mapWallet) {
        for (mapNoteData_t::value_type& item : wtxItem.second.mapNoteData) {
            item.second.witnesses.clear();
            item.second.witnessHeight = -1;
        }
#else
    for (auto& wtxItem : mapWallet) {
        wtxItem.second->ClearNoteWitnessCache();
#endif
    }
    nWitnessCacheSize = 0;
}

void CWalletTx::ClearNoteWitnessCache()
{
    for (mapNoteData_t::value_type& item : mapNoteData) {
        item.second.witnesses.clear();
        item.second.witnessHeight = -1;
    }
}

void CWalletTx::SetMapNoteData(mapNoteData_t& m)
{
    mapNoteData = m;
}

const mapNoteData_t* CWalletTx::GetMapNoteData() const
{
    return &mapNoteData;
}

void CWalletTx::IncrementWitness(int64_t nWitnessCacheSize, int nHeight)
{
    for (mapNoteData_t::value_type& item : mapNoteData)
    {
        CNoteData* nd = &(item.second);
        // Only increment witnesses that are behind the current height
        if (nd->witnessHeight < nHeight) {
            // Check the validity of the cache
            // The only time a note witnessed above the current height
            // would be invalid here is during a reindex when blocks
            // have been decremented, and we are incrementing the blocks
            // immediately after.
            assert(nWitnessCacheSize >= nd->witnesses.size());
            // Witnesses being incremented should always be either -1
            // (never incremented or decremented) or one below pindex
            assert((nd->witnessHeight == -1) ||
                   (nd->witnessHeight == nHeight - 1));
            // Copy the witness for the previous block if we have one
            if (nd->witnesses.size() > 0) {
                nd->witnesses.push_front(nd->witnesses.front());
            }
            if (nd->witnesses.size() > WITNESS_CACHE_SIZE) {
                nd->witnesses.pop_back();
            }
        }
    }
}

void CWalletTx::IncrementExistingWitness(const uint256& note_commitment, int64_t nWitnessCacheSize, int nHeight)
{
    for (mapNoteData_t::value_type& item : mapNoteData)
    {
        CNoteData* nd = &(item.second);
        if (nd->witnessHeight < nHeight &&
                nd->witnesses.size() > 0) {
            // Check the validity of the cache
            // See earlier comment about validity.
            assert(nWitnessCacheSize >= nd->witnesses.size());
            nd->witnesses.front().append(note_commitment);
        }
    }
}

void CWalletTx::WitnessThisNote(ZCIncrementalMerkleTree& tree, int64_t nWitnessCacheSize, const JSOutPoint& jsoutpt, int nHeight)
{
    if (mapNoteData.count(jsoutpt) &&
            mapNoteData[jsoutpt].witnessHeight < nHeight)
    {
        CNoteData* nd = &(mapNoteData[jsoutpt]);
        if (nd->witnesses.size() > 0)
        {
            // We think this can happen because we write out the
            // witness cache state after every block increment or
            // decrement, but the block index itself is written in
            // batches. So if the node crashes in between these two
            // operations, it is possible for IncrementNoteWitnesses
            // to be called again on previously-cached blocks. This
            // doesn't affect existing cached notes because of the
            // CNoteData::witnessHeight checks. See #1378 for details.
            LogPrintf("Inconsistent witness cache state found for %s\n- Cache size: %d\n- Top (height %d): %s\n- New (height %d): %s\n",
                      jsoutpt.ToString(), nd->witnesses.size(),
                      nd->witnessHeight,
                      nd->witnesses.front().root().GetHex(),
                      nHeight,
                      tree.witness().root().GetHex());
            nd->witnesses.clear();
        }
        nd->witnesses.push_front(tree.witness());
        // Set height to one less than pindex so it gets incremented
        nd->witnessHeight = nHeight - 1;
        // Check the validity of the cache
        assert(nWitnessCacheSize >= nd->witnesses.size());
    }
}

void CWalletTx::UpdateWitnessHeights(int64_t nWitnessCacheSize, int nHeight)
{
    for (mapNoteData_t::value_type& item : mapNoteData) {
        CNoteData* nd = &(item.second);
        if (nd->witnessHeight < nHeight) {
            nd->witnessHeight = nHeight;
            // Check the validity of the cache
            // See earlier comment about validity.
            assert(nWitnessCacheSize >= nd->witnesses.size());
        }
    }
}

void CWallet::IncrementNoteWitnesses(const CBlockIndex* pindex,
                                     const CBlock* pblockIn,
                                     ZCIncrementalMerkleTree& tree)
{
    {
        LOCK(cs_wallet);

        for (auto& obj : mapWallet)
        {
            obj.second->IncrementWitness(nWitnessCacheSize, pindex->nHeight);
        }

        if (nWitnessCacheSize < WITNESS_CACHE_SIZE) {
            nWitnessCacheSize += 1;
        }

        const CBlock* pblock {pblockIn};
        CBlock block;
        if (!pblock) {
            ReadBlockFromDisk(block, pindex);
            pblock = &block;
        }

        for (const CTransaction& tx : pblock->vtx) {
            auto hash = tx.GetHash();
            bool txIsOurs = mapWallet.count(hash);
            for (size_t i = 0; i < tx.GetVjoinsplit().size(); i++) {
                const JSDescription& jsdesc = tx.GetVjoinsplit()[i];
                for (uint8_t j = 0; j < jsdesc.commitments.size(); j++) {
                    const uint256& note_commitment = jsdesc.commitments[j];
                    tree.append(note_commitment);

                    // Increment existing witnesses
                    for (auto& obj : mapWallet)
                    {
                        obj.second->IncrementExistingWitness(note_commitment, nWitnessCacheSize, pindex->nHeight);
                    }

                    // If this is our note, witness it
                    if (txIsOurs) {
                        JSOutPoint jsoutpt {hash, i, j};
                        mapWallet[hash]->WitnessThisNote(tree, nWitnessCacheSize, jsoutpt, pindex->nHeight);
                    }
                }
            }
        }

        // Update witness heights
        for (auto& obj : mapWallet)
        {
            obj.second->UpdateWitnessHeights(nWitnessCacheSize, pindex->nHeight);
        }

        // For performance reasons, we write out the witness cache in
        // CWallet::SetBestChain() (which also ensures that overall consistency
        // of the wallet.dat is maintained).
    }
}

void CWalletTx::DecrementWitness(int64_t nWitnessCacheSize, int nHeight)
{
    for (mapNoteData_t::value_type& item : mapNoteData) {
        CNoteData* nd = &(item.second);
        // Only increment witnesses that are not above the current height
        if (nd->witnessHeight <= nHeight) {
            // Check the validity of the cache
            // See comment below (this would be invalid if there was a
            // prior decrement).
            assert(nWitnessCacheSize >= nd->witnesses.size());
            // Witnesses being decremented should always be either -1
            // (never incremented or decremented) or equal to pindex
            assert((nd->witnessHeight == -1) ||
                   (nd->witnessHeight == nHeight));
            if (nd->witnesses.size() > 0) {
                nd->witnesses.pop_front();
            }
            // pindex is the block being removed, so the new witness cache
            // height is one below it.
            nd->witnessHeight = nHeight - 1;
        }
    }
}

void CWalletTx::CheckWitnessHeight(int64_t nWitnessCacheSize, int nHeight)
{
    for (mapNoteData_t::value_type& item : mapNoteData)
    {
        CNoteData* nd = &(item.second);
        // Check the validity of the cache
        // Technically if there are notes witnessed above the current
        // height, their cache will now be invalid (relative to the new
        // value of nWitnessCacheSize). However, this would only occur
        // during a reindex, and by the time the reindex reaches the tip
        // of the chain again, the existing witness caches will be valid
        // again.
        // We don't set nWitnessCacheSize to zero at the start of the
        // reindex because the on-disk blocks had already resulted in a
        // chain that didn't trigger the assertion below.
        if (nd->witnessHeight < nHeight) {
            assert(nWitnessCacheSize >= nd->witnesses.size());
        }
    }
}

void CWallet::DecrementNoteWitnesses(const CBlockIndex* pindex)
{
    {
        LOCK(cs_wallet);
        for (auto& obj : mapWallet)
        {
            obj.second->DecrementWitness(nWitnessCacheSize, pindex->nHeight);
        }

        nWitnessCacheSize -= 1;
        for (auto& obj : mapWallet)
        {
            obj.second->CheckWitnessHeight(nWitnessCacheSize, pindex->nHeight);
        }

        // TODO: If nWitnessCache is zero, we need to regenerate the caches (#1302)
        assert(nWitnessCacheSize > 0);

        // For performance reasons, we write out the witness cache in
        // CWallet::SetBestChain() (which also ensures that overall consistency
        // of the wallet.dat is maintained).
    }
}

bool CWallet::EncryptWallet(const SecureString& strWalletPassphrase)
{
    if (IsCrypted())
        return false;

    CKeyingMaterial vMasterKey;

    vMasterKey.resize(WALLET_CRYPTO_KEY_SIZE);
    GetRandBytes(&vMasterKey[0], WALLET_CRYPTO_KEY_SIZE);

    CMasterKey kMasterKey;

    kMasterKey.vchSalt.resize(WALLET_CRYPTO_SALT_SIZE);
    GetRandBytes(&kMasterKey.vchSalt[0], WALLET_CRYPTO_SALT_SIZE);

    CCrypter crypter;
    int64_t nStartTime = GetTimeMillis();
    crypter.SetKeyFromPassphrase(strWalletPassphrase, kMasterKey.vchSalt, 25000, kMasterKey.nDerivationMethod);
    kMasterKey.nDeriveIterations = 2500000 / ((double)(GetTimeMillis() - nStartTime));

    nStartTime = GetTimeMillis();
    crypter.SetKeyFromPassphrase(strWalletPassphrase, kMasterKey.vchSalt, kMasterKey.nDeriveIterations, kMasterKey.nDerivationMethod);
    kMasterKey.nDeriveIterations = (kMasterKey.nDeriveIterations + kMasterKey.nDeriveIterations * 100 / ((double)(GetTimeMillis() - nStartTime))) / 2;

    if (kMasterKey.nDeriveIterations < 25000)
        kMasterKey.nDeriveIterations = 25000;

    LogPrintf("Encrypting Wallet with an nDeriveIterations of %i\n", kMasterKey.nDeriveIterations);

    if (!crypter.SetKeyFromPassphrase(strWalletPassphrase, kMasterKey.vchSalt, kMasterKey.nDeriveIterations, kMasterKey.nDerivationMethod))
        return false;
    if (!crypter.Encrypt(vMasterKey, kMasterKey.vchCryptedKey))
        return false;

    {
        LOCK(cs_wallet);
        mapMasterKeys[++nMasterKeyMaxID] = kMasterKey;
        if (fFileBacked)
        {
            assert(!pwalletdbEncryption);
            pwalletdbEncryption = new CWalletDB(strWalletFile);
            if (!pwalletdbEncryption->TxnBegin()) {
                delete pwalletdbEncryption;
                pwalletdbEncryption = NULL;
                return false;
            }
            pwalletdbEncryption->WriteMasterKey(nMasterKeyMaxID, kMasterKey);
        }

        if (!EncryptKeys(vMasterKey))
        {
            if (fFileBacked) {
                pwalletdbEncryption->TxnAbort();
                delete pwalletdbEncryption;
            }
            // We now probably have half of our keys encrypted in memory, and half not...
            // die and let the user reload the unencrypted wallet.
            assert(false);
        }

        // Encryption was introduced in version 0.4.0
        SetMinVersion(FEATURE_WALLETCRYPT, pwalletdbEncryption, true);

        if (fFileBacked)
        {
            if (!pwalletdbEncryption->TxnCommit()) {
                delete pwalletdbEncryption;
                // We now have keys encrypted in memory, but not on disk...
                // die to avoid confusion and let the user reload the unencrypted wallet.
                assert(false);
            }

            delete pwalletdbEncryption;
            pwalletdbEncryption = NULL;
        }

        Lock();
        Unlock(strWalletPassphrase);
        NewKeyPool();
        Lock();

        // Need to completely rewrite the wallet file; if we don't, bdb might keep
        // bits of the unencrypted private key in slack space in the database file.
        CDB::Rewrite(strWalletFile);

    }
    NotifyStatusChanged(this);

    return true;
}

int64_t CWallet::IncOrderPosNext(CWalletDB *pwalletdb)
{
    AssertLockHeld(cs_wallet); // nOrderPosNext
    int64_t nRet = nOrderPosNext++;
    if (pwalletdb) {
        pwalletdb->WriteOrderPosNext(nOrderPosNext);
    } else {
        CWalletDB(strWalletFile).WriteOrderPosNext(nOrderPosNext);
    }
    return nRet;
}

TxItems CWallet::OrderedTxItems(std::list<CAccountingEntry>& acentries, const std::string& strAccount,const std::string& address, bool includeFilteredVin)
{
    AssertLockHeld(cs_wallet); // mapWallet
    CWalletDB walletdb(strWalletFile);

    CScript scriptPubKey;
    bool noFilter=address==std::string("*");
    if(!noFilter) {
         CBitcoinAddress baddress = CBitcoinAddress(address);
         scriptPubKey = GetScriptForDestination(baddress.Get(), false);
    }

    // First: get all CWalletTx and CAccountingEntry into a sorted-by-order multimap.
    TxItems txOrdered;

    // Note: maintaining indices in the database of (account,time) --> txid and (account, time) --> acentry
    // would make this much faster for applications that do this a lot.
#if 0
    for (map<uint256, CWalletTx>::iterator it = mapWallet.begin(); it != mapWallet.end(); ++it)
    {
        CWalletTx* wtx = &((*it).second);
#else
    for (MAP_WALLET_CONST_IT it = mapWallet.begin(); it != mapWallet.end(); ++it)
    {
        CWalletObjBase* wtx = it->second.get();
#endif
        if(noFilter)
            txOrdered.insert(make_pair(wtx->nOrderPos, TxPair(wtx, (CAccountingEntry*)0)));
        else
        {
            // search in the tx outputs
            bool outputFound = false;

            for(const CTxOut& txout : wtx->GetVout()) {
                auto res = std::search(txout.scriptPubKey.begin(), txout.scriptPubKey.end(), scriptPubKey.begin(), scriptPubKey.end());
                if (res == txout.scriptPubKey.begin()) {
                    txOrdered.insert(make_pair(wtx->nOrderPos, TxPair(wtx, (CAccountingEntry*)0)));
                    outputFound = true;
                    break;
                }
            }

            if (includeFilteredVin && !wtx->IsCoinBase() && !outputFound)
            {
                wtx->addOrderedInputTx(txOrdered, scriptPubKey);
            }
        }
    }

    acentries.clear();
    walletdb.ListAccountCreditDebit(strAccount, acentries);
    BOOST_FOREACH(CAccountingEntry& entry, acentries)
    {
        txOrdered.insert(make_pair(entry.nOrderPos, TxPair((CWalletTx*)0, &entry)));
    }

    return txOrdered;
}

MapTxWithInputs CWallet::OrderedTxWithInputsMap(const std::string& address)
{
    AssertLockHeld(cs_wallet);
    CWalletDB walletdb(strWalletFile);

    MapTxWithInputs mOrderedTxes;

    CBitcoinAddress taddr = CBitcoinAddress(address);

    if (!taddr.IsValid())
    {
        // taddr should be checked by the caller
        return mOrderedTxes;
    }

    const CScript& scriptPubKey = GetScriptForDestination(taddr.Get(), false);

    for (auto it : mapWallet)
    {
        auto& wtx = *(it.second.get());
        std::vector<CWalletObjBase*> vtxIn;

        std::pair<int64_t, TxWithInputsPair> entry = make_pair(wtx.nOrderPos, TxWithInputsPair(&wtx, vtxIn) );

        bool outputFound = false;
        bool inputFound = false;

        for(const auto& txout : wtx.GetVout())
        {
            auto res = std::search(txout.scriptPubKey.begin(), txout.scriptPubKey.end(), scriptPubKey.begin(), scriptPubKey.end());
            if (res == txout.scriptPubKey.begin())
            {
                outputFound = true;
                break;
            }
        }

        if (!wtx.IsCoinBase())
        {
            // add to entry obj the txes whose outputs are  part of wtx input
            wtx.addInputTx(entry, scriptPubKey, inputFound);
        }

        if (outputFound || inputFound)
        {
            auto ret = mOrderedTxes.insert(entry);
            if (!ret.second)
            {
                // should not happen, since nOrderPos is unique
                auto elementAlreadyThereIt = ret.first;
                int64_t nPos = (*elementAlreadyThereIt).first;
                const TxWithInputsPair& p = (*elementAlreadyThereIt).second;

                LogPrintf("%s():%d - An element is already there at nOrderPos[%d]: tx[%s]\n",
                    __func__, __LINE__, nPos, p.first->GetHash().ToString() );  
            }
        }
    }

    return mOrderedTxes;
}

void CWallet::MarkDirty()
{
    {
        LOCK(cs_wallet);
#if 0
        BOOST_FOREACH(PAIRTYPE(const uint256, CWalletTx)& item, mapWallet)
            item.second.MarkDirty();
#else
        for (auto& item: mapWallet)
            item.second->MarkDirty();
#endif
    }
}

/**
 * Ensure that every note in the wallet (for which we possess a spending key)
 * has a cached nullifier.
 */
void CWalletTx::UpdateNullifierNoteMapWithTx(CWallet* pw) const
{
    assert(pw);
    for (const mapNoteData_t::value_type& item : mapNoteData) {
        if (item.second.nullifier) {
            pw->mapNullifiersToNotes[*item.second.nullifier] = item.first;
        }
    }
}

void CWalletTx::UpdateNullifierMap(CWallet* pw)
{
    assert(pw);

    ZCNoteDecryption dec;
    for (mapNoteData_t::value_type& item : mapNoteData)
    {
        if (!item.second.nullifier) {
            if (pw->GetNoteDecryptor(item.second.address, dec)) {
                auto i = item.first.js;
                auto hSig = GetVjoinsplit()[i].h_sig(
                    *pzcashParams, joinSplitPubKey);
                item.second.nullifier = pw->GetNoteNullifier(
                    GetVjoinsplit()[i],
                    item.second.address,
                    dec,
                    hSig,
                    item.first.n);
            }
        }
    }

    UpdateNullifierNoteMapWithTx(pw);
}

bool CWallet::UpdateNullifierNoteMap()
{
    {
        LOCK(cs_wallet);

        if (IsLocked())
            return false;

        for (auto& obj : mapWallet)
        {
            obj.second->UpdateNullifierMap(this);
        }
    }
    return true;
}

/**
 * Update mapNullifiersToNotes with the cached nullifiers in this tx.
 */
#if 0
void CWallet::UpdateNullifierNoteMapWithTx(const CWalletTx& wtx)
#else
void CWallet::UpdateNullifierNoteMapWithTx(const CWalletObjBase& obj)
#endif
{
    {
        LOCK(cs_wallet);
#if 1
        obj.UpdateNullifierNoteMapWithTx(this);
#else
        for (const mapNoteData_t::value_type& item : wtx.mapNoteData) {
            if (item.second.nullifier) {
                mapNullifiersToNotes[*item.second.nullifier] = item.first;
            }
        }
#endif
    }
}

std::shared_ptr<CWalletObjBase> CWalletTx::MakeWalletMapObject() const
{
    return std::shared_ptr<CWalletObjBase>( new CWalletTx(*this));
}

#if 0
bool CWallet::AddToWallet(const CWalletTx& wtxIn, bool fFromLoadWallet, CWalletDB* pwalletdb)
#else
bool CWallet::AddToWallet(const CWalletObjBase& wtxIn, bool fFromLoadWallet, CWalletDB* pwalletdb)
#endif
{
    uint256 hash = wtxIn.GetHash();

    if (fFromLoadWallet)
    {
#if 0
        mapWallet[hash] = wtxIn;
        mapWallet[hash].BindWallet(this);
        UpdateNullifierNoteMapWithTx(mapWallet[hash]);
#else
        mapWallet[hash] = wtxIn.MakeWalletMapObject();
        mapWallet[hash]->BindWallet(this);
        UpdateNullifierNoteMapWithTx(*(mapWallet[hash]));
#endif
        AddToSpends(hash);
    }
    else
    {
        LOCK(cs_wallet);
        // Inserts only if not already there, returns tx inserted or tx found
#if 0
        pair<map<uint256, CWalletTx>::iterator, bool> ret = mapWallet.insert(make_pair(hash, wtxIn));
        CWalletTx& wtx = (*ret.first).second;
#else
        auto obj = wtxIn.MakeWalletMapObject();
        auto ret = mapWallet.insert(make_pair(hash, obj) );
        CWalletObjBase& wtx = *((*ret.first).second);
#endif
        wtx.BindWallet(this);
        UpdateNullifierNoteMapWithTx(wtx);
        bool fInsertedNew = ret.second;
        if (fInsertedNew)
        {
            wtx.nTimeReceived = GetAdjustedTime();
            wtx.nOrderPos = IncOrderPosNext(pwalletdb);

            wtx.nTimeSmart = wtx.nTimeReceived;
            if (!wtxIn.hashBlock.IsNull())
            {
                if (mapBlockIndex.count(wtxIn.hashBlock))
                {
                    int64_t latestNow = wtx.nTimeReceived;
                    int64_t latestEntry = 0;
                    {
                        // Tolerate times up to the last timestamp in the wallet not more than 5 minutes into the future
                        int64_t latestTolerated = latestNow + 300;
                        std::list<CAccountingEntry> acentries;
                        TxItems txOrdered = OrderedTxItems(acentries);
                        for (TxItems::reverse_iterator it = txOrdered.rbegin(); it != txOrdered.rend(); ++it)
                        {
#if 0
                            CWalletTx *const pwtx = (*it).second.first;
#else
                            CWalletObjBase *const pwtx = (*it).second.first;
#endif
                            if (pwtx == &wtx)
                                continue;
                            CAccountingEntry *const pacentry = (*it).second.second;
                            int64_t nSmartTime;
                            if (pwtx)
                            {
                                nSmartTime = pwtx->nTimeSmart;
                                if (!nSmartTime)
                                    nSmartTime = pwtx->nTimeReceived;
                            }
                            else
                                nSmartTime = pacentry->nTime;
                            if (nSmartTime <= latestTolerated)
                            {
                                latestEntry = nSmartTime;
                                if (nSmartTime > latestNow)
                                    latestNow = nSmartTime;
                                break;
                            }
                        }
                    }

                    int64_t blocktime = mapBlockIndex[wtxIn.hashBlock]->GetBlockTime();
                    wtx.nTimeSmart = std::max(latestEntry, std::min(blocktime, latestNow));
                }
                else
                    LogPrintf("AddToWallet(): found %s in block %s not in index\n",
                             wtxIn.GetHash().ToString(),
                             wtxIn.hashBlock.ToString());
            }
            AddToSpends(hash);
        }

        bool fUpdated = false;
        if (!fInsertedNew)
        {
            // Merge
            if (!wtxIn.hashBlock.IsNull() && wtxIn.hashBlock != wtx.hashBlock)
            {
                wtx.hashBlock = wtxIn.hashBlock;
                fUpdated = true;
            }
            if (wtxIn.nIndex != -1 && (wtxIn.vMerkleBranch != wtx.vMerkleBranch || wtxIn.nIndex != wtx.nIndex))
            {
                wtx.vMerkleBranch = wtxIn.vMerkleBranch;
                wtx.nIndex = wtxIn.nIndex;
                fUpdated = true;
            }
            if (UpdatedNoteData(wtxIn, wtx)) {
                fUpdated = true;
            }
            if (wtxIn.fFromMe && wtxIn.fFromMe != wtx.fFromMe)
            {
                wtx.fFromMe = wtxIn.fFromMe;
                fUpdated = true;
            }
        }

        //// debug print
        LogPrintf("AddToWallet %s  %s%s\n", wtxIn.GetHash().ToString(), (fInsertedNew ? "new" : ""), (fUpdated ? "update" : ""));

        // Write to disk
        if (fInsertedNew || fUpdated)
            if (!wtx.WriteToDisk(pwalletdb))
                return false;

        // Break debit/credit balance caches:
        wtx.MarkDirty();

        // Notify UI of new or updated transaction
        NotifyTransactionChanged(this, hash, fInsertedNew ? CT_NEW : CT_UPDATED);

        // notify an external script when a wallet transaction comes in or is updated
        std::string strCmd = GetArg("-walletnotify", "");

        if ( !strCmd.empty())
        {
            boost::replace_all(strCmd, "%s", wtxIn.GetHash().GetHex());
            boost::thread t(runCommand, strCmd); // thread runs free
        }

    }
    return true;
}

#if 0
bool CWallet::UpdatedNoteData(const CWalletTx& wtxIn, CWalletTx& wtx)
{
    if (wtxIn.mapNoteData.empty() || wtxIn.mapNoteData == wtx.mapNoteData) {
        return false;
    }
    auto tmp = wtxIn.mapNoteData;
    // Ensure we keep any cached witnesses we may already have
    for (const std::pair<JSOutPoint, CNoteData> nd : wtx.mapNoteData) {
#else
bool CWallet::UpdatedNoteData(const CWalletObjBase& wtxIn, CWalletObjBase& wtx)
{
    const mapNoteData_t* ml = wtxIn.GetMapNoteData();
    const mapNoteData_t* mr = wtx.GetMapNoteData();

    if (!ml || !mr)
    {
        // no notes exist to be update
        return false;
    }

    if (ml->empty() || (*ml) == (*mr) )
    {
        // no notes to be updated on output wtx
        return false;
    }

    auto tmp = *ml;

    // Ensure we keep any cached witnesses we may already have
    for (const std::pair<JSOutPoint, CNoteData> nd : (*mr) ) {
#endif
        if (tmp.count(nd.first) && nd.second.witnesses.size() > 0) {
            tmp.at(nd.first).witnesses.assign(
                nd.second.witnesses.cbegin(), nd.second.witnesses.cend());
        }
        tmp.at(nd.first).witnessHeight = nd.second.witnessHeight;
    }
    // Now copy over the updated note data
#if 0
    wtx.mapNoteData = tmp;
#else
    wtx.SetMapNoteData(tmp);
#endif
    return true;
}

/**
 * Add a transaction to the wallet, or update it.
 * pblock is optional, but should be provided if the transaction is known to be in a block.
 * If fUpdate is true, existing transactions will be updated.
 */
#if 0
bool CWallet::AddToWalletIfInvolvingMe(const CTransaction& tx, const CBlock* pblock, bool fUpdate)
{
    {
        AssertLockHeld(cs_wallet);
        bool fExisted = mapWallet.count(tx.GetHash()) != 0;
        if (fExisted && !fUpdate) return false;
        auto noteData = FindMyNotes(tx);
        if (fExisted || IsMine(tx) || IsFromMe(tx) || noteData.size() > 0)
        {
            CWalletTx wtx(this,tx);

            if (noteData.size() > 0) {
                wtx.SetNoteData(noteData);
            }

            // Get merkle branch if transaction was found in a block
            if (pblock)
                wtx.SetMerkleBranch(*pblock);

            // Do not flush the wallet here for performance reasons
            // this is safe, as in case of a crash, we rescan the necessary blocks on startup through our SetBestChain-mechanism
            CWalletDB walletdb(strWalletFile, "r+", false);

            return AddToWallet(wtx, false, &walletdb);
        }
    }
    return false;
}
#else
bool CWallet::AddToWalletIfInvolvingMe(const CTransactionBase& obj, const CBlock* pblock, bool fUpdate)
{
    LogPrint("cert", "%s():%d - called for %s[%s]\n", __func__, __LINE__,
<<<<<<< HEAD
        obj.IsCert()?"cert":"tx", obj.GetHash().ToString());
=======
        obj.IsCertificate()?"cert":"tx", obj.GetHash().ToString());
>>>>>>> ad223649

    {
        AssertLockHeld(cs_wallet);
        bool fExisted = mapWallet.count(obj.GetHash()) != 0;
        if (fExisted && !fUpdate)
        {
            return false;
        }

        mapNoteData_t noteData;
        try
        {
            std::shared_ptr<CWalletObjBase> sobj = CWalletObjBase::MakeWalletObjectBase(obj, this);
            bool isInvolvingMe = sobj->IsInvolvingMe(noteData);
 
            if (fExisted || isInvolvingMe )
            {
                if (noteData.size() > 0) {
                    sobj->SetNoteData(noteData);
                }
 
                // Get merkle branch if transaction was found in a block
                if (pblock)
                    sobj->SetMerkleBranch(*pblock);
 
                // Do not flush the wallet here for performance reasons
                // this is safe, as in case of a crash, we rescan the necessary blocks on startup through our SetBestChain-mechanism
                CWalletDB walletdb(strWalletFile, "r+", false);

                return AddToWallet(*sobj, false, &walletdb);
            }
        }
        catch (const std::exception &exc)
        {
            LogPrintf("%s():%d - %s\n", __func__, __LINE__, exc.what());
        }
        catch(...)
        {
            LogPrintf("%s():%d - Unexpected exception caught\n", __func__, __LINE__);
        }
    }
    return false;
}
#endif

void CWallet::SyncTransaction(const CTransaction& tx, const CBlock* pblock)
{
    LOCK2(cs_main, cs_wallet);
    if (!AddToWalletIfInvolvingMe(tx, pblock, true))
        return; // Not one of ours

    MarkAffectedTransactionsDirty(tx);
}

void CWallet::SyncCertificate(const CScCertificate& cert, const CBlock* pblock)
{
    LOCK2(cs_main, cs_wallet);
    if (!AddToWalletIfInvolvingMe(cert, pblock, true))
        return; // Not one of ours

// not needed for cert
//    MarkAffectedTransactionsDirty(tx);
}

void CWallet::MarkAffectedTransactionsDirty(const CTransaction& tx)
{
    // If a transaction changes 'conflicted' state, that changes the balance
    // available of the outputs it spends. So force those to be
    // recomputed, also:
    BOOST_FOREACH(const CTxIn& txin, tx.GetVin())
    {
        if (mapWallet.count(txin.prevout.hash))
#if 0
            mapWallet[txin.prevout.hash].MarkDirty();
#else
            mapWallet[txin.prevout.hash]->MarkDirty();
#endif
    }
    for (const JSDescription& jsdesc : tx.GetVjoinsplit()) {
        for (const uint256& nullifier : jsdesc.nullifiers) {
            if (mapNullifiersToNotes.count(nullifier) &&
                    mapWallet.count(mapNullifiersToNotes[nullifier].hash)) {
#if 0
                mapWallet[mapNullifiersToNotes[nullifier].hash].MarkDirty();
#else
                mapWallet[mapNullifiersToNotes[nullifier].hash]->MarkDirty();
#endif
            }
        }
    }
}

void CWallet::EraseFromWallet(const uint256 &hash)
{
    if (!fFileBacked)
        return;
    {
        LOCK(cs_wallet);
        LogPrint("cert", "%s():%d - called for obj[%s]\n", __func__, __LINE__, hash.ToString());

        if (mapWallet.erase(hash))
            CWalletDB(strWalletFile).EraseTx(hash);
    }
    return;
}


/**
 * Returns a nullifier if the SpendingKey is available
 * Throws std::runtime_error if the decryptor doesn't match this note
 */
boost::optional<uint256> CWallet::GetNoteNullifier(const JSDescription& jsdesc,
                                                   const libzcash::PaymentAddress& address,
                                                   const ZCNoteDecryption& dec,
                                                   const uint256& hSig,
                                                   uint8_t n) const
{
    boost::optional<uint256> ret;
    auto note_pt = libzcash::NotePlaintext::decrypt(
        dec,
        jsdesc.ciphertexts[n],
        jsdesc.ephemeralKey,
        hSig,
        (unsigned char) n);
    auto note = note_pt.note(address);

    // Check note plaintext against note commitment
    if (note.cm() != jsdesc.commitments[n]) {
        throw libzcash::note_decryption_failed();
    }

    // SpendingKeys are only available if:
    // - We have them (this isn't a viewing key)
    // - The wallet is unlocked
    libzcash::SpendingKey key;
    if (GetSpendingKey(address, key)) {
        ret = note.nullifier(key);
    }
    return ret;
}

/**
 * Finds all output notes in the given transaction that have been sent to
 * PaymentAddresses in this wallet.
 *
 * It should never be necessary to call this method with a CWalletTx, because
 * the result of FindMyNotes (for the addresses available at the time) will
 * already have been cached in CWalletTx.mapNoteData.
 */
mapNoteData_t CWallet::FindMyNotes(const CTransaction& tx) const
{
    LOCK(cs_SpendingKeyStore);
    uint256 hash = tx.GetHash();

    mapNoteData_t noteData;
    for (size_t i = 0; i < tx.GetVjoinsplit().size(); i++) {
        auto hSig = tx.GetVjoinsplit()[i].h_sig(*pzcashParams, tx.joinSplitPubKey);
        for (uint8_t j = 0; j < tx.GetVjoinsplit()[i].ciphertexts.size(); j++) {
            for (const NoteDecryptorMap::value_type& item : mapNoteDecryptors) {
                try {
                    auto address = item.first;
                    JSOutPoint jsoutpt {hash, i, j};
                    auto nullifier = GetNoteNullifier(
                        tx.GetVjoinsplit()[i],
                        address,
                        item.second,
                        hSig, j);
                    if (nullifier) {
                        CNoteData nd {address, *nullifier};
                        noteData.insert(std::make_pair(jsoutpt, nd));
                    } else {
                        CNoteData nd {address};
                        noteData.insert(std::make_pair(jsoutpt, nd));
                    }
                    break;
                } catch (const note_decryption_failed &err) {
                    // Couldn't decrypt with this decryptor
                } catch (const std::exception &exc) {
                    // Unexpected failure
                    LogPrintf("FindMyNotes(): Unexpected error while testing decrypt:\n");
                    LogPrintf("%s\n", exc.what());
                }
            }
        }
    }
    return noteData;
}

bool CWallet::IsFromMe(const uint256& nullifier) const
{
    {
        LOCK(cs_wallet);
        if (mapNullifiersToNotes.count(nullifier) &&
                mapWallet.count(mapNullifiersToNotes.at(nullifier).hash)) {
            return true;
        }
    }
    return false;
}

void CWallet::GetNoteWitnesses(std::vector<JSOutPoint> notes,
                               std::vector<boost::optional<ZCIncrementalWitness>>& witnesses,
                               uint256 &final_anchor)
{
    {
        LOCK(cs_wallet);
        witnesses.resize(notes.size());
        boost::optional<uint256> rt;
        int i = 0;
        for (JSOutPoint note : notes) {
#if 0
            if (mapWallet.count(note.hash) &&
                    mapWallet[note.hash].mapNoteData.count(note) &&
                    mapWallet[note.hash].mapNoteData[note].witnesses.size() > 0) {
                witnesses[i] = mapWallet[note.hash].mapNoteData[note].witnesses.front();
                if (!rt) {
                    rt = witnesses[i]->root();
                } else {
                    assert(*rt == witnesses[i]->root());
                }
#else
            if (mapWallet.count(note.hash) )
            { 
                mapNoteData_t* mnd = const_cast<mapNoteData_t*>(mapWallet[note.hash]->GetMapNoteData());
                if (mnd &&
                    mnd->count(note) &&
                    ((*mnd)[note]).witnesses.size() > 0)
                {
                    witnesses[i] = ((*mnd)[note]).witnesses.front();
                    if (!rt) {
                        rt = witnesses[i]->root();
                    } else {
                        assert(*rt == witnesses[i]->root());
                    }
                }
#endif
            }
            i++;
        }
        // All returned witnesses have the same anchor
        if (rt) {
            final_anchor = *rt;
        }
    }
}

isminetype CWallet::IsMine(const CTxIn &txin) const
{
    {
        LOCK(cs_wallet);
#if 0
        map<uint256, CWalletTx>::const_iterator mi = mapWallet.find(txin.prevout.hash);
        if (mi != mapWallet.end())
        {
            const CWalletTx& prev = (*mi).second;
#else
        auto mi = mapWallet.find(txin.prevout.hash);
        if (mi != mapWallet.end())
        {
            const CWalletObjBase& prev = *(mi->second);
#endif
            if (txin.prevout.n < prev.GetVout().size())
                return IsMine(prev.GetVout()[txin.prevout.n]);
        }
    }
    return ISMINE_NO;
}

CAmount CWallet::GetDebit(const CTxIn &txin, const isminefilter& filter) const
{
    {
        LOCK(cs_wallet);
<<<<<<< HEAD

        if (mapWallet.count(txin.prevout.hash) == 0)
            return 0;

        const CWalletObjBase& prev = *mapWallet.at(txin.prevout.hash);
        if (txin.prevout.n < prev.GetVout().size())
            if (IsMine(prev.GetVout()[txin.prevout.n]) & filter)
                return prev.GetVout()[txin.prevout.n].nValue;
=======
        auto mi = mapWallet.find(txin.prevout.hash);
        if (mi != mapWallet.end()) {
            const CWalletObjBase& prev = *(mi->second);
            if (txin.prevout.n < prev.GetVout().size())
                if (IsMine(prev.GetVout()[txin.prevout.n]) & filter)
                    return prev.GetVout()[txin.prevout.n].nValue;
        }
>>>>>>> ad223649
    }
    return 0;
}

isminetype CWallet::IsMine(const CTxOut& txout) const
{
    return ::IsMine(*this, txout.scriptPubKey);
}

CAmount CWallet::GetCredit(const CTxOut& txout, const isminefilter& filter) const
{
    if (!MoneyRange(txout.nValue))
        throw std::runtime_error("CWallet::GetCredit(): value out of range");
    return ((IsMine(txout) & filter) ? txout.nValue : 0);
}

bool CWallet::IsChange(const CTxOut& txout) const
{
    // TODO: fix handling of 'change' outputs. The assumption is that any
    // payment to a script that is ours, but is not in the address book
    // is change. That assumption is likely to break when we implement multisignature
    // wallets that return change back into a multi-signature-protected address;
    // a better way of identifying which outputs are 'the send' and which are
    // 'the change' will need to be implemented (maybe extend CWalletTx to remember
    // which output, if any, was change).
    if (::IsMine(*this, txout.scriptPubKey))
    {
        CTxDestination address;
        if (!ExtractDestination(txout.scriptPubKey, address))
            return true;

        LOCK(cs_wallet);
        if (!mapAddressBook.count(address))
            return true;
    }
    return false;
}

CAmount CWallet::GetChange(const CTxOut& txout) const
{
    if (!MoneyRange(txout.nValue))
        throw std::runtime_error("CWallet::GetChange(): value out of range");
    return (IsChange(txout) ? txout.nValue : 0);
}

bool CWallet::IsMine(const CTransactionBase& tx) const
{
    BOOST_FOREACH(const CTxOut& txout, tx.GetVout())
        if (IsMine(txout))
            return true;
    return false;
}

bool CWallet::IsFromMe(const CTransaction& tx) const
{
    if (GetDebit(tx, ISMINE_ALL) > 0) {
        return true;
    }
    for (const JSDescription& jsdesc : tx.GetVjoinsplit()) {
        for (const uint256& nullifier : jsdesc.nullifiers) {
            if (IsFromMe(nullifier)) {
                return true;
            }
        }
    }
    return false;
}

CAmount CWallet::GetDebit(const CTransactionBase& txBase, const isminefilter& filter) const
{
    CAmount nDebit = 0;
    for(const CTxIn& txin: txBase.GetVin()) {
        nDebit += GetDebit(txin, filter);
        if (!MoneyRange(nDebit))
            throw std::runtime_error("CWallet::GetDebit(): value out of range");
    }
    return nDebit;
}

CAmount CWallet::GetCredit(const CTransactionBase& txBase, const isminefilter& filter) const
{
    CAmount nCredit = 0;
    for(const CTxOut& txout: txBase.GetVout()) {
        nCredit += GetCredit(txout, filter);
        if (!MoneyRange(nCredit))
            throw std::runtime_error("CWallet::GetCredit(): value out of range");
    }
    return nCredit;
}

CAmount CWallet::GetChange(const CTransactionBase& txBase) const
{
    CAmount nChange = 0;
    for(const CTxOut& txout: txBase.GetVout()) {
        nChange += GetChange(txout);
        if (!MoneyRange(nChange))
            throw std::runtime_error("CWallet::GetChange(): value out of range");
    }
    return nChange;
}

void CWalletTx::SetNoteData(mapNoteData_t &noteData)
{
    mapNoteData.clear();
    for (const std::pair<JSOutPoint, CNoteData> nd : noteData) {
        if (nd.first.js < GetVjoinsplit().size() &&
                nd.first.n < GetVjoinsplit()[nd.first.js].ciphertexts.size()) {
            // Store the address and nullifier for the Note
            mapNoteData[nd.first] = nd.second;
        } else {
            // If FindMyNotes() was used to obtain noteData,
            // this should never happen
            throw std::logic_error("CWalletTx::SetNoteData(): Invalid note");
        }
    }
}

#if 0
int64_t CWalletTx::GetTxTime() const
#else
int64_t CWalletObjBase::GetTxTime() const
#endif
{
    int64_t n = nTimeSmart;
    return n ? n : nTimeReceived;
}

#if 0
int CWalletTx::GetRequestCount() const
#else
// btw, does anybody use it? Apparently not
int CWalletObjBase::GetRequestCount() const
#endif
{
    // Returns -1 if it wasn't being tracked
    int nRequests = -1;
    {
        LOCK(pwallet->cs_wallet);
        if (IsCoinBase())
        {
            // Generated block
            if (!hashBlock.IsNull())
            {
                map<uint256, int>::const_iterator mi = pwallet->mapRequestCount.find(hashBlock);
                if (mi != pwallet->mapRequestCount.end())
                    nRequests = (*mi).second;
            }
        }
        else
        {
            // Did anyone request this transaction?
            map<uint256, int>::const_iterator mi = pwallet->mapRequestCount.find(GetHash());
            if (mi != pwallet->mapRequestCount.end())
            {
                nRequests = (*mi).second;

                // How about the block it's in?
                if (nRequests == 0 && !hashBlock.IsNull())
                {
                    map<uint256, int>::const_iterator ki = pwallet->mapRequestCount.find(hashBlock);
                    if (ki != pwallet->mapRequestCount.end())
                        nRequests = (*ki).second;
                    else
                        nRequests = 1; // If it's in someone else's block it must have got out
                }
            }
        }
    }
    return nRequests;
}

// GetAmounts will determine the transparent debits and credits for a given wallet tx.
void CWalletTx::GetAmounts(list<COutputEntry>& listReceived, list<COutputEntry>& listSent, list<CScOutputEntry>& listScSent,
    CAmount& nFee, string& strSentAccount, const isminefilter& filter) const
{
    nFee = 0;
    listReceived.clear();
    listSent.clear();
    listScSent.clear();
    strSentAccount = strFromAccount;

    // Is this tx sent/signed by me?
    CAmount nDebit = GetDebit(filter);
    bool isFromMyTaddr = nDebit > 0; // debit>0 means we signed/sent this transaction

    // Does this tx spend my notes?
    bool isFromMyZaddr = false;
    for (const JSDescription& js : GetVjoinsplit()) {
        for (const uint256& nullifier : js.nullifiers) {
            if (pwallet->IsFromMe(nullifier)) {
                isFromMyZaddr = true;
                break;
            }
        }
        if (isFromMyZaddr) {
            break;
        }
    }

    // Compute fee if we sent this transaction.
    if (isFromMyTaddr) {
        CAmount nValueOut = GetValueOut();  // transparent outputs plus all vpub_old
        CAmount nValueIn = 0;
        for (const JSDescription & js : GetVjoinsplit()) {
            nValueIn += js.vpub_new;
        }
        nFee = nDebit - nValueOut + nValueIn;
    }

    // Create output entry for vpub_old/new, if we sent utxos from this transaction
    if (isFromMyTaddr) {
        CAmount myVpubOld = 0;
        CAmount myVpubNew = 0;
        for (const JSDescription& js : GetVjoinsplit()) {
            bool fMyJSDesc = false;

            // Check input side
            for (const uint256& nullifier : js.nullifiers) {
                if (pwallet->IsFromMe(nullifier)) {
                    fMyJSDesc = true;
                    break;
                }
            }

            // Check output side
            if (!fMyJSDesc) {
                for (const std::pair<JSOutPoint, CNoteData> nd : this->mapNoteData) {
                    if (nd.first.js < GetVjoinsplit().size() && nd.first.n < GetVjoinsplit()[nd.first.js].ciphertexts.size()) {
                        fMyJSDesc = true;
                        break;
                    }
                }
            }

            if (fMyJSDesc) {
                myVpubOld += js.vpub_old;
                myVpubNew += js.vpub_new;
            }

            if (!MoneyRange(js.vpub_old) || !MoneyRange(js.vpub_new) || !MoneyRange(myVpubOld) || !MoneyRange(myVpubNew)) {
                 throw std::runtime_error("CWalletTx::GetAmounts: value out of range");
            }
        }

        // Create an output for the value taken from or added to the transparent value pool by JoinSplits
        if (myVpubOld > myVpubNew) {
            COutputEntry output = {CNoDestination(), myVpubOld - myVpubNew, (int)vout.size()};
            listSent.push_back(output);
        } else if (myVpubNew > myVpubOld) {
            COutputEntry output = {CNoDestination(), myVpubNew - myVpubOld, (int)vout.size()};
            listReceived.push_back(output);
        }
    }

    // Sent/received.
    for (unsigned int i = 0; i < vout.size(); ++i)
    {
        const CTxOut& txout = vout[i];
        isminetype fIsMine = pwallet->IsMine(txout);
        // Only need to handle txouts if AT LEAST one of these is true:
        //   1) they debit from us (sent)
        //   2) the output is to us (received)
        if (nDebit > 0)
        {
            // Don't report 'change' txouts
            if (pwallet->IsChange(txout))
                continue;
        }
        else if (!(fIsMine & filter))
            continue;

        // In either case, we need to get the destination address
        CTxDestination address;
        if (!ExtractDestination(txout.scriptPubKey, address))
        {
            LogPrintf("CWalletTx::GetAmounts: Unknown transaction type found, txid %s\n",
                     this->GetHash().ToString());
            address = CNoDestination();
        }

        COutputEntry output = {address, txout.nValue, (int)i};

        // If we are debited by the transaction, add the output as a "sent" entry
        if (nDebit > 0)
            listSent.push_back(output);

        // If we are receiving the output, add it as a "received" entry
        if (fIsMine & filter)
            listReceived.push_back(output);
    }

    if (IsScVersion() )
    {
        if (nDebit > 0)
        {
            fillScSent(vsc_ccout, listScSent);
            fillScSent(vcl_ccout, listScSent);
            fillScSent(vft_ccout, listScSent);
        }
    }
}

#if 0
void CWalletTx::GetAccountAmounts(const string& strAccount, CAmount& nReceived,
                                  CAmount& nSent, CAmount& nFee, const isminefilter& filter) const
#else
void CWalletObjBase::GetAccountAmounts(const string& strAccount, CAmount& nReceived,
                                  CAmount& nSent, CAmount& nFee, const isminefilter& filter) const
#endif
{
    nReceived = nSent = nFee = 0;

    CAmount allFee;
    string strSentAccount;
    list<COutputEntry> listReceived;
    list<COutputEntry> listSent;
    list<CScOutputEntry> listScSent;
    GetAmounts(listReceived, listSent, listScSent, allFee, strSentAccount, filter);

    if (strAccount == strSentAccount)
    {
        BOOST_FOREACH(const COutputEntry& s, listSent)
            nSent += s.amount;
        BOOST_FOREACH(const CScOutputEntry& s, listScSent)
            nSent += s.amount;
        nFee = allFee;
    }
    {
        LOCK(pwallet->cs_wallet);
        BOOST_FOREACH(const COutputEntry& r, listReceived)
        {
            if (pwallet->mapAddressBook.count(r.destination))
            {
                map<CTxDestination, CAddressBookData>::const_iterator mi = pwallet->mapAddressBook.find(r.destination);
                if (mi != pwallet->mapAddressBook.end() && (*mi).second.name == strAccount)
                    nReceived += r.amount;
            }
            else if (strAccount.empty())
            {
                nReceived += r.amount;
            }
        }
    }
}

#if 0
bool CWalletTx::WriteToDisk(CWalletDB *pwalletdb)
#else
bool CWalletObjBase::WriteToDisk(CWalletDB *pwalletdb)
#endif
{
    return pwalletdb->WriteTx(GetHash(), *this);
}

void CWallet::WitnessNoteCommitment(std::vector<uint256> commitments,
                                    std::vector<boost::optional<ZCIncrementalWitness>>& witnesses,
                                    uint256 &final_anchor)
{
    witnesses.resize(commitments.size());
    CBlockIndex* pindex = chainActive.Genesis();
    ZCIncrementalMerkleTree tree;

    while (pindex) {
        CBlock block;
        ReadBlockFromDisk(block, pindex);

        BOOST_FOREACH(const CTransaction& tx, block.vtx)
        {
            BOOST_FOREACH(const JSDescription& jsdesc, tx.GetVjoinsplit())
            {
                BOOST_FOREACH(const uint256 &note_commitment, jsdesc.commitments)
                {
                    tree.append(note_commitment);

                    BOOST_FOREACH(boost::optional<ZCIncrementalWitness>& wit, witnesses) {
                        if (wit) {
                            wit->append(note_commitment);
                        }
                    }

                    size_t i = 0;
                    BOOST_FOREACH(uint256& commitment, commitments) {
                        if (note_commitment == commitment) {
                            witnesses.at(i) = tree.witness();
                        }
                        i++;
                    }
                }
            }
        }

        uint256 current_anchor = tree.root();

        // Consistency check: we should be able to find the current tree
        // in our CCoins view.
        ZCIncrementalMerkleTree dummy_tree;
        assert(pcoinsTip->GetAnchorAt(current_anchor, dummy_tree));

        pindex = chainActive.Next(pindex);
    }

    // TODO: #93; Select a root via some heuristic.
    final_anchor = tree.root();

    BOOST_FOREACH(boost::optional<ZCIncrementalWitness>& wit, witnesses) {
        if (wit) {
            assert(final_anchor == wit->root());
        }
    }
}

/**
 * Scan the block chain (starting in pindexStart) for transactions
 * from or to us. If fUpdate is true, found transactions that already
 * exist in the wallet will be updated.
 */
int CWallet::ScanForWalletTransactions(CBlockIndex* pindexStart, bool fUpdate)
{
    int ret = 0;
    int64_t nNow = GetTime();
    const CChainParams& chainParams = Params();

    CBlockIndex* pindex = pindexStart;
    {
        LOCK2(cs_main, cs_wallet);

        // no need to read and scan block, if block was created before
        // our wallet birthday (as adjusted for block time variability)
        while (pindex && nTimeFirstKey && (pindex->GetBlockTime() < (nTimeFirstKey - 7200)))
            pindex = chainActive.Next(pindex);

        ShowProgress(_("Rescanning..."), 0); // show rescan progress in GUI as dialog or on splashscreen, if -rescan on startup
        double dProgressStart = Checkpoints::GuessVerificationProgress(chainParams.Checkpoints(), pindex, false);
        double dProgressTip = Checkpoints::GuessVerificationProgress(chainParams.Checkpoints(), chainActive.Tip(), false);
        while (pindex)
        {
            if (pindex->nHeight % 100 == 0 && dProgressTip - dProgressStart > 0.0)
                ShowProgress(_("Rescanning..."), std::max(1, std::min(99, (int)((Checkpoints::GuessVerificationProgress(chainParams.Checkpoints(), pindex, false) - dProgressStart) / (dProgressTip - dProgressStart) * 100))));

            CBlock block;
            ReadBlockFromDisk(block, pindex);
#if 0
            BOOST_FOREACH(CTransaction& tx, block.vtx)
            {
                if (AddToWalletIfInvolvingMe(tx, &block, fUpdate))
                    ret++;
            }
#else
            std::vector<const CTransactionBase*> vTxBase;
            block.GetTxAndCertsVector(vTxBase);
  
            for (const CTransactionBase* obj: vTxBase)
            {
                if (AddToWalletIfInvolvingMe(*obj, &block, fUpdate))
                    ret++;
            }
#endif

            ZCIncrementalMerkleTree tree;
            // This should never fail: we should always be able to get the tree
            // state on the path to the tip of our chain
            assert(pcoinsTip->GetAnchorAt(pindex->hashAnchor, tree));
            // Increment note witness caches
            IncrementNoteWitnesses(pindex, &block, tree);

            pindex = chainActive.Next(pindex);
            if (GetTime() >= nNow + 60) {
                nNow = GetTime();
                LogPrintf("Still rescanning. At block %d. Progress=%f\n", pindex->nHeight, Checkpoints::GuessVerificationProgress(chainParams.Checkpoints(), pindex));
            }
        }
        ShowProgress(_("Rescanning..."), 100); // hide progress dialog in GUI
    }
    return ret;
}

void CWallet::ReacceptWalletTransactions()
{
    // If transactions aren't being broadcasted, don't let them into local mempool either
    if (!fBroadcastTransactions)
        return;
    LOCK2(cs_main, cs_wallet);
#if 0
    std::map<int64_t, CWalletTx*> mapSorted;

    // Sort pending wallet transactions based on their initial wallet insertion order
    BOOST_FOREACH(PAIRTYPE(const uint256, CWalletTx)& item, mapWallet)
    {
        const uint256& wtxid = item.first;
        CWalletTx& wtx = item.second;
#else
    std::map<int64_t, CWalletObjBase*> mapSorted;

    // Sort pending wallet transactions based on their initial wallet insertion order
    for (auto& item: mapWallet)
    {
        const uint256& wtxid = item.first;
        CWalletObjBase& wtx = *(item.second);
#endif
        assert(wtx.GetHash() == wtxid);

        int nDepth = wtx.GetDepthInMainChain();

        if (!wtx.IsCoinBase() && nDepth < 0) {
            mapSorted.insert(std::make_pair(wtx.nOrderPos, &wtx));
        }
    }

#if 0
    // Try to add wallet transactions to memory pool
    BOOST_FOREACH(PAIRTYPE(const int64_t, CWalletTx*)& item, mapSorted)
    {
        CWalletTx& wtx = *(item.second);
#else
    for (auto& item : mapSorted)
    {
        CWalletObjBase& wtx = *(item.second);
#endif

        LOCK(mempool.cs);
        wtx.AcceptToMemoryPool(false);
    }
}

bool CWalletTx::RelayWalletTransaction()
{
    assert(pwallet->GetBroadcastTransactions());
    if (!IsCoinBase())
    {
        if (GetDepthInMainChain() == 0) {
            LogPrintf("Relaying wtx %s\n", GetHash().ToString());
            RelayTransaction((CTransaction)*this);
            return true;
        }
    }
    return false;
}

bool CWalletTx::IsInvolvingMe(mapNoteData_t &noteData) const
{
    if (!pwallet)
    {
        LogPrintf("%s():%d - null wallet ptr\n", __func__, __LINE__);
        return false;
    }

    noteData = pwallet->FindMyNotes(*this);
    return (pwallet->IsMine(*this) || pwallet->IsFromMe(*this) || noteData.size() > 0);
}


set<uint256> CWalletTx::GetConflicts() const
{
    set<uint256> result;
    if (pwallet != NULL)
    {
        uint256 myHash = GetHash();
        result = pwallet->GetConflicts(myHash);
        result.erase(myHash);
    }
    return result;
}

void CWalletTx::GetConflicts(std::set<uint256>& result) const
{
    if (!pwallet)
    {
        LogPrintf("%s():%d - null wallet ptr\n", __func__, __LINE__);
        return;
    }

    std::pair<CWallet::TxSpends::const_iterator, CWallet::TxSpends::const_iterator> range;

    BOOST_FOREACH(const CTxIn& txin, GetVin())
    {
        if (pwallet->mapTxSpends.count(txin.prevout) <= 1)
            continue;  // No conflict if zero or one spends
        range = pwallet->mapTxSpends.equal_range(txin.prevout);
        for (auto it = range.first; it != range.second; ++it)
            result.insert(it->second);
    }

    std::pair<CWallet::TxNullifiers::const_iterator, CWallet::TxNullifiers::const_iterator> range_n;

    for (const JSDescription& jsdesc : GetVjoinsplit()) {
        for (const uint256& nullifier : jsdesc.nullifiers) {
            if (pwallet->mapTxNullifiers.count(nullifier) <= 1) {
                continue;  // No conflict if zero or one spends
            }
            range_n = pwallet->mapTxNullifiers.equal_range(nullifier);
            for (auto it = range_n.first; it != range_n.second; ++it) {
                result.insert(it->second);
            }
        }
    }
}

void CWalletTx::addOrderedInputTx(TxItems& txOrdered, const CScript& scriptPubKey) const
{
    for(const CTxIn& txin: GetVin())
    {
        auto mi = pwallet->mapWallet.find(txin.prevout.hash);
        if (mi == pwallet->mapWallet.end())
        {
            continue;
        }

        const auto& inputTx = (*mi).second;
        if (txin.prevout.n >= inputTx->GetVout().size())
        {
            continue;
        }

        const CTxOut& utxo = inputTx->GetVout()[txin.prevout.n];

        auto res = std::search(utxo.scriptPubKey.begin(), utxo.scriptPubKey.end(), scriptPubKey.begin(), scriptPubKey.end());
        if (res == utxo.scriptPubKey.begin()) {
            auto meAsObj = pwallet->mapWallet.at(GetHash());
            txOrdered.insert(make_pair(nOrderPos, TxPair(meAsObj.get(), (CAccountingEntry*)0)));
            return;
        }
    }
}

CAmount CWalletObjBase::GetDebit(const isminefilter& filter) const
{
    if (GetVin().empty())
        return 0;

    CAmount debit = 0;
    if(filter & ISMINE_SPENDABLE)
    {
        if (fDebitCached)
            debit += nDebitCached;
        else
        {
            nDebitCached = pwallet->GetDebit(*this, ISMINE_SPENDABLE);
            fDebitCached = true;
            debit += nDebitCached;
        }
    }
    if(filter & ISMINE_WATCH_ONLY)
    {
        if(fWatchDebitCached)
            debit += nWatchDebitCached;
        else
        {
            nWatchDebitCached = pwallet->GetDebit(*this, ISMINE_WATCH_ONLY);
            fWatchDebitCached = true;
            debit += nWatchDebitCached;
        }
    }
    return debit;
}

CAmount CWalletObjBase::GetCredit(const isminefilter& filter) const
{
<<<<<<< HEAD
    // Must wait until coinbase and certs are safely deep enough in the chain before valuing them
    if (!IsMature())
=======
    // Must wait until coinbase is safely deep enough in the chain before valuing it
    if (IsCoinBase() && !IsMature())
>>>>>>> ad223649
        return 0;

    int64_t credit = 0;
    if (filter & ISMINE_SPENDABLE)
    {
        // GetBalance can assume transactions in mapWallet won't change
        if (fCreditCached)
            credit += nCreditCached;
        else
        {
            nCreditCached = pwallet->GetCredit(*this, ISMINE_SPENDABLE);
            fCreditCached = true;
            credit += nCreditCached;
        }
    }
    if (filter & ISMINE_WATCH_ONLY)
    {
        if (fWatchCreditCached)
            credit += nWatchCreditCached;
        else
        {
            nWatchCreditCached = pwallet->GetCredit(*this, ISMINE_WATCH_ONLY);
            fWatchCreditCached = true;
            credit += nWatchCreditCached;
        }
    }
    return credit;
}

#if 0
CAmount CWalletTx::GetImmatureCredit(bool fUseCache) const
{
    if (IsCoinBase() && !IsMature() && IsInMainChain())
    {
        if (fUseCache && fImmatureCreditCached)
            return nImmatureCreditCached;
        nImmatureCreditCached = pwallet->GetCredit(*this, ISMINE_SPENDABLE);
        fImmatureCreditCached = true;
        return nImmatureCreditCached;
    }

    return 0;
}
#else
CAmount CWalletTx::GetImmatureCredit(bool fUseCache) const
{
    if (IsCoinBase() && !IsMature() && IsInMainChain())
    {
        return CWalletObjBase::GetImmatureCredit(fUseCache);
    }
    return 0;
}

CAmount CWalletObjBase::GetImmatureCredit(bool fUseCache) const
{
    if (fUseCache && fImmatureCreditCached)
        return nImmatureCreditCached;
    nImmatureCreditCached = pwallet->GetCredit(*this, ISMINE_SPENDABLE);
    fImmatureCreditCached = true;
    return nImmatureCreditCached;
}
#endif

CAmount CWalletObjBase::GetAvailableCredit(bool fUseCache) const
{
    if (pwallet == 0)
        return 0;

    // Must wait until coinbase is safely deep enough in the chain before valuing it
<<<<<<< HEAD
    if (!IsMature())
=======
    if (IsCoinBase() && !IsMature())
>>>>>>> ad223649
        return 0;

    if (fUseCache && fAvailableCreditCached)
        return nAvailableCreditCached;

    CAmount nCredit = 0;
    uint256 hashTx = GetHash();
    for (unsigned int i = 0; i < vout.size(); i++)
    {
        if (!pwallet->IsSpent(hashTx, i))
        {
            const CTxOut &txout = vout[i];
            nCredit += pwallet->GetCredit(txout, ISMINE_SPENDABLE);
            if (!MoneyRange(nCredit))
                throw std::runtime_error("CWalletTx::GetAvailableCredit() : value out of range");
        }
    }

    nAvailableCreditCached = nCredit;
    fAvailableCreditCached = true;
    return nCredit;
}

#if 0
CAmount CWalletTx::GetImmatureWatchOnlyCredit(const bool& fUseCache) const
{
    if (IsCoinBase() && !IsMature() && IsInMainChain())
    {
        if (fUseCache && fImmatureWatchCreditCached)
            return nImmatureWatchCreditCached;
        nImmatureWatchCreditCached = pwallet->GetCredit(*this, ISMINE_WATCH_ONLY);
        fImmatureWatchCreditCached = true;
        return nImmatureWatchCreditCached;
    }

    return 0;
}
#else
CAmount CWalletTx::GetImmatureWatchOnlyCredit(const bool& fUseCache) const
{
    if (IsCoinBase() && !IsMature() && IsInMainChain())
    {
        return CWalletObjBase::GetImmatureWatchOnlyCredit(fUseCache);
    }

    return 0;
}
CAmount CWalletObjBase::GetImmatureWatchOnlyCredit(const bool& fUseCache) const
{
    if (fUseCache && fImmatureWatchCreditCached)
        return nImmatureWatchCreditCached;
    nImmatureWatchCreditCached = pwallet->GetCredit(*this, ISMINE_WATCH_ONLY);
    fImmatureWatchCreditCached = true;
    return nImmatureWatchCreditCached;
}
#endif

CAmount CWalletObjBase::GetAvailableWatchOnlyCredit(const bool& fUseCache) const
{
    if (pwallet == 0)
        return 0;

<<<<<<< HEAD
    // Must wait until coinbase and certs Are safely deep enough in the chain before valuing them
    if (!IsMature())
=======
    // Must wait until coinbase is safely deep enough in the chain before valuing it
    if (IsCoinBase() && !IsMature())
>>>>>>> ad223649
        return 0;

    if (fUseCache && fAvailableWatchCreditCached)
        return nAvailableWatchCreditCached;

    CAmount nCredit = 0;
    for (unsigned int i = 0; i < vout.size(); i++)
    {
        if (!pwallet->IsSpent(GetHash(), i))
        {
            const CTxOut &txout = vout[i];
            nCredit += pwallet->GetCredit(txout, ISMINE_WATCH_ONLY);
            if (!MoneyRange(nCredit))
                throw std::runtime_error("CWalletTx::GetAvailableWatchOnlyCredit() : value out of range");
        }
    }

    nAvailableWatchCreditCached = nCredit;
    fAvailableWatchCreditCached = true;
    return nCredit;
}

#if 0
CAmount CWalletTx::GetChange() const
#else
CAmount CWalletObjBase::GetChange() const
#endif
{
    if (fChangeCached)
        return nChangeCached;
    nChangeCached = pwallet->GetChange(*this);
    fChangeCached = true;
    return nChangeCached;
}

bool CWalletTx::IsTrusted() const
{
    // Quick answer in most cases
#if 0
    if (!CheckFinalTx(*this))
#else
    if (!CheckFinal())
#endif
        return false;
    int nDepth = GetDepthInMainChain();
    if (nDepth >= 1)
        return true;
    if (nDepth < 0)
        return false;
    if (!bSpendZeroConfChange || !IsFromMe(ISMINE_ALL)) // using wtx's cached debit
        return false;

    // Trusted if all inputs are from us and are in the mempool:
    BOOST_FOREACH(const CTxIn& txin, GetVin())
    {
        // Transactions not sent by us: not trusted
#if 0
        const CWalletTx* parent = pwallet->GetWalletTx(txin.prevout.hash);
#else
        const CWalletObjBase* parent = pwallet->GetWalletTx(txin.prevout.hash);
#endif
        if (parent == NULL)
            return false;
        const CTxOut& parentOut = parent->GetVout()[txin.prevout.n];
        if (pwallet->IsMine(parentOut) != ISMINE_SPENDABLE)
            return false;
    }
    return true;
}

std::vector<uint256> CWallet::ResendWalletTransactionsBefore(int64_t nTime)
{
    std::vector<uint256> result;

    LOCK(cs_wallet);
    // Sort them in chronological order
#if 0
    multimap<unsigned int, CWalletTx*> mapSorted;
    BOOST_FOREACH(PAIRTYPE(const uint256, CWalletTx)& item, mapWallet)
    {
        CWalletTx& wtx = item.second;
#else
    multimap<unsigned int, CWalletObjBase*> mapSorted;
    for (auto& item: mapWallet)
    {
        CWalletObjBase& wtx = *(item.second);
#endif
        // Don't rebroadcast if newer than nTime:
        if (wtx.nTimeReceived > nTime)
            continue;
        mapSorted.insert(make_pair(wtx.nTimeReceived, &wtx));
    }
#if 0
    BOOST_FOREACH(PAIRTYPE(const unsigned int, CWalletTx*)& item, mapSorted)
    {
        CWalletTx& wtx = *item.second;
#else
    for (auto& item : mapSorted)
    {
        CWalletObjBase& wtx = *(item.second);
#endif
        if (wtx.RelayWalletTransaction())
            result.push_back(wtx.GetHash());
    }
    return result;
}

void CWallet::ResendWalletTransactions(int64_t nBestBlockTime)
{
    // Do this infrequently and randomly to avoid giving away
    // that these are our transactions.
    if (GetTime() < nNextResend || !fBroadcastTransactions)
        return;
    bool fFirst = (nNextResend == 0);
    nNextResend = GetTime() + GetRand(30 * 60);
    if (fFirst)
        return;

    // Only do it if there's been a new block since last time
    if (nBestBlockTime < nLastResend)
        return;
    nLastResend = GetTime();

    // Rebroadcast unconfirmed txes older than 5 minutes before the last
    // block was found:
    std::vector<uint256> relayed = ResendWalletTransactionsBefore(nBestBlockTime-5*60);
    if (!relayed.empty())
        LogPrintf("%s: rebroadcast %u unconfirmed transactions\n", __func__, relayed.size());
}

/** @} */ // end of mapWallet




/** @defgroup Actions
 *
 * @{
 */


CAmount CWallet::GetBalance() const
{
    CAmount nTotal = 0;
    {
        LOCK2(cs_main, cs_wallet);
#if 0
        for (map<uint256, CWalletTx>::const_iterator it = mapWallet.begin(); it != mapWallet.end(); ++it)
        {
            const CWalletTx* pcoin = &(*it).second;
#else
        for (MAP_WALLET_CONST_IT it = mapWallet.begin(); it != mapWallet.end(); ++it)
        {
            const CWalletObjBase* pcoin = it->second.get();
#endif
            if (pcoin->IsTrusted())
                nTotal += pcoin->GetAvailableCredit();
        }
    }

    return nTotal;
}

CAmount CWallet::GetUnconfirmedBalance() const
{
    CAmount nTotal = 0;
    {
        LOCK2(cs_main, cs_wallet);
#if 0
        for (map<uint256, CWalletTx>::const_iterator it = mapWallet.begin(); it != mapWallet.end(); ++it)
        {
            const CWalletTx* pcoin = &(*it).second;
            if (!CheckFinalTx(*pcoin) || (!pcoin->IsTrusted() && pcoin->GetDepthInMainChain() == 0))
#else
        for (MAP_WALLET_CONST_IT it = mapWallet.begin(); it != mapWallet.end(); ++it)
        {
            const CWalletObjBase* pcoin = it->second.get();
            if (!pcoin->CheckFinal() || (!pcoin->IsTrusted() && pcoin->GetDepthInMainChain() == 0))
#endif
                nTotal += pcoin->GetAvailableCredit();
        }
    }
    return nTotal;
}

CAmount CWallet::GetUnconfirmedData(const CScript& scriptToMatch, int& numbOfUnconfirmedTx) const
{
    CAmount nTotal = 0;
    numbOfUnconfirmedTx = 0;
    {
        LOCK2(cs_main, cs_wallet);
        for (MAP_WALLET_CONST_IT it = mapWallet.begin(); it != mapWallet.end(); ++it)
        {
            const CWalletObjBase* pcoin = it->second.get();

            int vout_idx = 0;
            bool match_found = false;

            for(const auto& txout : pcoin->GetVout())
            {
                auto res = std::search(txout.scriptPubKey.begin(), txout.scriptPubKey.end(), scriptToMatch.begin(), scriptToMatch.end());
                if (res == txout.scriptPubKey.begin())
                {
                    if (!pcoin->CheckFinal() || (!pcoin->IsTrusted() && pcoin->GetDepthInMainChain() == 0))
                    {
                        match_found = true;

                        if (!IsSpent(pcoin->GetHash(), vout_idx))
                        {
                            nTotal += GetCredit(txout, ISMINE_SPENDABLE);
                            LogPrint("cert", "%s():%d - found out of matching tx[%s] with credit\n",
                                __func__, __LINE__, pcoin->GetHash().ToString());
                        }
                        else
                        {
                            LogPrint("cert", "%s():%d - found matching tx[%s] but out[%d] is spent: %s\n",
                                __func__, __LINE__, pcoin->GetHash().ToString(), vout_idx, pcoin->ToString() );
                        }
                    }
                }
                vout_idx++;
            }

            if (match_found)
            {
                numbOfUnconfirmedTx++;
            }
        }
    }
    return nTotal;
}

CAmount CWallet::GetImmatureBalance() const
{
    CAmount nTotal = 0;
    {
        LOCK2(cs_main, cs_wallet);
#if 0
        for (map<uint256, CWalletTx>::const_iterator it = mapWallet.begin(); it != mapWallet.end(); ++it)
        {
            const CWalletTx* pcoin = &(*it).second;
#else
        for (MAP_WALLET_CONST_IT it = mapWallet.begin(); it != mapWallet.end(); ++it)
        {
            const CWalletObjBase* pcoin = it->second.get();
#endif
            nTotal += pcoin->GetImmatureCredit();
        }
    }
    return nTotal;
}

CAmount CWallet::GetWatchOnlyBalance() const
{
    CAmount nTotal = 0;
    {
        LOCK2(cs_main, cs_wallet);
#if 0
        for (map<uint256, CWalletTx>::const_iterator it = mapWallet.begin(); it != mapWallet.end(); ++it)
        {
            const CWalletTx* pcoin = &(*it).second;
#else
        for (MAP_WALLET_CONST_IT it = mapWallet.begin(); it != mapWallet.end(); ++it)
        {
            const CWalletObjBase* pcoin = it->second.get();
#endif
            if (pcoin->IsTrusted())
                nTotal += pcoin->GetAvailableWatchOnlyCredit();
        }
    }

    return nTotal;
}

CAmount CWallet::GetUnconfirmedWatchOnlyBalance() const
{
    CAmount nTotal = 0;
    {
        LOCK2(cs_main, cs_wallet);
#if 0
        for (map<uint256, CWalletTx>::const_iterator it = mapWallet.begin(); it != mapWallet.end(); ++it)
        {
            const CWalletTx* pcoin = &(*it).second;
            if (!CheckFinalTx(*pcoin) || (!pcoin->IsTrusted() && pcoin->GetDepthInMainChain() == 0))
#else
        for (MAP_WALLET_CONST_IT it = mapWallet.begin(); it != mapWallet.end(); ++it)
        {
            const CWalletObjBase* pcoin = it->second.get();
            if (!pcoin->CheckFinal() || (!pcoin->IsTrusted() && pcoin->GetDepthInMainChain() == 0))
#endif
                nTotal += pcoin->GetAvailableWatchOnlyCredit();
        }
    }
    return nTotal;
}

CAmount CWallet::GetImmatureWatchOnlyBalance() const
{
    CAmount nTotal = 0;
    {
        LOCK2(cs_main, cs_wallet);
#if 0
        for (map<uint256, CWalletTx>::const_iterator it = mapWallet.begin(); it != mapWallet.end(); ++it)
        {
            const CWalletTx* pcoin = &(*it).second;
#else
        for (MAP_WALLET_CONST_IT it = mapWallet.begin(); it != mapWallet.end(); ++it)
        {
            const CWalletObjBase* pcoin = it->second.get();
#endif
            nTotal += pcoin->GetImmatureWatchOnlyCredit();
        }
    }
    return nTotal;
}

/**
 * populate vCoins with vector of available COutputs.
 */
void CWallet::AvailableCoins(vector<COutput>& vCoins, bool fOnlyConfirmed, const CCoinControl *coinControl, bool fIncludeZeroValue, bool fIncludeCoinBase, bool fIncludeCommunityFund) const
{
    vCoins.clear();

    {
        LOCK2(cs_main, cs_wallet);
        for (MAP_WALLET_CONST_IT it = mapWallet.begin(); it != mapWallet.end(); ++it)
        {
            const uint256& wtxid = it->first;
            const CWalletObjBase* pcoin = (*it).second.get();
            if (!pcoin->CheckFinal())
                continue;

            if (fOnlyConfirmed && !pcoin->IsTrusted())
                continue;

            if (pcoin->IsCoinBase() && !fIncludeCoinBase && !fIncludeCommunityFund)
                continue;

<<<<<<< HEAD
            if (!pcoin->IsMature())
=======
            if (pcoin->IsCoinBase() && !pcoin->IsMature())
>>>>>>> ad223649
                continue;

            int nDepth = pcoin->GetDepthInMainChain();
            if (nDepth < 0)
                continue;

            for (unsigned int i = 0; i < pcoin->GetVout().size(); i++) {
                isminetype mine = IsMine(pcoin->GetVout()[i]);
                if (!(IsSpent(wtxid, i)) && mine != ISMINE_NO &&
                    !IsLockedCoin((*it).first, i) && (pcoin->GetVout()[i].nValue > 0 || fIncludeZeroValue) &&
                    (!coinControl || !coinControl->HasSelected() || coinControl->fAllowOtherInputs || coinControl->IsSelected((*it).first, i)))
                {
                    if (pcoin->IsCoinBase())
                    {
                        const CCoins *coins = pcoinsTip->AccessCoins(wtxid);
                        assert(coins);

                        if (IsCommunityFund(coins, i))
                        {
                            if(!fIncludeCommunityFund)
                                continue;
                        }
                        else
                        {
                            if(!fIncludeCoinBase)
                                continue;
                        }
                    }
<<<<<<< HEAD
                    if (pcoin->IsCert() )
=======
                    if (pcoin->IsCertificate() )
>>>>>>> ad223649
                    {
                        LogPrint("cert", "%s():%d - cert[%s] out[%d], amount=%s, spendable[%s]\n", __func__, __LINE__,
                            pcoin->GetHash().ToString(), i, FormatMoney(pcoin->GetVout()[i].nValue), ((mine & ISMINE_SPENDABLE) != ISMINE_NO)?"Y":"N");
                    }
                    vCoins.push_back(COutput(pcoin, i, nDepth, (mine & ISMINE_SPENDABLE) != ISMINE_NO));
                }

            }
        }
    }
}

#if 0
static void ApproximateBestSubset(vector<pair<CAmount, pair<const CWalletTx*,unsigned int> > >vValue, const CAmount& nTotalLower, const CAmount& nTargetValue,
                                  vector<char>& vfBest, CAmount& nBest, int iterations = 1000)
#else
static void ApproximateBestSubset(
    vector<pair<CAmount, pair<const CWalletObjBase*,unsigned int> > >vValue, const CAmount& nTotalLower, const CAmount& nTargetValue,
    vector<char>& vfBest, CAmount& nBest, int iterations = 1000)
#endif
{
    vector<char> vfIncluded;

    vfBest.assign(vValue.size(), true);
    nBest = nTotalLower;

    seed_insecure_rand();

    for (int nRep = 0; nRep < iterations && nBest != nTargetValue; nRep++)
    {
        vfIncluded.assign(vValue.size(), false);
        CAmount nTotal = 0;
        bool fReachedTarget = false;
        for (int nPass = 0; nPass < 2 && !fReachedTarget; nPass++)
        {
            for (unsigned int i = 0; i < vValue.size(); i++)
            {
                //The solver here uses a randomized algorithm,
                //the randomness serves no real security purpose but is just
                //needed to prevent degenerate behavior and it is important
                //that the rng is fast. We do not use a constant random sequence,
                //because there may be some privacy improvement by making
                //the selection random.
                if (nPass == 0 ? insecure_rand()&1 : !vfIncluded[i])
                {
                    nTotal += vValue[i].first;
                    vfIncluded[i] = true;
                    if (nTotal >= nTargetValue)
                    {
                        fReachedTarget = true;
                        if (nTotal < nBest)
                        {
                            nBest = nTotal;
                            vfBest = vfIncluded;
                        }
                        nTotal -= vValue[i].first;
                        vfIncluded[i] = false;
                    }
                }
            }
        }
    }
}

#if 0
bool CWallet::SelectCoinsMinConf(const CAmount& nTargetValue, int nConfMine, int nConfTheirs, vector<COutput> vCoins,
                                 set<pair<const CWalletTx*,unsigned int> >& setCoinsRet, CAmount& nValueRet) const
#else
bool CWallet::SelectCoinsMinConf(const CAmount& nTargetValue, int nConfMine, int nConfTheirs, vector<COutput> vCoins,
                                 set<pair<const CWalletObjBase*,unsigned int> >& setCoinsRet, CAmount& nValueRet) const
#endif
{
    setCoinsRet.clear();
    nValueRet = 0;

    // List of values less than target
#if 0
    pair<CAmount, pair<const CWalletTx*,unsigned int> > coinLowestLarger;
#else
    pair<CAmount, pair<const CWalletObjBase*,unsigned int> > coinLowestLarger;
#endif
    coinLowestLarger.first = std::numeric_limits<CAmount>::max();
    coinLowestLarger.second.first = NULL;
#if 0
    vector<pair<CAmount, pair<const CWalletTx*,unsigned int> > > vValue;
#else
    vector<pair<CAmount, pair<const CWalletObjBase*,unsigned int> > > vValue;
#endif
    CAmount nTotalLower = 0;

    random_shuffle(vCoins.begin(), vCoins.end(), GetRandInt);

    BOOST_FOREACH(const COutput &output, vCoins)
    {
        if (!output.fSpendable)
            continue;

#if 0
        const CWalletTx *pcoin = output.tx;
#else
        const CWalletObjBase *pcoin = output.tx;
#endif

        if (output.nDepth < (pcoin->IsFromMe(ISMINE_ALL) ? nConfMine : nConfTheirs))
            continue;

        int i = output.i;
        CAmount n = pcoin->GetVout()[i].nValue;

#if 0
        pair<CAmount,pair<const CWalletTx*,unsigned int> > coin = make_pair(n,make_pair(pcoin, i));
#else
        pair<CAmount,pair<const CWalletObjBase*,unsigned int> > coin = make_pair(n,make_pair(pcoin, i));
#endif

        if (n == nTargetValue)
        {
            setCoinsRet.insert(coin.second);
            nValueRet += coin.first;
            return true;
        }
        else if (n < nTargetValue + CENT)
        {
            vValue.push_back(coin);
            nTotalLower += n;
        }
        else if (n < coinLowestLarger.first)
        {
            coinLowestLarger = coin;
        }
    }

    if (nTotalLower == nTargetValue)
    {
        for (unsigned int i = 0; i < vValue.size(); ++i)
        {
            setCoinsRet.insert(vValue[i].second);
            nValueRet += vValue[i].first;
        }
        return true;
    }

    if (nTotalLower < nTargetValue)
    {
        if (coinLowestLarger.second.first == NULL)
            return false;
        setCoinsRet.insert(coinLowestLarger.second);
        nValueRet += coinLowestLarger.first;
        return true;
    }

    // Solve subset sum by stochastic approximation
    sort(vValue.rbegin(), vValue.rend(), CompareValueOnly());
    vector<char> vfBest;
    CAmount nBest;

    ApproximateBestSubset(vValue, nTotalLower, nTargetValue, vfBest, nBest, 1000);
    if (nBest != nTargetValue && nTotalLower >= nTargetValue + CENT)
        ApproximateBestSubset(vValue, nTotalLower, nTargetValue + CENT, vfBest, nBest, 1000);

    // If we have a bigger coin and (either the stochastic approximation didn't find a good solution,
    //                                   or the next bigger coin is closer), return the bigger coin
    if (coinLowestLarger.second.first &&
        ((nBest != nTargetValue && nBest < nTargetValue + CENT) || coinLowestLarger.first <= nBest))
    {
        setCoinsRet.insert(coinLowestLarger.second);
        nValueRet += coinLowestLarger.first;
    }
    else {
        for (unsigned int i = 0; i < vValue.size(); i++)
            if (vfBest[i])
            {
                setCoinsRet.insert(vValue[i].second);
                nValueRet += vValue[i].first;
            }

        LogPrint("selectcoins", "SelectCoins() best subset: ");
        for (unsigned int i = 0; i < vValue.size(); i++)
            if (vfBest[i])
                LogPrint("selectcoins", "%s ", FormatMoney(vValue[i].first));
        LogPrint("selectcoins", "total %s\n", FormatMoney(nBest));
    }

    return true;
}

#if 0
bool CWallet::SelectCoins(const CAmount& nTargetValue, set<pair<const CWalletTx*,unsigned int> >& setCoinsRet, CAmount& nValueRet,  bool& fOnlyCoinbaseCoinsRet, bool& fNeedCoinbaseCoinsRet, const CCoinControl* coinControl) const
#else
bool CWallet::SelectCoins(const CAmount& nTargetValue, set<pair<const CWalletObjBase*,unsigned int> >& setCoinsRet, CAmount& nValueRet,  bool& fOnlyCoinbaseCoinsRet, bool& fNeedCoinbaseCoinsRet, const CCoinControl* coinControl) const
#endif
{
    // If coinbase utxos can only be sent to zaddrs, exclude any coinbase utxos from coin selection.
    bool fProtectCoinbase = Params().GetConsensus().fCoinbaseMustBeProtected;
    bool fProtectCFCoinbase = false;

    // CF exemption allowed only after hfCommunityFundHeight hardfork
    if (!ForkManager::getInstance().canSendCommunityFundsToTransparentAddress(chainActive.Height()))
        fProtectCFCoinbase = fProtectCoinbase;

    // Output parameter fOnlyCoinbaseCoinsRet is set to true when the only available coins are coinbase utxos.
    vector<COutput> vCoinsNoProtectedCoinbase, vCoinsWithProtectedCoinbase;
    AvailableCoins(vCoinsNoProtectedCoinbase, true, coinControl, false, false, !fProtectCFCoinbase);
    AvailableCoins(vCoinsWithProtectedCoinbase, true, coinControl, false, true, true);
    fOnlyCoinbaseCoinsRet = vCoinsNoProtectedCoinbase.size() == 0 && vCoinsWithProtectedCoinbase.size() > 0;

    vector<COutput> vCoins = (fProtectCoinbase) ? vCoinsNoProtectedCoinbase : vCoinsWithProtectedCoinbase;

    // Output parameter fNeedCoinbaseCoinsRet is set to true if coinbase utxos need to be spent to meet target amount
    if (fProtectCoinbase && vCoinsWithProtectedCoinbase.size() > vCoinsNoProtectedCoinbase.size()) {
        CAmount value = 0;
        for (const COutput& out : vCoinsNoProtectedCoinbase) {
            if (!out.fSpendable) {
                continue;
            }
            value += out.tx->GetVout()[out.i].nValue;
        }
        if (value <= nTargetValue) {
            CAmount valueWithCoinbase = 0;
            for (const COutput& out : vCoinsWithProtectedCoinbase) {
                if (!out.fSpendable) {
                    continue;
                }
                valueWithCoinbase += out.tx->GetVout()[out.i].nValue;
            }
            fNeedCoinbaseCoinsRet = (valueWithCoinbase >= nTargetValue);
        }
    }

    // coin control -> return all selected outputs (we want all selected to go into the transaction for sure)
    if (coinControl && coinControl->HasSelected() && !coinControl->fAllowOtherInputs)
    {
        BOOST_FOREACH(const COutput& out, vCoins)
        {
            if (!out.fSpendable)
                 continue;
            nValueRet += out.tx->GetVout()[out.i].nValue;
            setCoinsRet.insert(make_pair(out.tx, out.i));
        }
        return (nValueRet >= nTargetValue);
    }

    // calculate value from preset inputs and store them
#if 0
    set<pair<const CWalletTx*, uint32_t> > setPresetCoins;
#else
    set<pair<const CWalletObjBase*, uint32_t> > setPresetCoins;
#endif
    CAmount nValueFromPresetInputs = 0;

    std::vector<COutPoint> vPresetInputs;
    if (coinControl)
        coinControl->ListSelected(vPresetInputs);
    BOOST_FOREACH(const COutPoint& outpoint, vPresetInputs)
    {
#if 0
        map<uint256, CWalletTx>::const_iterator it = mapWallet.find(outpoint.hash);
        if (it != mapWallet.end())
        {
            const CWalletTx* pcoin = &it->second;
#else
        MAP_WALLET_CONST_IT it = mapWallet.find(outpoint.hash);
        if (it != mapWallet.end())
        {
            const CWalletObjBase* pcoin = it->second.get();
#endif
            // Clearly invalid input, fail
            if (pcoin->GetVout().size() <= outpoint.n)
                return false;
            nValueFromPresetInputs += pcoin->GetVout()[outpoint.n].nValue;
            setPresetCoins.insert(make_pair(pcoin, outpoint.n));
        } else
            return false; // TODO: Allow non-wallet inputs
    }

    // remove preset inputs from vCoins
    for (vector<COutput>::iterator it = vCoins.begin(); it != vCoins.end() && coinControl && coinControl->HasSelected();)
    {
        if (setPresetCoins.count(make_pair(it->tx, it->i)))
            it = vCoins.erase(it);
        else
            ++it;
    }

    bool res = nTargetValue <= nValueFromPresetInputs ||
        SelectCoinsMinConf(nTargetValue - nValueFromPresetInputs, 1, 6, vCoins, setCoinsRet, nValueRet) ||
        SelectCoinsMinConf(nTargetValue - nValueFromPresetInputs, 1, 1, vCoins, setCoinsRet, nValueRet) ||
        (bSpendZeroConfChange && SelectCoinsMinConf(nTargetValue - nValueFromPresetInputs, 0, 1, vCoins, setCoinsRet, nValueRet));

    // because SelectCoinsMinConf clears the setCoinsRet, we now add the possible inputs to the coinset
    setCoinsRet.insert(setPresetCoins.begin(), setPresetCoins.end());

    // add preset inputs to the total value selected
    nValueRet += nValueFromPresetInputs;

    return res;
}

bool CWallet::FundTransaction(CMutableTransaction& tx, CAmount &nFeeRet, int& nChangePosRet, std::string& strFailReason)
{
    vector<CRecipient> vecSend;

    // Turn the txout set into a CRecipient vector
    BOOST_FOREACH(const CTxOut& txOut, tx.vout)
    {
        CRecipient recipient = {txOut.scriptPubKey, txOut.nValue, false};
        vecSend.push_back(recipient);
    }

    // Turn the ccout set into a CcRecipientVariant vector
    vector< Sidechain::CcRecipientVariant > vecCcSend;
    Sidechain::fundCcRecipients(tx, vecCcSend);
    
    CCoinControl coinControl;
    coinControl.fAllowOtherInputs = true;
    BOOST_FOREACH(const CTxIn& txin, tx.vin)
        coinControl.Select(txin.prevout);

    CReserveKey reservekey(this);
    CWalletTx wtx;
    if (!CreateTransaction(vecSend, vecCcSend, wtx, reservekey, nFeeRet, nChangePosRet, strFailReason, &coinControl, false))
        return false;

    if (nChangePosRet != -1)
        tx.vout.insert(tx.vout.begin() + nChangePosRet, wtx.GetVout()[nChangePosRet]);

    // Add new txins (keeping original txin scriptSig/order)
    BOOST_FOREACH(const CTxIn& txin, wtx.GetVin())
    {
        bool found = false;
        BOOST_FOREACH(const CTxIn& origTxIn, tx.vin)
        {
            if (txin.prevout.hash == origTxIn.prevout.hash && txin.prevout.n == origTxIn.prevout.n)
            {
                found = true;
                break;
            }
        }
        if (!found)
            tx.vin.push_back(txin);
    }

    return true;
}


bool CWallet::CreateTransaction(
    const std::vector<CRecipient>& vecSend, const std::vector< Sidechain::CcRecipientVariant >& vecCcSend,
    CWalletTx& wtxNew, CReserveKey& reservekey, CAmount& nFeeRet,
    int& nChangePosRet, std::string& strFailReason, const CCoinControl* coinControl, bool sign)
{
    CAmount nValue = 0;
    unsigned int nSubtractFeeFromAmount = 0;
    BOOST_FOREACH (const CRecipient& recipient, vecSend)
    {
        if (nValue < 0 || recipient.nAmount < 0)
        {
            strFailReason = _("Transaction amounts must be positive");
            return false;
        }
        nValue += recipient.nAmount;

        if (recipient.fSubtractFeeFromAmount)
            nSubtractFeeFromAmount++;
    }

    BOOST_FOREACH (const auto& ccRecipient, vecCcSend)
    {
        CAmount amount = boost::apply_visitor(CcRecipientAmountVisitor(), ccRecipient);
        if (nValue < 0 || amount < 0)
        {
            strFailReason = _("Transaction amounts must be positive");
            return false;
        }
        nValue += amount;
    }

    if ( (vecSend.empty() && vecCcSend.empty() ) || nValue < 0)
    {
        strFailReason = _("Transaction amounts must be positive");
        return false;
    }

    wtxNew.fTimeReceivedIsTxTime = true;
    wtxNew.BindWallet(this);
    CMutableTransaction txNew;

    if (!vecCcSend.empty() )
    {
        // set proper version
        txNew.nVersion = SC_TX_VERSION;
    }

    // Discourage fee sniping.
    //
    // However because of a off-by-one-error in previous versions we need to
    // neuter it by setting nLockTime to at least one less than nBestHeight.
    // Secondly currently propagation of transactions created for block heights
    // corresponding to blocks that were just mined may be iffy - transactions
    // aren't re-accepted into the mempool - we additionally neuter the code by
    // going ten blocks back. Doesn't yet do anything for sniping, but does act
    // to shake out wallet bugs like not showing nLockTime'd transactions at
    // all.
    txNew.nLockTime = std::max(0, chainActive.Height() - 10);

    // Secondly occasionally randomly pick a nLockTime even further back, so
    // that transactions that are delayed after signing for whatever reason,
    // e.g. high-latency mix networks and some CoinJoin implementations, have
    // better privacy.
    if (GetRandInt(10) == 0)
        txNew.nLockTime = std::max(0, (int)txNew.nLockTime - GetRandInt(100));

    assert(txNew.nLockTime <= (unsigned int)chainActive.Height());
    assert(txNew.nLockTime < LOCKTIME_THRESHOLD);

    {
        LOCK2(cs_main, cs_wallet);
        {
            nFeeRet = 0;
            while (true)
            {
                txNew.vin.clear();
                txNew.vout.clear();
                txNew.vsc_ccout.clear();
                txNew.vcl_ccout.clear();
                txNew.vft_ccout.clear();
                wtxNew.fFromMe = true;
                nChangePosRet = -1;
                bool fFirst = true;

                CAmount nTotalValue = nValue;
                if (nSubtractFeeFromAmount == 0)
                    nTotalValue += nFeeRet;
                double dPriority = 0;
                // vouts to the payees
                BOOST_FOREACH (const CRecipient& recipient, vecSend)
                {
                    CTxOut txout(recipient.nAmount, recipient.scriptPubKey);

                    if (recipient.fSubtractFeeFromAmount)
                    {
                        txout.nValue -= nFeeRet / nSubtractFeeFromAmount; // Subtract fee equally from each selected recipient

                        if (fFirst) // first receiver pays the remainder not divisible by output count
                        {
                            fFirst = false;
                            txout.nValue -= nFeeRet % nSubtractFeeFromAmount;
                        }
                    }

                    if (txout.IsDust(::minRelayTxFee))
                    {
                        if (recipient.fSubtractFeeFromAmount && nFeeRet > 0)
                        {
                            if (txout.nValue < 0)
                                strFailReason = _("The transaction amount is too small to pay the fee");
                            else
                                strFailReason = _("The transaction amount is too small to send after the fee has been deducted");
                        }
                        else
                            strFailReason = _("Transaction amount too small");
                        return false;
                    }
                    txNew.vout.push_back(txout);
                }

                // vccouts to the payees
                Sidechain::FillCcOutput(txNew, vecCcSend, strFailReason);

                // Choose coins to use
#if 0
                set<pair<const CWalletTx*,unsigned int> > setCoins;
#else
                set<pair<const CWalletObjBase*,unsigned int> > setCoins;
#endif
                CAmount nValueIn = 0;
                bool fOnlyCoinbaseCoins = false;
                bool fNeedCoinbaseCoins = false;
                if (!SelectCoins(nTotalValue, setCoins, nValueIn, fOnlyCoinbaseCoins, fNeedCoinbaseCoins, coinControl))
                {
                    if (fOnlyCoinbaseCoins && Params().GetConsensus().fCoinbaseMustBeProtected) {
                        strFailReason = _("Coinbase funds can only be sent to a zaddr");
                    } else if (fNeedCoinbaseCoins && Params().GetConsensus().fCoinbaseMustBeProtected) {
                        strFailReason = _("Insufficient funds, coinbase funds can only be spent after they have been sent to a zaddr");
                    } else {
                        strFailReason = _("Insufficient funds");
                    }
                    return false;
                }
#if 0
                BOOST_FOREACH(PAIRTYPE(const CWalletTx*, unsigned int) pcoin, setCoins)
#else
                for (auto& pcoin : setCoins)
#endif
                {
                    CAmount nCredit = pcoin.first->GetVout()[pcoin.second].nValue;
                    //The coin age after the next block (depth+1) is used instead of the current,
                    //reflecting an assumption the user would accept a bit more delay for
                    //a chance at a free transaction.
                    //But mempool inputs might still be in the mempool, so their age stays 0
                    int age = pcoin.first->GetDepthInMainChain();
                    if (age != 0)
                        age += 1;
                    dPriority += (double)nCredit * age;
                }

                CAmount nChange = nValueIn - nValue;
                if (nSubtractFeeFromAmount == 0)
                    nChange -= nFeeRet;

                if (nChange > 0)
                {
                    // Fill a vout to ourself
                    // TODO: pass in scriptChange instead of reservekey so
                    // change transaction isn't always pay-to-bitcoin-address
                    CScript scriptChange;

                    // coin control: send change to custom address
                    if (coinControl && !boost::get<CNoDestination>(&coinControl->destChange))
                        scriptChange = GetScriptForDestination(coinControl->destChange);

                    // no coin control: send change to newly generated address
                    else
                    {
                        // Note: We use a new key here to keep it from being obvious which side is the change.
                        //  The drawback is that by not reusing a previous key, the change may be lost if a
                        //  backup is restored, if the backup doesn't have the new private key for the change.
                        //  If we reused the old key, it would be possible to add code to look for and
                        //  rediscover unknown transactions that were written with keys of ours to recover
                        //  post-backup change.

                        // Reserve a new key pair from key pool
                        CPubKey vchPubKey;
                        bool ret;
                        ret = reservekey.GetReservedKey(vchPubKey);
                        assert(ret); // should never fail, as we just unlocked

                        scriptChange = GetScriptForDestination(vchPubKey.GetID());
                    }

                    CTxOut newTxOut(nChange, scriptChange);

                    // We do not move dust-change to fees, because the sender would end up paying more than requested.
                    // This would be against the purpose of the all-inclusive feature.
                    // So instead we raise the change and deduct from the recipient.
                    if (nSubtractFeeFromAmount > 0 && newTxOut.IsDust(::minRelayTxFee))
                    {
                        CAmount nDust = newTxOut.GetDustThreshold(::minRelayTxFee) - newTxOut.nValue;
                        newTxOut.nValue += nDust; // raise change until no more dust
                        for (unsigned int i = 0; i < vecSend.size(); i++) // subtract from first recipient
                        {
                            if (vecSend[i].fSubtractFeeFromAmount)
                            {
                                txNew.vout[i].nValue -= nDust;
                                if (txNew.vout[i].IsDust(::minRelayTxFee))
                                {
                                    strFailReason = _("The transaction amount is too small to send after the fee has been deducted");
                                    return false;
                                }
                                break;
                            }
                        }
                    }

                    // Never create dust outputs; if we would, just
                    // add the dust to the fee.
                    if (newTxOut.IsDust(::minRelayTxFee))
                    {
                        nFeeRet += nChange;
                        reservekey.ReturnKey();
                    }
                    else
                    {
                        // Insert change txn at random position:
                        nChangePosRet = GetRandInt(txNew.vout.size()+1);
                        vector<CTxOut>::iterator position = txNew.vout.begin()+nChangePosRet;
                        txNew.vout.insert(position, newTxOut);
                    }
                }
                else
                    reservekey.ReturnKey();

                // Fill vin
                //
                // Note how the sequence number is set to max()-1 so that the
                // nLockTime set above actually works.
#if 0
                BOOST_FOREACH(const PAIRTYPE(const CWalletTx*,unsigned int)& coin, setCoins)
#else
                for (const auto& coin : setCoins)
#endif
                    txNew.vin.push_back(CTxIn(coin.first->GetHash(),coin.second,CScript(),
                                              std::numeric_limits<unsigned int>::max()-1));

                // Check mempooltxinputlimit to avoid creating a transaction which the local mempool rejects
                size_t limit = (size_t)GetArg("-mempooltxinputlimit", 0);
                if (limit > 0) {
                    size_t n = txNew.vin.size();
                    if (n > limit) {
                        strFailReason = _(strprintf("Too many transparent inputs %zu > limit %zu", n, limit).c_str());
                        return false;
                    }
                }

                // Sign
                int nIn = 0;
                CTransaction txNewConst(txNew);
#if 0
                BOOST_FOREACH(const PAIRTYPE(const CWalletTx*,unsigned int)& coin, setCoins)
#else
                for (const auto& coin : setCoins)
#endif
                {
                    bool signSuccess;
                    const CScript& scriptPubKey = coin.first->GetVout()[coin.second].scriptPubKey;
                    CScript& scriptSigRes = txNew.vin[nIn].scriptSig;
                    if (sign)
                        signSuccess = ProduceSignature(TransactionSignatureCreator(this, &txNewConst, nIn, SIGHASH_ALL), scriptPubKey, scriptSigRes);
                    else
                        signSuccess = ProduceSignature(DummySignatureCreator(this), scriptPubKey, scriptSigRes);

                    if (!signSuccess)
                    {
                        strFailReason = _("Signing transaction failed");
                        return false;
                    }
                    nIn++;
                }

                unsigned int nBytes = ::GetSerializeSize(txNew, SER_NETWORK, PROTOCOL_VERSION);

                // Remove scriptSigs if we used dummy signatures for fee calculation
                if (!sign) {
                    BOOST_FOREACH (CTxIn& vin, txNew.vin)
                        vin.scriptSig = CScript();
                }

                // Embed the constructed transaction data in wtxNew.
                *static_cast<CTransaction*>(&wtxNew) = CTransaction(txNew);

                // Limit size
                if (nBytes >= MAX_TX_SIZE)
                {
                    strFailReason = _("Transaction too large");
                    return false;
                }

                dPriority = wtxNew.ComputePriority(dPriority, nBytes);

                // Can we complete this as a free transaction?
                if (fSendFreeTransactions && nBytes <= MAX_FREE_TRANSACTION_CREATE_SIZE)
                {
                    // Not enough fee: enough priority?
                    double dPriorityNeeded = mempool.estimatePriority(nTxConfirmTarget);
                    // Not enough mempool history to estimate: use hard-coded AllowFree.
                    if (dPriorityNeeded <= 0 && AllowFree(dPriority))
                        break;

                    // Small enough, and priority high enough, to send for free
                    if (dPriorityNeeded > 0 && dPriority >= dPriorityNeeded)
                        break;
                }

                CAmount nFeeNeeded = GetMinimumFee(nBytes, nTxConfirmTarget, mempool);

                // If we made it here and we aren't even able to meet the relay fee on the next pass, give up
                // because we must be at the maximum allowed fee.
                if (nFeeNeeded < ::minRelayTxFee.GetFee(nBytes))
                {
                    strFailReason = _("Transaction too large for fee policy");
                    return false;
                }

                if (nFeeRet >= nFeeNeeded)
                    break; // Done, enough fee included.

                // Include more fee and try again.
                nFeeRet = nFeeNeeded;
                continue;
            }
        }
    }

    return true;
}

/**
 * Call after CreateTransaction unless you want to abort
 */
bool CWallet::CommitTransaction(CWalletTx& wtxNew, CReserveKey& reservekey)
{
    {
        LOCK2(cs_main, cs_wallet);
        LogPrintf("CommitTransaction:\n%s", wtxNew.ToString());
        {
            // This is only to keep the database open to defeat the auto-flush for the
            // duration of this scope.  This is the only place where this optimization
            // maybe makes sense; please don't do it anywhere else.
            CWalletDB* pwalletdb = fFileBacked ? new CWalletDB(strWalletFile,"r+") : NULL;

            // Take key pair from key pool so it won't be used again
            reservekey.KeepKey();

            // Add tx to wallet, because if it has change it's also ours,
            // otherwise just for transaction history.
            AddToWallet(wtxNew, false, pwalletdb);

            // Notify that old coins are spent
            BOOST_FOREACH(const CTxIn& txin, wtxNew.GetVin())
            {
#if 0
                CWalletTx &coin = mapWallet[txin.prevout.hash];
#else
                auto& coin = *(mapWallet[txin.prevout.hash]);
#endif
                coin.BindWallet(this);
                NotifyTransactionChanged(this, coin.GetHash(), CT_UPDATED);
            }

            if (fFileBacked)
                delete pwalletdb;
        }

        // Track how many getdata requests our transaction gets
        // not used, nobody is filling the value in map
        // mapRequestCount[wtxNew.GetHash()] = 0;

        if (fBroadcastTransactions)
        {
            // Broadcast
            if (!wtxNew.AcceptToMemoryPool(false))
            {
                // This must not fail. The transaction has already been signed and recorded.
                LogPrintf("CommitTransaction(): Error: Transaction not valid\n");
                return false;
            }
            wtxNew.RelayWalletTransaction();
        }
    }
    return true;
}

CAmount CWallet::GetMinimumFee(unsigned int nTxBytes, unsigned int nConfirmTarget, const CTxMemPool& pool)
{
    // payTxFee is user-set "I want to pay this much"
    CAmount nFeeNeeded = payTxFee.GetFee(nTxBytes);
    // user selected total at least (default=true)
    if (fPayAtLeastCustomFee && nFeeNeeded > 0 && nFeeNeeded < payTxFee.GetFeePerK())
        nFeeNeeded = payTxFee.GetFeePerK();
    // User didn't set: use -txconfirmtarget to estimate...
    if (nFeeNeeded == 0)
        nFeeNeeded = pool.estimateFee(nConfirmTarget).GetFee(nTxBytes);
    // ... unless we don't have enough mempool data, in which case fall
    // back to a hard-coded fee
    if (nFeeNeeded == 0)
        nFeeNeeded = minTxFee.GetFee(nTxBytes);
    // prevent user from paying a non-sense fee (like 1 satoshi): 0 < fee < minRelayFee
    if (nFeeNeeded < ::minRelayTxFee.GetFee(nTxBytes))
        nFeeNeeded = ::minRelayTxFee.GetFee(nTxBytes);
    // But always obey the maximum
    if (nFeeNeeded > maxTxFee)
        nFeeNeeded = maxTxFee;
    return nFeeNeeded;
}




DBErrors CWallet::LoadWallet(bool& fFirstRunRet)
{
    if (!fFileBacked)
        return DB_LOAD_OK;
    fFirstRunRet = false;
    DBErrors nLoadWalletRet = CWalletDB(strWalletFile,"cr+").LoadWallet(this);
    if (nLoadWalletRet == DB_NEED_REWRITE)
    {
        if (CDB::Rewrite(strWalletFile, "\x04pool"))
        {
            LOCK(cs_wallet);
            setKeyPool.clear();
            // Note: can't top-up keypool here, because wallet is locked.
            // User will be prompted to unlock wallet the next operation
            // that requires a new key.
        }
    }

    if (nLoadWalletRet != DB_LOAD_OK)
        return nLoadWalletRet;
    fFirstRunRet = !vchDefaultKey.IsValid();

    uiInterface.LoadWallet(this);

    return DB_LOAD_OK;
}


#if 0
DBErrors CWallet::ZapWalletTx(std::vector<CWalletTx>& vWtx)
#else
DBErrors CWallet::ZapWalletTx(std::vector<std::shared_ptr<CWalletObjBase> >& vWtx)
#endif
{
    if (!fFileBacked)
        return DB_LOAD_OK;
    DBErrors nZapWalletTxRet = CWalletDB(strWalletFile,"cr+").ZapWalletTx(this, vWtx);
    if (nZapWalletTxRet == DB_NEED_REWRITE)
    {
        if (CDB::Rewrite(strWalletFile, "\x04pool"))
        {
            LOCK(cs_wallet);
            setKeyPool.clear();
            // Note: can't top-up keypool here, because wallet is locked.
            // User will be prompted to unlock wallet the next operation
            // that requires a new key.
        }
    }

    if (nZapWalletTxRet != DB_LOAD_OK)
        return nZapWalletTxRet;

    return DB_LOAD_OK;
}


bool CWallet::SetAddressBook(const CTxDestination& address, const string& strName, const string& strPurpose)
{
    bool fUpdated = false;
    {
        LOCK(cs_wallet); // mapAddressBook
        std::map<CTxDestination, CAddressBookData>::iterator mi = mapAddressBook.find(address);
        fUpdated = mi != mapAddressBook.end();
        mapAddressBook[address].name = strName;
        if (!strPurpose.empty()) /* update purpose only if requested */
            mapAddressBook[address].purpose = strPurpose;
    }
    NotifyAddressBookChanged(this, address, strName, ::IsMine(*this, address) != ISMINE_NO,
                             strPurpose, (fUpdated ? CT_UPDATED : CT_NEW) );
    if (!fFileBacked)
        return false;
    if (!strPurpose.empty() && !CWalletDB(strWalletFile).WritePurpose(CBitcoinAddress(address).ToString(), strPurpose))
        return false;
    return CWalletDB(strWalletFile).WriteName(CBitcoinAddress(address).ToString(), strName);
}

bool CWallet::DelAddressBook(const CTxDestination& address)
{
    {
        LOCK(cs_wallet); // mapAddressBook

        if(fFileBacked)
        {
            // Delete destdata tuples associated with address
            std::string strAddress = CBitcoinAddress(address).ToString();
            BOOST_FOREACH(const PAIRTYPE(string, string) &item, mapAddressBook[address].destdata)
            {
                CWalletDB(strWalletFile).EraseDestData(strAddress, item.first);
            }
        }
        mapAddressBook.erase(address);
    }

    NotifyAddressBookChanged(this, address, "", ::IsMine(*this, address) != ISMINE_NO, "", CT_DELETED);

    if (!fFileBacked)
        return false;
    CWalletDB(strWalletFile).ErasePurpose(CBitcoinAddress(address).ToString());
    return CWalletDB(strWalletFile).EraseName(CBitcoinAddress(address).ToString());
}

bool CWallet::SetDefaultKey(const CPubKey &vchPubKey)
{
    if (fFileBacked)
    {
        if (!CWalletDB(strWalletFile).WriteDefaultKey(vchPubKey))
            return false;
    }
    vchDefaultKey = vchPubKey;
    return true;
}

/**
 * Mark old keypool keys as used,
 * and generate all new keys 
 */
bool CWallet::NewKeyPool()
{
    {
        LOCK(cs_wallet);
        CWalletDB walletdb(strWalletFile);
        BOOST_FOREACH(int64_t nIndex, setKeyPool)
            walletdb.ErasePool(nIndex);
        setKeyPool.clear();

        if (IsLocked())
            return false;

        int64_t nKeys = max(GetArg("-keypool", 100), (int64_t)0);
        for (int i = 0; i < nKeys; i++)
        {
            int64_t nIndex = i+1;
            walletdb.WritePool(nIndex, CKeyPool(GenerateNewKey()));
            setKeyPool.insert(nIndex);
        }
        LogPrintf("CWallet::NewKeyPool wrote %d new keys\n", nKeys);
    }
    return true;
}

bool CWallet::TopUpKeyPool(unsigned int kpSize)
{
    {
        LOCK(cs_wallet);

        if (IsLocked())
            return false;

        CWalletDB walletdb(strWalletFile);

        // Top up key pool
        unsigned int nTargetSize;
        if (kpSize > 0)
            nTargetSize = kpSize;
        else
            nTargetSize = max(GetArg("-keypool", 100), (int64_t) 0);

        while (setKeyPool.size() < (nTargetSize + 1))
        {
            int64_t nEnd = 1;
            if (!setKeyPool.empty())
                nEnd = *(--setKeyPool.end()) + 1;
            if (!walletdb.WritePool(nEnd, CKeyPool(GenerateNewKey())))
                throw runtime_error("TopUpKeyPool(): writing generated key failed");
            setKeyPool.insert(nEnd);
            LogPrintf("keypool added key %d, size=%u\n", nEnd, setKeyPool.size());
        }
    }
    return true;
}

void CWallet::ReserveKeyFromKeyPool(int64_t& nIndex, CKeyPool& keypool)
{
    nIndex = -1;
    keypool.vchPubKey = CPubKey();
    {
        LOCK(cs_wallet);

        if (!IsLocked())
            TopUpKeyPool();

        // Get the oldest key
        if(setKeyPool.empty())
            return;

        CWalletDB walletdb(strWalletFile);

        nIndex = *(setKeyPool.begin());
        setKeyPool.erase(setKeyPool.begin());
        if (!walletdb.ReadPool(nIndex, keypool))
            throw runtime_error("ReserveKeyFromKeyPool(): read failed");
        if (!HaveKey(keypool.vchPubKey.GetID()))
            throw runtime_error("ReserveKeyFromKeyPool(): unknown key in key pool");
        assert(keypool.vchPubKey.IsValid());
        LogPrintf("keypool reserve %d\n", nIndex);
    }
}

void CWallet::KeepKey(int64_t nIndex)
{
    // Remove from key pool
    if (fFileBacked)
    {
        CWalletDB walletdb(strWalletFile);
        walletdb.ErasePool(nIndex);
    }
    LogPrintf("keypool keep %d\n", nIndex);
}

void CWallet::ReturnKey(int64_t nIndex)
{
    // Return to key pool
    {
        LOCK(cs_wallet);
        setKeyPool.insert(nIndex);
    }
    LogPrintf("keypool return %d\n", nIndex);
}

bool CWallet::GetKeyFromPool(CPubKey& result)
{
    int64_t nIndex = 0;
    CKeyPool keypool;
    {
        LOCK(cs_wallet);
        ReserveKeyFromKeyPool(nIndex, keypool);
        if (nIndex == -1)
        {
            if (IsLocked()) return false;
            result = GenerateNewKey();
            return true;
        }
        KeepKey(nIndex);
        result = keypool.vchPubKey;
    }
    return true;
}

int64_t CWallet::GetOldestKeyPoolTime()
{
    int64_t nIndex = 0;
    CKeyPool keypool;
    ReserveKeyFromKeyPool(nIndex, keypool);
    if (nIndex == -1)
        return GetTime();
    ReturnKey(nIndex);
    return keypool.nTime;
}

std::map<CTxDestination, CAmount> CWallet::GetAddressBalances()
{
    map<CTxDestination, CAmount> balances;

    {
        LOCK(cs_wallet);
        for (auto& walletEntry: mapWallet)
        {
            auto* pcoin = walletEntry.second.get();
            if (!pcoin->CheckFinal() || !pcoin->IsTrusted())
                continue;

<<<<<<< HEAD
            if (!pcoin->IsMature())
=======
            if (pcoin->IsCoinBase() && !pcoin->IsMature())
>>>>>>> ad223649
                continue;

            int nDepth = pcoin->GetDepthInMainChain();
            if (nDepth < (pcoin->IsFromMe(ISMINE_ALL) ? 0 : 1))
                continue;

            for (unsigned int i = 0; i < pcoin->GetVout().size(); i++)
            {
                CTxDestination addr;
                if (!IsMine(pcoin->GetVout()[i]))
                    continue;
                if(!ExtractDestination(pcoin->GetVout()[i].scriptPubKey, addr))
                    continue;

                CAmount n = IsSpent(walletEntry.first, i) ? 0 : pcoin->GetVout()[i].nValue;

                if (!balances.count(addr))
                    balances[addr] = 0;
                balances[addr] += n;
            }
        }
    }

    return balances;
}

void CWalletTx::HandleInputGrouping(std::set< std::set<CTxDestination> >& groupings, std::set<CTxDestination>& grouping)
{
    if (!pwallet)
    {
        LogPrintf("%s():%d - null wallet ptr\n", __func__, __LINE__);
        return;
    }
    // TODO pass as param insted
    CWallet* p = const_cast<CWallet*>(pwallet);

    if (GetVin().size() > 0)
    {
        bool any_mine = false;
        // group all input addresses with each other
        BOOST_FOREACH(CTxIn txin, GetVin())
        {
            CTxDestination address;
            if(!pwallet->IsMine(txin)) /* If this input isn't mine, ignore it */
                continue;
            if(!ExtractDestination(p->mapWallet[txin.prevout.hash]->GetVout()[txin.prevout.n].scriptPubKey, address))
                continue;
            grouping.insert(address);
            any_mine = true;
        }

        // group change with input addresses
        if (any_mine)
        {
           BOOST_FOREACH(CTxOut txout, vout)
               if (p->IsChange(txout))
               {
                   CTxDestination txoutAddr;
                   if(!ExtractDestination(txout.scriptPubKey, txoutAddr))
                       continue;
                   grouping.insert(txoutAddr);
               }
        }
        if (grouping.size() > 0)
        {
            groupings.insert(grouping);
            grouping.clear();
        }
    }
}

set< set<CTxDestination> > CWallet::GetAddressGroupings()
{
    AssertLockHeld(cs_wallet); // mapWallet
    set< set<CTxDestination> > groupings;
    set<CTxDestination> grouping;

#if 0
    BOOST_FOREACH(PAIRTYPE(uint256, CWalletTx) walletEntry, mapWallet)
    {
        CWalletTx *pcoin = &walletEntry.second;
#else
    for (auto& walletEntry: mapWallet)
    {
        auto* pcoin = walletEntry.second.get();
#endif

#if 0
        if (pcoin->vin.size() > 0)
        {
            bool any_mine = false;
            // group all input addresses with each other
            BOOST_FOREACH(CTxIn txin, pcoin->vin)
            {
                CTxDestination address;
                if(!IsMine(txin)) /* If this input isn't mine, ignore it */
                    continue;
#if 0
                if(!ExtractDestination(mapWallet[txin.prevout.hash].GetVout()[txin.prevout.n].scriptPubKey, address))
#else
                if(!ExtractDestination(mapWallet[txin.prevout.hash]->GetVout()[txin.prevout.n].scriptPubKey, address))
#endif
                    continue;
                grouping.insert(address);
                any_mine = true;
            }

            // group change with input addresses
            if (any_mine)
            {
               BOOST_FOREACH(CTxOut txout, pcoin->GetVout())
                   if (IsChange(txout))
                   {
                       CTxDestination txoutAddr;
                       if(!ExtractDestination(txout.scriptPubKey, txoutAddr))
                           continue;
                       grouping.insert(txoutAddr);
                   }
            }
            if (grouping.size() > 0)
            {
                groupings.insert(grouping);
                grouping.clear();
            }
        }
#else
        pcoin->HandleInputGrouping(groupings, grouping);
#endif

        // group lone addrs by themselves
        for (unsigned int i = 0; i < pcoin->GetVout().size(); i++)
            if (IsMine(pcoin->GetVout()[i]))
            {
                CTxDestination address;
                if(!ExtractDestination(pcoin->GetVout()[i].scriptPubKey, address))
                    continue;
                grouping.insert(address);
                groupings.insert(grouping);
                grouping.clear();
            }
    }

    set< set<CTxDestination>* > uniqueGroupings; // a set of pointers to groups of addresses
    map< CTxDestination, set<CTxDestination>* > setmap;  // map addresses to the unique group containing it
    BOOST_FOREACH(set<CTxDestination> grouping, groupings)
    {
        // make a set of all the groups hit by this new group
        set< set<CTxDestination>* > hits;
        map< CTxDestination, set<CTxDestination>* >::iterator it;
        BOOST_FOREACH(CTxDestination address, grouping)
            if ((it = setmap.find(address)) != setmap.end())
                hits.insert((*it).second);

        // merge all hit groups into a new single group and delete old groups
        set<CTxDestination>* merged = new set<CTxDestination>(grouping);
        BOOST_FOREACH(set<CTxDestination>* hit, hits)
        {
            merged->insert(hit->begin(), hit->end());
            uniqueGroupings.erase(hit);
            delete hit;
        }
        uniqueGroupings.insert(merged);

        // update setmap
        BOOST_FOREACH(CTxDestination element, *merged)
            setmap[element] = merged;
    }

    set< set<CTxDestination> > ret;
    BOOST_FOREACH(set<CTxDestination>* uniqueGrouping, uniqueGroupings)
    {
        ret.insert(*uniqueGrouping);
        delete uniqueGrouping;
    }

    return ret;
}

std::set<CTxDestination> CWallet::GetAccountAddresses(const std::string& strAccount) const
{
    LOCK(cs_wallet);
    set<CTxDestination> result;
    BOOST_FOREACH(const PAIRTYPE(CTxDestination, CAddressBookData)& item, mapAddressBook)
    {
        const CTxDestination& address = item.first;
        const string& strName = item.second.name;
        if (strName == strAccount)
            result.insert(address);
    }
    return result;
}

bool CReserveKey::GetReservedKey(CPubKey& pubkey)
{
    if (nIndex == -1)
    {
        CKeyPool keypool;
        pwallet->ReserveKeyFromKeyPool(nIndex, keypool);
        if (nIndex != -1)
            vchPubKey = keypool.vchPubKey;
        else {
            return false;
        }
    }
    assert(vchPubKey.IsValid());
    pubkey = vchPubKey;
    return true;
}

void CReserveKey::KeepKey()
{
    if (nIndex != -1)
        pwallet->KeepKey(nIndex);
    nIndex = -1;
    vchPubKey = CPubKey();
}

void CReserveKey::ReturnKey()
{
    if (nIndex != -1)
        pwallet->ReturnKey(nIndex);
    nIndex = -1;
    vchPubKey = CPubKey();
}

void CWallet::GetAllReserveKeys(set<CKeyID>& setAddress) const
{
    setAddress.clear();

    CWalletDB walletdb(strWalletFile);

    LOCK2(cs_main, cs_wallet);
    BOOST_FOREACH(const int64_t& id, setKeyPool)
    {
        CKeyPool keypool;
        if (!walletdb.ReadPool(id, keypool))
            throw runtime_error("GetAllReserveKeyHashes(): read failed");
        assert(keypool.vchPubKey.IsValid());
        CKeyID keyID = keypool.vchPubKey.GetID();
        if (!HaveKey(keyID))
            throw runtime_error("GetAllReserveKeyHashes(): unknown key in key pool");
        setAddress.insert(keyID);
    }
}

void CWallet::UpdatedTransaction(const uint256 &hashTx)
{
    {
        LOCK(cs_wallet);
        // Only notify UI if this transaction is in this wallet
#if 0
        map<uint256, CWalletTx>::const_iterator mi = mapWallet.find(hashTx);
#else
        auto mi = mapWallet.find(hashTx);
#endif
        if (mi != mapWallet.end())
            NotifyTransactionChanged(this, hashTx, CT_UPDATED);
    }
}

void CWallet::LockCoin(COutPoint& output)
{
    AssertLockHeld(cs_wallet); // setLockedCoins
    setLockedCoins.insert(output);
}

void CWallet::UnlockCoin(COutPoint& output)
{
    AssertLockHeld(cs_wallet); // setLockedCoins
    setLockedCoins.erase(output);
}

void CWallet::UnlockAllCoins()
{
    AssertLockHeld(cs_wallet); // setLockedCoins
    setLockedCoins.clear();
}

bool CWallet::IsLockedCoin(uint256 hash, unsigned int n) const
{
    AssertLockHeld(cs_wallet); // setLockedCoins
    COutPoint outpt(hash, n);

    return (setLockedCoins.count(outpt) > 0);
}

void CWallet::ListLockedCoins(std::vector<COutPoint>& vOutpts)
{
    AssertLockHeld(cs_wallet); // setLockedCoins
    for (std::set<COutPoint>::iterator it = setLockedCoins.begin();
         it != setLockedCoins.end(); it++) {
        COutPoint outpt = (*it);
        vOutpts.push_back(outpt);
    }
}

/** @} */ // end of Actions

class CAffectedKeysVisitor : public boost::static_visitor<void> {
private:
    const CKeyStore &keystore;
    std::vector<CKeyID> &vKeys;

public:
    CAffectedKeysVisitor(const CKeyStore &keystoreIn, std::vector<CKeyID> &vKeysIn) : keystore(keystoreIn), vKeys(vKeysIn) {}

    void Process(const CScript &script) {
        txnouttype type;
        std::vector<CTxDestination> vDest;
        int nRequired;
        if (ExtractDestinations(script, type, vDest, nRequired)) {
            BOOST_FOREACH(const CTxDestination &dest, vDest)
                boost::apply_visitor(*this, dest);
        }
    }

    void operator()(const CKeyID &keyId) {
        if (keystore.HaveKey(keyId))
            vKeys.push_back(keyId);
    }

    void operator()(const CScriptID &scriptId) {
        CScript script;
        if (keystore.GetCScript(scriptId, script))
            Process(script);
    }

    void operator()(const CNoDestination &none) {}
};

void CWallet::GetKeyBirthTimes(std::map<CKeyID, int64_t> &mapKeyBirth) const {
    AssertLockHeld(cs_wallet); // mapKeyMetadata
    mapKeyBirth.clear();

    // get birth times for keys with metadata
    for (std::map<CKeyID, CKeyMetadata>::const_iterator it = mapKeyMetadata.begin(); it != mapKeyMetadata.end(); it++)
        if (it->second.nCreateTime)
            mapKeyBirth[it->first] = it->second.nCreateTime;

    // map in which we'll infer heights of other keys
    CBlockIndex *pindexMax = chainActive[std::max(0, chainActive.Height() - 144)]; // the tip can be reorganised; use a 144-block safety margin
    std::map<CKeyID, CBlockIndex*> mapKeyFirstBlock;
    std::set<CKeyID> setKeys;
    GetKeys(setKeys);
    BOOST_FOREACH(const CKeyID &keyid, setKeys) {
        if (mapKeyBirth.count(keyid) == 0)
            mapKeyFirstBlock[keyid] = pindexMax;
    }
    setKeys.clear();

    // if there are no such keys, we're done
    if (mapKeyFirstBlock.empty())
        return;

    // find first block that affects those keys, if there are any left
    std::vector<CKeyID> vAffected;
#if 0
    for (std::map<uint256, CWalletTx>::const_iterator it = mapWallet.begin(); it != mapWallet.end(); it++) {
        // iterate over all wallet transactions...
        const CWalletTx &wtx = (*it).second;
#else
    for (MAP_WALLET_CONST_IT it = mapWallet.begin(); it != mapWallet.end(); it++) {
        // iterate over all wallet transactions...
        const CWalletObjBase &wtx = *((*it).second);
#endif
        BlockMap::const_iterator blit = mapBlockIndex.find(wtx.hashBlock);
        if (blit != mapBlockIndex.end() && chainActive.Contains(blit->second)) {
            // ... which are already in a block
            int nHeight = blit->second->nHeight;
            BOOST_FOREACH(const CTxOut &txout, wtx.GetVout()) {
                // iterate over all their outputs
                CAffectedKeysVisitor(*this, vAffected).Process(txout.scriptPubKey);
                BOOST_FOREACH(const CKeyID &keyid, vAffected) {
                    // ... and all their affected keys
                    std::map<CKeyID, CBlockIndex*>::iterator rit = mapKeyFirstBlock.find(keyid);
                    if (rit != mapKeyFirstBlock.end() && nHeight < rit->second->nHeight)
                        rit->second = blit->second;
                }
                vAffected.clear();
            }
        }
    }

    // Extract block timestamps for those keys
    for (std::map<CKeyID, CBlockIndex*>::const_iterator it = mapKeyFirstBlock.begin(); it != mapKeyFirstBlock.end(); it++)
        mapKeyBirth[it->first] = it->second->GetBlockTime() - 7200; // block times can be 2h off
}

bool CWallet::AddDestData(const CTxDestination &dest, const std::string &key, const std::string &value)
{
    if (boost::get<CNoDestination>(&dest))
        return false;

    mapAddressBook[dest].destdata.insert(std::make_pair(key, value));
    if (!fFileBacked)
        return true;
    return CWalletDB(strWalletFile).WriteDestData(CBitcoinAddress(dest).ToString(), key, value);
}

bool CWallet::EraseDestData(const CTxDestination &dest, const std::string &key)
{
    if (!mapAddressBook[dest].destdata.erase(key))
        return false;
    if (!fFileBacked)
        return true;
    return CWalletDB(strWalletFile).EraseDestData(CBitcoinAddress(dest).ToString(), key);
}

bool CWallet::LoadDestData(const CTxDestination &dest, const std::string &key, const std::string &value)
{
    mapAddressBook[dest].destdata.insert(std::make_pair(key, value));
    return true;
}

bool CWallet::GetDestData(const CTxDestination &dest, const std::string &key, std::string *value) const
{
    std::map<CTxDestination, CAddressBookData>::const_iterator i = mapAddressBook.find(dest);
    if(i != mapAddressBook.end())
    {
        CAddressBookData::StringMap::const_iterator j = i->second.destdata.find(key);
        if(j != i->second.destdata.end())
        {
            if(value)
                *value = j->second;
            return true;
        }
    }
    return false;
}

CKeyPool::CKeyPool()
{
    nTime = GetTime();
}

CKeyPool::CKeyPool(const CPubKey& vchPubKeyIn)
{
    nTime = GetTime();
    vchPubKey = vchPubKeyIn;
}

CWalletKey::CWalletKey(int64_t nExpires)
{
    nTimeCreated = (nExpires ? GetTime() : 0);
    nTimeExpires = nExpires;
}

int CMerkleTx::GetIndexInBlock(const CBlock& block)
{
#if 1
    // Locate the index of certificate
    for (nIndex = 0; nIndex < (int)block.vtx.size(); nIndex++)
        if (block.vtx[nIndex] == *(CTransaction*)this)
            break;

    if (nIndex == (int)block.vtx.size())
    {
        LogPrintf("ERROR: SetMerkleBranch(): couldn't find cert in block\n");
        return -1;
    }
    return nIndex;
}
#else
int CMerkleTx::SetMerkleBranch(const CBlock& block)
{
    AssertLockHeld(cs_main);
    CBlock blockTmp;

    // Update the tx's hashBlock
    hashBlock = block.GetHash();

    // Locate the transaction
    for (nIndex = 0; nIndex < (int)block.vtx.size(); nIndex++)
        if (block.vtx[nIndex] == *(CTransaction*)this)
            break;
    if (nIndex == (int)block.vtx.size())
    {
        vMerkleBranch.clear();
        nIndex = -1;
        LogPrintf("ERROR: SetMerkleBranch(): couldn't find tx in block\n");
        return 0;
    }

    // Fill in merkle branch
    vMerkleBranch = block.GetMerkleBranch(nIndex);

    // Is the tx in a block that's in the main chain
    BlockMap::iterator mi = mapBlockIndex.find(hashBlock);
    if (mi == mapBlockIndex.end())
        return 0;
    const CBlockIndex* pindex = (*mi).second;
    if (!pindex || !chainActive.Contains(pindex))
        return 0;

    return chainActive.Height() - pindex->nHeight + 1;
}
#endif

#if 0
int CMerkleTx::GetDepthInMainChainINTERNAL(const CBlockIndex* &pindexRet) const
#else
int MerkleAbstractBase::GetDepthInMainChainINTERNAL(const CBlockIndex* &pindexRet) const
#endif
{
    if (hashBlock.IsNull() || nIndex == -1)
        return 0;
    AssertLockHeld(cs_main);

    // Find the block it claims to be in
    BlockMap::iterator mi = mapBlockIndex.find(hashBlock);
    if (mi == mapBlockIndex.end())
        return 0;
    CBlockIndex* pindex = (*mi).second;
    if (!pindex || !chainActive.Contains(pindex))
        return 0;

    // Make sure the merkle branch connects to this block
    if (!fMerkleVerified)
    {
        if (CBlock::CheckMerkleBranch(GetHash(), vMerkleBranch, nIndex) != pindex->hashMerkleRoot)
            return 0;
        fMerkleVerified = true;
    }

    pindexRet = pindex;
    return chainActive.Height() - pindex->nHeight + 1;
}

#if 0
int CMerkleTx::GetDepthInMainChain(const CBlockIndex* &pindexRet) const
#else
int MerkleAbstractBase::GetDepthInMainChain(const CBlockIndex* &pindexRet) const
#endif
{
    AssertLockHeld(cs_main);
    int nResult = GetDepthInMainChainINTERNAL(pindexRet);
    if (nResult == 0 && !mempool.exists(GetObjHash()))
        return -1; // Not in chain, not in mempool

    return nResult;
}

bool CMerkleTx::IsMature() const
{
    if (!IsCoinBase())
        return true;

    return max(0, (COINBASE_MATURITY+1) - GetDepthInMainChain()) == 0;
}

#if 0
bool CMerkleTx::AcceptToMemoryPool(bool fLimitFree, bool fRejectAbsurdFee)
#else
bool MerkleAbstractBase::AcceptToMemoryPool(bool fLimitFree, bool fRejectAbsurdFee)
{
    return TryPushToMempool(fLimitFree,fRejectAbsurdFee);
}
#endif

/**
 * Find notes in the wallet filtered by payment address, min depth and ability to spend.
 * These notes are decrypted and added to the output parameter vector, outEntries.
 */
void CWallet::GetFilteredNotes(std::vector<CNotePlaintextEntry> & outEntries, std::string address, int minDepth, bool ignoreSpent, bool ignoreUnspendable)
{
    bool fFilterAddress = false;
    libzcash::PaymentAddress filterPaymentAddress;
    if (address.length() > 0) {
        filterPaymentAddress = CZCPaymentAddress(address).Get();
        fFilterAddress = true;
    }

    LOCK2(cs_main, cs_wallet);

    for (auto & p : mapWallet) {
<<<<<<< HEAD
        CWalletObjBase& wtx = *(p.second);
        // Filter the transactions before checking for notes
        if (!wtx.CheckFinal() || !wtx.IsMature() || wtx.GetDepthInMainChain() < minDepth) {
=======
#if 0
        CWalletTx wtx = p.second;
        // Filter the transactions before checking for notes
        if (!CheckFinalTx(wtx) || !wtx.IsMature() || wtx.GetDepthInMainChain() < minDepth) {
#else
        CWalletObjBase& wtx = *(p.second);
        // Filter the transactions before checking for notes
        if (!wtx.CheckFinal() || !wtx.IsMature() || wtx.GetDepthInMainChain() < minDepth) {
#endif
            //LogPrintf("%s():%d - skipping[%s]\n", __func__, __LINE__, wtx.GetHash().ToString());
>>>>>>> ad223649
            continue;
        }

        const mapNoteData_t* mnd = wtx.GetMapNoteData();
        if (!mnd || mnd->size() == 0) {
            continue;
        }
        LogPrintf("%s():%d - mnd.size=%d\n", __func__, __LINE__, mnd->size());

#if 0
        for (auto & pair : wtx.mapNoteData) {
            JSOutPoint jsop = pair.first;
            CNoteData nd = pair.second;
            PaymentAddress pa = nd.address;

            // skip notes which belong to a different payment address in the wallet
            if (fFilterAddress && !(pa == filterPaymentAddress)) {
                continue;
            }

            // skip note which has been spent
            if (ignoreSpent && nd.nullifier && IsSpent(*nd.nullifier)) {
                continue;
            }

            // skip notes which cannot be spent
            if (ignoreUnspendable && !HaveSpendingKey(pa)) {
                continue;
            }

            int i = jsop.js; // Index into CTransaction.GetJoinsSplits()
            int j = jsop.n;  // Index into JSDescription.ciphertexts

            // Get cached decryptor
            ZCNoteDecryption decryptor;
            if (!GetNoteDecryptor(pa, decryptor)) {
                // Note decryptors are created when the wallet is loaded, so it should always exist
                throw std::runtime_error(strprintf("Could not find note decryptor for payment address %s", CZCPaymentAddress(pa).ToString()));
            }

            // determine amount of funds in the note
            auto hSig = wtx.GetVjoinsplit()[i].h_sig(*pzcashParams, wtx.joinSplitPubKey);
            try {
                NotePlaintext plaintext = NotePlaintext::decrypt(
                        decryptor,
                        wtx.GetVjoinsplit()[i].ciphertexts[j],
                        wtx.GetVjoinsplit()[i].ephemeralKey,
                        hSig,
                        (unsigned char) j);

                outEntries.push_back(CNotePlaintextEntry{jsop, plaintext});

            } catch (const note_decryption_failed &err) {
                // Couldn't decrypt with this spending key
                throw std::runtime_error(strprintf("Could not decrypt note for payment address %s", CZCPaymentAddress(pa).ToString()));
            } catch (const std::exception &exc) {
                // Unexpected failure
                throw std::runtime_error(strprintf("Error while decrypting note for payment address %s: %s", CZCPaymentAddress(pa).ToString(), exc.what()));
            }
        }
#else
        wtx.GetNotesAmount(outEntries, fFilterAddress, filterPaymentAddress, ignoreSpent, ignoreUnspendable);
#endif
    }
}

void CWalletTx::GetNotesAmount(
    std::vector<CNotePlaintextEntry> & outEntries,
    bool fFilterAddress,
    libzcash::PaymentAddress filterPaymentAddress,
    bool ignoreSpent, bool ignoreUnspendable)
{
    if (!pwallet)
    {
        LogPrintf("%s():%d - null wallet ptr\n", __func__, __LINE__);
        return;
    }

    LogPrintf("%s():%d - wtx[%s], mnd.size=%d\n", __func__, __LINE__, GetHash().ToString(), mapNoteData.size());
    for (auto & pair : mapNoteData) {
        JSOutPoint jsop = pair.first;
        CNoteData nd = pair.second;
        PaymentAddress pa = nd.address;

        // skip notes which belong to a different payment address in the wallet
        if (fFilterAddress && !(pa == filterPaymentAddress)) {
            LogPrintf("%s():%d - skipping[%s]\n", __func__, __LINE__, GetHash().ToString());
            continue;
        }

        // skip note which has been spent
        if (ignoreSpent && nd.nullifier && pwallet->IsSpent(*nd.nullifier)) {
            LogPrintf("%s():%d - skipping[%s]\n", __func__, __LINE__, GetHash().ToString());
            continue;
        }

        // skip notes which cannot be spent
        if (ignoreUnspendable && !pwallet->HaveSpendingKey(pa)) {
            LogPrintf("%s():%d - skipping[%s]\n", __func__, __LINE__, GetHash().ToString());
            continue;
        }

        int i = jsop.js; // Index into CTransaction.GetJoinsSplits()
        int j = jsop.n;  // Index into JSDescription.ciphertexts

        // Get cached decryptor
        ZCNoteDecryption decryptor;
        if (!pwallet->GetNoteDecryptor(pa, decryptor)) {
            // Note decryptors are created when the wallet is loaded, so it should always exist
            throw std::runtime_error(strprintf("Could not find note decryptor for payment address %s", CZCPaymentAddress(pa).ToString()));
        }

        // determine amount of funds in the note
        auto hSig = GetVjoinsplit()[i].h_sig(*pzcashParams, joinSplitPubKey);
        try
        {
            NotePlaintext plaintext = NotePlaintext::decrypt(
                    decryptor,
                    GetVjoinsplit()[i].ciphertexts[j],
                    GetVjoinsplit()[i].ephemeralKey,
                    hSig,
                    (unsigned char) j);
 
            LogPrintf("%s():%d - adding[%s] (%s)\n", __func__, __LINE__, GetHash().ToString(), jsop.hash.ToString());
            outEntries.push_back(CNotePlaintextEntry{jsop, plaintext});
 
        } catch (const note_decryption_failed &err) {
            // Couldn't decrypt with this spending key
            throw std::runtime_error(strprintf("Could not decrypt note for payment address %s", CZCPaymentAddress(pa).ToString()));
        } catch (const std::exception &exc) {
            // Unexpected failure
            throw std::runtime_error(strprintf("Error while decrypting note for payment address %s: %s", CZCPaymentAddress(pa).ToString(), exc.what()));
        }
    }
}

void CWalletTx::AddVinExpandedToJSON(UniValue& entry, const std::vector<CWalletObjBase*> vtxIn) const
{
    entry.push_back(Pair("locktime", (int64_t)nLockTime));
    UniValue vinArr(UniValue::VARR);
    for (const CTxIn& txin : GetVin())
    {
        UniValue in(UniValue::VOBJ);
        if (IsCoinBase())
        {
            in.push_back(Pair("coinbase", HexStr(txin.scriptSig.begin(), txin.scriptSig.end())));
        }
        else
        {
            const uint256& inputTxHash = txin.prevout.hash;
            bool inputFound = false;
            in.push_back(Pair("txid", inputTxHash.GetHex()));

            for (const auto& inputTx : vtxIn)
            {
                if (inputTx->GetHash() == inputTxHash)
                {
                    if (txin.prevout.n >= inputTx->GetVout().size())
                        break;

                    const CTxOut& txout = inputTx->GetVout()[txin.prevout.n];

                    UniValue vout(UniValue::VARR);
                    UniValue out(UniValue::VOBJ);
                    out.push_back(Pair("value", ValueFromAmount(txout.nValue)));
                    out.push_back(Pair("valueZat", txout.nValue));
                    out.push_back(Pair("n", (int64_t)txin.prevout.n));
                    UniValue o(UniValue::VOBJ);
                    ScriptPubKeyToJSON(txout.scriptPubKey, o, true);
                    out.push_back(Pair("scriptPubKey", o));
                    vout.push_back(out);
                    in.push_back(Pair("vout", vout));
                    inputFound = true;
                }
            }

            if (!inputFound)
            {
                in.push_back(Pair("vout", (int64_t)txin.prevout.n));
            }
            UniValue o(UniValue::VOBJ);
            o.push_back(Pair("asm", txin.scriptSig.ToString()));
            o.push_back(Pair("hex", HexStr(txin.scriptSig.begin(), txin.scriptSig.end())));
            in.push_back(Pair("scriptSig", o));
        }
        in.push_back(Pair("sequence", (int64_t)txin.nSequence));
        vinArr.push_back(in);
    }
    entry.push_back(Pair("vin", vinArr));
}

void CWalletTx::addInputTx(std::pair<int64_t, TxWithInputsPair>& entry, const CScript& scriptPubKey, bool& inputFound) const 
{
    for(const auto& txin: GetVin())
    {
        const auto mi = pwallet->mapWallet.find(txin.prevout.hash);
        if (mi == pwallet->mapWallet.end())
        {
            continue;
        }

        const auto& inputTx = (*mi).second;
        if (txin.prevout.n >= inputTx->GetVout().size())
        {
            continue;
        }

        const CTxOut& utxo = inputTx->GetVout()[txin.prevout.n];
 
        auto res = std::search(utxo.scriptPubKey.begin(), utxo.scriptPubKey.end(), scriptPubKey.begin(), scriptPubKey.end());
        if (res == utxo.scriptPubKey.begin())
        {
            inputFound = true;
            entry.second.second.push_back(inputTx.get());
        }
    }
}


int MerkleAbstractBase::SetMerkleBranch(const CBlock& block)
{
    AssertLockHeld(cs_main);

    // Update the tx's hashBlock
    hashBlock = block.GetHash();

    nIndex = GetIndexInBlock(block);

    if (nIndex == -1)
    {
        vMerkleBranch.clear();
        return 0;
    }

    // Fill in merkle branch
    vMerkleBranch = block.GetMerkleBranch(nIndex);

    // Is the obj in a block that's in the main chain
    BlockMap::iterator mi = mapBlockIndex.find(hashBlock);
    if (mi == mapBlockIndex.end())
        return 0;

    const CBlockIndex* pindex = (*mi).second;
    if (!pindex || !chainActive.Contains(pindex))
        return 0;

    return chainActive.Height() - pindex->nHeight + 1;
}

int CMerkleCert::GetIndexInBlock(const CBlock& block)
{
    // Locate the index of certificate
    for (nIndex = 0; nIndex < (int)block.vcert.size(); nIndex++)
        if (block.vcert[nIndex] == *(CScCertificate*)this)
            break;

    if (nIndex == (int)block.vcert.size())
    {
        LogPrintf("ERROR: SetMerkleBranch(): couldn't find cert in block\n");
        return -1;
    }

    // certificates are ideally in a global common vector after all transactions
    nIndex += block.vtx.size();
    return nIndex;
}

bool CMerkleCert::IsMature() const
{
<<<<<<< HEAD
    CCoinsViewCache view(pcoinsTip);
    //mempool not considered, which means we expect next epoch certo to be confirmed before coin from cert can be spent

    CSidechain originSc;
    if (!view.GetSidechain(this->GetScId(), originSc))
        return false;

    return (this->epochNumber < originSc.lastReceivedCertificateEpoch);
=======
    static const int COIN_CERTIFICATE_MATURITY = 0;
    assert(IsCertificate());
    return max(0, (COIN_CERTIFICATE_MATURITY+1) - GetDepthInMainChain()) == 0;
>>>>>>> ad223649
}

CAmount CWalletCert::GetImmatureCredit(bool fUseCache) const
{
    if (IsInMainChain())
    {
        return CWalletObjBase::GetImmatureCredit(fUseCache);
    }
    return 0;
}

CAmount CWalletCert::GetImmatureWatchOnlyCredit(const bool& fUseCache) const
{
    if (IsInMainChain())
    {
        return CWalletObjBase::GetImmatureWatchOnlyCredit(fUseCache);
    }
    return 0;
}

void CWalletCert::GetAmounts(std::list<COutputEntry>& listReceived, std::list<COutputEntry>& listSent, std::list<CScOutputEntry>& listScSent,
    CAmount& nFee, std::string& strSentAccount, const isminefilter& filter) const
{
    LogPrint("cert", "%s():%d - called for obj[%s]\n", __func__, __LINE__, GetHash().ToString());

    // TODO cert: handle fee
    nFee = 0;
    listReceived.clear();
    listSent.clear();
    listScSent.clear();
    strSentAccount = strFromAccount;

    // Sent/received.
    for (unsigned int i = 0; i < vout.size(); ++i)
    {
        const CTxOut& txout = vout[i];
        isminetype fIsMine = pwallet->IsMine(txout);
        // Only need to handle txouts if  the output is to us (received)
        if (!(fIsMine & filter))
            continue;

        // we need to get the destination address
        CTxDestination address;
        if (!ExtractDestination(txout.scriptPubKey, address))
        {
            LogPrintf("CWalletTx::GetAmounts: Unknown transaction type found, txid %s\n",
                     this->GetHash().ToString());
            address = CNoDestination();
        }

        COutputEntry output = {address, txout.nValue, (int)i};

        // If we are receiving the output, add it as a "received" entry
        if (fIsMine & filter)
            listReceived.push_back(output);
    }
}

bool CWalletCert::IsTrusted() const 
{
    LogPrint("cert", "%s():%d - called for obj[%s]\n", __func__, __LINE__, GetHash().ToString());

    int nDepth = GetDepthInMainChain();

    // a certificate must not be in mempool for being considered
    if (nDepth <= 0)
    {
        LogPrint("cert", "%s():%d - depth %d: returning false\n", __func__, __LINE__, nDepth);
        return false;
    }

    LogPrint("cert", "%s():%d - depth %d: returning true\n", __func__, __LINE__, nDepth);
    return true;
}

bool CWalletCert::RelayWalletTransaction() 
{
    LogPrint("cert", "%s():%d - called for obj[%s]\n", __func__, __LINE__, GetHash().ToString());
    assert(pwallet->GetBroadcastTransactions());
    if (GetDepthInMainChain() == 0) {
        LogPrintf("Relaying cert %s\n", GetHash().ToString());
        RelayCertificate((CScCertificate)*this);
        return true;
    }
    return false;
}

bool CWalletCert::IsInvolvingMe(mapNoteData_t &noteData) const
{
    if (!pwallet)
    {
        LogPrintf("%s():%d - null wallet ptr\n", __func__, __LINE__);
        return false;
    }
    return (pwallet->IsMine(*this));
}


std::shared_ptr<CWalletObjBase> CWalletCert::MakeWalletMapObject() const
{
    return std::shared_ptr<CWalletObjBase>( new CWalletCert(*this));
}

std::shared_ptr<CWalletObjBase> CWalletObjBase::MakeWalletObjectBase(const CTransactionBase& obj, const CWallet* pwallet)
{
<<<<<<< HEAD
    if (obj.IsCert() )
=======
    if (obj.IsCertificate() )
>>>>>>> ad223649
    {
        return std::shared_ptr<CWalletObjBase>( new CWalletCert(pwallet, dynamic_cast<const CScCertificate&>(obj)) );
    }
    else
    {
        return std::shared_ptr<CWalletObjBase>( new CWalletTx(pwallet, dynamic_cast<const CTransaction&>(obj)) );
    }
}<|MERGE_RESOLUTION|>--- conflicted
+++ resolved
@@ -1562,11 +1562,7 @@
 bool CWallet::AddToWalletIfInvolvingMe(const CTransactionBase& obj, const CBlock* pblock, bool fUpdate)
 {
     LogPrint("cert", "%s():%d - called for %s[%s]\n", __func__, __LINE__,
-<<<<<<< HEAD
-        obj.IsCert()?"cert":"tx", obj.GetHash().ToString());
-=======
         obj.IsCertificate()?"cert":"tx", obj.GetHash().ToString());
->>>>>>> ad223649
 
     {
         AssertLockHeld(cs_wallet);
@@ -1839,16 +1835,6 @@
 {
     {
         LOCK(cs_wallet);
-<<<<<<< HEAD
-
-        if (mapWallet.count(txin.prevout.hash) == 0)
-            return 0;
-
-        const CWalletObjBase& prev = *mapWallet.at(txin.prevout.hash);
-        if (txin.prevout.n < prev.GetVout().size())
-            if (IsMine(prev.GetVout()[txin.prevout.n]) & filter)
-                return prev.GetVout()[txin.prevout.n].nValue;
-=======
         auto mi = mapWallet.find(txin.prevout.hash);
         if (mi != mapWallet.end()) {
             const CWalletObjBase& prev = *(mi->second);
@@ -1856,7 +1842,6 @@
                 if (IsMine(prev.GetVout()[txin.prevout.n]) & filter)
                     return prev.GetVout()[txin.prevout.n].nValue;
         }
->>>>>>> ad223649
     }
     return 0;
 }
@@ -2514,13 +2499,8 @@
 
 CAmount CWalletObjBase::GetCredit(const isminefilter& filter) const
 {
-<<<<<<< HEAD
     // Must wait until coinbase and certs are safely deep enough in the chain before valuing them
     if (!IsMature())
-=======
-    // Must wait until coinbase is safely deep enough in the chain before valuing it
-    if (IsCoinBase() && !IsMature())
->>>>>>> ad223649
         return 0;
 
     int64_t credit = 0;
@@ -2590,11 +2570,7 @@
         return 0;
 
     // Must wait until coinbase is safely deep enough in the chain before valuing it
-<<<<<<< HEAD
     if (!IsMature())
-=======
-    if (IsCoinBase() && !IsMature())
->>>>>>> ad223649
         return 0;
 
     if (fUseCache && fAvailableCreditCached)
@@ -2657,13 +2633,8 @@
     if (pwallet == 0)
         return 0;
 
-<<<<<<< HEAD
     // Must wait until coinbase and certs Are safely deep enough in the chain before valuing them
     if (!IsMature())
-=======
-    // Must wait until coinbase is safely deep enough in the chain before valuing it
-    if (IsCoinBase() && !IsMature())
->>>>>>> ad223649
         return 0;
 
     if (fUseCache && fAvailableWatchCreditCached)
@@ -3002,11 +2973,7 @@
             if (pcoin->IsCoinBase() && !fIncludeCoinBase && !fIncludeCommunityFund)
                 continue;
 
-<<<<<<< HEAD
             if (!pcoin->IsMature())
-=======
-            if (pcoin->IsCoinBase() && !pcoin->IsMature())
->>>>>>> ad223649
                 continue;
 
             int nDepth = pcoin->GetDepthInMainChain();
@@ -3035,11 +3002,7 @@
                                 continue;
                         }
                     }
-<<<<<<< HEAD
-                    if (pcoin->IsCert() )
-=======
                     if (pcoin->IsCertificate() )
->>>>>>> ad223649
                     {
                         LogPrint("cert", "%s():%d - cert[%s] out[%d], amount=%s, spendable[%s]\n", __func__, __LINE__,
                             pcoin->GetHash().ToString(), i, FormatMoney(pcoin->GetVout()[i].nValue), ((mine & ISMINE_SPENDABLE) != ISMINE_NO)?"Y":"N");
@@ -4069,11 +4032,7 @@
             if (!pcoin->CheckFinal() || !pcoin->IsTrusted())
                 continue;
 
-<<<<<<< HEAD
             if (!pcoin->IsMature())
-=======
-            if (pcoin->IsCoinBase() && !pcoin->IsMature())
->>>>>>> ad223649
                 continue;
 
             int nDepth = pcoin->GetDepthInMainChain();
@@ -4649,22 +4608,9 @@
     LOCK2(cs_main, cs_wallet);
 
     for (auto & p : mapWallet) {
-<<<<<<< HEAD
         CWalletObjBase& wtx = *(p.second);
         // Filter the transactions before checking for notes
         if (!wtx.CheckFinal() || !wtx.IsMature() || wtx.GetDepthInMainChain() < minDepth) {
-=======
-#if 0
-        CWalletTx wtx = p.second;
-        // Filter the transactions before checking for notes
-        if (!CheckFinalTx(wtx) || !wtx.IsMature() || wtx.GetDepthInMainChain() < minDepth) {
-#else
-        CWalletObjBase& wtx = *(p.second);
-        // Filter the transactions before checking for notes
-        if (!wtx.CheckFinal() || !wtx.IsMature() || wtx.GetDepthInMainChain() < minDepth) {
-#endif
-            //LogPrintf("%s():%d - skipping[%s]\n", __func__, __LINE__, wtx.GetHash().ToString());
->>>>>>> ad223649
             continue;
         }
 
@@ -4934,7 +4880,6 @@
 
 bool CMerkleCert::IsMature() const
 {
-<<<<<<< HEAD
     CCoinsViewCache view(pcoinsTip);
     //mempool not considered, which means we expect next epoch certo to be confirmed before coin from cert can be spent
 
@@ -4943,11 +4888,6 @@
         return false;
 
     return (this->epochNumber < originSc.lastReceivedCertificateEpoch);
-=======
-    static const int COIN_CERTIFICATE_MATURITY = 0;
-    assert(IsCertificate());
-    return max(0, (COIN_CERTIFICATE_MATURITY+1) - GetDepthInMainChain()) == 0;
->>>>>>> ad223649
 }
 
 CAmount CWalletCert::GetImmatureCredit(bool fUseCache) const
@@ -5053,11 +4993,7 @@
 
 std::shared_ptr<CWalletObjBase> CWalletObjBase::MakeWalletObjectBase(const CTransactionBase& obj, const CWallet* pwallet)
 {
-<<<<<<< HEAD
-    if (obj.IsCert() )
-=======
     if (obj.IsCertificate() )
->>>>>>> ad223649
     {
         return std::shared_ptr<CWalletObjBase>( new CWalletCert(pwallet, dynamic_cast<const CScCertificate&>(obj)) );
     }
