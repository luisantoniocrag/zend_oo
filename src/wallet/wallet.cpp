--- conflicted
+++ resolved
@@ -2660,11 +2660,7 @@
     return nChangeCached;
 }
 
-<<<<<<< HEAD
-bool CWalletObjBase::IsTrusted() const
-=======
-bool CWalletTx::IsTrusted(bool canSpendZeroConfChange) const
->>>>>>> 89711460
+bool CWalletObjBase::IsTrusted(bool canSpendZeroConfChange) const
 {
     // Quick answer in most cases
 #if 0
@@ -4907,26 +4903,6 @@
     }
 }
 
-<<<<<<< HEAD
-=======
-bool CWalletCert::IsTrusted(bool /*unused*/) const 
-{
-    LogPrint("cert", "%s():%d - called for obj[%s]\n", __func__, __LINE__, GetHash().ToString());
-
-    int nDepth = GetDepthInMainChain();
-
-    // a certificate must not be in mempool for being considered
-    if (nDepth <= 0)
-    {
-        LogPrint("cert", "%s():%d - depth %d: returning false\n", __func__, __LINE__, nDepth);
-        return false;
-    }
-
-    LogPrint("cert", "%s():%d - depth %d: returning true\n", __func__, __LINE__, nDepth);
-    return true;
-}
-
->>>>>>> 89711460
 bool CWalletCert::RelayWalletTransaction() 
 {
     LogPrint("cert", "%s():%d - called for obj[%s]\n", __func__, __LINE__, GetHash().ToString());
