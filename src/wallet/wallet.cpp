--- conflicted
+++ resolved
@@ -3177,11 +3177,7 @@
 
     CReserveKey reservekey(this);
     CWalletTx wtx;
-<<<<<<< HEAD
-    if (!CreateTransaction(vecSend, vecScSend, vecFtSend, vecBwtRequest, wtx, reservekey, nFeeRet, nChangePosRet, strFailReason, &coinControl, false))
-=======
-    if (!CreateTransaction(vecSend, vecCcSend, wtx, reservekey, nFeeRet, nChangePosRet, strFailReason, &coinControl, false, cswInTotAmount))
->>>>>>> 9f69f9f8
+    if (!CreateTransaction(vecSend, vecScSend, vecFtSend, vecBwtRequest, wtx, reservekey, nFeeRet, nChangePosRet, strFailReason, &coinControl, false, cswInTotAmount))
         return false;
 
     if (nChangePosRet != -1)
@@ -3246,29 +3242,14 @@
             nSubtractFeeFromAmount++;
     }
 
-<<<<<<< HEAD
-    if (!checkAndAddCcOut(vecScSend, nValue, strFailReason))
+    if (!checkAndAddCcOut(vecScSend, totalOutputValue, strFailReason))
         return false;
-    if (!checkAndAddCcOut(vecFtSend, nValue, strFailReason))
+    if (!checkAndAddCcOut(vecFtSend, totalOutputValue, strFailReason))
         return false;
-    if (!checkAndAddCcOut(vecBwtRequest, nValue, strFailReason))
+    if (!checkAndAddCcOut(vecBwtRequest, totalOutputValue, strFailReason))
         return false;
 
-    if ( (vecSend.empty() && vecScSend.empty() && vecFtSend.empty() && vecBwtRequest.empty() ) || nValue < 0)
-=======
-    BOOST_FOREACH (const auto& ccRecipient, vecCcSend)
-    {
-        CAmount amount = boost::apply_visitor(CcRecipientAmountVisitor(), ccRecipient);
-        if (totalOutputValue < 0 || amount < 0)
-        {
-            strFailReason = _("Transaction amounts must be positive");
-            return false;
-        }
-        totalOutputValue += amount;
-    }
-
-    if ( (vecSend.empty() && vecCcSend.empty() ) || totalOutputValue < 0)
->>>>>>> 9f69f9f8
+    if ( (vecSend.empty() && vecScSend.empty() && vecFtSend.empty() && vecBwtRequest.empty() ) || totalOutputValue < 0)
     {
         strFailReason = _("Transaction amounts must be positive");
         return false;
