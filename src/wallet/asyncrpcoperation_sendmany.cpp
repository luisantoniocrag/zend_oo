--- conflicted
+++ resolved
@@ -1118,9 +1118,6 @@
         CScript scriptPubKey = GetScriptForDestination(fromtaddr_.Get());
         out = CTxOut(amount, scriptPubKey);
     }
-<<<<<<< HEAD
-    CScript scriptPubKey = GetScriptForDestination(vchPubKey.GetID());
-=======
     else {
         CReserveKey keyChange(pwalletMain);
         CPubKey vchPubKey;
@@ -1132,10 +1129,8 @@
         out =  CTxOut(amount, scriptPubKey);
     }
 
->>>>>>> 8c8e7c28
-
     CMutableTransaction rawTx(tx_);
-    rawTx.addOut(CTxOut(amount, scriptPubKey));
+    rawTx.addOut(out);
     tx_ = CTransaction(rawTx);
 }
 
