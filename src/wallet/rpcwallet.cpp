// Copyright (c) 2010 Satoshi Nakamoto
// Copyright (c) 2009-2014 The Bitcoin Core developers
// Distributed under the MIT software license, see the accompanying
// file COPYING or http://www.opensource.org/licenses/mit-license.php.

#include "amount.h"
#include "base58.h"
#include "core_io.h"
#include "init.h"
#include "main.h"
#include "net.h"
#include "netbase.h"
#include "rpc/server.h"
#include "timedata.h"
#include "util.h"
#include "utilmoneystr.h"
#include "wallet.h"
#include "walletdb.h"
#include "primitives/transaction.h"
#include "zcbenchmarks.h"
#include "script/interpreter.h"

#include "utiltime.h"
#include "asyncrpcoperation.h"
#include "asyncrpcqueue.h"
#include "wallet/asyncrpcoperation_sendmany.h"
#include "wallet/asyncrpcoperation_shieldcoinbase.h"

#include "sodium.h"

#include <stdint.h>

#include <boost/assign/list_of.hpp>

#include <univalue.h>

#include <numeric>

#include "sc/sidechainrpc.h"

using namespace std;

using namespace libzcash;
using namespace Sidechain;

extern void ScriptPubKeyToJSON(const CScript& scriptPubKey, UniValue& out, bool fIncludeHex);

int64_t nWalletUnlockTime;
static CCriticalSection cs_nWalletUnlockTime;

// transaction.h comment: spending taddr output requires CTxIn >= 148 bytes and typical taddr txout is 34 bytes
#define CTXIN_SPEND_DUST_SIZE   148
#define CTXOUT_REGULAR_SIZE     34


// Private method:
UniValue z_getoperationstatus_IMPL(const UniValue&, bool);

std::string HelpRequiringPassphrase()
{
    return pwalletMain && pwalletMain->IsCrypted()
        ? "\nRequires wallet passphrase to be set with walletpassphrase call."
        : "";
}

bool EnsureWalletIsAvailable(bool avoidException)
{
    if (!pwalletMain)
    {
        if (!avoidException)
            throw JSONRPCError(RPC_METHOD_NOT_FOUND, "Method not found (disabled)");
        else
            return false;
    }
    return true;
}

void EnsureWalletIsUnlocked()
{
    if (pwalletMain->IsLocked())
        throw JSONRPCError(RPC_WALLET_UNLOCK_NEEDED, "Error: Please enter the wallet passphrase with walletpassphrase first.");
}

void AddVinExpandedToJSON(const CWalletTransactionBase& tx, UniValue& entry)
{
    if (!tx.getTxBase()->IsCertificate() )
        entry.push_back(Pair("locktime", (int64_t)tx.getTxBase()->GetLockTime()));
    UniValue vinArr(UniValue::VARR);
    for (const CTxIn& txin : tx.getTxBase()->GetVin())
    {
        UniValue in(UniValue::VOBJ);
        if (tx.getTxBase()->IsCoinBase())
        {
            in.push_back(Pair("coinbase", HexStr(txin.scriptSig.begin(), txin.scriptSig.end())));
        }
        else
        {
            const uint256& inputTxHash = txin.prevout.hash;

            in.push_back(Pair("txid", inputTxHash.GetHex()));
            in.push_back(Pair("vout", (int64_t)txin.prevout.n));

            UniValue o(UniValue::VOBJ);
            o.push_back(Pair("asm", txin.scriptSig.ToString()));
            o.push_back(Pair("hex", HexStr(txin.scriptSig.begin(), txin.scriptSig.end())));
            in.push_back(Pair("scriptSig", o));

            auto mi = pwalletMain->getMapWallet().find(inputTxHash);
            if (mi != pwalletMain->getMapWallet().end() )
            {
                if ((*mi).second->getTxBase()->GetHash() == inputTxHash)
                {
                    const CTxOut& txout = (*mi).second->getTxBase()->GetVout()[txin.prevout.n];

                    in.push_back(Pair("value", ValueFromAmount(txout.nValue)));
                    in.push_back(Pair("valueSat", txout.nValue));

                    txnouttype type;
                    int nRequired;
                    vector<CTxDestination> addresses;
                    if (!ExtractDestinations(txout.scriptPubKey, type, addresses, nRequired)) {
                        in.push_back(Pair("addr", "Unknown"));
                    } else {
                        const CTxDestination& addr = addresses[0];
                        in.push_back(Pair("addr", (CBitcoinAddress(addr).ToString() )));
                    }
                }
            }

        }
        in.push_back(Pair("sequence", (int64_t)txin.nSequence));
        vinArr.push_back(in);
    }
    entry.push_back(Pair("vin", vinArr));
}

void TxExpandedToJSON(const CWalletTransactionBase& tx,  UniValue& entry)
{
    entry.push_back(Pair("txid", tx.getTxBase()->GetHash().GetHex()));
    entry.push_back(Pair("version", tx.getTxBase()->nVersion));

    AddVinExpandedToJSON(tx, entry);

    int conf = tx.GetDepthInMainChain();
    int64_t timestamp = tx.GetTxTime();
    bool hasBlockTime = false;

    if (!tx.hashBlock.IsNull()) {
        BlockMap::iterator mi = mapBlockIndex.find(tx.hashBlock);
        if (mi != mapBlockIndex.end() && (*mi).second) {
            CBlockIndex* pindex = (*mi).second;
            if (chainActive.Contains(pindex)) {
                timestamp = pindex->GetBlockTime();
                hasBlockTime = true;
            } else {
                timestamp = tx.GetTxTime();
            }
        }
    }

    int bwtMaturityHeight = -1;
    if (tx.getTxBase()->IsCertificate() )
    {
        const uint256& scid = dynamic_cast<const CScCertificate*>(tx.getTxBase())->GetScId();
        entry.push_back(Pair("scid", scid.GetHex()));
        if (conf > 0) {
            bwtMaturityHeight = tx.bwtMaturityDepth - conf + chainActive.Height() + 1;
        } else
        if (conf == 0) {
            // no info in tx because the block has yet to be mined
            CSidechain sidechain;
            int nHeight = chainActive.Height() + 1;
            assert(pcoinsTip->GetSidechain(scid, sidechain));
            int currentEpoch = sidechain.EpochFor(nHeight);
            int bwtMaturityDepth = sidechain.StartHeightForEpoch(currentEpoch+1) +
                sidechain.SafeguardMargin() - nHeight;
            bwtMaturityHeight = bwtMaturityDepth + nHeight;
        } else {
            // if conf < 0 we can not tell
        }
    }

    UniValue vout(UniValue::VARR);
    for (unsigned int i = 0; i < tx.getTxBase()->GetVout().size(); i++) {
        const CTxOut& txout = tx.getTxBase()->GetVout()[i];
        UniValue out(UniValue::VOBJ);
        out.push_back(Pair("value", ValueFromAmount(txout.nValue)));
        out.push_back(Pair("valueSat", txout.nValue));
        out.push_back(Pair("n", (int64_t)i));
        UniValue o(UniValue::VOBJ);
        ScriptPubKeyToJSON(txout.scriptPubKey, o, true);
        out.push_back(Pair("scriptPubKey", o));
        if (tx.getTxBase()->IsBackwardTransfer(i))
        {
            out.push_back(Pair("backwardTransfer", true));
            out.push_back(Pair("maturityHeight", bwtMaturityHeight));
        }
        vout.push_back(out);
    }
    entry.push_back(Pair("vout", vout));

    tx.getTxBase()->AddCeasedSidechainWithdrawalInputsToJSON(entry);
    tx.getTxBase()->AddSidechainOutsToJSON(entry);
    tx.getTxBase()->AddJoinSplitToJSON(entry);

    if (!tx.hashBlock.IsNull()) {
        entry.push_back(Pair("blockhash", tx.hashBlock.GetHex()));
        entry.push_back(Pair("confirmations", conf));
        entry.push_back(Pair("time", timestamp));
        if (hasBlockTime) {
            entry.push_back(Pair("blocktime", timestamp));
        }
    } else {
        entry.push_back(Pair("confirmations", conf));
        entry.push_back(Pair("time", timestamp));
    }

    if (tx.IsFromMe(ISMINE_ALL)) {
        // get any ceasing sidechain withdrawal input
        CAmount cswInTotAmount = tx.getTxBase()->GetCSWValueIn();
        // nDebit has only vin contribution, we must add the ceased sc with part if any
        CAmount nDebit = tx.GetDebit(ISMINE_ALL) + cswInTotAmount;

        CAmount nFee = tx.getTxBase()->GetFeeAmount(nDebit);
        entry.push_back(Pair("fees", ValueFromAmount(nFee)));
    }
}

void WalletTxToJSON(const CWalletTransactionBase& wtx, UniValue& entry, isminefilter filter)
{
    int confirms = wtx.GetDepthInMainChain();
    entry.push_back(Pair("confirmations", confirms));
    if (wtx.getTxBase()->IsCoinBase())
        entry.push_back(Pair("generated", true));
    if (confirms > 0)
    {
        entry.push_back(Pair("blockhash", wtx.hashBlock.GetHex()));
        entry.push_back(Pair("blockindex", wtx.nIndex));
        entry.push_back(Pair("blocktime", mapBlockIndex[wtx.hashBlock]->GetBlockTime()));
    }
    uint256 hash = wtx.getTxBase()->GetHash();
    entry.push_back(Pair("txid", hash.GetHex()));
    UniValue conflicts(UniValue::VARR);
    BOOST_FOREACH(const uint256& conflict, wtx.GetConflicts())
        conflicts.push_back(conflict.GetHex());
    entry.push_back(Pair("walletconflicts", conflicts));
    entry.push_back(Pair("time", wtx.GetTxTime()));
    entry.push_back(Pair("timereceived", (int64_t)wtx.nTimeReceived));
    BOOST_FOREACH(const PAIRTYPE(string,string)& item, wtx.mapValue)
        entry.push_back(Pair(item.first, item.second));

    // add the cross chain outputs if any
<<<<<<< HEAD
=======
    wtx.getTxBase()->AddCeasedSidechainWithdrawalInputsToJSON(entry);
>>>>>>> 9f69f9f8
    wtx.getTxBase()->AddSidechainOutsToJSON(entry);
    wtx.getTxBase()->AddJoinSplitToJSON(entry);
}

static void FillScCreationReturnObj(const CTransaction& tx, UniValue& ret)
{ 
    // clear it and set type to VOBJ
    ret.setObject();

    // there must be one and only one creation output in the passed tx
    if (tx.GetVscCcOut().size() != 1)
    {
        throw JSONRPCError(RPC_TYPE_ERROR, strprintf("creation vector output size %d is invalid",
            tx.GetVscCcOut().size()));
    }

    ret.push_back(Pair("txid", tx.GetHash().GetHex()));
    ret.push_back(Pair("scid", tx.GetScIdFromScCcOut(0).GetHex()));
}

string AccountFromValue(const UniValue& value)
{
    string strAccount = value.get_str();
    if (strAccount != "")
        throw JSONRPCError(RPC_WALLET_ACCOUNTS_UNSUPPORTED, "Accounts are unsupported");
    return strAccount;
}

UniValue getnewaddress(const UniValue& params, bool fHelp)
{
    if (!EnsureWalletIsAvailable(fHelp))
        return NullUniValue;

    if (fHelp || params.size() > 2)
        throw runtime_error(
            "getnewaddress ( \"account\" , (retpubkeyhash))\n"
            "\nReturns a new Horizen address for receiving payments.\n"
            "\nArguments:\n"
            "1. \"account\"        (string, optional) DEPRECATED. If provided, it MUST be set to the empty string \"\" to represent the default account. Passing any other string will result in an error.\n"
            "2. retpubkeyhash    (boolean, optional) If provided the command will output the public key hash corresponding to the address.\n"
            "\nResult, one of these:\n"
            "\"horizenaddress\"    (string) The new Horizen address (default)\n"
            "\"public key hash\"   (string) If retpubkeyhash==true, the public key hash (20 Bytes) corresponding to a new Horizen address (not shown)\n"
            "\nExamples:\n"
            + HelpExampleCli("getnewaddress", "")
            + HelpExampleCli("getnewaddress \"\"", "true")
            + HelpExampleRpc("getnewaddress", "")
        );
    LOCK2(cs_main, pwalletMain->cs_wallet);

    // Parse the account first so we don't generate a key if there's an error
    string strAccount;
    bool retPkh = false;

    if (params.size() > 0)
        strAccount = AccountFromValue(params[0]);

    if (params.size() == 2 )
        retPkh = params[1].get_bool();

    if (!pwalletMain->IsLocked())
        pwalletMain->TopUpKeyPool();

    // Generate a new key that is added to wallet
    CPubKey newKey;
    if (!pwalletMain->GetKeyFromPool(newKey))
        throw JSONRPCError(RPC_WALLET_KEYPOOL_RAN_OUT, "Error: Keypool ran out, please call keypoolrefill first");
    CKeyID keyID = newKey.GetID();

    pwalletMain->SetAddressBook(keyID, strAccount, "receive");

    std::string ret;
    if (retPkh)
    {
        // return the public key hash string
        ret = keyID.ToString();
    }
    else
    {
        // return the taddr string
        ret = CBitcoinAddress(keyID).ToString();
    }
    return ret;
}


CBitcoinAddress GetAccountAddress(string strAccount, bool bForceNew=false)
{
    CWalletDB walletdb(pwalletMain->strWalletFile);

    CAccount account;
    walletdb.ReadAccount(strAccount, account);

    bool bKeyUsed = false;

    // Check if the current key has been used
    if (account.vchPubKey.IsValid())
    {
        /* Get script for addr without OP_CHECKBLOCKATHEIGHT, cause we will use it only for searching */
        CScript scriptPubKey = GetScriptForDestination(account.vchPubKey.GetID(), false);
        for (auto it = pwalletMain->getMapWallet().begin();
             it != pwalletMain->getMapWallet().end() && account.vchPubKey.IsValid();
             ++it)
        {
#if 0
            const CWalletTx& wtx = (*it).second;
#else
            const CWalletTransactionBase& wtx = *((*it).second);
#endif
            BOOST_FOREACH(const CTxOut& txout, wtx.getTxBase()->GetVout())
            {
                /* Check that txout.scriptPubKey starts with scriptPubKey instead of full match,
                 * cause we cant compare OP_CHECKBLOCKATHEIGHT arguments, they are different all the time */
                auto res = std::search(txout.scriptPubKey.begin(), txout.scriptPubKey.end(), scriptPubKey.begin(),
                                       scriptPubKey.end());
                if (res == txout.scriptPubKey.begin())
                    bKeyUsed = true;
            }
        }
    }

    // Generate a new key
    if (!account.vchPubKey.IsValid() || bForceNew || bKeyUsed)
    {
        if (!pwalletMain->GetKeyFromPool(account.vchPubKey))
            throw JSONRPCError(RPC_WALLET_KEYPOOL_RAN_OUT, "Error: Keypool ran out, please call keypoolrefill first");

        pwalletMain->SetAddressBook(account.vchPubKey.GetID(), strAccount, "receive");
        walletdb.WriteAccount(strAccount, account);
    }

    return CBitcoinAddress(account.vchPubKey.GetID());
}

UniValue getaccountaddress(const UniValue& params, bool fHelp)
{
    if (!EnsureWalletIsAvailable(fHelp))
        return NullUniValue;

    if (fHelp || params.size() != 1)
        throw runtime_error(
            "getaccountaddress \"account\"\n"
            "\nDEPRECATED. Returns the current Horizen address for receiving payments to this account.\n"
            "\nArguments:\n"
            "1. \"account\"       (string, required) MUST be set to the empty string \"\" to represent the default account. Passing any other string will result in an error.\n"
            "\nResult:\n"
            "\"horizenaddress\"   (string) The account Horizen address\n"
            "\nExamples:\n"
            + HelpExampleCli("getaccountaddress", "")
            + HelpExampleCli("getaccountaddress", "\"\"")
            + HelpExampleCli("getaccountaddress", "\"myaccount\"")
            + HelpExampleRpc("getaccountaddress", "\"myaccount\"")
        );

    LOCK2(cs_main, pwalletMain->cs_wallet);

    // Parse the account first so we don't generate a key if there's an error
    string strAccount = AccountFromValue(params[0]);

    UniValue ret(UniValue::VSTR);

    ret = GetAccountAddress(strAccount).ToString();
    return ret;
}


UniValue getrawchangeaddress(const UniValue& params, bool fHelp)
{
    if (!EnsureWalletIsAvailable(fHelp))
        return NullUniValue;

    if (fHelp || params.size() > 1)
        throw runtime_error(
            "getrawchangeaddress\n"
            "\nReturns a new Horizen address, for receiving change.\n"
            "This is for use with raw transactions, NOT normal use.\n"
            "\nResult:\n"
            "\"address\"    (string) The address\n"
            "\nExamples:\n"
            + HelpExampleCli("getrawchangeaddress", "")
            + HelpExampleRpc("getrawchangeaddress", "")
       );

    LOCK2(cs_main, pwalletMain->cs_wallet);

    if (!pwalletMain->IsLocked())
        pwalletMain->TopUpKeyPool();

    CReserveKey reservekey(pwalletMain);
    CPubKey vchPubKey;
    if (!reservekey.GetReservedKey(vchPubKey))
        throw JSONRPCError(RPC_WALLET_KEYPOOL_RAN_OUT, "Error: Keypool ran out, please call keypoolrefill first");

    reservekey.KeepKey();

    CKeyID keyID = vchPubKey.GetID();

    return CBitcoinAddress(keyID).ToString();
}


UniValue setaccount(const UniValue& params, bool fHelp)
{
    if (!EnsureWalletIsAvailable(fHelp))
        return NullUniValue;

    if (fHelp || params.size() < 1 || params.size() > 2)
        throw runtime_error(
            "setaccount \"horizenaddress\" \"account\"\n"
            "\nDEPRECATED. Sets the account associated with the given address.\n"
            "\nArguments:\n"
            "1. \"horizenaddress\"  (string, required) The Horizen address to be associated with an account.\n"
            "2. \"account\"         (string, required) MUST be set to the empty string \"\" to represent the default account. Passing any other string will result in an error.\n"
            "\nExamples:\n"
            + HelpExampleCli("setaccount", "\"t14oHp2v54vfmdgQ3v3SNuQga8JKHTNi2a1\" \"tabby\"")
            + HelpExampleRpc("setaccount", "\"t14oHp2v54vfmdgQ3v3SNuQga8JKHTNi2a1\", \"tabby\"")
        );

    LOCK2(cs_main, pwalletMain->cs_wallet);

    CBitcoinAddress address(params[0].get_str());
    if (!address.IsValid())
        throw JSONRPCError(RPC_INVALID_ADDRESS_OR_KEY, "Invalid Zen address");

    string strAccount;
    if (params.size() > 1)
        strAccount = AccountFromValue(params[1]);

    // Only add the account if the address is yours.
    if (IsMine(*pwalletMain, address.Get()))
    {
        // Detect when changing the account of an address that is the 'unused current key' of another account:
        if (pwalletMain->mapAddressBook.count(address.Get()))
        {
            string strOldAccount = pwalletMain->mapAddressBook[address.Get()].name;
            if (address == GetAccountAddress(strOldAccount))
                GetAccountAddress(strOldAccount, true);
        }
        pwalletMain->SetAddressBook(address.Get(), strAccount, "receive");
    }
    else
        throw JSONRPCError(RPC_MISC_ERROR, "setaccount can only be used with own address");

    return NullUniValue;
}


UniValue getaccount(const UniValue& params, bool fHelp)
{
    if (!EnsureWalletIsAvailable(fHelp))
        return NullUniValue;

    if (fHelp || params.size() != 1)
        throw runtime_error(
            "getaccount \"horizenaddress\"\n"
            "\nDEPRECATED. Returns the account associated with the given address.\n"
            "\nArguments:\n"
            "1. \"horizenaddress\"  (string, required) The horizen address for account lookup.\n"
            "\nResult:\n"
            "\"accountname\"        (string) the account address\n"
            "\nExamples:\n"
            + HelpExampleCli("getaccount", "\"t14oHp2v54vfmdgQ3v3SNuQga8JKHTNi2a1\"")
            + HelpExampleRpc("getaccount", "\"t14oHp2v54vfmdgQ3v3SNuQga8JKHTNi2a1\"")
        );

    LOCK2(cs_main, pwalletMain->cs_wallet);

    CBitcoinAddress address(params[0].get_str());
    if (!address.IsValid())
        throw JSONRPCError(RPC_INVALID_ADDRESS_OR_KEY, "Invalid Zen address");

    string strAccount;
    map<CTxDestination, CAddressBookData>::iterator mi = pwalletMain->mapAddressBook.find(address.Get());
    if (mi != pwalletMain->mapAddressBook.end() && !(*mi).second.name.empty())
        strAccount = (*mi).second.name;
    return strAccount;
}


UniValue getaddressesbyaccount(const UniValue& params, bool fHelp)
{
    if (!EnsureWalletIsAvailable(fHelp))
        return NullUniValue;

    if (fHelp || params.size() != 1)
        throw runtime_error(
            "getaddressesbyaccount \"account\"\n"
            "\nDEPRECATED. Returns the list of addresses for the given account.\n"
            "\nArguments:\n"
            "1. \"account\"  (string, required) MUST be set to the empty string \"\" to represent the default account. Passing any other string will result in an error.\n"
            "\nResult:\n"
            "[                     (json array of string)\n"
            "  \"horizenaddress\"  (string) a horizen address associated with the given account\n"
            "  ,...\n"
            "]\n"
            "\nExamples:\n"
            + HelpExampleCli("getaddressesbyaccount", "\"tabby\"")
            + HelpExampleRpc("getaddressesbyaccount", "\"tabby\"")
        );

    LOCK2(cs_main, pwalletMain->cs_wallet);

    string strAccount = AccountFromValue(params[0]);

    // Find all addresses that have the given account
    UniValue ret(UniValue::VARR);
    BOOST_FOREACH(const PAIRTYPE(CBitcoinAddress, CAddressBookData)& item, pwalletMain->mapAddressBook)
    {
        const CBitcoinAddress& address = item.first;
        const string& strName = item.second.name;
        if (strName == strAccount)
            ret.push_back(address.ToString());
    }
    return ret;
}

UniValue listaddresses(const UniValue& params, bool fHelp)
{
    if (!EnsureWalletIsAvailable(fHelp))
        return NullUniValue;

    if (fHelp || params.size() > 1)
        throw runtime_error(
                "listaddresses\n"
                "Returns the list of transparent addresses.\n"
                "\nResult:\n"
                "[                     (json array of string)\n"
                "  \"horizenaddress\"  (string) a horizen address associated with the given account\n"
                "  ,...\n"
                "]\n"
                "\nExamples:\n"
                + HelpExampleCli("listaddresses", "")
                + HelpExampleRpc("listaddresses", "")
        );

    LOCK2(cs_main, pwalletMain->cs_wallet);

    UniValue ret(UniValue::VARR);
    BOOST_FOREACH(const PAIRTYPE(CBitcoinAddress, CAddressBookData)& item, pwalletMain->mapAddressBook)
    {
        const CBitcoinAddress& address = item.first;
        const string& strName = item.second.name;
        if (strName == "")
            ret.push_back(address.ToString());
    }
    return ret;
}

static void SendMoney(const CTxDestination &address, CAmount nValue, bool fSubtractFeeFromAmount, CWalletTx& wtxNew)
{
    CAmount curBalance = pwalletMain->GetBalance();

    // Check amount
    if (nValue <= 0)
        throw JSONRPCError(RPC_INVALID_PARAMETER, "Invalid amount");

    if (nValue > curBalance)
        throw JSONRPCError(RPC_WALLET_INSUFFICIENT_FUNDS, "Insufficient funds");

    // Parse Zcash address
    CScript scriptPubKey = GetScriptForDestination(address);

    // Create and send the transaction
    CReserveKey reservekey(pwalletMain);
    CAmount nFeeRequired;
    std::string strError;
    vector<CRecipient> vecSend;
    vector<CRecipientScCreation> vecScSend;
    vector<CRecipientForwardTransfer> vecFtSend;
    vector<CRecipientBwtRequest> vecBwtRequest;
    int nChangePosRet = -1;
    CRecipient recipient = {scriptPubKey, nValue, fSubtractFeeFromAmount};
    vecSend.push_back(recipient);
    if (!pwalletMain->CreateTransaction(vecSend, vecScSend, vecFtSend, vecBwtRequest,
            wtxNew, reservekey, nFeeRequired, nChangePosRet, strError))
    {
        if (!fSubtractFeeFromAmount && nValue + nFeeRequired > pwalletMain->GetBalance())
            strError = strprintf("Error: This transaction requires a transaction fee of at least %s because of its amount, complexity, or use of recently received funds!", FormatMoney(nFeeRequired));
        throw JSONRPCError(RPC_WALLET_ERROR, strError);
    }
    if (!pwalletMain->CommitTransaction(wtxNew, reservekey))
        throw JSONRPCError(RPC_WALLET_ERROR, "Error: The transaction was rejected! This might happen if some of the coins in your wallet were already spent, such as if you used a copy of wallet.dat and coins were spent in the copy but not marked as spent here.");
}

UniValue sendtoaddress(const UniValue& params, bool fHelp)
{
    if (!EnsureWalletIsAvailable(fHelp))
        return NullUniValue;

    if (fHelp || params.size() < 2 || params.size() > 5)
        throw runtime_error(
            "sendtoaddress \"horizenaddress\" amount ( \"comment\" \"comment-to\" subtractfeefromamount )\n"
            "\nSend an amount to a given address. The amount is a real and is rounded to the nearest 0.00000001\n"
            + HelpRequiringPassphrase() +
            "\nArguments:\n"
            "1. \"horizenaddress\"  (string, required) The horizen address to send to.\n"
            "2. \"amount\"      (numeric, required) The amount in btc to send. eg 0.1\n"
            "3. \"comment\"     (string, optional) A comment used to store what the transaction is for. \n"
            "                             This is not part of the transaction, just kept in your wallet.\n"
            "4. \"comment-to\"  (string, optional) A comment to store the name of the person or organization \n"
            "                             to which you're sending the transaction. This is not part of the \n"
            "                             transaction, just kept in your wallet.\n"
            "5. subtractfeefromamount  (boolean, optional, default=false) The fee will be deducted from the amount being sent.\n"
            "                             The recipient will receive less Horizen than you enter in the amount field.\n"
            "\nResult:\n"
            "\"transactionid\"  (string) The transaction id.\n"
            "\nExamples:\n"
            + HelpExampleCli("sendtoaddress", "\"znnwwojWQJp1ARgbi1dqYtmnNMfihmg8m1b\" 0.1")
            + HelpExampleCli("sendtoaddress", "\"znnwwojWQJp1ARgbi1dqYtmnNMfihmg8m1b\" 0.1 \"donation\" \"ZenCash outpost\"")
            + HelpExampleCli("sendtoaddress", "\"znnwwojWQJp1ARgbi1dqYtmnNMfihmg8m1b\" 0.1 \"\" \"\" true")
            + HelpExampleRpc("sendtoaddress", "\"znnwwojWQJp1ARgbi1dqYtmnNMfihmg8m1b\", 0.1, \"donation\", \"ZenCash outpost\"")
        );

    LOCK2(cs_main, pwalletMain->cs_wallet);

    CBitcoinAddress address(params[0].get_str());
    if (!address.IsValid())
        throw JSONRPCError(RPC_INVALID_ADDRESS_OR_KEY, "Invalid Zen address");

    // Amount
    CAmount nAmount = AmountFromValue(params[1]);
    if (nAmount <= 0)
        throw JSONRPCError(RPC_TYPE_ERROR, "Invalid amount for send");

    // Wallet comments
    CWalletTx wtx;
    if (params.size() > 2 && !params[2].isNull() && !params[2].get_str().empty())
        wtx.mapValue["comment"] = params[2].get_str();
    if (params.size() > 3 && !params[3].isNull() && !params[3].get_str().empty())
        wtx.mapValue["to"]      = params[3].get_str();

    bool fSubtractFeeFromAmount = false;
    if (params.size() > 4)
        fSubtractFeeFromAmount = params[4].get_bool();

    EnsureWalletIsUnlocked();

    SendMoney(address.Get(), nAmount, fSubtractFeeFromAmount, wtx);

    return wtx.getWrappedTx().GetHash().GetHex();
}

UniValue sc_send(const UniValue& params, bool fHelp)
{
    if (!EnsureWalletIsAvailable(fHelp))
        return NullUniValue;

    if (fHelp || params.size() != 3)
        throw runtime_error(
            "sc_send \"address\" amount \"scid\"\n"
            "\nSend a ZEN amount to an address of the given SC\n"
            + HelpRequiringPassphrase() +
            "\nArguments:\n"
            "1. \"address\"        (string, required) The uint256 hex representation of the PublicKey25519Proposition in the SC to send to.\n"
            "2. \"amount\"         (numeric, required) The amount in zen to send. eg 0.1\n"
            "3. \"side chain ID\"  (string, required) The uint256 side chain ID\n"
            "\nResult:\n"
            "\"transactionid\"  (string) The transaction id.\n"
            "\nExamples:\n"
            + HelpExampleCli("sc_send", "\"1a3e7ccbfd40c4e2304c3215f76d204e4de63c578ad835510f580d529516a874\" 0.1 \"ea3e7ccbfd40c4e2304c4215f76d204e4de63c578ad835510f580d529516a874\"")
        );

    LOCK2(cs_main, pwalletMain->cs_wallet);

    uint256 sc_address;
    std::string inputString = params[0].get_str();
    if (inputString.find_first_not_of("0123456789abcdefABCDEF", 0) != std::string::npos)
        throw JSONRPCError(RPC_TYPE_ERROR, "Invalid address format: not an hex");

    sc_address.SetHex(inputString);

    if (sc_address.IsNull() )
        throw JSONRPCError(RPC_TYPE_ERROR, "Invalid address");

    // Amount
    CAmount nAmount = AmountFromValue(params[1]);
    if (nAmount <= 0)
        throw JSONRPCError(RPC_TYPE_ERROR, "Invalid amount for send");

    // side chain id
    inputString = params[2].get_str();
    if (inputString.find_first_not_of("0123456789abcdefABCDEF", 0) != std::string::npos)
        throw JSONRPCError(RPC_TYPE_ERROR, "Invalid scid format: not an hex");

    uint256 scId;
    scId.SetHex(inputString);

    {
        LOCK(mempool.cs);
        CCoinsViewMemPool scView(pcoinsTip, mempool);
        if (!scView.HaveSidechain(scId))
        {
            LogPrint("sc", "scid[%s] not yet created\n", scId.ToString() );
            throw JSONRPCError(RPC_INVALID_PARAMETER, string("scid not yet created: ") + scId.ToString());
        }
    }

    // Wallet comments
    CWalletTx wtx;

    EnsureWalletIsUnlocked();

    // rely on 'many' implementation
    UniValue input(UniValue::VARR);

    UniValue array(UniValue::VARR);
    UniValue entry(UniValue::VOBJ);
    entry.push_back(Pair("address", sc_address.GetHex()));
    entry.push_back(Pair("amount", ValueFromAmount(nAmount)));
    entry.push_back(Pair("scid", scId.GetHex()));
    array.push_back(entry);

    input.push_back(array);
    return sc_sendmany(input, false);
}

static void ScHandleTransaction(CWalletTx& wtx, std::vector<CRecipientScCreation>& vecScSend,
    std::vector<CRecipientForwardTransfer>& vecFtSend, const std::vector<CRecipientBwtRequest>& vecBwtRequest,
     const CAmount& nTotalOut)
{
    CAmount curBalance = pwalletMain->GetBalance();
    if (nTotalOut > curBalance)
        throw JSONRPCError(RPC_WALLET_INSUFFICIENT_FUNDS, "Account has insufficient funds");

    CReserveKey keyChange(pwalletMain);
    CAmount nFeeRequired = 0;
    int nChangePosRet = -1;
    string strFailReason;
    std::vector<CRecipient> vecSend;
    bool fCreated = pwalletMain->CreateTransaction(vecSend, vecScSend, vecFtSend, vecBwtRequest,
        wtx, keyChange, nFeeRequired, nChangePosRet, strFailReason);
    if (!fCreated)
        throw JSONRPCError(RPC_WALLET_INSUFFICIENT_FUNDS, strFailReason);
    if (!pwalletMain->CommitTransaction(wtx, keyChange))
        throw JSONRPCError(RPC_WALLET_ERROR, "Transaction commit failed");
}
// TODO: description seems outdated
UniValue sc_create(const UniValue& params, bool fHelp)
{
    if (!EnsureWalletIsAvailable(fHelp))
        return NullUniValue;

    if (fHelp ||  params.size() < 4 ) 
        throw runtime_error(
            "sc_create withdrawalEpochLength [{\"address\":... ,\"amount\":...,\"wCertVk\":...,\"customData\":...,\"constant\":...,...},...]\n"
            "\nCreate a Side chain with the given id staring from the given block. A fixed amount is charged to the creator\n"
            "\nIt also sends cross chain forward transfer of coins multiple times. Amounts are double-precision floating point numbers."
            "\nArguments:\n"
            "1. withdrawalEpochLength:   (numeric, required) Length of the withdrawal epochs. The minimum valid value for " +
                                          Params().NetworkIDString() + " is: " +  strprintf("%d", Params().ScMinWithdrawalEpochLength()) + "\n"
            "2. \"address\"                (string, required) The receiver PublicKey25519Proposition in the SC\n"
            "3. amount:                    (numeric, required) The numeric amount in ZEN is the value\n"
            "4. \"wCertVk\"                (string, required) It is an arbitrary byte string of even length expressed in\n"
            "                                   hexadecimal format. Required to verify a WCert SC proof. Its size must be " + strprintf("%d", SC_VK_SIZE) + " bytes\n"
            "5. \"customData\"             (string, optional) It is an arbitrary byte string of even length expressed in\n"
            "                                   hexadecimal format. A max limit of 1024 bytes will be checked. If not specified, an empty string \"\" must be passed.\n"
            "6. \"constant\"               (string, optional) It is an arbitrary byte string of even length expressed in\n"
            "                                   hexadecimal format. Used as public input for WCert proof verification. Its size must be " + strprintf("%d", SC_FIELD_SIZE) + " bytes\n"
<<<<<<< HEAD
            "7. \"wMbtrVk\"                (string, optional) It is an arbitrary byte string of even length expressed in\n"
            "                                   hexadecimal format. Required to verify a mainchain bwt request proof. Its size must be " + strprintf("%d", SC_VK_SIZE) + " bytes\n"
=======
            "7. \"wCeasedVk\"              (string, optional) It is an arbitrary byte string of even length expressed in\n"
            "                                   hexadecimal format. Used to verify a Ceased sidechain withdrawal proofs for given SC. Its size must be " + strprintf("%d", SC_VK_SIZE) + " bytes\n"
>>>>>>> 9f69f9f8
            "\nResult:\n"
            "\"transactionid\"    (string) The transaction id. Only 1 transaction is created regardless of \n"
            "                                    the number of addresses.\n"
            "\nExamples:\n"
            + HelpExampleCli("sc_create"," 123456 \"8aaddc9671dc5c8d33a3494df262883411935f4f54002fe283745fb394be508a\" 5.0 \"abcd..ef\" \"abcd..ef\" \"abcd..ef\" ")
        );

    LOCK2(cs_main, pwalletMain->cs_wallet);

    CRecipientScCreation sc;

    int withdrawalEpochLength = params[0].get_int(); 
    if (withdrawalEpochLength < getScMinWithdrawalEpochLength())
        throw JSONRPCError(RPC_TYPE_ERROR, "Invalid withdrawalEpochLength, less that minimum value allowed\n");
    sc.creationData.withdrawalEpochLength = withdrawalEpochLength;

    {
        uint256 address;
        const std::string& inputString = params[1].get_str();
        if (inputString.find_first_not_of("0123456789abcdefABCDEF", 0) != std::string::npos)
            throw JSONRPCError(RPC_TYPE_ERROR, "Invalid address format: not an hex");
        address.SetHex(inputString);
        sc.address = address;
    }

    CAmount nAmount = AmountFromValue(params[2]);
    if (nAmount <= 0)
        throw JSONRPCError(RPC_INVALID_PARAMETER, "Invalid parameter, amount must be positive");

    sc.nValue = nAmount;

    std::string error;

    {
        const std::string& inputString = params[3].get_str();
        std::vector<unsigned char> wCertVkVec;
        if (!Sidechain::AddScData(inputString, wCertVkVec, SC_VK_SIZE, true, error))
        {
            throw JSONRPCError(RPC_TYPE_ERROR, string("wCertVk: ") + error);
        }
        sc.creationData.wCertVk = libzendoomc::ScVk(wCertVkVec);

        if (!libzendoomc::IsValidScVk(sc.creationData.wCertVk))
        {
            throw JSONRPCError(RPC_INVALID_PARAMETER, "Invalid wCertVk");
        }
    }

    if ((params.size() > 4) && (params[4].get_str().size() != 0))
    {
        const std::string& inputString = params[4].get_str();
        if(!Sidechain::AddScData(inputString, sc.creationData.customData, MAX_SC_DATA_LEN, false, error))
        {
            throw JSONRPCError(RPC_TYPE_ERROR, string("customData: ") + error);
        }
    }

    if (params.size() > 5)
    {
        const std::string& inputString = params[5].get_str();
        if (!Sidechain::AddScData(inputString, sc.creationData.constant, SC_FIELD_SIZE, true, error))
        {
            throw JSONRPCError(RPC_TYPE_ERROR, string("constant: ") + error);
        }

        if(!libzendoomc::IsValidScConstant(sc.creationData.constant))
        {
            throw JSONRPCError(RPC_INVALID_PARAMETER, "Invalid constant");
        }
    }

    if (params.size() > 6)
    {
        const std::string& inputString = params[6].get_str();
<<<<<<< HEAD
        std::vector<unsigned char> wMbtrVkVec;
        if (!Sidechain::AddScData(inputString, wMbtrVkVec, SC_VK_SIZE, true, error))
        {
            throw JSONRPCError(RPC_TYPE_ERROR, string("wMbtrVk: ") + error);
        }
=======
        std::vector<unsigned char> wCeasedVkVec;
        if (!Sidechain::AddScData(inputString, wCeasedVkVec, SC_VK_SIZE, true, error))
        {
            throw JSONRPCError(RPC_TYPE_ERROR, string("wCeasedVk: ") + error);
        }
        sc.creationData.wCeasedVk = libzendoomc::ScVk(wCeasedVkVec);

        if (!libzendoomc::IsValidScVk(sc.creationData.wCeasedVk.get()))
        {
            throw JSONRPCError(RPC_INVALID_PARAMETER, "Invalid wCeasedVk");
        }
    }

    CcRecipientVariant r(sc);
>>>>>>> 9f69f9f8

        sc.creationData.wMbtrVk = libzendoomc::ScVk(wMbtrVkVec);
        if (!libzendoomc::IsValidScVk(sc.creationData.wMbtrVk.get()))
        {
            throw JSONRPCError(RPC_INVALID_PARAMETER, "Invalid wMbtrVk");
        }
    }
    vector<CRecipientScCreation> vecScSend;
    vecScSend.push_back(sc);

    EnsureWalletIsUnlocked();
    vector<CRecipientForwardTransfer> dumVecFtSend;
    vector<CRecipientBwtRequest> dumVecBwtRequest;
    
    CWalletTx wtx;
    ScHandleTransaction(wtx, vecScSend, dumVecFtSend, dumVecBwtRequest, nAmount);

    UniValue ret(UniValue::VOBJ);
    FillScCreationReturnObj(wtx.getWrappedTx(), ret);
    return ret;
}

UniValue create_sidechain(const UniValue& params, bool fHelp)
{
    if (!EnsureWalletIsAvailable(fHelp))
        return NullUniValue;

    if (fHelp ||  params.size() != 1)
        throw runtime_error(
            "create_sidechain {\"withdrawalEpochLength\":... , \"fromaddress\":..., \"toaddress\":... ,\"amount\":... ,\"minconf\":..., \"fee\":..., \"wCertVk\":..., \"customData\":..., \"constant\":... \"wMbtrVk\":...}\n"
            "\nCreate a Side chain.\n"
            "\nArguments:\n"
            "{\n"                     
            "   \"withdrawalEpochLength\": epoch  (numeric, optional, default=" + strprintf("%d", SC_RPC_OPERATION_DEFAULT_EPOCH_LENGTH) +
                                                  ") length of the withdrawal epochs. The minimum valid value in " + Params().NetworkIDString() +
                                                  " is: " +  strprintf("%d", Params().ScMinWithdrawalEpochLength()) + "\n"
            "   \"fromaddress\":taddr             (string, optional) The taddr to send the funds from. If omitted funds are taken from all available UTXO\n"
            "   \"changeaddress\":taddr           (string, optional) The taddr to send the change to, if any. If not set, \"fromaddress\" is used. If the latter is not set too, a new generated address will be used\n"
            "   \"toaddress\":scaddr              (string, required) The receiver PublicKey25519Proposition in the SC\n"
            "   \"amount\":amount                 (numeric, required) Value expressed in " + CURRENCY_UNIT + "\n"
            "   \"minconf\":conf                  (numeric, optional, default=1) Only use funds confirmed at least this many times.\n"
            "   \"fee\":fee                       (numeric, optional, default=" +
                                                      strprintf("%s", FormatMoney(SC_RPC_OPERATION_DEFAULT_MINERS_FEE)) +
                                                      ") The fee amount to attach to this transaction.\n"
            "   \"wCertVk\":data                  (string, required) It is an arbitrary byte string of even length expressed in\n"
            "                                          hexadecimal format. Required to verify a WCert SC proof. Its size must be " + strprintf("%d", SC_VK_SIZE) + " bytes\n"
            "   \"customData\":data               (string, optional) It is an arbitrary byte string of even length expressed in\n"
            "                                          hexadecimal format. A max limit of 1024 bytes will be checked\n"
            "   \"constant\":data                 (string, optional) It is an arbitrary byte string of even length expressed in\n"
            "                                          hexadecimal format. Used as public input for WCert proof verification. Its size must be " + strprintf("%d", SC_FIELD_SIZE) + " bytes\n"
<<<<<<< HEAD
            "   \"wMbtrVk\":data                  (string, optional) It is an arbitrary byte string of even length expressed in\n"
            "                                          hexadecimal format. Required to verify a mainchain bwt request proof. Its size must be " + strprintf("%d", SC_VK_SIZE) + " bytes\n"
=======
            "   \"wCeasedVk\":data                (string, optional) It is an arbitrary byte string of even length expressed in\n"
            "                                          hexadecimal format. Used to verify a Ceased sidechain withdrawal proofs for given SC. Its size must be " + strprintf("%d", SC_VK_SIZE) + " bytes\n"
>>>>>>> 9f69f9f8
            "}\n"
            "\nResult:\n"
            "{\n"
            "  \"txid\": transaction id    (string) The resulting transaction id.\n"
            "  \"scid\": sidechainid       (string) The id of the sidechain created by this tx.\n"
            "}\n"
            "\nExamples:\n"
            + HelpExampleCli("create_sidechain", "'{\"toaddress\": \"8aaddc9671dc5c8d33a3494df262883411935f4f54002fe283745fb394be508a\" ,\"amount\": 5.0, \"wCertVk\": abcd..ef}'")
        );

    LOCK2(cs_main, pwalletMain->cs_wallet);

    // valid input keywords
    static const std::set<std::string> validKeyArgs =
        {"withdrawalEpochLength", "fromaddress", "changeaddress",
<<<<<<< HEAD
         "toaddress", "amount", "minconf", "fee", "wCertVk", "customData", "constant", "wMbtrVk"};
=======
         "toaddress", "amount", "minconf", "fee", "wCertVk", "customData", "constant", "wCeasedVk"};
>>>>>>> 9f69f9f8

    UniValue inputObject = params[0].get_obj();

    if (!inputObject.isObject())
        throw JSONRPCError(RPC_INVALID_PARAMETER, "Invalid parameter, expected object");

    // keywords set in cmd
    std::set<std::string> setKeyArgs;

    // sanity check, report error if unknown/duplicate key-value pairs
    for (const string& s : inputObject.getKeys())
    {
        if (!validKeyArgs.count(s))
            throw JSONRPCError(RPC_INVALID_PARAMETER, string("Invalid parameter, unknown key: ") + s);

        if (!setKeyArgs.insert(s).second)
            throw JSONRPCError(RPC_INVALID_PARAMETER, string("Duplicate key in input: ") + s);
    }

    // ---------------------------------------------------------
    int withdrawalEpochLength = SC_RPC_OPERATION_DEFAULT_EPOCH_LENGTH;
    if (setKeyArgs.count("withdrawalEpochLength"))
    {
        withdrawalEpochLength = find_value(inputObject, "withdrawalEpochLength").get_int();
        if (withdrawalEpochLength < 1 )
            throw JSONRPCError(RPC_TYPE_ERROR, "Invalid withdrawalEpochLength: must be greater that 1");
    }

    ScCreationParameters creationData;
    creationData.withdrawalEpochLength = withdrawalEpochLength;

    // ---------------------------------------------------------
    CBitcoinAddress fromaddress;
    if (setKeyArgs.count("fromaddress"))
    {
        string inputString = find_value(inputObject, "fromaddress").get_str();
        fromaddress = CBitcoinAddress(inputString);
        if(!fromaddress.IsValid())
        {
            throw JSONRPCError(RPC_INVALID_PARAMETER, string("Invalid parameter, unknown fromaddress format: ")+inputString );
        }
    }

    // ---------------------------------------------------------
    CBitcoinAddress changeaddress;
    if (setKeyArgs.count("changeaddress"))
    {
        string inputString = find_value(inputObject, "changeaddress").get_str();
        changeaddress = CBitcoinAddress(inputString);
        if(!changeaddress.IsValid())
        {
            throw JSONRPCError(RPC_INVALID_PARAMETER, string("Invalid parameter, unknown changeaddress format: ")+inputString );
        }
        if (!IsMine(*pwalletMain, GetScriptForDestination(changeaddress.Get())))
            throw JSONRPCError(RPC_INVALID_PARAMETER, string("Invalid parameter, changeaddress is not mine: ")+inputString );
    }

    // ---------------------------------------------------------
    uint256 toaddress;
    if (setKeyArgs.count("toaddress"))
    {
        string inputString = find_value(inputObject, "toaddress").get_str();
        if (inputString.length() == 0 || inputString.find_first_not_of("0123456789abcdefABCDEF", 0) != std::string::npos)
            throw JSONRPCError(RPC_TYPE_ERROR, "Invalid toaddress format: not an hex");

        toaddress.SetHex(inputString);
    }
    else
    {
        throw JSONRPCError(RPC_INVALID_PARAMETER, "Missing mandatory parameter in input: \"toaddress\"" );
    }

    // ---------------------------------------------------------
    CAmount nAmount = 0;
    if (setKeyArgs.count("amount"))
    {
        UniValue av = find_value(inputObject, "amount");
        nAmount = AmountFromValue( av );
        if (!MoneyRange(nAmount))
            throw JSONRPCError(RPC_INVALID_PARAMETER, "Invalid parameter, amount out of range");
        if (nAmount == 0)
            throw JSONRPCError(RPC_INVALID_PARAMETER, "Invalid parameter, amount can not be null");
    }
    else
    {
        throw JSONRPCError(RPC_INVALID_PARAMETER, "Missing mandatory parameter in input: \"amount\"" );
    }

    // ---------------------------------------------------------
    int nMinDepth = 1;
    if (setKeyArgs.count("minconf"))
    {
        nMinDepth = find_value(inputObject, "minconf").get_int();
        if (nMinDepth < 0)
            throw JSONRPCError(RPC_TYPE_ERROR, "Invalid minconf: must be greater that 0");
    }

    // ---------------------------------------------------------
    CAmount nFee = SC_RPC_OPERATION_DEFAULT_MINERS_FEE;
    if (setKeyArgs.count("fee"))
    {
        UniValue val = find_value(inputObject, "fee");
        if (val.get_real() == 0.0)
        {
            nFee = 0;
        }
        else
        {
            nFee = AmountFromValue(val);
        }
    }
    if (!MoneyRange(nFee))
        throw JSONRPCError(RPC_INVALID_PARAMETER, "Invalid parameter, fee out of range");
    if (nFee > nAmount)
        throw JSONRPCError(RPC_INVALID_PARAMETER, strprintf("Fee %s is greater than output %s",
            FormatMoney(nFee), FormatMoney(nAmount)));

    // ---------------------------------------------------------
    std::string error;

    if (setKeyArgs.count("wCertVk"))
    {
        string inputString = find_value(inputObject, "wCertVk").get_str();
        std::vector<unsigned char> wCertVkVec;
        if (!Sidechain::AddScData(inputString, wCertVkVec, SC_VK_SIZE, true, error))
        {
            throw JSONRPCError(RPC_TYPE_ERROR, string("wCertVk: ") + error);
        }

        creationData.wCertVk = libzendoomc::ScVk(wCertVkVec);

        if (!libzendoomc::IsValidScVk(creationData.wCertVk))
        {
            throw JSONRPCError(RPC_INVALID_PARAMETER, "Invalid wCertVk");
        }
    }
    else
    {
        throw JSONRPCError(RPC_INVALID_PARAMETER, "Missing mandatory parameter in input: \"wCertVk\"" );
    }

    // ---------------------------------------------------------
    if (setKeyArgs.count("customData"))
    {
        string inputString = find_value(inputObject, "customData").get_str();
        if (!Sidechain::AddScData(inputString, creationData.customData, MAX_SC_DATA_LEN, false, error))
        {
            throw JSONRPCError(RPC_TYPE_ERROR, string("customData: ") + error);
        }
    }

    // ---------------------------------------------------------
    if (setKeyArgs.count("constant"))
    {
        string inputString = find_value(inputObject, "constant").get_str();
        if (!Sidechain::AddScData(inputString, creationData.constant, SC_FIELD_SIZE, true, error))
        {
            throw JSONRPCError(RPC_TYPE_ERROR, string("constant: ") + error);
        }

        if (!libzendoomc::IsValidScConstant(creationData.constant))
        {
            throw JSONRPCError(RPC_INVALID_PARAMETER, "invalid constant");
        }
    }
    
    // ---------------------------------------------------------

    if (setKeyArgs.count("wCeasedVk"))
    {
        string inputString = find_value(inputObject, "wCeasedVk").get_str();
        std::vector<unsigned char> wCeasedVkVec;
        if (!Sidechain::AddScData(inputString, wCeasedVkVec, SC_VK_SIZE, true, error))
        {
            throw JSONRPCError(RPC_TYPE_ERROR, string("wCeasedVk: ") + error);
        }

        creationData.wCeasedVk = libzendoomc::ScVk(wCeasedVkVec);

        if (!libzendoomc::IsValidScVk(creationData.wCeasedVk.get()))
        {
            throw JSONRPCError(RPC_INVALID_PARAMETER, "Invalid wCeasedVk");
        }
    }

    // ---------------------------------------------------------
    if (setKeyArgs.count("wMbtrVk"))
    {
        string inputString = find_value(inputObject, "wMbtrVk").get_str();
        std::vector<unsigned char> wMbtrVkVec;
        if (!Sidechain::AddScData(inputString, wMbtrVkVec, SC_VK_SIZE, true, error))
        {
            throw JSONRPCError(RPC_TYPE_ERROR, string("wMbtrVk: ") + error);
        }

        creationData.wMbtrVk = libzendoomc::ScVk(wMbtrVkVec);

        if (!libzendoomc::IsValidScVk(creationData.wMbtrVk.get()))
        {
            throw JSONRPCError(RPC_INVALID_PARAMETER, "Invalid wMbtrVk");
        }
    }

    CMutableTransaction tx_create;
    tx_create.nVersion = SC_TX_VERSION;

    std::vector<ScRpcCreationCmdTx::sCrOutParams> vOutputs;
    vOutputs.push_back(ScRpcCreationCmdTx::sCrOutParams(toaddress, nAmount));

    Sidechain::ScRpcCreationCmdTx cmd(tx_create, vOutputs, fromaddress, changeaddress, nMinDepth, nFee, creationData);

    cmd.execute();
        
    CTransaction tx(tx_create);
    UniValue ret(UniValue::VOBJ);
    FillScCreationReturnObj(tx, ret);
    return ret;
}

UniValue send_to_sidechain(const UniValue& params, bool fHelp)
{
    if (!EnsureWalletIsAvailable(fHelp))
        return NullUniValue;

    if (fHelp || (params.size() != 1 && params.size() != 2))
        throw runtime_error(
            "send_to_sidechain {...}\n"
            "\nArguments:\n"
            "1. \"outputs\"                       (string, required) A json array of json objects representing the amounts to send.\n"
            "[{\n"
            "   \"scid\": id                      (string, required) The uint256 side chain ID\n"
            "   \"toaddress\":scaddr              (string, required) The receiver PublicKey25519Proposition in the SC\n"
            "   \"amount\":amount                 (numeric, required) Value expressed in " + CURRENCY_UNIT + "\n"
            "},...,]\n"
            "2. \"params\"                        (string, optional) A json object with the command parameters\n"
            "{\n"                     
            "   \"fromaddress\":taddr             (string, optional) The taddr to send the funds from. If omitted funds are taken from all available UTXO\n"
            "   \"changeaddress\":taddr           (string, optional) The taddr to send the change to, if any. If not set, \"fromaddress\" is used. If the latter is not set too, a new generated address will be used\n"
            "   \"minconf\":conf                  (numeric, optional, default=1) Only use funds confirmed at least this many times.\n"
            "   \"fee\":fee                       (numeric, optional, default=" +
                                                      strprintf("%s", FormatMoney(SC_RPC_OPERATION_DEFAULT_MINERS_FEE)) +
                                                      ") The fee amount to attach to this transaction.\n"
            "}\n"
            "\nResult:\n"
            "\"transactionid\"    (string) The resulting transaction id.\n"
            "\nExamples:\n"
            + HelpExampleCli("send_to_sidechain", "'{TODO}]'")
        );

    LOCK2(cs_main, pwalletMain->cs_wallet);
    RPCTypeCheck(params, boost::assign::list_of (UniValue::VARR)(UniValue::VOBJ));

    // valid keywords in optional params
    static const std::set<std::string> validKeyArgs =
        {"fromaddress", "changeaddress", "minconf", "fee"};

    // valid keywords in output array
    static const std::set<std::string> validKeyOutputArray =
        {"scid", "toaddress", "amount"};

    UniValue outputsArr = params[0].get_array();

    // ---------------------------------------------------------
    std::vector<ScRpcSendCmdTx::sFtOutParams> vOutputs;
    CAmount totalAmount = 0;

    if (outputsArr.size()==0)
        throw JSONRPCError(RPC_INVALID_PARAMETER, "Invalid parameter, output arrays is empty.");

    // keywords set in output array
    for (const UniValue& o : outputsArr.getValues())
    {
        if (!o.isObject())
            throw JSONRPCError(RPC_INVALID_PARAMETER, "Invalid parameter, expected object");

        std::set<std::string> setKeyOutputArray;

        // sanity check, report error if unknown/duplicate key-value pairs
        for (const string& s : o.getKeys())
        {
            if (!validKeyOutputArray.count(s))
                throw JSONRPCError(RPC_INVALID_PARAMETER, string("Invalid parameter, unknown key: ") + s);
  
            if (!setKeyOutputArray.insert(s).second)
                throw JSONRPCError(RPC_INVALID_PARAMETER, string("Duplicate key in input: ") + s);
        }

        // ---------------------------------------------------------
        uint256 scId;
        if (setKeyOutputArray.count("scid"))
        {
            string inputString = find_value(o, "scid").get_str();
            if (inputString.length() == 0 || inputString.find_first_not_of("0123456789abcdefABCDEF", 0) != std::string::npos)
                throw JSONRPCError(RPC_TYPE_ERROR, "Invalid scid format: not an hex");
            scId.SetHex(inputString);
        }
        else
        {
            throw JSONRPCError(RPC_INVALID_PARAMETER, "Missing mandatory parameter in input: \"toaddress\"" );
        }

        // ---------------------------------------------------------
        uint256 toaddress;
        if (setKeyOutputArray.count("toaddress"))
        {
            string inputString = find_value(o, "toaddress").get_str();
            if (inputString.length() == 0 || inputString.find_first_not_of("0123456789abcdefABCDEF", 0) != std::string::npos)
                throw JSONRPCError(RPC_TYPE_ERROR, "Invalid toaddress format: not an hex");
  
            toaddress.SetHex(inputString);
        }
        else
        {
            throw JSONRPCError(RPC_INVALID_PARAMETER, "Missing mandatory parameter in input: \"toaddress\"" );
        }
  
        // ---------------------------------------------------------
        CAmount nAmount = 0;
        if (setKeyOutputArray.count("amount"))
        {
            UniValue av = find_value(o, "amount");
            nAmount = AmountFromValue( av );
            if (!MoneyRange(nAmount))
                throw JSONRPCError(RPC_INVALID_PARAMETER, "Invalid parameter, amount out of range");
            if (nAmount == 0)
                throw JSONRPCError(RPC_INVALID_PARAMETER, "Invalid parameter, amount can not be null");
        }
        else
        {
            throw JSONRPCError(RPC_INVALID_PARAMETER, "Missing mandatory parameter in input: \"amount\"" );
        }

        {
            LOCK(mempool.cs);
            CCoinsViewMemPool scView(pcoinsTip, mempool);
            if (!scView.HaveSidechain(scId))
            {
                LogPrint("sc", "scid[%s] not yet created\n", scId.ToString() );
                throw JSONRPCError(RPC_INVALID_PARAMETER, string("scid not yet created: ") + scId.ToString());
            }
        }
 
        vOutputs.push_back(ScRpcSendCmdTx::sFtOutParams(scId, toaddress, nAmount));
        totalAmount += nAmount;
    }

    // optional parametes
    CBitcoinAddress fromaddress;
    CBitcoinAddress changeaddress;
    int nMinDepth = 1;
    CAmount nFee = SC_RPC_OPERATION_DEFAULT_MINERS_FEE;

    if (params.size() > 1 && !params[1].isNull())
    {
        UniValue cmdParams  = params[1].get_obj();

        if (!cmdParams.isObject())
            throw JSONRPCError(RPC_INVALID_PARAMETER, "Invalid parameter, expected object");
 
        // keywords set in cmd
        std::set<std::string> setKeyArgs;
 
        // sanity check, report error if unknown/duplicate key-value pairs
        for (const string& s : cmdParams.getKeys())
        {
            if (!validKeyArgs.count(s))
                throw JSONRPCError(RPC_INVALID_PARAMETER, string("Invalid parameter, unknown key: ") + s);
 
            if (!setKeyArgs.insert(s).second)
                throw JSONRPCError(RPC_INVALID_PARAMETER, string("Duplicate key in input: ") + s);
        }

        // ---------------------------------------------------------
        if (setKeyArgs.count("fromaddress"))
        {
            string inputString = find_value(cmdParams, "fromaddress").get_str();
            fromaddress = CBitcoinAddress(inputString);
            if(!fromaddress.IsValid())
            {
                throw JSONRPCError(RPC_INVALID_PARAMETER, string("Invalid parameter, unknown fromaddress format: ")+inputString );
            }
        }
 
        // ---------------------------------------------------------
        if (setKeyArgs.count("changeaddress"))
        {
            string inputString = find_value(cmdParams, "changeaddress").get_str();
            changeaddress = CBitcoinAddress(inputString);
            if(!changeaddress.IsValid())
            {
                throw JSONRPCError(RPC_INVALID_PARAMETER, string("Invalid parameter, unknown changeaddress format: ")+inputString );
            }
            if (!IsMine(*pwalletMain, GetScriptForDestination(changeaddress.Get())))
                throw JSONRPCError(RPC_INVALID_PARAMETER, string("Invalid parameter, changeaddress is not mine: ")+inputString );
        }
 
        // ---------------------------------------------------------
        if (setKeyArgs.count("minconf"))
        {
            nMinDepth = find_value(cmdParams, "minconf").get_int();
            if (nMinDepth < 0)
                throw JSONRPCError(RPC_TYPE_ERROR, "Invalid minconf: must be greater that 0");
        }
 
        // ---------------------------------------------------------
        if (setKeyArgs.count("fee"))
        {
            UniValue val = find_value(cmdParams, "fee");
            if (val.get_real() == 0.0)
            {
                nFee = 0;
            }
            else
            {
                nFee = AmountFromValue(val);
            }
        }
        if (!MoneyRange(nFee))
            throw JSONRPCError(RPC_INVALID_PARAMETER, "Invalid parameter, fee out of range");
        if (nFee > totalAmount)
            throw JSONRPCError(RPC_INVALID_PARAMETER, strprintf("Fee %s is greater than output %s",
                FormatMoney(nFee), FormatMoney(totalAmount)));
    }

    CMutableTransaction tx_fwd;
    tx_fwd.nVersion = SC_TX_VERSION;

    Sidechain::ScRpcSendCmdTx cmd(tx_fwd, vOutputs, fromaddress, changeaddress, nMinDepth, nFee);
    cmd.execute();
        
    return tx_fwd.GetHash().GetHex();
}

// request a backward transfer (BWT)
UniValue request_transfer_from_sidechain(const UniValue& params, bool fHelp)
{
    if (!EnsureWalletIsAvailable(fHelp))
        return NullUniValue;

    if (fHelp || (params.size() != 1 && params.size() != 2))
        throw runtime_error(
            "request_transfer_from_sidechain {TODO}\n"
            "\nArguments:\n"
            "1. \"outputs\"                       (string, required) A json array of json objects representing the amounts to send.\n"
            "[{\n"
            "   \"scid\":side chain ID             (string, required) The uint256 side chain ID\n"
            "   \"scUtxoId\":hexstr                (string, required) It is an arbitrary byte string of even length expressed in\n"
            "                                         hexadecimal format representing the SC Utxo ID for which a backward transafer is being requested. Its size must be " + strprintf("%d", SC_FIELD_SIZE) + " bytes\n"
            "   \"pubkeyhash\":pkh                 (string, required) The uint160 public key hash corresponding to a main chain address where to send the backward transferred amount\n"
            "   \"scFee\":amount,                  (numeric, required) The numeric amount in " + CURRENCY_UNIT + " representing the value spent by the sender that will be gained by a SC forger\n"
            "   \"scProof\":hexstr,                (string, required) SNARK proof. Its size must be " + strprintf("%d", SC_PROOF_SIZE) + " bytes\n"
            "},...,]\n"
            "2. \"params\"                        (string, optional) A json object with the command parameters\n"
            "{\n"                     
            "   \"fromaddress\":taddr             (string, optional) The taddr to send the funds from. If omitted funds are taken from all available UTXO\n"
            "   \"changeaddress\":taddr           (string, optional) The taddr to send the change to, if any. If not set, \"fromaddress\" is used. If the latter is not set too, a new generated address will be used\n"
            "   \"minconf\":conf                  (numeric, optional, default=1) Only use funds confirmed at least this many times.\n"
            "   \"fee\":fee                       (numeric, optional, default=" +
                                                      strprintf("%s", FormatMoney(SC_RPC_OPERATION_DEFAULT_MINERS_FEE)) +
                                                      ") The fee amount to attach to this transaction.\n"
            "}\n"
            "\nResult:\n"
            "\"transactionid\"    (string) The resulting transaction id.\n"
            "\nExamples:\n"
            + HelpExampleCli("request_transfer_from_sidechain", "'{TODO}]'")
        );

    LOCK2(cs_main, pwalletMain->cs_wallet);
    RPCTypeCheck(params, boost::assign::list_of (UniValue::VARR)(UniValue::VOBJ));

    // valid keywords in cmd arguments
    static const std::set<std::string> validKeyOutputArray =
        {"scid", "scUtxoId", "pubkeyhash", "scFee", "scProof"};

    // valid keywords in optional params
    static const std::set<std::string> validKeyArgs =
        {"fromaddress", "changeaddress", "minconf", "fee"};

    UniValue argsArray = params[0].get_array();

    if (argsArray.size()==0)
        throw JSONRPCError(RPC_INVALID_PARAMETER, "Invalid parameter, args arrays is empty.");

    std::vector<ScRpcRetrieveCmdTx::sBtOutParams> vOutputs;

    // keywords set in args array
    for (const UniValue& o : argsArray.getValues())
    {
        if (!o.isObject())
            throw JSONRPCError(RPC_INVALID_PARAMETER, "Invalid parameter, expected object");

        std::set<std::string> setKeyOutputArray;

        // sanity check, report error if unknown/duplicate key-value pairs
        for (const string& s : o.getKeys())
        {
            if (!validKeyOutputArray.count(s))
                throw JSONRPCError(RPC_INVALID_PARAMETER, string("Invalid parameter, unknown key: ") + s);
  
            if (!setKeyOutputArray.insert(s).second)
                throw JSONRPCError(RPC_INVALID_PARAMETER, string("Duplicate key in input: ") + s);
        }

        // ---------------------------------------------------------
        uint256 scId;
        if (setKeyOutputArray.count("scid"))
        {
            string inputString = find_value(o, "scid").get_str();
            if (inputString.length() == 0 || inputString.find_first_not_of("0123456789abcdefABCDEF", 0) != std::string::npos)
                throw JSONRPCError(RPC_TYPE_ERROR, "Invalid scid format: not an hex");
            scId.SetHex(inputString);
        }
        else
        {
            throw JSONRPCError(RPC_INVALID_PARAMETER, "Missing mandatory parameter in input: \"toaddress\"" );
        }

        {
            LOCK(mempool.cs);
            CCoinsViewMemPool scView(pcoinsTip, mempool);
            if (!scView.HaveSidechain(scId))
            {
                LogPrint("sc", "scid[%s] not yet created\n", scId.ToString() );
                throw JSONRPCError(RPC_INVALID_PARAMETER, string("scid not yet created: ") + scId.ToString());
            }
        }
 
        // ---------------------------------------------------------
        uint160 pkeyValue;
        if (setKeyOutputArray.count("pubkeyhash"))
        {
            const string& pkeyStr = find_value(o, "pubkeyhash").get_str();
            if (pkeyStr.find_first_not_of("0123456789abcdefABCDEF", 0) != std::string::npos)
                throw JSONRPCError(RPC_TYPE_ERROR, "Invalid pkey format: not an hex");
            if (pkeyStr.length() != 40)
                throw JSONRPCError(RPC_TYPE_ERROR, "Invalid pkey format: len is not 20 bytes ");
            pkeyValue.SetHex(pkeyStr);
        }
        else
        {
            throw JSONRPCError(RPC_INVALID_PARAMETER, "Missing mandatory parameter in input: \"pubkeyhash\"" );
        }

        CKeyID keyID(pkeyValue);
        CBitcoinAddress taddr(keyID);

        if (!taddr.IsValid()) {
            throw JSONRPCError(RPC_INVALID_PARAMETER, "Invalid parameter, pubkeyhash does not give a valid address");
        }
  
        // ---------------------------------------------------------
        CAmount scFee = 0;
        if (setKeyOutputArray.count("scFee"))
        {
            UniValue av = find_value(o, "scFee");
            scFee = AmountFromValue( av );
            // we allow also 0 scFee, check only the amount range
            if (!MoneyRange(scFee))
                throw JSONRPCError(RPC_INVALID_PARAMETER, "Invalid parameter, amount out of range");
        }
        else
        {
            throw JSONRPCError(RPC_INVALID_PARAMETER, "Missing mandatory parameter in input: \"scFee\"" );
        }

        // ---------------------------------------------------------
        std::vector<unsigned char> scProofVec;
        if (setKeyOutputArray.count("scProof"))
        {
            const string& scProofString = find_value(o, "scProof").get_str();
            std::string error;
            if (!Sidechain::AddScData(scProofString, scProofVec, SC_PROOF_SIZE, true ,error))
                throw JSONRPCError(RPC_TYPE_ERROR, string("scProof: ") + error);
        }
        else
        {
            throw JSONRPCError(RPC_INVALID_PARAMETER, "Missing mandatory parameter in input: \"scProof\"" );
        }
        libzendoomc::ScProof scProof = libzendoomc::ScProof(scProofVec);

#if 1 // TODO 
        if(!libzendoomc::IsValidScProof(scProof))
            throw JSONRPCError(RPC_INVALID_PARAMETER, string("invalid bwt scProof"));
#endif

        // ---------------------------------------------------------
        std::vector<unsigned char> scUtxoIdVec;
        if (setKeyOutputArray.count("scUtxoId"))
        {
            const string& scUtxoIdString = find_value(o, "scUtxoId").get_str();
            std::string error;
            if (!Sidechain::AddScData(scUtxoIdString, scUtxoIdVec, SC_FIELD_SIZE, true ,error))
                throw JSONRPCError(RPC_TYPE_ERROR, string("scUtxoId: ") + error);
        }
        else
        {
            throw JSONRPCError(RPC_INVALID_PARAMETER, "Missing mandatory parameter in input: \"scUtxoId\"" );
        }
        libzendoomc::ScFieldElement scUtxoId = libzendoomc::ScFieldElement(scUtxoIdVec);

        if(!libzendoomc::IsValidScFieldElement(scUtxoId))
            throw JSONRPCError(RPC_INVALID_PARAMETER, string("invalid bwt scUtxoId"));

        ScBwtRequestParameters bwtData;
        bwtData.scFee = scFee;
        bwtData.scProof = scProof;
        bwtData.scUtxoId = scUtxoId;

        vOutputs.push_back(ScRpcRetrieveCmdTx::sBtOutParams(scId, pkeyValue, bwtData));
    }

    CBitcoinAddress fromaddress;
    CBitcoinAddress changeaddress;
    int nMinDepth = 1;
    CAmount nFee = SC_RPC_OPERATION_DEFAULT_MINERS_FEE;

    if (params.size() > 1 && !params[1].isNull())
    {
        UniValue cmdParams  = params[1].get_obj();

        if (!cmdParams.isObject())
            throw JSONRPCError(RPC_INVALID_PARAMETER, "Invalid parameter, expected object");
 
        // keywords set in cmd
        std::set<std::string> setKeyArgs;
 
        // sanity check, report error if unknown/duplicate key-value pairs
        for (const string& s : cmdParams.getKeys())
        {
            if (!validKeyArgs.count(s))
                throw JSONRPCError(RPC_INVALID_PARAMETER, string("Invalid parameter, unknown key: ") + s);
 
            if (!setKeyArgs.insert(s).second)
                throw JSONRPCError(RPC_INVALID_PARAMETER, string("Duplicate key in input: ") + s);
        }

        // ---------------------------------------------------------
        if (setKeyArgs.count("fromaddress"))
        {
            string inputString = find_value(cmdParams, "fromaddress").get_str();
            fromaddress = CBitcoinAddress(inputString);
            if(!fromaddress.IsValid())
            {
                throw JSONRPCError(RPC_INVALID_PARAMETER, string("Invalid parameter, unknown fromaddress format: ")+inputString );
            }
        }
 
        // ---------------------------------------------------------
        if (setKeyArgs.count("changeaddress"))
        {
            string inputString = find_value(cmdParams, "changeaddress").get_str();
            changeaddress = CBitcoinAddress(inputString);
            if(!changeaddress.IsValid())
            {
                throw JSONRPCError(RPC_INVALID_PARAMETER, string("Invalid parameter, unknown changeaddress format: ")+inputString );
            }
            if (!IsMine(*pwalletMain, GetScriptForDestination(changeaddress.Get())))
                throw JSONRPCError(RPC_INVALID_PARAMETER, string("Invalid parameter, changeaddress is not mine: ")+inputString );
        }
 
        // ---------------------------------------------------------
        if (setKeyArgs.count("minconf"))
        {
            nMinDepth = find_value(cmdParams, "minconf").get_int();
            if (nMinDepth < 0)
                throw JSONRPCError(RPC_TYPE_ERROR, "Invalid minconf: must be greater that 0");
        }
 
        // ---------------------------------------------------------
        if (setKeyArgs.count("fee"))
        {
            UniValue val = find_value(cmdParams, "fee");
            if (val.get_real() == 0.0)
            {
                nFee = 0;
            }
            else
            {
                nFee = AmountFromValue(val);
            }
        }
        if (!MoneyRange(nFee))
            throw JSONRPCError(RPC_INVALID_PARAMETER, "Invalid parameter, fee out of range");
    }

    CMutableTransaction tx_bwt;
    tx_bwt.nVersion = SC_TX_VERSION;

    Sidechain::ScRpcRetrieveCmdTx cmd(tx_bwt, vOutputs, fromaddress, changeaddress, nMinDepth, nFee);
    cmd.execute();
        
    return tx_bwt.GetHash().GetHex();
}

UniValue listaddressgroupings(const UniValue& params, bool fHelp)
{
    if (!EnsureWalletIsAvailable(fHelp))
        return NullUniValue;

    if (fHelp)
        throw runtime_error(
            "listaddressgroupings\n"
            "\nLists groups of addresses which have had their common ownership\n"
            "made public by common use as inputs or as the resulting change\n"
            "in past transactions\n"
            "\nResult:\n"
            "[\n"
            "  [\n"
            "    [\n"
            "      \"horizenaddress\",     (string) The horizen address\n"
            "      amount,                 (numeric) The amount in btc\n"
            "      \"account\"             (string, optional) The account (DEPRECATED)\n"
            "    ]\n"
            "    ,...\n"
            "  ]\n"
            "  ,...\n"
            "]\n"
            "\nExamples:\n"
            + HelpExampleCli("listaddressgroupings", "")
            + HelpExampleRpc("listaddressgroupings", "")
        );

    LOCK2(cs_main, pwalletMain->cs_wallet);

    UniValue jsonGroupings(UniValue::VARR);
    map<CTxDestination, CAmount> balances = pwalletMain->GetAddressBalances();
    BOOST_FOREACH(set<CTxDestination> grouping, pwalletMain->GetAddressGroupings())
    {
        UniValue jsonGrouping(UniValue::VARR);
        BOOST_FOREACH(CTxDestination address, grouping)
        {
            UniValue addressInfo(UniValue::VARR);
            addressInfo.push_back(CBitcoinAddress(address).ToString());
            addressInfo.push_back(ValueFromAmount(balances[address]));
            {
                if (pwalletMain->mapAddressBook.find(CBitcoinAddress(address).Get()) != pwalletMain->mapAddressBook.end())
                    addressInfo.push_back(pwalletMain->mapAddressBook.find(CBitcoinAddress(address).Get())->second.name);
            }
            jsonGrouping.push_back(addressInfo);
        }
        jsonGroupings.push_back(jsonGrouping);
    }
    return jsonGroupings;
}

UniValue signmessage(const UniValue& params, bool fHelp)
{
    if (!EnsureWalletIsAvailable(fHelp))
        return NullUniValue;

    if (fHelp || params.size() != 2)
        throw runtime_error(
            "signmessage \"horizenaddress\" \"message\"\n"
            "\nSign a message with the private key of an address"
            + HelpRequiringPassphrase() + "\n"
            "\nArguments:\n"
            "1. \"horizenaddress\"  (string, required) The horizen address to use for the private key.\n"
            "2. \"message\"         (string, required) The message to create a signature of.\n"
            "\nResult:\n"
            "\"signature\"          (string) The signature of the message encoded in base 64\n"
            "\nExamples:\n"
            "\nUnlock the wallet for 30 seconds\n"
            + HelpExampleCli("walletpassphrase", "\"mypassphrase\" 30") +
            "\nCreate the signature\n"
            + HelpExampleCli("signmessage", "\"znnwwojWQJp1ARgbi1dqYtmnNMfihmg8m1b\" \"my message\"") +
            "\nVerify the signature\n"
            + HelpExampleCli("verifymessage", "\"znnwwojWQJp1ARgbi1dqYtmnNMfihmg8m1b\" \"signature\" \"my message\"") +
            "\nAs json rpc\n"
            + HelpExampleRpc("signmessage", "\"znnwwojWQJp1ARgbi1dqYtmnNMfihmg8m1b\", \"my message\"")
        );

    LOCK2(cs_main, pwalletMain->cs_wallet);

    EnsureWalletIsUnlocked();

    string strAddress = params[0].get_str();
    string strMessage = params[1].get_str();

    CBitcoinAddress addr(strAddress);
    if (!addr.IsValid())
        throw JSONRPCError(RPC_TYPE_ERROR, "Invalid address");

    CKeyID keyID;
    if (!addr.GetKeyID(keyID))
        throw JSONRPCError(RPC_TYPE_ERROR, "Address does not refer to key");

    CKey key;
    if (!pwalletMain->GetKey(keyID, key))
        throw JSONRPCError(RPC_WALLET_ERROR, "Private key not available");

    CHashWriter ss(SER_GETHASH, 0);
    ss << strMessageMagic;
    ss << strMessage;

    vector<unsigned char> vchSig;
    if (!key.SignCompact(ss.GetHash(), vchSig))
        throw JSONRPCError(RPC_INVALID_ADDRESS_OR_KEY, "Sign failed");

    return EncodeBase64(&vchSig[0], vchSig.size());
}

UniValue getreceivedbyaddress(const UniValue& params, bool fHelp)
{
    if (!EnsureWalletIsAvailable(fHelp))
        return NullUniValue;

    if (fHelp || params.size() < 1 || params.size() > 2)
        throw runtime_error(
            "getreceivedbyaddress \"horizenaddress\" ( minconf )\n"
            "\nReturns the total amount received by the given horizenaddress in transactions with at least minconf confirmations.\n"
            "\nArguments:\n"
            "1. \"horizenaddress\"  (string, required) The horizen address for transactions.\n"
            "2. minconf             (numeric, optional, default=1) Only include transactions confirmed at least this many times.\n"
            "\nResult:\n"
            "amount   (numeric) The total amount in " + CURRENCY_UNIT + " received at this address.\n"
            "\nExamples:\n"
            "\nThe amount from transactions with at least 1 confirmation\n"
            + HelpExampleCli("getreceivedbyaddress", "\"znnwwojWQJp1ARgbi1dqYtmnNMfihmg8m1b\"") +
            "\nThe amount including unconfirmed transactions, zero confirmations\n"
            + HelpExampleCli("getreceivedbyaddress", "\"znnwwojWQJp1ARgbi1dqYtmnNMfihmg8m1b\" 0") +
            "\nThe amount with at least 6 confirmation, very safe\n"
            + HelpExampleCli("getreceivedbyaddress", "\"znnwwojWQJp1ARgbi1dqYtmnNMfihmg8m1b\" 6") +
            "\nAs a json rpc call\n"
            + HelpExampleRpc("getreceivedbyaddress", "\"znnwwojWQJp1ARgbi1dqYtmnNMfihmg8m1b\", 6")
       );

    LOCK2(cs_main, pwalletMain->cs_wallet);

    // Bitcoin address
    CBitcoinAddress address = CBitcoinAddress(params[0].get_str());
    if (!address.IsValid())
        throw JSONRPCError(RPC_INVALID_ADDRESS_OR_KEY, "Invalid Zen address");

    /* Get script for addr without OP_CHECKBLOCKATHEIGHT, cause we will use it only for searching */
    CScript scriptPubKey = GetScriptForDestination(address.Get(), false);
    if (!IsMine(*pwalletMain,scriptPubKey))
        return (double)0.0;

    // Minimum confirmations
    int nMinDepth = 1;
    if (params.size() > 1)
        nMinDepth = params[1].get_int();

    // Tally
    CAmount nAmount = 0;
    for (auto it = pwalletMain->getMapWallet().begin(); it != pwalletMain->getMapWallet().end(); ++it)
    {
        const CWalletTransactionBase& wtx = *((*it).second);
        if (wtx.getTxBase()->IsCoinBase() || !CheckFinalTx(*wtx.getTxBase()))
            continue;

        BOOST_FOREACH(const CTxOut& txout, wtx.getTxBase()->GetVout())
        {
            /* Check that txout.scriptPubKey starts with scriptPubKey instead of full match,
             * cause we cant compare OP_CHECKBLOCKATHEIGHT arguments, they are different all the time */
            auto res = std::search(txout.scriptPubKey.begin(), txout.scriptPubKey.end(), scriptPubKey.begin(),
                                   scriptPubKey.end());
            if (res == txout.scriptPubKey.begin())
                if (wtx.GetDepthInMainChain() >= nMinDepth)
                    nAmount += txout.nValue;
        }
    }

    return  ValueFromAmount(nAmount);
}


UniValue getreceivedbyaccount(const UniValue& params, bool fHelp)
{
    if (!EnsureWalletIsAvailable(fHelp))
        return NullUniValue;

    if (fHelp || params.size() < 1 || params.size() > 2)
        throw runtime_error(
            "getreceivedbyaccount \"account\" ( minconf )\n"
            "\nDEPRECATED. Returns the total amount received by addresses with <account> in transactions with at least [minconf] confirmations.\n"
            "\nArguments:\n"
            "1. \"account\"      (string, required) MUST be set to the empty string \"\" to represent the default account. Passing any other string will result in an error.\n"
            "2. minconf          (numeric, optional, default=1) Only include transactions confirmed at least this many times.\n"
            "\nResult:\n"
            "amount              (numeric) The total amount in " + CURRENCY_UNIT + " received for this account.\n"
            "\nExamples:\n"
            "\nAmount received by the default account with at least 1 confirmation\n"
            + HelpExampleCli("getreceivedbyaccount", "\"\"") +
            "\nAmount received at the tabby account including unconfirmed amounts with zero confirmations\n"
            + HelpExampleCli("getreceivedbyaccount", "\"tabby\" 0") +
            "\nThe amount with at least 6 confirmation, very safe\n"
            + HelpExampleCli("getreceivedbyaccount", "\"tabby\" 6") +
            "\nAs a json rpc call\n"
            + HelpExampleRpc("getreceivedbyaccount", "\"tabby\", 6")
        );

    LOCK2(cs_main, pwalletMain->cs_wallet);

    // Minimum confirmations
    int nMinDepth = 1;
    if (params.size() > 1)
        nMinDepth = params[1].get_int();

    // Get the set of pub keys assigned to account
    string strAccount = AccountFromValue(params[0]);
    set<CTxDestination> setAddress = pwalletMain->GetAccountAddresses(strAccount);

    // Tally
    CAmount nAmount = 0;

    for (auto it = pwalletMain->getMapWallet().begin(); it != pwalletMain->getMapWallet().end(); ++it)
    {
        const CWalletTransactionBase& wtx = *((*it).second);
        if (wtx.getTxBase()->IsCoinBase() || !CheckFinalTx(*wtx.getTxBase()))
            continue;

        BOOST_FOREACH(const CTxOut& txout, wtx.getTxBase()->GetVout())
        {
            CTxDestination address;
            if (ExtractDestination(txout.scriptPubKey, address) && IsMine(*pwalletMain, address) && setAddress.count(address))
                if (wtx.GetDepthInMainChain() >= nMinDepth)
                    nAmount += txout.nValue;
        }
    }

    return (double)nAmount / (double)COIN;
}


CAmount GetAccountBalance(CWalletDB& walletdb, const string& strAccount, int nMinDepth, const isminefilter& filter)
{
    CAmount nBalance = 0;

    // Tally wallet transactions
    for (auto it = pwalletMain->getMapWallet().begin(); it != pwalletMain->getMapWallet().end(); ++it)
    {
        const CWalletTransactionBase& wtx = *((*it).second);
        if (!CheckFinalTx(*wtx.getTxBase()) || (wtx.getTxBase()->IsCoinBase() && !wtx.HasMatureOutputs()))
            continue;

        CAmount nReceived, nSent, nFee;
        wtx.GetMatureAmountsForAccount(strAccount, nReceived, nSent, nFee, filter);

        if (nReceived != 0 && wtx.GetDepthInMainChain() >= nMinDepth)
            nBalance += nReceived;
        nBalance -= nSent + nFee;
    }

    // Tally internal accounting entries
    nBalance += walletdb.GetAccountCreditDebit(strAccount);

    return nBalance;
}

CAmount GetAccountBalance(const string& strAccount, int nMinDepth, const isminefilter& filter)
{
    CWalletDB walletdb(pwalletMain->strWalletFile);
    return GetAccountBalance(walletdb, strAccount, nMinDepth, filter);
}


UniValue getbalance(const UniValue& params, bool fHelp)
{
    if (!EnsureWalletIsAvailable(fHelp))
        return NullUniValue;

    if (fHelp || params.size() > 3)
        throw runtime_error(
            "getbalance ( \"account\" minconf includeWatchonly )\n"
            "\nReturns the server's total available balance.\n"
            "\nArguments:\n"
            "1. \"account\"      (string, optional) DEPRECATED. If provided, it MUST be set to the empty string \"\" or to the string \"*\", either of which will give the total available balance. Passing any other string will result in an error.\n"
            "2. minconf          (numeric, optional, default=1) Only include transactions confirmed at least this many times.\n"
            "3. includeWatchonly (bool, optional, default=false) Also include balance in watchonly addresses (see 'importaddress')\n"
            "\nResult:\n"
            "amount              (numeric) The total amount in " + CURRENCY_UNIT + " received for this account.\n"
            "\nExamples:\n"
            "\nThe total amount in the wallet\n"
            + HelpExampleCli("getbalance", "") +
            "\nThe total amount in the wallet at least 5 blocks confirmed\n"
            + HelpExampleCli("getbalance", "\"*\" 6") +
            "\nAs a json rpc call\n"
            + HelpExampleRpc("getbalance", "\"*\", 6")
        );

    LOCK2(cs_main, pwalletMain->cs_wallet);

    if (params.size() == 0)
        return  ValueFromAmount(pwalletMain->GetBalance());

    int nMinDepth = 1;
    if (params.size() > 1)
        nMinDepth = params[1].get_int();
    isminefilter filter = ISMINE_SPENDABLE;
    if(params.size() > 2)
        if(params[2].get_bool())
            filter = filter | ISMINE_WATCH_ONLY;

    if (params[0].get_str() == "*")
    {
        // Calculate total balance a different way from GetBalance()
        // (GetBalance() sums up all unspent TxOuts)
        // getbalance and "getbalance * 1 true" should return the same number
        CAmount nBalance = 0;
        for (auto it = pwalletMain->getMapWallet().begin(); it != pwalletMain->getMapWallet().end(); ++it)
        {
            const CWalletTransactionBase* wtx = it->second.get();
            if (!CheckFinalTx(*wtx->getTxBase()) || !wtx->HasMatureOutputs())
                continue;

            CAmount allFee;
            string strSentAccount;
            list<COutputEntry> listReceived;
            list<COutputEntry> listSent;
            list<CScOutputEntry> listScSent;
            wtx->GetAmounts(listReceived, listSent, listScSent, allFee, strSentAccount, filter);
            if (wtx->GetDepthInMainChain() >= nMinDepth) {
                for(const COutputEntry& r: listReceived)
                    if (r.maturity == CCoins::outputMaturity::MATURE)
                        nBalance += r.amount;
            }

            for(const COutputEntry& s: listSent)
                nBalance -= s.amount;
            for(const CScOutputEntry& s: listScSent)
                nBalance -= s.amount;

            nBalance -= allFee;
        }
        return  ValueFromAmount(nBalance);
    }

    string strAccount = AccountFromValue(params[0]);

    CAmount nBalance = GetAccountBalance(strAccount, nMinDepth, filter);

    return ValueFromAmount(nBalance);
}

UniValue getunconfirmedbalance(const UniValue &params, bool fHelp)
{
    if (!EnsureWalletIsAvailable(fHelp))
        return NullUniValue;

    if (fHelp || params.size() > 0)
        throw runtime_error(
                "getunconfirmedbalance\n"
                "Returns the server's total unconfirmed balance\n");

    LOCK2(cs_main, pwalletMain->cs_wallet);

    return ValueFromAmount(pwalletMain->GetUnconfirmedBalance());
}


UniValue movecmd(const UniValue& params, bool fHelp)
{
    if (!EnsureWalletIsAvailable(fHelp))
        return NullUniValue;

    if (fHelp || params.size() < 3 || params.size() > 5)
        throw runtime_error(
            "move \"fromaccount\" \"toaccount\" amount ( minconf \"comment\" )\n"
            "\nDEPRECATED. Move a specified amount from one account in your wallet to another.\n"
            "\nArguments:\n"
            "1. \"fromaccount\"   (string, required) MUST be set to the empty string \"\" to represent the default account. Passing any other string will result in an error.\n"
            "2. \"toaccount\"     (string, required) MUST be set to the empty string \"\" to represent the default account. Passing any other string will result in an error.\n"
            "3. amount            (numeric) Quantity of " + CURRENCY_UNIT + " to move between accounts.\n"
            "4. minconf           (numeric, optional, default=1) Only use funds with at least this many confirmations.\n"
            "5. \"comment\"       (string, optional) An optional comment, stored in the wallet only.\n"
            "\nResult:\n"
            "true|false           (boolean) true if successful.\n"
            "\nExamples:\n"
            "\nMove 0.01 " + CURRENCY_UNIT + " from the default account to the account named tabby\n"
            + HelpExampleCli("move", "\"\" \"tabby\" 0.01") +
            "\nMove 0.01 " + CURRENCY_UNIT + " timotei to akiko with a comment and funds have 6 confirmations\n"
            + HelpExampleCli("move", "\"timotei\" \"akiko\" 0.01 6 \"happy birthday!\"") +
            "\nAs a json rpc call\n"
            + HelpExampleRpc("move", "\"timotei\", \"akiko\", 0.01, 6, \"happy birthday!\"")
        );

    LOCK2(cs_main, pwalletMain->cs_wallet);

    string strFrom = AccountFromValue(params[0]);
    string strTo = AccountFromValue(params[1]);
    CAmount nAmount = AmountFromValue(params[2]);
    if (nAmount <= 0)
        throw JSONRPCError(RPC_TYPE_ERROR, "Invalid amount for send");
    if (params.size() > 3)
        // unused parameter, used to be nMinDepth, keep type-checking it though
        (void)params[3].get_int();
    string strComment;
    if (params.size() > 4)
        strComment = params[4].get_str();

    CWalletDB walletdb(pwalletMain->strWalletFile);
    if (!walletdb.TxnBegin())
        throw JSONRPCError(RPC_DATABASE_ERROR, "database error");

    int64_t nNow = GetTime();

    // Debit
    CAccountingEntry debit;
    debit.nOrderPos = pwalletMain->IncOrderPosNext(&walletdb);
    debit.strAccount = strFrom;
    debit.nCreditDebit = -nAmount;
    debit.nTime = nNow;
    debit.strOtherAccount = strTo;
    debit.strComment = strComment;
    pwalletMain->AddAccountingEntry(debit, walletdb);

    // Credit
    CAccountingEntry credit;
    credit.nOrderPos = pwalletMain->IncOrderPosNext(&walletdb);
    credit.strAccount = strTo;
    credit.nCreditDebit = nAmount;
    credit.nTime = nNow;
    credit.strOtherAccount = strFrom;
    credit.strComment = strComment;
    pwalletMain->AddAccountingEntry(credit, walletdb);

    if (!walletdb.TxnCommit())
        throw JSONRPCError(RPC_DATABASE_ERROR, "database error");

    return true;
}


UniValue sendfrom(const UniValue& params, bool fHelp)
{
    if (!EnsureWalletIsAvailable(fHelp))
        return NullUniValue;

    if (fHelp || params.size() < 3 || params.size() > 6)
        throw runtime_error(
            "sendfrom \"fromaccount\" \"tohorizenaddress\" amount ( minconf \"comment\" \"comment-to\" )\n"
            "\nDEPRECATED (use sendtoaddress). Sent an amount from an account to a Horizen address.\n"
            "The amount is a real and is rounded to the nearest 0.00000001."
            + HelpRequiringPassphrase() + "\n"
            "\nArguments:\n"
            "1. \"fromaccount\"       (string, required) MUST be set to the empty string \"\" to represent the default account. Passing any other string will result in an error.\n"
            "2. \"tohorizenaddress\"  (string, required) The horizen address to send funds to.\n"
            "3. amount                (numeric, required) The amount in btc. (transaction fee is added on top).\n"
            "4. minconf               (numeric, optional, default=1) Only use funds with at least this many confirmations.\n"
            "5. \"comment\"           (string, optional) A comment used to store what the transaction is for. \n"
            "                                     This is not part of the transaction, just kept in your wallet.\n"
            "6. \"comment-to\"        (string, optional) An optional comment to store the name of the person or organization \n"
            "                                     to which you're sending the transaction. This is not part of the transaction, \n"
            "                                     it is just kept in your wallet.\n"
            "\nResult:\n"
            "\"transactionid\"        (string) The transaction id.\n"
            "\nExamples:\n"
            "\nSend 0.01 " + CURRENCY_UNIT + " from the default account to the address, must have at least 1 confirmation\n"
            + HelpExampleCli("sendfrom", "\"\" \"znnwwojWQJp1ARgbi1dqYtmnNMfihmg8m1b\" 0.01") +
            "\nSend 0.01 from the tabby account to the given address, funds must have at least 6 confirmations\n"
            + HelpExampleCli("sendfrom", "\"tabby\" \"znnwwojWQJp1ARgbi1dqYtmnNMfihmg8m1b\" 0.01 6 \"donation\" \"ZenCash outpost\"") +
            "\nAs a json rpc call\n"
            + HelpExampleRpc("sendfrom", "\"tabby\", \"znnwwojWQJp1ARgbi1dqYtmnNMfihmg8m1b\", 0.01, 6, \"donation\", \"ZenCash outpost\"")
        );

    LOCK2(cs_main, pwalletMain->cs_wallet);

    string strAccount = AccountFromValue(params[0]);
    CBitcoinAddress address(params[1].get_str());
    if (!address.IsValid())
        throw JSONRPCError(RPC_INVALID_ADDRESS_OR_KEY, "Invalid Zen address");
    CAmount nAmount = AmountFromValue(params[2]);
    if (nAmount <= 0)
        throw JSONRPCError(RPC_TYPE_ERROR, "Invalid amount for send");
    int nMinDepth = 1;
    if (params.size() > 3)
        nMinDepth = params[3].get_int();

    CWalletTx wtx;
    wtx.strFromAccount = strAccount;
    if (params.size() > 4 && !params[4].isNull() && !params[4].get_str().empty())
        wtx.mapValue["comment"] = params[4].get_str();
    if (params.size() > 5 && !params[5].isNull() && !params[5].get_str().empty())
        wtx.mapValue["to"]      = params[5].get_str();

    EnsureWalletIsUnlocked();

    // Check funds
    CAmount nBalance = GetAccountBalance(strAccount, nMinDepth, ISMINE_SPENDABLE);
    if (nAmount > nBalance)
        throw JSONRPCError(RPC_WALLET_INSUFFICIENT_FUNDS, "Account has insufficient funds");

    SendMoney(address.Get(), nAmount, false, wtx);

    return wtx.getWrappedTx().GetHash().GetHex();
}


UniValue sendmany(const UniValue& params, bool fHelp)
{
    if (!EnsureWalletIsAvailable(fHelp))
        return NullUniValue;

    if (fHelp || params.size() < 2 || params.size() > 5)
        throw runtime_error(
            "sendmany \"fromaccount\" {\"address\":amount,...} ( minconf \"comment\" [\"address\",...] )\n"
            "\nSend multiple times. Amounts are double-precision floating point numbers."
            + HelpRequiringPassphrase() + "\n"
            "\nArguments:\n"
            "1. \"fromaccount\"         (string, required) MUST be set to the empty string \"\" to represent the default account. Passing any other string will result in an error.\n"
            "2. \"amounts\"             (string, required) A json object with addresses and amounts\n"
            "    {\n"
            "      \"address\":amount   (numeric) The horizen address is the key, the numeric amount in btc is the value\n"
            "      ,...\n"
            "    }\n"
            "3. minconf                 (numeric, optional, default=1) Only use the balance confirmed at least this many times.\n"
            "4. \"comment\"             (string, optional) A comment\n"
            "5. subtractfeefromamount   (string, optional) A json array with addresses.\n"
            "                           The fee will be equally deducted from the amount of each selected address.\n"
            "                           Those recipients will receive less Zen than you enter in their corresponding amount field.\n"
            "                           If no addresses are specified here, the sender pays the fee.\n"
            "    [\n"
            "      \"address\"            (string) Subtract fee from this address\n"
            "      ,...\n"
            "    ]\n"
            "\nResult:\n"
            "\"transactionid\"          (string) The transaction id for the send. Only 1 transaction is created regardless of \n"
            "                                    the number of addresses.\n"
            "\nExamples:\n"
            "\nSend two amounts to two different addresses:\n"
            + HelpExampleCli("sendmany", "\"\" \"{\\\"znnwwojWQJp1ARgbi1dqYtmnNMfihmg8m1b\\\":0.01,\\\"znYHqyumkLY3zVwgaHq3sbtHXuP8GxsNws3\\\":0.02}\"") +
            "\nSend two amounts to two different addresses setting the confirmation and comment:\n"
            + HelpExampleCli("sendmany", "\"\" \"{\\\"znnwwojWQJp1ARgbi1dqYtmnNMfihmg8m1b\\\":0.01,\\\"znYHqyumkLY3zVwgaHq3sbtHXuP8GxsNws3\\\":0.02}\" 6 \"testing\"") +
            "\nSend two amounts to two different addresses, subtract fee from amount:\n"
            + HelpExampleCli("sendmany", "\"\" \"{\\\"znnwwojWQJp1ARgbi1dqYtmnNMfihmg8m1b\\\":0.01,\\\"znYHqyumkLY3zVwgaHq3sbtHXuP8GxsNws3\\\":0.02}\" 1 \"\" \"[\\\"znnwwojWQJp1ARgbi1dqYtmnNMfihmg8m1b\\\",\\\"znYHqyumkLY3zVwgaHq3sbtHXuP8GxsNws3\\\"]\"") +
            "\nAs a json rpc call\n"
            + HelpExampleRpc("sendmany", "\"\", \"{\\\"znnwwojWQJp1ARgbi1dqYtmnNMfihmg8m1b\\\":0.01,\\\"znYHqyumkLY3zVwgaHq3sbtHXuP8GxsNws3\\\":0.02}\", 6, \"testing\"")
        );

    LOCK2(cs_main, pwalletMain->cs_wallet);

    string strAccount = AccountFromValue(params[0]);
    UniValue sendTo = params[1].get_obj();
    int nMinDepth = 1;
    if (params.size() > 2)
        nMinDepth = params[2].get_int();

    CWalletTx wtx;
    wtx.strFromAccount = strAccount;
    if (params.size() > 3 && !params[3].isNull() && !params[3].get_str().empty())
        wtx.mapValue["comment"] = params[3].get_str();

    UniValue subtractFeeFromAmount(UniValue::VARR);
    if (params.size() > 4)
        subtractFeeFromAmount = params[4].get_array();

    set<CBitcoinAddress> setAddress;
    vector<CRecipient> vecSend;

    CAmount totalAmount = 0;
    vector<string> keys = sendTo.getKeys();
    BOOST_FOREACH(const string& name_, keys)
    {
        CBitcoinAddress address(name_);
        if (!address.IsValid())
            throw JSONRPCError(RPC_INVALID_ADDRESS_OR_KEY, string("Invalid Zen address: ")+name_);

        if (setAddress.count(address))
            throw JSONRPCError(RPC_INVALID_PARAMETER, string("Invalid parameter, duplicated address: ")+name_);
        setAddress.insert(address);

        CScript scriptPubKey = GetScriptForDestination(address.Get());
        CAmount nAmount = AmountFromValue(sendTo[name_]);
        if (nAmount <= 0)
            throw JSONRPCError(RPC_TYPE_ERROR, "Invalid amount for send");
        totalAmount += nAmount;

        bool fSubtractFeeFromAmount = false;
        for (size_t idx = 0; idx < subtractFeeFromAmount.size(); idx++) {
            const UniValue& addr = subtractFeeFromAmount[idx];
            if (addr.get_str() == name_)
                fSubtractFeeFromAmount = true;
        }

        CRecipient recipient = {scriptPubKey, nAmount, fSubtractFeeFromAmount};
        vecSend.push_back(recipient);
    }

    EnsureWalletIsUnlocked();

    // Check funds
    CAmount nBalance = GetAccountBalance(strAccount, nMinDepth, ISMINE_SPENDABLE);
    if (totalAmount > nBalance)
        throw JSONRPCError(RPC_WALLET_INSUFFICIENT_FUNDS, "Account has insufficient funds");

    // Send
    CReserveKey keyChange(pwalletMain);
    CAmount nFeeRequired = 0;
    int nChangePosRet = -1;
    string strFailReason;
    vector<CRecipientScCreation> dumVecScSend;
    vector<CRecipientForwardTransfer> dumVecFtSend;
    vector<CRecipientBwtRequest> dumVecBwtRequest;

    bool fCreated = pwalletMain->CreateTransaction(vecSend, dumVecScSend, dumVecFtSend, dumVecBwtRequest,
        wtx, keyChange, nFeeRequired, nChangePosRet, strFailReason);
    if (!fCreated)
        throw JSONRPCError(RPC_WALLET_INSUFFICIENT_FUNDS, strFailReason);
    if (!pwalletMain->CommitTransaction(wtx, keyChange))
        throw JSONRPCError(RPC_WALLET_ERROR, "Transaction commit failed");

    return wtx.getWrappedTx().GetHash().GetHex();
}

// Defined in rpcmisc.cpp
extern CScript _createmultisig_redeemScript(const UniValue& params);

UniValue addmultisigaddress(const UniValue& params, bool fHelp)
{
    if (!EnsureWalletIsAvailable(fHelp))
        return NullUniValue;

    if (fHelp || params.size() < 2 || params.size() > 3)
    {
        string msg = "addmultisigaddress nrequired [\"key\",...] ( \"account\" )\n"
            "\nAdd a nrequired-to-sign multisignature address to the wallet.\n"
            "Each key is a Zen address or hex-encoded public key.\n"
            "If 'account' is specified (DEPRECATED), assign address to that account.\n"

            "\nArguments:\n"
            "1. nrequired        (numeric, required) The number of required signatures out of the n keys or addresses.\n"
            "2. \"keysobject\"   (string, required) A json array of horizen addresses or hex-encoded public keys\n"
            "     [\n"
            "       \"address\"  (string) horizen address or hex-encoded public key\n"
            "       ...,\n"
            "     ]\n"
            "3. \"account\"      (string, optional) DEPRECATED. If provided, MUST be set to the empty string \"\" to represent the default account. Passing any other string will result in an error.\n"

            "\nResult:\n"
            "\"horizenaddress\"  (string) A horizen address associated with the keys.\n"

            "\nExamples:\n"
            "\nAdd a multisig address from 2 addresses\n"
            + HelpExampleCli("addmultisigaddress", "2 \"[\\\"t16sSauSf5pF2UkUwvKGq4qjNRzBZYqgEL5\\\",\\\"t171sgjn4YtPu27adkKGrdDwzRTxnRkBfKV\\\"]\"") +
            "\nAs json rpc call\n"
            + HelpExampleRpc("addmultisigaddress", "2, \"[\\\"t16sSauSf5pF2UkUwvKGq4qjNRzBZYqgEL5\\\",\\\"t171sgjn4YtPu27adkKGrdDwzRTxnRkBfKV\\\"]\"")
        ;
        throw runtime_error(msg);
    }

    LOCK2(cs_main, pwalletMain->cs_wallet);

    string strAccount;
    if (params.size() > 2)
        strAccount = AccountFromValue(params[2]);

    // Construct using pay-to-script-hash:
    CScript inner = _createmultisig_redeemScript(params);
    CScriptID innerID(inner);
    pwalletMain->AddCScript(inner);

    pwalletMain->SetAddressBook(innerID, strAccount, "send");
    return CBitcoinAddress(innerID).ToString();
}


struct tallyitem
{
    CAmount nAmount;
    int nConf;
    vector<uint256> txids;
    bool fIsWatchonly;
    tallyitem()
    {
        nAmount = 0;
        nConf = std::numeric_limits<int>::max();
        fIsWatchonly = false;
    }
};

UniValue ListReceived(const UniValue& params, bool fByAccounts)
{
    // Minimum confirmations
    int nMinDepth = 1;
    if (params.size() > 0)
        nMinDepth = params[0].get_int();

    // Whether to include empty accounts
    bool fIncludeEmpty = false;
    if (params.size() > 1)
        fIncludeEmpty = params[1].get_bool();

    isminefilter filter = ISMINE_SPENDABLE;
    if(params.size() > 2)
        if(params[2].get_bool())
            filter = filter | ISMINE_WATCH_ONLY;

    // Tally
    map<CBitcoinAddress, tallyitem> mapTally;
    for (auto it = pwalletMain->getMapWallet().begin(); it != pwalletMain->getMapWallet().end(); ++it)
    {
        const CWalletTransactionBase& wtx = *((*it).second);
        if (wtx.getTxBase()->IsCoinBase() || !CheckFinalTx(*wtx.getTxBase()) )
            continue;

        int nDepth = wtx.GetDepthInMainChain();
        if (nDepth < nMinDepth)
            continue;

        BOOST_FOREACH(const CTxOut& txout, wtx.getTxBase()->GetVout())
        {
            CTxDestination address;
            if (!ExtractDestination(txout.scriptPubKey, address))
                continue;

            isminefilter mine = IsMine(*pwalletMain, address);
            if(!(mine & filter))
                continue;

            tallyitem& item = mapTally[address];
            item.nAmount += txout.nValue;
            item.nConf = min(item.nConf, nDepth);
            item.txids.push_back(wtx.getTxBase()->GetHash());
            if (mine & ISMINE_WATCH_ONLY)
                item.fIsWatchonly = true;
        }
    }

    // Reply
    UniValue ret(UniValue::VARR);
    map<string, tallyitem> mapAccountTally;
    BOOST_FOREACH(const PAIRTYPE(CBitcoinAddress, CAddressBookData)& item, pwalletMain->mapAddressBook)
    {
        const CBitcoinAddress& address = item.first;
        const string& strAccount = item.second.name;
        map<CBitcoinAddress, tallyitem>::iterator it = mapTally.find(address);
        if (it == mapTally.end() && !fIncludeEmpty)
            continue;

        CAmount nAmount = 0;
        int nConf = std::numeric_limits<int>::max();
        bool fIsWatchonly = false;
        if (it != mapTally.end())
        {
            nAmount = (*it).second.nAmount;
            nConf = (*it).second.nConf;
            fIsWatchonly = (*it).second.fIsWatchonly;
        }

        if (fByAccounts)
        {
            tallyitem& item = mapAccountTally[strAccount];
            item.nAmount += nAmount;
            item.nConf = min(item.nConf, nConf);
            item.fIsWatchonly = fIsWatchonly;
        }
        else
        {
            UniValue obj(UniValue::VOBJ);
            if(fIsWatchonly)
                obj.push_back(Pair("involvesWatchonly", true));
            obj.push_back(Pair("address",       address.ToString()));
            obj.push_back(Pair("account",       strAccount));
            obj.push_back(Pair("amount",        ValueFromAmount(nAmount)));
            obj.push_back(Pair("confirmations", (nConf == std::numeric_limits<int>::max() ? 0 : nConf)));
            UniValue transactions(UniValue::VARR);
            if (it != mapTally.end())
            {
                BOOST_FOREACH(const uint256& item, (*it).second.txids)
                {
                    transactions.push_back(item.GetHex());
                }
            }
            obj.push_back(Pair("txids", transactions));
            ret.push_back(obj);
        }
    }

    if (fByAccounts)
    {
        for (map<string, tallyitem>::iterator it = mapAccountTally.begin(); it != mapAccountTally.end(); ++it)
        {
            CAmount nAmount = (*it).second.nAmount;
            int nConf = (*it).second.nConf;
            UniValue obj(UniValue::VOBJ);
            if((*it).second.fIsWatchonly)
                obj.push_back(Pair("involvesWatchonly", true));
            obj.push_back(Pair("account",       (*it).first));
            obj.push_back(Pair("amount",        ValueFromAmount(nAmount)));
            obj.push_back(Pair("confirmations", (nConf == std::numeric_limits<int>::max() ? 0 : nConf)));
            ret.push_back(obj);
        }
    }

    return ret;
}

UniValue listreceivedbyaddress(const UniValue& params, bool fHelp)
{
    if (!EnsureWalletIsAvailable(fHelp))
        return NullUniValue;

    if (fHelp || params.size() > 3)
        throw runtime_error(
            "listreceivedbyaddress ( minconf includeempty includeWatchonly)\n"
            "\nList balances by receiving address.\n"
            "\nArguments:\n"
            "1. minconf       (numeric, optional, default=1) The minimum number of confirmations before payments are included.\n"
            "2. includeempty  (numeric, optional, default=false) Whether to include addresses that haven't received any payments.\n"
            "3. includeWatchonly (bool, optional, default=false) Whether to include watchonly addresses (see 'importaddress').\n"

            "\nResult:\n"
            "[\n"
            "  {\n"
            "    \"involvesWatchonly\" : true,        (bool) Only returned if imported addresses were involved in transaction\n"
            "    \"address\" : \"receivingaddress\",  (string) The receiving address\n"
            "    \"account\" : \"accountname\",       (string) DEPRECATED. The account of the receiving address. The default account is \"\".\n"
            "    \"amount\" : x.xxx,                  (numeric) The total amount in " + CURRENCY_UNIT + " received by the address\n"
            "    \"confirmations\" : n                (numeric) The number of confirmations of the most recent transaction included\n"
            "  }\n"
            "  ,...\n"
            "]\n"

            "\nExamples:\n"
            + HelpExampleCli("listreceivedbyaddress", "")
            + HelpExampleCli("listreceivedbyaddress", "6 true")
            + HelpExampleRpc("listreceivedbyaddress", "6, true, true")
        );

    LOCK2(cs_main, pwalletMain->cs_wallet);

    return ListReceived(params, false);
}

UniValue listreceivedbyaccount(const UniValue& params, bool fHelp)
{
    if (!EnsureWalletIsAvailable(fHelp))
        return NullUniValue;

    if (fHelp || params.size() > 3)
        throw runtime_error(
            "listreceivedbyaccount ( minconf includeempty includeWatchonly)\n"
            "\nDEPRECATED. List balances by account.\n"
            "\nArguments:\n"
            "1. minconf      (numeric, optional, default=1) The minimum number of confirmations before payments are included.\n"
            "2. includeempty (boolean, optional, default=false) Whether to include accounts that haven't received any payments.\n"
            "3. includeWatchonly (bool, optional, default=false) Whether to include watchonly addresses (see 'importaddress').\n"

            "\nResult:\n"
            "[\n"
            "  {\n"
            "    \"involvesWatchonly\" : true,   (bool) Only returned if imported addresses were involved in transaction\n"
            "    \"account\" : \"accountname\",  (string) The account name of the receiving account\n"
            "    \"amount\" : x.xxx,             (numeric) The total amount received by addresses with this account\n"
            "    \"confirmations\" : n           (numeric) The number of confirmations of the most recent transaction included\n"
            "  }\n"
            "  ,...\n"
            "]\n"

            "\nExamples:\n"
            + HelpExampleCli("listreceivedbyaccount", "")
            + HelpExampleCli("listreceivedbyaccount", "6 true")
            + HelpExampleRpc("listreceivedbyaccount", "6, true, true")
        );

    LOCK2(cs_main, pwalletMain->cs_wallet);

    return ListReceived(params, true);
}

static void MaybePushAddress(UniValue & entry, const CTxDestination &dest)
{
    CBitcoinAddress addr;
    if (addr.Set(dest))
        entry.push_back(Pair("address", addr.ToString()));
}

void ListTransactions(const CWalletTransactionBase& wtx, const string& strAccount, int nMinDepth, bool fLong, UniValue& ret, const isminefilter& filter)
{
    CAmount nFee;
    string strSentAccount;
    list<COutputEntry> listReceived;
    list<COutputEntry> listSent;
    list<CScOutputEntry> listScSent;

    wtx.GetAmounts(listReceived, listSent, listScSent, nFee, strSentAccount, filter);

    bool fAllAccounts = (strAccount == string("*"));
    bool involvesWatchonly = wtx.IsFromMe(ISMINE_WATCH_ONLY);

    // Sent
    if (( (!listSent.empty() || !listScSent.empty() ) || nFee != 0) && (fAllAccounts || strAccount == strSentAccount))
    {
        BOOST_FOREACH(const COutputEntry& s, listSent)
        {
            UniValue entry(UniValue::VOBJ);
            if(involvesWatchonly || (::IsMine(*pwalletMain, s.destination) & ISMINE_WATCH_ONLY))
                entry.push_back(Pair("involvesWatchonly", true));
            entry.push_back(Pair("account", strSentAccount));
            MaybePushAddress(entry, s.destination);
            entry.push_back(Pair("category", "send"));
            entry.push_back(Pair("amount", ValueFromAmount(-s.amount)));
            if (s.vout != -1)
               entry.push_back(Pair("vout", s.vout));
            entry.push_back(Pair("fee", ValueFromAmount(-nFee)));
            if (fLong)
                WalletTxToJSON(wtx, entry, filter);

            entry.push_back(Pair("size", (int)(wtx.getTxBase()->GetSerializeSize(SER_NETWORK, PROTOCOL_VERSION)) ));
            ret.push_back(entry);
        }
        BOOST_FOREACH(const CScOutputEntry& s, listScSent)
        {
            UniValue entry(UniValue::VOBJ);
            entry.push_back(Pair("sc address", s.address.GetHex()));
            entry.push_back(Pair("category", "crosschain"));
            entry.push_back(Pair("amount", ValueFromAmount(-s.amount)));
            entry.push_back(Pair("fee", ValueFromAmount(-nFee)));
            if (fLong)
                WalletTxToJSON(wtx, entry, filter);

            entry.push_back(Pair("size", (int)(wtx.getTxBase()->GetSerializeSize(SER_NETWORK, PROTOCOL_VERSION)) ));
            ret.push_back(entry);
        }
    }

    // Received
    if (listReceived.size() > 0 && wtx.GetDepthInMainChain() >= nMinDepth) {
        for(const COutputEntry& r: listReceived) {
            string account;
            if (pwalletMain->mapAddressBook.count(r.destination))
                account = pwalletMain->mapAddressBook[r.destination].name;
            if (fAllAccounts || (account == strAccount))
            {
                UniValue entry(UniValue::VOBJ);
                if(involvesWatchonly || (::IsMine(*pwalletMain, r.destination) & ISMINE_WATCH_ONLY))
                    entry.push_back(Pair("involvesWatchonly", true));
                entry.push_back(Pair("account", account));
                MaybePushAddress(entry, r.destination);
                if (wtx.getTxBase()->IsCoinBase())
                {
                    if (wtx.GetDepthInMainChain() < 1)
                        entry.push_back(Pair("category", "orphan"));
                    else if (!wtx.HasMatureOutputs())
                        entry.push_back(Pair("category", "immature"));
                    else
                        entry.push_back(Pair("category", "generate"));
                }
                else
                {
                    if (r.maturity == CCoins::outputMaturity::MATURE)
                        entry.push_back(Pair("category", "receive"));
                    else
                        entry.push_back(Pair("category", "immature"));
                }
                entry.push_back(Pair("amount", ValueFromAmount(r.amount)));
                if (r.vout != -1)
                   entry.push_back(Pair("vout", r.vout));
                if (fLong)
                    WalletTxToJSON(wtx, entry, filter);

                entry.push_back(Pair("size", (int)(wtx.getTxBase()->GetSerializeSize(SER_NETWORK, PROTOCOL_VERSION)) ));
                ret.push_back(entry);
            }
        }
    }
}

void AcentryToJSON(const CAccountingEntry& acentry, const string& strAccount, UniValue& ret)
{
    bool fAllAccounts = (strAccount == string("*"));

    if (fAllAccounts || acentry.strAccount == strAccount)
    {
        UniValue entry(UniValue::VOBJ);
        entry.push_back(Pair("account", acentry.strAccount));
        entry.push_back(Pair("category", "move"));
        entry.push_back(Pair("time", acentry.nTime));
        entry.push_back(Pair("amount", ValueFromAmount(acentry.nCreditDebit)));
        entry.push_back(Pair("otheraccount", acentry.strOtherAccount));
        entry.push_back(Pair("comment", acentry.strComment));
        ret.push_back(entry);
    }
}

UniValue listtransactions(const UniValue& params, bool fHelp)
{
    if (!EnsureWalletIsAvailable(fHelp))
        return NullUniValue;

    if (fHelp || params.size() > 5)
        throw runtime_error(
            "listtransactions ( \"account\" count from includeWatchonly)\n"
            "\nReturns up to 'count' most recent transactions skipping the first 'from' transactions for address 'address'.\n"
            "\nArguments:\n"
            "1. \"account\"    (string, optional) DEPRECATED. The account name. Should be \"*\".\n"
            "2. count          (numeric, optional, default=10) The number of transactions to return\n"
            "3. from           (numeric, optional, default=0) The number of transactions to skip\n"
            "4. includeWatchonly (bool, optional, default=false) Include transactions to watchonly addresses (see 'importaddress')\n"
            "5. address (string, optional) Include only transactions involving this address\n"
            "\nResult:\n"
            "[\n"
            "  {\n"
            "    \"account\":\"accountname\",       (string) DEPRECATED. The account name associated with the transaction. \n"
            "                                                It will be \"\" for the default account.\n"
            "    \"address\":\"horizenaddress\",    (string) The horizen address of the transaction. Not present for \n"
            "                                                move transactions (category = move).\n"
            "    \"category\":\"send|receive|move\", (string) The transaction category. 'move' is a local (off blockchain)\n"
            "                                                transaction between accounts, and not associated with an address,\n"
            "                                                transaction id or block. 'send' and 'receive' transactions are \n"
            "                                                associated with an address, transaction id and block details\n"
            "    \"amount\": x.xxx,          (numeric) The amount in " + CURRENCY_UNIT + ". This is negative for the 'send' category, and for the\n"
            "                                         'move' category for moves outbound. It is positive for the 'receive' category,\n"
            "                                         and for the 'move' category for inbound funds.\n"
            "    \"vout\" : n,               (numeric) the vout value\n"
            "    \"fee\": x.xxx,             (numeric) The amount of the fee in " + CURRENCY_UNIT + ". This is negative and only available for the \n"
            "                                         'send' category of transactions.\n"
            "    \"confirmations\": n,       (numeric) The number of confirmations for the transaction. Available for 'send' and \n"
            "                                         'receive' category of transactions.\n"
            "    \"blockhash\": \"hashvalue\", (string) The block hash containing the transaction. Available for 'send' and 'receive'\n"
            "                                          category of transactions.\n"
            "    \"blockindex\": n,          (numeric) The block index containing the transaction. Available for 'send' and 'receive'\n"
            "                                          category of transactions.\n"
            "    \"txid\": \"transactionid\", (string) The transaction id. Available for 'send' and 'receive' category of transactions.\n"
            "    \"time\": xxx,              (numeric) The transaction time in seconds since epoch (midnight Jan 1 1970 GMT).\n"
            "    \"timereceived\": xxx,      (numeric) The time received in seconds since epoch (midnight Jan 1 1970 GMT). Available \n"
            "                                          for 'send' and 'receive' category of transactions.\n"
            "    \"comment\": \"...\",       (string) If a comment is associated with the transaction.\n"
            "    \"otheraccount\": \"accountname\",  (string) For the 'move' category of transactions, the account the funds came \n"
            "                                          from (for receiving funds, positive amounts), or went to (for sending funds,\n"
            "                                          negative amounts).\n"
            "    \"size\": n,                (numeric) Transaction size in bytes\n"
            "  }\n"
            "]\n"

            "\nExamples:\n"
            "\nList the most recent 10 transactions in the systems\n"
            + HelpExampleCli("listtransactions", "") +
            "\nList transactions 100 to 120\n"
            + HelpExampleCli("listtransactions", "\"*\" 20 100") +
            "\nAs a json rpc call\n"
            + HelpExampleRpc("listtransactions", "\"*\", 20, 100")
        );

    LOCK2(cs_main, pwalletMain->cs_wallet);

    string strAccount("*");
    if (params.size() > 0)
        strAccount = params[0].get_str();

    int nCount = 10;
    if (params.size() > 1)
        nCount = params[1].get_int();
    if (nCount < 0)
        throw JSONRPCError(RPC_INVALID_PARAMETER, "Negative count");

    int nFrom = 0;
    if (params.size() > 2)
        nFrom = params[2].get_int();
    if (nFrom < 0)
        throw JSONRPCError(RPC_INVALID_PARAMETER, "Negative from");

    isminefilter filter = ISMINE_SPENDABLE;
    if(params.size() > 3)
        if(params[3].get_bool())
            filter = filter | ISMINE_WATCH_ONLY;
    string address("*");
    CBitcoinAddress baddress;
    CScript scriptPubKey;
    if (params.size()>4) {
        address=params[4].get_str();
        if (address!=("*")) {
            baddress = CBitcoinAddress(address);
            if (!baddress.IsValid())
                throw JSONRPCError(RPC_INVALID_ADDRESS_OR_KEY, "Invalid Zen address");
            else
                scriptPubKey = GetScriptForDestination(baddress.Get(), false);
        }
    }

    UniValue ret(UniValue::VARR);
    const TxItems & txOrdered = pwalletMain->wtxOrdered;
    // iterate backwards until we have nCount items to return:
    for (TxItems::const_reverse_iterator it = txOrdered.rbegin(); it != txOrdered.rend(); ++it)
    {
        CWalletTransactionBase *const pwtx = (*it).second.first;
        if (pwtx != nullptr){
            if(baddress.IsValid()) {
                for(const CTxOut& txout : pwtx->getTxBase()->GetVout()) {
                    auto res = std::search(txout.scriptPubKey.begin(), txout.scriptPubKey.end(), scriptPubKey.begin(), scriptPubKey.end());
                    if (res == txout.scriptPubKey.begin()) {
                        ListTransactions(*pwtx, strAccount, 0, true, ret, filter);
                        break;
                    }
                }
            }
            else {
                ListTransactions(*pwtx, strAccount, 0, true, ret, filter);
            }
        }
        CAccountingEntry *const pacentry = (*it).second.second;
        if (pacentry != nullptr)
            AcentryToJSON(*pacentry, strAccount, ret);

        if ((int)ret.size() >= (nCount+nFrom)) break;
    }

    //getting all the specific Txes requested by nCount and nFrom
    if (nFrom > (int)ret.size())
        nFrom = ret.size();
    if ((nFrom + nCount) > (int)ret.size())
        nCount = ret.size() - nFrom;

    vector<UniValue> arrTmp = ret.getValues();
    vector<UniValue>::iterator first = arrTmp.begin();
    std::advance(first, nFrom);
    vector<UniValue>::iterator last = arrTmp.begin();
    std::advance(last, nFrom+nCount);

    if (last != arrTmp.end()) arrTmp.erase(last, arrTmp.end());
    if (first != arrTmp.begin()) arrTmp.erase(arrTmp.begin(), first);

    std::reverse(arrTmp.begin(), arrTmp.end()); // Return oldest to newest

    ret.clear();
    ret.setArray();
    ret.push_backV(arrTmp);
    return ret;
}

UniValue getunconfirmedtxdata(const UniValue &params, bool fHelp)
{
    if (!EnsureWalletIsAvailable(fHelp))
        return NullUniValue;

    if (fHelp || params.size() > 3)
        throw runtime_error(
            "getunconfirmedtxdata ( \"address\")\n"
            "\nReturns the server's total unconfirmed data relevanto to the input address\n"
            "\nArguments:\n"
            " \"address\"            (string, mandatory) consider transactions involving this address\n"
            " spendzeroconfchange  (boolean, optional) If provided the command will force zero confirmation change\n"
            "                         spendability as specified, otherwise the value set by zend option \'spendzeroconfchange\' \n"
            "                         will be used instead\n"
            " includeNonFinalTxes  (boolean, optional, default=true) If true the command will consider also non final txes in the\n"
            "                         computation of unconfirmed quantities\n"

            "\nExamples:\n"
            + HelpExampleCli("getunconfirmedtxdata", "\"ztZ5M1P9ucj3P5JaW5xtY2hWTkp6JsToiHP\"")
        );

    LOCK2(cs_main, pwalletMain->cs_wallet);

    string address = params[0].get_str();
    CBitcoinAddress taddr = CBitcoinAddress(address);
    if (!taddr.IsValid())
        throw JSONRPCError(RPC_INVALID_ADDRESS_OR_KEY, "Invalid Zen address");

    CWallet::eZeroConfChangeUsage zconfchangeusage = CWallet::eZeroConfChangeUsage::ZCC_UNDEF; 
    if (params.size() >= 2 )
    {
        if (params[1].get_bool())
        {
            zconfchangeusage = CWallet::eZeroConfChangeUsage::ZCC_TRUE;
        }
        else
        {
            zconfchangeusage = CWallet::eZeroConfChangeUsage::ZCC_FALSE;
        }
    }

    bool fIncludeNonFinal = true;
    if (params.size() == 3 )
    {
        if (!params[2].get_bool())
        {
            fIncludeNonFinal = false;
        }
    }

    int n = 0;
    CAmount unconfInput = 0;
    CAmount unconfOutput = 0;
    CAmount bwtImmatureOutput = 0;
    pwalletMain->GetUnconfirmedData(address, n, unconfInput, unconfOutput, bwtImmatureOutput,
        zconfchangeusage, fIncludeNonFinal);

    UniValue ret(UniValue::VOBJ);
    ret.push_back(Pair("unconfirmedInput", ValueFromAmount(unconfInput)));
    ret.push_back(Pair("unconfirmedOutput", ValueFromAmount(unconfOutput)));
    ret.push_back(Pair("bwtImmatureOutput", ValueFromAmount(bwtImmatureOutput)));
    ret.push_back(Pair("unconfirmedTxApperances", n));

    return ret;
}

UniValue listtxesbyaddress(const UniValue& params, bool fHelp)
{
    if (!EnsureWalletIsAvailable(fHelp))
        return NullUniValue;

    if (fHelp || params.size() == 0 || params.size() > 4)
        throw runtime_error(
            "listtxesbyaddress ( \"address\" count)\n"
            "\nReturns up to 'count' most recent transactions involving address 'address' bot for vin and vout.\n"
            "\nArguments:\n"
            "1. \"address\"     (string, mandatory) Include transactions involving this address\n"
            "2. count          (numeric, optional, default=10) The number of transactions to return\n"
            "3. from           (numeric, optional, default=0) The number of transactions to skip\n"
            "4. reverse_order  (bool, optional, default=true) sort from the most recent to the oldest\n"
            "\nResult:\n"
            "[\n"
            "  {\n"
            "      TODO\n"
            "  }\n"
            "]\n"

            "\nExamples:\n"
            + HelpExampleCli("listtxesbyaddress", "\"ztZ5M1P9ucj3P5JaW5xtY2hWTkp6JsToiHP\" 20")
        );

    LOCK2(cs_main, pwalletMain->cs_wallet);

    string address = params[0].get_str();
    CBitcoinAddress taddr = CBitcoinAddress(address);
    if (!taddr.IsValid())
        throw JSONRPCError(RPC_INVALID_ADDRESS_OR_KEY, "Invalid Zen address");

    int nCount = 10;
    if (params.size() > 1)
        nCount = params[1].get_int();
    if (nCount < 0)
        throw JSONRPCError(RPC_INVALID_PARAMETER, "Negative count");

    int nFrom = 0;
    if (params.size() > 2)
        nFrom = params[2].get_int();
    if (nFrom < 0)
        throw JSONRPCError(RPC_INVALID_PARAMETER, "Negative from");

    bool reverse = false;
    if (params.size() > 3)
        reverse = params[3].get_bool();

    UniValue ret(UniValue::VARR);
    std::list<CAccountingEntry> unused;

    // tx are ordered in this vector from the oldest to the newest
    vTxWithInputs txOrdered = pwalletMain->OrderedTxWithInputs(address);

    // iterate backwards until we have nCount items to return:
    for (vTxWithInputs::reverse_iterator it = txOrdered.rbegin(); it != txOrdered.rend(); ++it)
    {
        const CWalletTransactionBase& wtx = *(*it);
        UniValue o(UniValue::VOBJ);
        TxExpandedToJSON(wtx, o);
        ret.push_back(o);

        if ((int)ret.size() >= (nCount+nFrom)) break;
    }

    //getting all the specific Txes requested by nCount and nFrom
    if (nFrom > (int)ret.size())
        nFrom = ret.size();
    if ((nFrom + nCount) > (int)ret.size())
        nCount = ret.size() - nFrom;

    vector<UniValue> arrTmp = ret.getValues();
    vector<UniValue>::iterator first = arrTmp.begin();
    std::advance(first, nFrom);
    vector<UniValue>::iterator last = arrTmp.begin();
    std::advance(last, nFrom+nCount);

    if (last != arrTmp.end()) arrTmp.erase(last, arrTmp.end());
    if (first != arrTmp.begin()) arrTmp.erase(arrTmp.begin(), first);

    if (reverse)
        std::reverse(arrTmp.begin(), arrTmp.end()); // Return oldest to newest

    ret.clear();
    ret.setArray();
    ret.push_backV(arrTmp);
    return ret;
}

UniValue listaccounts(const UniValue& params, bool fHelp)
{
    if (!EnsureWalletIsAvailable(fHelp))
        return NullUniValue;

    if (fHelp || params.size() > 2)
        throw runtime_error(
            "listaccounts ( minconf includeWatchonly)\n"
            "\nDEPRECATED. Returns Object that has account names as keys, account balances as values.\n"
            "\nArguments:\n"
            "1. minconf          (numeric, optional, default=1) Only include transactions with at least this many confirmations\n"
            "2. includeWatchonly (bool, optional, default=false) Include balances in watchonly addresses (see 'importaddress')\n"
            "\nResult:\n"
            "{                      (json object where keys are account names, and values are numeric balances\n"
            "  \"account\": x.xxx,  (numeric) The property name is the account name, and the value is the total balance for the account.\n"
            "  ...\n"
            "}\n"
            "\nExamples:\n"
            "\nList account balances where there at least 1 confirmation\n"
            + HelpExampleCli("listaccounts", "") +
            "\nList account balances including zero confirmation transactions\n"
            + HelpExampleCli("listaccounts", "0") +
            "\nList account balances for 6 or more confirmations\n"
            + HelpExampleCli("listaccounts", "6") +
            "\nAs json rpc call\n"
            + HelpExampleRpc("listaccounts", "6")
        );

    LOCK2(cs_main, pwalletMain->cs_wallet);

    int nMinDepth = 1;
    if (params.size() > 0)
        nMinDepth = params[0].get_int();
    isminefilter includeWatchonly = ISMINE_SPENDABLE;
    if(params.size() > 1)
        if(params[1].get_bool())
            includeWatchonly = includeWatchonly | ISMINE_WATCH_ONLY;

    map<string, CAmount> mapAccountBalances;
    BOOST_FOREACH(const PAIRTYPE(CTxDestination, CAddressBookData)& entry, pwalletMain->mapAddressBook) {
        if (IsMine(*pwalletMain, entry.first) & includeWatchonly) // This address belongs to me
            mapAccountBalances[entry.second.name] = 0;
    }

    for (auto it = pwalletMain->getMapWallet().begin(); it != pwalletMain->getMapWallet().end(); ++it)
    {
        const CWalletTransactionBase& wtx = *((*it).second);

        CAmount nFee;
        string strSentAccount;
        list<COutputEntry> listReceived;
        list<COutputEntry> listSent;
        list<CScOutputEntry> listScSent;

        if (!wtx.HasMatureOutputs())
            continue;

        wtx.GetAmounts(listReceived, listSent, listScSent, nFee, strSentAccount, includeWatchonly);

        mapAccountBalances[strSentAccount] -= nFee;

        for(const COutputEntry& s: listSent)
            mapAccountBalances[strSentAccount] -= s.amount;

        for(const CScOutputEntry& s: listScSent)
            mapAccountBalances[strSentAccount] -= s.amount;

        if (wtx.GetDepthInMainChain() >= nMinDepth) {
            for(const COutputEntry& r: listReceived) {
                if (r.maturity == CCoins::outputMaturity::IMMATURE)
                    continue;

                if (pwalletMain->mapAddressBook.count(r.destination))
                    mapAccountBalances[pwalletMain->mapAddressBook[r.destination].name] += r.amount;
                else
                    mapAccountBalances[""] += r.amount;
            }
        }
    }

    const list<CAccountingEntry> & acentries = pwalletMain->laccentries;
    BOOST_FOREACH(const CAccountingEntry& entry, acentries)
        mapAccountBalances[entry.strAccount] += entry.nCreditDebit;

    UniValue ret(UniValue::VOBJ);
    BOOST_FOREACH(const PAIRTYPE(string, CAmount)& accountBalance, mapAccountBalances) {
        ret.push_back(Pair(accountBalance.first, ValueFromAmount(accountBalance.second)));
    }
    return ret;
}

UniValue listsinceblock(const UniValue& params, bool fHelp)
{
    if (!EnsureWalletIsAvailable(fHelp))
        return NullUniValue;

    if (fHelp)
        throw runtime_error(
            "listsinceblock ( \"blockhash\" target-confirmations includeWatchonly)\n"
            "\nGet all transactions in blocks since block [blockhash], or all transactions if omitted\n"
            "\nArguments:\n"
            "1. \"blockhash\"   (string, optional) The block hash to list transactions since\n"
            "2. target-confirmations:    (numeric, optional) The confirmations required, must be 1 or more\n"
            "3. includeWatchonly:        (bool, optional, default=false) Include transactions to watchonly addresses (see 'importaddress')"
            "\nResult:\n"
            "{\n"
            "  \"transactions\": [\n"
            "    \"account\":\"accountname\",       (string) DEPRECATED. The account name associated with the transaction. Will be \"\" for the default account.\n"
            "    \"address\":\"horizenaddress\",    (string) The horizen address of the transaction. Not present for move transactions (category = move).\n"
            "    \"category\":\"send|receive\",     (string) The transaction category. 'send' has negative amounts, 'receive' has positive amounts.\n"
            "    \"amount\": x.xxx,          (numeric) The amount in " + CURRENCY_UNIT + ". This is negative for the 'send' category, and for the 'move' category for moves \n"
            "                                          outbound. It is positive for the 'receive' category, and for the 'move' category for inbound funds.\n"
            "    \"vout\" : n,               (numeric) the vout value\n"
            "    \"fee\": x.xxx,             (numeric) The amount of the fee in " + CURRENCY_UNIT + ". This is negative and only available for the 'send' category of transactions.\n"
            "    \"confirmations\": n,       (numeric) The number of confirmations for the transaction. Available for 'send' and 'receive' category of transactions.\n"
            "    \"blockhash\": \"hashvalue\",     (string) The block hash containing the transaction. Available for 'send' and 'receive' category of transactions.\n"
            "    \"blockindex\": n,          (numeric) The block index containing the transaction. Available for 'send' and 'receive' category of transactions.\n"
            "    \"blocktime\": xxx,         (numeric) The block time in seconds since epoch (1 Jan 1970 GMT).\n"
            "    \"txid\": \"transactionid\",  (string) The transaction id. Available for 'send' and 'receive' category of transactions.\n"
            "    \"time\": xxx,              (numeric) The transaction time in seconds since epoch (Jan 1 1970 GMT).\n"
            "    \"timereceived\": xxx,      (numeric) The time received in seconds since epoch (Jan 1 1970 GMT). Available for 'send' and 'receive' category of transactions.\n"
            "    \"comment\": \"...\",       (string) If a comment is associated with the transaction.\n"
            "    \"to\": \"...\",            (string) If a comment to is associated with the transaction.\n"
             "  ],\n"
            "  \"lastblock\": \"lastblockhash\"     (string) The hash of the last block\n"
            "}\n"
            "\nExamples:\n"
            + HelpExampleCli("listsinceblock", "")
            + HelpExampleCli("listsinceblock", "\"000000000000000bacf66f7497b7dc45ef753ee9a7d38571037cdb1a57f663ad\" 6")
            + HelpExampleRpc("listsinceblock", "\"000000000000000bacf66f7497b7dc45ef753ee9a7d38571037cdb1a57f663ad\", 6")
        );

    LOCK2(cs_main, pwalletMain->cs_wallet);

    CBlockIndex *pindex = NULL;
    int target_confirms = 1;
    isminefilter filter = ISMINE_SPENDABLE;

    if (params.size() > 0)
    {
        uint256 blockId;

        blockId.SetHex(params[0].get_str());
        BlockMap::iterator it = mapBlockIndex.find(blockId);
        if (it != mapBlockIndex.end())
            pindex = it->second;
    }

    if (params.size() > 1)
    {
        target_confirms = params[1].get_int();

        if (target_confirms < 1)
            throw JSONRPCError(RPC_INVALID_PARAMETER, "Invalid parameter");
    }

    if(params.size() > 2)
        if(params[2].get_bool())
            filter = filter | ISMINE_WATCH_ONLY;

    int depth = pindex ? (1 + chainActive.Height() - pindex->nHeight) : -1;

    UniValue transactions(UniValue::VARR);

#if 0
    for (map<uint256, CWalletTx>::iterator it = pwalletMain->getMapWallet().begin(); it != pwalletMain->getMapWallet().end(); ++it)
    {
        const CWalletTx& tx = (*it).second;
#else
    for (auto it = pwalletMain->getMapWallet().begin(); it != pwalletMain->getMapWallet().end(); ++it)
    {
        const CWalletTransactionBase& tx = *((*it).second);
#endif
        if (depth == -1 || tx.GetDepthInMainChain() < depth)
            ListTransactions(tx, "*", 0, true, transactions, filter);
    }

    CBlockIndex *pblockLast = chainActive[chainActive.Height() + 1 - target_confirms];
    uint256 lastblock = pblockLast ? pblockLast->GetBlockHash() : uint256();

    UniValue ret(UniValue::VOBJ);
    ret.push_back(Pair("transactions", transactions));
    ret.push_back(Pair("lastblock", lastblock.GetHex()));

    return ret;
}

UniValue gettransaction(const UniValue& params, bool fHelp)
{
    if (!EnsureWalletIsAvailable(fHelp))
        return NullUniValue;

    if (fHelp || params.size() < 1 || params.size() > 2)
        throw runtime_error(
            "gettransaction \"txid\" ( includeWatchonly )\n"
            "\nGet detailed information about in-wallet transaction <txid>\n"
            "\nArguments:\n"
            "1. \"txid\"    (string, required) The transaction id\n"
            "2. \"includeWatchonly\"    (bool, optional, default=false) Whether to include watchonly addresses in balance calculation and details[]\n"
            "\nResult:\n"
            "{\n"
            "  \"amount\" : x.xxx,        (numeric) The transaction amount in " + CURRENCY_UNIT + "\n"
            "  \"confirmations\" : n,     (numeric) The number of confirmations\n"
            "  \"blockhash\" : \"hash\",  (string) The block hash\n"
            "  \"blockindex\" : xx,       (numeric) The block index\n"
            "  \"blocktime\" : ttt,       (numeric) The time in seconds since epoch (1 Jan 1970 GMT)\n"
            "  \"txid\" : \"transactionid\",   (string) The transaction id.\n"
            "  \"time\" : ttt,            (numeric) The transaction time in seconds since epoch (1 Jan 1970 GMT)\n"
            "  \"timereceived\" : ttt,    (numeric) The time received in seconds since epoch (1 Jan 1970 GMT)\n"
            "  \"details\" : [\n"
            "    {\n"
            "      \"account\" : \"accountname\",  (string) DEPRECATED. The account name involved in the transaction, can be \"\" for the default account.\n"
            "      \"address\" : \"horizenaddress\",   (string) The horizen address involved in the transaction\n"
            "      \"category\" : \"send|receive\",    (string) The category, either 'send' or 'receive'\n"
            "      \"amount\" : x.xxx                  (numeric) The amount in " + CURRENCY_UNIT + "\n"
            "      \"vout\" : n,                       (numeric) the vout value\n"
            "    }\n"
            "    ,...\n"
            "  ],\n"
            "  \"vjoinsplit\" : [\n"
            "    {\n"
            "      \"anchor\" : \"treestateref\",          (string) Merkle root of note commitment tree\n"
            "      \"nullifiers\" : [ string, ... ]      (string) Nullifiers of input notes\n"
            "      \"commitments\" : [ string, ... ]     (string) Note commitments for note outputs\n"
            "      \"macs\" : [ string, ... ]            (string) Message authentication tags\n"
            "      \"vpub_old\" : x.xxx                  (numeric) The amount removed from the transparent value pool\n"
            "      \"vpub_new\" : x.xxx,                 (numeric) The amount added to the transparent value pool\n"
            "    }\n"
            "    ,...\n"
            "  ],\n"
            "  \"hex\" : \"data\"         (string) Raw data for transaction\n"
            "}\n"

            "\nExamples:\n"
            + HelpExampleCli("gettransaction", "\"1075db55d416d3ca199f55b6084e2115b9345e16c5cf302fc80e9d5fbf5d48d\"")
            + HelpExampleCli("gettransaction", "\"1075db55d416d3ca199f55b6084e2115b9345e16c5cf302fc80e9d5fbf5d48d\" true")
            + HelpExampleRpc("gettransaction", "\"1075db55d416d3ca199f55b6084e2115b9345e16c5cf302fc80e9d5fbf5d48d\"")
        );

    LOCK2(cs_main, pwalletMain->cs_wallet);

    uint256 hash;
    hash.SetHex(params[0].get_str());

    isminefilter filter = ISMINE_SPENDABLE;
    if(params.size() > 1)
        if(params[1].get_bool())
            filter = filter | ISMINE_WATCH_ONLY;

    UniValue entry(UniValue::VOBJ);
    if (!pwalletMain->getMapWallet().count(hash))
        throw JSONRPCError(RPC_INVALID_ADDRESS_OR_KEY, "Invalid or non-wallet transaction id");

    const CWalletTransactionBase& wtx = *(pwalletMain->getMapWallet().at(hash));

    CAmount nCredit = wtx.GetCredit(filter);
    CAmount nDebit = wtx.GetDebit(filter);
    
    CAmount nNet = nCredit - nDebit;
    CAmount nFee = 0;
    if (wtx.IsFromMe(filter))
    {
        // nDebit has only vin contribution, we must add the ceased sc with part if any
        CAmount cswInTotAmount = wtx.getTxBase()->GetCSWValueIn();
        nFee = -(wtx.getTxBase()->GetFeeAmount(nDebit) + cswInTotAmount);
    }

    entry.push_back(Pair("amount", ValueFromAmount(nNet - nFee)));
    if (wtx.IsFromMe(filter))
        entry.push_back(Pair("fee", ValueFromAmount(nFee)));

    WalletTxToJSON(wtx, entry, filter);

    UniValue details(UniValue::VARR);
    ListTransactions(wtx, "*", 0, false, details, filter);
    entry.push_back(Pair("details", details));

    string strHex = wtx.getTxBase()->EncodeHex();
    entry.push_back(Pair("hex", strHex));

    return entry;
}


UniValue backupwallet(const UniValue& params, bool fHelp)
{
    if (!EnsureWalletIsAvailable(fHelp))
        return NullUniValue;

    if (fHelp || params.size() != 1)
        throw runtime_error(
            "backupwallet \"destination\"\n"
            "\nSafely copies wallet.dat to destination filename\n"
            "\nArguments:\n"
            "1. \"destination\"   (string, required) The destination filename, saved in the directory set by -exportdir option.\n"
            "\nResult:\n"
            "\"path\"             (string) The full path of the destination file\n"
            "\nExamples:\n"
            + HelpExampleCli("backupwallet", "\"backupdata\"")
            + HelpExampleRpc("backupwallet", "\"backupdata\"")
        );

    LOCK2(cs_main, pwalletMain->cs_wallet);

    boost::filesystem::path exportdir;
    try {
        exportdir = GetExportDir();
    } catch (const std::runtime_error& e) {
        throw JSONRPCError(RPC_INTERNAL_ERROR, e.what());
    }
    if (exportdir.empty()) {
        throw JSONRPCError(RPC_WALLET_ERROR, "Cannot backup wallet until the -exportdir option has been set");
    }
    std::string unclean = params[0].get_str();
    std::string clean = SanitizeFilename(unclean);
    if (clean.compare(unclean) != 0) {
        throw JSONRPCError(RPC_WALLET_ERROR, strprintf("Filename is invalid as only alphanumeric characters are allowed.  Try '%s' instead.", clean));
    }
    boost::filesystem::path exportfilepath = exportdir / clean;

    if (!BackupWallet(*pwalletMain, exportfilepath.string()))
        throw JSONRPCError(RPC_WALLET_ERROR, "Error: Wallet backup failed!");

    return exportfilepath.string();
}


UniValue keypoolrefill(const UniValue& params, bool fHelp)
{
    if (!EnsureWalletIsAvailable(fHelp))
        return NullUniValue;

    if (fHelp || params.size() > 1)
        throw runtime_error(
            "keypoolrefill ( newsize )\n"
            "\nFills the keypool."
            + HelpRequiringPassphrase() + "\n"
            "\nArguments\n"
            "1. newsize     (numeric, optional, default=100) The new keypool size\n"
            "\nExamples:\n"
            + HelpExampleCli("keypoolrefill", "")
            + HelpExampleRpc("keypoolrefill", "")
        );

    LOCK2(cs_main, pwalletMain->cs_wallet);

    // 0 is interpreted by TopUpKeyPool() as the default keypool size given by -keypool
    unsigned int kpSize = 0;
    if (params.size() > 0) {
        if (params[0].get_int() < 0)
            throw JSONRPCError(RPC_INVALID_PARAMETER, "Invalid parameter, expected valid size.");
        kpSize = (unsigned int)params[0].get_int();
    }

    EnsureWalletIsUnlocked();
    pwalletMain->TopUpKeyPool(kpSize);

    if (pwalletMain->GetKeyPoolSize() < kpSize)
        throw JSONRPCError(RPC_WALLET_ERROR, "Error refreshing keypool.");

    return NullUniValue;
}


static void LockWallet(CWallet* pWallet)
{
    LOCK(cs_nWalletUnlockTime);
    nWalletUnlockTime = 0;
    pWallet->Lock();
}

UniValue walletpassphrase(const UniValue& params, bool fHelp)
{
    if (!EnsureWalletIsAvailable(fHelp))
        return NullUniValue;

    if (pwalletMain->IsCrypted() && (fHelp || params.size() != 2))
        throw runtime_error(
            "walletpassphrase \"passphrase\" timeout\n"
            "\nStores the wallet decryption key in memory for 'timeout' seconds.\n"
            "This is needed prior to performing transactions related to private keys such as sending horizen\n"
            "\nArguments:\n"
            "1. \"passphrase\"     (string, required) The wallet passphrase\n"
            "2. timeout            (numeric, required) The time to keep the decryption key in seconds.\n"
            "\nNote:\n"
            "Issuing the walletpassphrase command while the wallet is already unlocked will set a new unlock\n"
            "time that overrides the old one.\n"
            "\nExamples:\n"
            "\nunlock the wallet for 60 seconds\n"
            + HelpExampleCli("walletpassphrase", "\"my pass phrase\" 60") +
            "\nLock the wallet again (before 60 seconds)\n"
            + HelpExampleCli("walletlock", "") +
            "\nAs json rpc call\n"
            + HelpExampleRpc("walletpassphrase", "\"my pass phrase\", 60")
        );

    LOCK2(cs_main, pwalletMain->cs_wallet);

    if (fHelp)
        return true;
    if (!pwalletMain->IsCrypted())
        throw JSONRPCError(RPC_WALLET_WRONG_ENC_STATE, "Error: running with an unencrypted wallet, but walletpassphrase was called.");

    // Note that the walletpassphrase is stored in params[0] which is not mlock()ed
    SecureString strWalletPass;
    strWalletPass.reserve(100);
    // TODO: get rid of this .c_str() by implementing SecureString::operator=(std::string)
    // Alternately, find a way to make params[0] mlock()'d to begin with.
    strWalletPass = params[0].get_str().c_str();

    if (strWalletPass.length() > 0)
    {
        if (!pwalletMain->Unlock(strWalletPass))
            throw JSONRPCError(RPC_WALLET_PASSPHRASE_INCORRECT, "Error: The wallet passphrase entered was incorrect.");
    }
    else
        throw runtime_error(
            "walletpassphrase <passphrase> <timeout>\n"
            "Stores the wallet decryption key in memory for <timeout> seconds.");

    // No need to check return values, because the wallet was unlocked above
    pwalletMain->UpdateNullifierNoteMap();
    pwalletMain->TopUpKeyPool();

    int64_t nSleepTime = params[1].get_int64();
    LOCK(cs_nWalletUnlockTime);
    nWalletUnlockTime = GetTime() + nSleepTime;
    RPCRunLater("lockwallet", boost::bind(LockWallet, pwalletMain), nSleepTime);

    return NullUniValue;
}


UniValue walletpassphrasechange(const UniValue& params, bool fHelp)
{
    if (!EnsureWalletIsAvailable(fHelp))
        return NullUniValue;

    if (pwalletMain->IsCrypted() && (fHelp || params.size() != 2))
        throw runtime_error(
            "walletpassphrasechange \"oldpassphrase\" \"newpassphrase\"\n"
            "\nChanges the wallet passphrase from 'oldpassphrase' to 'newpassphrase'.\n"
            "\nArguments:\n"
            "1. \"oldpassphrase\"      (string) The current passphrase\n"
            "2. \"newpassphrase\"      (string) The new passphrase\n"
            "\nExamples:\n"
            + HelpExampleCli("walletpassphrasechange", "\"old one\" \"new one\"")
            + HelpExampleRpc("walletpassphrasechange", "\"old one\", \"new one\"")
        );

    LOCK2(cs_main, pwalletMain->cs_wallet);

    if (fHelp)
        return true;
    if (!pwalletMain->IsCrypted())
        throw JSONRPCError(RPC_WALLET_WRONG_ENC_STATE, "Error: running with an unencrypted wallet, but walletpassphrasechange was called.");

    // TODO: get rid of these .c_str() calls by implementing SecureString::operator=(std::string)
    // Alternately, find a way to make params[0] mlock()'d to begin with.
    SecureString strOldWalletPass;
    strOldWalletPass.reserve(100);
    strOldWalletPass = params[0].get_str().c_str();

    SecureString strNewWalletPass;
    strNewWalletPass.reserve(100);
    strNewWalletPass = params[1].get_str().c_str();

    if (strOldWalletPass.length() < 1 || strNewWalletPass.length() < 1)
        throw runtime_error(
            "walletpassphrasechange <oldpassphrase> <newpassphrase>\n"
            "Changes the wallet passphrase from <oldpassphrase> to <newpassphrase>.");

    if (!pwalletMain->ChangeWalletPassphrase(strOldWalletPass, strNewWalletPass))
        throw JSONRPCError(RPC_WALLET_PASSPHRASE_INCORRECT, "Error: The wallet passphrase entered was incorrect.");

    return NullUniValue;
}


UniValue walletlock(const UniValue& params, bool fHelp)
{
    if (!EnsureWalletIsAvailable(fHelp))
        return NullUniValue;

    if (pwalletMain->IsCrypted() && (fHelp || params.size() != 0))
        throw runtime_error(
            "walletlock\n"
            "\nRemoves the wallet encryption key from memory, locking the wallet.\n"
            "After calling this method, you will need to call walletpassphrase again\n"
            "before being able to call any methods which require the wallet to be unlocked.\n"
            "\nExamples:\n"
            "\nSet the passphrase for 2 minutes to perform a transaction\n"
            + HelpExampleCli("walletpassphrase", "\"my pass phrase\" 120") +
            "\nPerform a send (requires passphrase set)\n"
            + HelpExampleCli("sendtoaddress", "\"znnwwojWQJp1ARgbi1dqYtmnNMfihmg8m1b\" 1.0") +
            "\nClear the passphrase since we are done before 2 minutes is up\n"
            + HelpExampleCli("walletlock", "") +
            "\nAs json rpc call\n"
            + HelpExampleRpc("walletlock", "")
        );

    LOCK2(cs_main, pwalletMain->cs_wallet);

    if (fHelp)
        return true;
    if (!pwalletMain->IsCrypted())
        throw JSONRPCError(RPC_WALLET_WRONG_ENC_STATE, "Error: running with an unencrypted wallet, but walletlock was called.");

    {
        LOCK(cs_nWalletUnlockTime);
        pwalletMain->Lock();
        nWalletUnlockTime = 0;
    }

    return NullUniValue;
}


UniValue encryptwallet(const UniValue& params, bool fHelp)
{
    if (!EnsureWalletIsAvailable(fHelp))
        return NullUniValue;

    auto fEnableWalletEncryption = fExperimentalMode && GetBoolArg("-developerencryptwallet", false);

    std::string strWalletEncryptionDisabledMsg = "";
    if (!fEnableWalletEncryption) {
        strWalletEncryptionDisabledMsg = "\nWARNING: Wallet encryption is DISABLED. This call always fails.\n";
    }

    if (!pwalletMain->IsCrypted() && (fHelp || params.size() != 1))
        throw runtime_error(
            "encryptwallet \"passphrase\"\n"
            + strWalletEncryptionDisabledMsg +
            "\nEncrypts the wallet with 'passphrase'. This is for first time encryption.\n"
            "After this, any calls that interact with private keys such as sending or signing \n"
            "will require the passphrase to be set prior the making these calls.\n"
            "Use the walletpassphrase call for this, and then walletlock call.\n"
            "If the wallet is already encrypted, use the walletpassphrasechange call.\n"
            "Note that this will shutdown the server.\n"
            "\nArguments:\n"
            "1. \"passphrase\"    (string) The pass phrase to encrypt the wallet with. It must be at least 1 character, but should be long.\n"
            "\nExamples:\n"
            "\nEncrypt you wallet\n"
            + HelpExampleCli("encryptwallet", "\"my pass phrase\"") +
            "\nNow set the passphrase to use the wallet, such as for signing or sending horizen\n"
            + HelpExampleCli("walletpassphrase", "\"my pass phrase\"") +
            "\nNow we can so something like sign\n"
            + HelpExampleCli("signmessage", "\"horizenaddress\" \"test message\"") +
            "\nNow lock the wallet again by removing the passphrase\n"
            + HelpExampleCli("walletlock", "") +
            "\nAs a json rpc call\n"
            + HelpExampleRpc("encryptwallet", "\"my pass phrase\"")
        );

    LOCK2(cs_main, pwalletMain->cs_wallet);

    if (fHelp)
        return true;
    if (!fEnableWalletEncryption) {
        throw JSONRPCError(RPC_WALLET_ENCRYPTION_FAILED, "Error: wallet encryption is disabled.");
    }
    if (pwalletMain->IsCrypted())
        throw JSONRPCError(RPC_WALLET_WRONG_ENC_STATE, "Error: running with an encrypted wallet, but encryptwallet was called.");

    // TODO: get rid of this .c_str() by implementing SecureString::operator=(std::string)
    // Alternately, find a way to make params[0] mlock()'d to begin with.
    SecureString strWalletPass;
    strWalletPass.reserve(100);
    strWalletPass = params[0].get_str().c_str();

    if (strWalletPass.length() < 1)
        throw runtime_error(
            "encryptwallet <passphrase>\n"
            "Encrypts the wallet with <passphrase>.");

    if (!pwalletMain->EncryptWallet(strWalletPass))
        throw JSONRPCError(RPC_WALLET_ENCRYPTION_FAILED, "Error: Failed to encrypt the wallet.");

    // BDB seems to have a bad habit of writing old data into
    // slack space in .dat files; that is bad if the old data is
    // unencrypted private keys. So:
    StartShutdown();
    return "wallet encrypted; Horizen server stopping, restart to run with encrypted wallet. The keypool has been flushed, you need to make a new backup.";
}

UniValue lockunspent(const UniValue& params, bool fHelp)
{
    if (!EnsureWalletIsAvailable(fHelp))
        return NullUniValue;

    if (fHelp || params.size() < 1 || params.size() > 2)
        throw runtime_error(
            "lockunspent unlock [{\"txid\":\"txid\",\"vout\":n},...]\n"
            "\nUpdates list of temporarily unspendable outputs.\n"
            "Temporarily lock (unlock=false) or unlock (unlock=true) specified transaction outputs.\n"
            "A locked transaction output will not be chosen by automatic coin selection, when spending horizen.\n"
            "Locks are stored in memory only. Nodes start with zero locked outputs, and the locked output list\n"
            "is always cleared (by virtue of process exit) when a node stops or fails.\n"
            "Also see the listunspent call\n"
            "\nArguments:\n"
            "1. unlock            (boolean, required) Whether to unlock (true) or lock (false) the specified transactions\n"
            "2. \"transactions\"  (string, required) A json array of objects. Each object the txid (string) vout (numeric)\n"
            "     [           (json array of json objects)\n"
            "       {\n"
            "         \"txid\":\"id\",    (string) The transaction id\n"
            "         \"vout\": n         (numeric) The output number\n"
            "       }\n"
            "       ,...\n"
            "     ]\n"

            "\nResult:\n"
            "true|false    (boolean) Whether the command was successful or not\n"

            "\nExamples:\n"
            "\nList the unspent transactions\n"
            + HelpExampleCli("listunspent", "") +
            "\nLock an unspent transaction\n"
            + HelpExampleCli("lockunspent", "false \"[{\\\"txid\\\":\\\"a08e6907dbbd3d809776dbfc5d82e371b764ed838b5655e72f463568df1aadf0\\\",\\\"vout\\\":1}]\"") +
            "\nList the locked transactions\n"
            + HelpExampleCli("listlockunspent", "") +
            "\nUnlock the transaction again\n"
            + HelpExampleCli("lockunspent", "true \"[{\\\"txid\\\":\\\"a08e6907dbbd3d809776dbfc5d82e371b764ed838b5655e72f463568df1aadf0\\\",\\\"vout\\\":1}]\"") +
            "\nAs a json rpc call\n"
            + HelpExampleRpc("lockunspent", "false, \"[{\\\"txid\\\":\\\"a08e6907dbbd3d809776dbfc5d82e371b764ed838b5655e72f463568df1aadf0\\\",\\\"vout\\\":1}]\"")
        );

    LOCK2(cs_main, pwalletMain->cs_wallet);

    if (params.size() == 1)
        RPCTypeCheck(params, boost::assign::list_of(UniValue::VBOOL));
    else
        RPCTypeCheck(params, boost::assign::list_of(UniValue::VBOOL)(UniValue::VARR));

    bool fUnlock = params[0].get_bool();

    if (params.size() == 1) {
        if (fUnlock)
            pwalletMain->UnlockAllCoins();
        return true;
    }

    UniValue outputs = params[1].get_array();
    for (size_t idx = 0; idx < outputs.size(); idx++) {
        const UniValue& output = outputs[idx];
        if (!output.isObject())
            throw JSONRPCError(RPC_INVALID_PARAMETER, "Invalid parameter, expected object");
        const UniValue& o = output.get_obj();

        RPCTypeCheckObj(o, boost::assign::map_list_of("txid", UniValue::VSTR)("vout", UniValue::VNUM));

        string txid = find_value(o, "txid").get_str();
        if (!IsHex(txid))
            throw JSONRPCError(RPC_INVALID_PARAMETER, "Invalid parameter, expected hex txid");

        int nOutput = find_value(o, "vout").get_int();
        if (nOutput < 0)
            throw JSONRPCError(RPC_INVALID_PARAMETER, "Invalid parameter, vout must be positive");

        COutPoint outpt(uint256S(txid), nOutput);

        if (fUnlock)
            pwalletMain->UnlockCoin(outpt);
        else
            pwalletMain->LockCoin(outpt);
    }

    return true;
}

UniValue listlockunspent(const UniValue& params, bool fHelp)
{
    if (!EnsureWalletIsAvailable(fHelp))
        return NullUniValue;

    if (fHelp || params.size() > 0)
        throw runtime_error(
            "listlockunspent\n"
            "\nReturns list of temporarily unspendable outputs.\n"
            "See the lockunspent call to lock and unlock transactions for spending.\n"
            "\nResult:\n"
            "[\n"
            "  {\n"
            "    \"txid\" : \"transactionid\",     (string) The transaction id locked\n"
            "    \"vout\" : n                      (numeric) The vout value\n"
            "  }\n"
            "  ,...\n"
            "]\n"
            "\nExamples:\n"
            "\nList the unspent transactions\n"
            + HelpExampleCli("listunspent", "") +
            "\nLock an unspent transaction\n"
            + HelpExampleCli("lockunspent", "false \"[{\\\"txid\\\":\\\"a08e6907dbbd3d809776dbfc5d82e371b764ed838b5655e72f463568df1aadf0\\\",\\\"vout\\\":1}]\"") +
            "\nList the locked transactions\n"
            + HelpExampleCli("listlockunspent", "") +
            "\nUnlock the transaction again\n"
            + HelpExampleCli("lockunspent", "true \"[{\\\"txid\\\":\\\"a08e6907dbbd3d809776dbfc5d82e371b764ed838b5655e72f463568df1aadf0\\\",\\\"vout\\\":1}]\"") +
            "\nAs a json rpc call\n"
            + HelpExampleRpc("listlockunspent", "")
        );

    LOCK2(cs_main, pwalletMain->cs_wallet);

    vector<COutPoint> vOutpts;
    pwalletMain->ListLockedCoins(vOutpts);

    UniValue ret(UniValue::VARR);

    BOOST_FOREACH(COutPoint &outpt, vOutpts) {
        UniValue o(UniValue::VOBJ);

        o.push_back(Pair("txid", outpt.hash.GetHex()));
        o.push_back(Pair("vout", (int)outpt.n));
        ret.push_back(o);
    }

    return ret;
}

UniValue settxfee(const UniValue& params, bool fHelp)
{
    if (!EnsureWalletIsAvailable(fHelp))
        return NullUniValue;

    if (fHelp || params.size() < 1 || params.size() > 1)
        throw runtime_error(
            "settxfee amount\n"
            "\nSet the transaction fee per kB.\n"
            "\nArguments:\n"
            "1. amount         (numeric, required) The transaction fee in " + CURRENCY_UNIT + "/kB rounded to the nearest 0.00000001\n"
            "\nResult\n"
            "true|false        (boolean) Returns true if successful\n"
            "\nExamples:\n"
            + HelpExampleCli("settxfee", "0.00001")
            + HelpExampleRpc("settxfee", "0.00001")
        );

    LOCK2(cs_main, pwalletMain->cs_wallet);

    // Amount
    CAmount nAmount = AmountFromValue(params[0]);

    payTxFee = CFeeRate(nAmount, 1000);
    return true;
}

UniValue getwalletinfo(const UniValue& params, bool fHelp)
{
    if (!EnsureWalletIsAvailable(fHelp))
        return NullUniValue;

    if (fHelp || params.size() != 0)
        throw runtime_error(
            "getwalletinfo\n"
            "Returns an object containing various wallet state info.\n"
            "\nResult:\n"
            "{\n"
            "  \"walletversion\": xxxxx,     (numeric) the wallet version\n"
            "  \"balance\": xxxxxxx,         (numeric) the total confirmed horizen balance of the wallet\n"
            "  \"unconfirmed_balance\": xxx, (numeric) the total unconfirmed horizen balance of the wallet\n"
            "  \"immature_balance\": xxxxxx, (numeric) the total immature balance of the wallet\n"
            "  \"txcount\": xxxxxxx,         (numeric) the total number of transactions in the wallet\n"
            "  \"keypoololdest\": xxxxxx,    (numeric) the timestamp (seconds since GMT epoch) of the oldest pre-generated key in the key pool\n"
            "  \"keypoolsize\": xxxx,        (numeric) how many new keys are pre-generated\n"
            "  \"unlocked_until\": ttt,      (numeric) the timestamp in seconds since epoch (midnight Jan 1 1970 GMT) that the wallet is unlocked for transfers, or 0 if the wallet is locked\n"
            "  \"paytxfee\": x.xxxx,         (numeric) the transaction fee configuration, set in " + CURRENCY_UNIT + "/kB\n"
            "}\n"
            "\nExamples:\n"
            + HelpExampleCli("getwalletinfo", "")
            + HelpExampleRpc("getwalletinfo", "")
        );

    LOCK2(cs_main, pwalletMain->cs_wallet);

    UniValue obj(UniValue::VOBJ);
    obj.push_back(Pair("walletversion", pwalletMain->GetVersion()));
    obj.push_back(Pair("balance",       ValueFromAmount(pwalletMain->GetBalance())));
    obj.push_back(Pair("unconfirmed_balance", ValueFromAmount(pwalletMain->GetUnconfirmedBalance())));
    obj.push_back(Pair("immature_balance",    ValueFromAmount(pwalletMain->GetImmatureBalance())));
    obj.push_back(Pair("txcount",       (int)pwalletMain->getMapWallet().size()));
    obj.push_back(Pair("keypoololdest", pwalletMain->GetOldestKeyPoolTime()));
    obj.push_back(Pair("keypoolsize",   (int)pwalletMain->GetKeyPoolSize()));
    if (pwalletMain->IsCrypted())
        obj.push_back(Pair("unlocked_until", nWalletUnlockTime));
    obj.push_back(Pair("paytxfee",      ValueFromAmount(payTxFee.GetFeePerK())));
    return obj;
}

UniValue resendwallettransactions(const UniValue& params, bool fHelp)
{
    if (!EnsureWalletIsAvailable(fHelp))
        return NullUniValue;

    if (fHelp || params.size() != 0)
        throw runtime_error(
            "resendwallettransactions\n"
            "Immediately re-broadcast unconfirmed wallet transactions to all peers.\n"
            "Intended only for testing; the wallet code periodically re-broadcasts\n"
            "automatically.\n"
            "Returns array of transaction ids that were re-broadcast.\n"
            );

    LOCK2(cs_main, pwalletMain->cs_wallet);

    std::vector<uint256> txids = pwalletMain->ResendWalletTransactionsBefore(GetTime());
    UniValue result(UniValue::VARR);
    BOOST_FOREACH(const uint256& txid, txids)
    {
        result.push_back(txid.ToString());
    }
    return result;
}

UniValue listunspent(const UniValue& params, bool fHelp)
{
    if (!EnsureWalletIsAvailable(fHelp))
        return NullUniValue;

    if (fHelp || params.size() > 3)
        throw runtime_error(
            "listunspent ( minconf maxconf  [\"address\",...] )\n"
            "\nReturns array of unspent transaction outputs\n"
            "with between minconf and maxconf (inclusive) confirmations.\n"
            "Optionally filter to only include txouts paid to specified addresses.\n"
            "Results are an array of Objects, each of which has:\n"
            "{txid, vout, scriptPubKey, amount, confirmations}\n"
            "\nArguments:\n"
            "1. minconf          (numeric, optional, default=1) The minimum confirmations to filter\n"
            "2. maxconf          (numeric, optional, default=9999999) The maximum confirmations to filter\n"
            "3. \"addresses\"    (string) A json array of horizen addresses to filter\n"
            "    [\n"
            "      \"address\"   (string) horizen address\n"
            "      ,...\n"
            "    ]\n"
            "\nResult\n"
            "[                   (array of json object)\n"
            "  {\n"
            "    \"txid\" : \"txid\",        (string) the transaction id \n"
            "    \"vout\" : n,               (numeric) the vout value\n"
            "    \"generated\" : true|false  (boolean) true if txout is a coinbase transaction output\n"
            "    \"address\" : \"address\",  (string) the horizen address\n"
            "    \"account\" : \"account\",  (string) DEPRECATED. The associated account, or \"\" for the default account\n"
            "    \"scriptPubKey\" : \"key\", (string) the script key\n"
            "    \"amount\" : x.xxx,         (numeric) the transaction amount in " + CURRENCY_UNIT + "\n"
            "    \"confirmations\" : n       (numeric) The number of confirmations\n"
            "  }\n"
            "  ,...\n"
            "]\n"

            "\nExamples\n"
            + HelpExampleCli("listunspent", "")
            + HelpExampleCli("listunspent", "6 9999999 \"[\\\"t1PGFqEzfmQch1gKD3ra4k18PNj3tTUUSqg\\\",\\\"t1LtvqCaApEdUGFkpKMM4MstjcaL4dKg8SP\\\"]\"")
            + HelpExampleRpc("listunspent", "6, 9999999 \"[\\\"t1PGFqEzfmQch1gKD3ra4k18PNj3tTUUSqg\\\",\\\"t1LtvqCaApEdUGFkpKMM4MstjcaL4dKg8SP\\\"]\"")
        );

    RPCTypeCheck(params, boost::assign::list_of(UniValue::VNUM)(UniValue::VNUM)(UniValue::VARR));

    int nMinDepth = 1;
    if (params.size() > 0)
        nMinDepth = params[0].get_int();

    int nMaxDepth = 9999999;
    if (params.size() > 1)
        nMaxDepth = params[1].get_int();

    set<CBitcoinAddress> setAddress;
    if (params.size() > 2) {
        UniValue inputs = params[2].get_array();
        for (size_t idx = 0; idx < inputs.size(); idx++) {
            const UniValue& input = inputs[idx];
            CBitcoinAddress address(input.get_str());
            if (!address.IsValid())
                throw JSONRPCError(RPC_INVALID_ADDRESS_OR_KEY, string("Invalid horizen address: ")+input.get_str());
            if (setAddress.count(address))
                throw JSONRPCError(RPC_INVALID_PARAMETER, string("Invalid parameter, duplicated address: ")+input.get_str());
           setAddress.insert(address);
        }
    }

    UniValue results(UniValue::VARR);
    vector<COutput> vecOutputs;
    assert(pwalletMain != NULL);
    LOCK2(cs_main, pwalletMain->cs_wallet);
    pwalletMain->AvailableCoins(vecOutputs, false, NULL, true, true);
    for(const COutput& out: vecOutputs) {
        if (out.nDepth < nMinDepth || out.nDepth > nMaxDepth)
            continue;

        if (setAddress.size()) {
            CTxDestination address;
            if (!ExtractDestination(out.tx->getTxBase()->GetVout()[out.pos].scriptPubKey, address))
                continue;

            if (!setAddress.count(address))
                continue;
        }

        CAmount nValue = out.tx->getTxBase()->GetVout()[out.pos].nValue;
        const CScript& pk = out.tx->getTxBase()->GetVout()[out.pos].scriptPubKey;
        UniValue entry(UniValue::VOBJ);
        entry.push_back(Pair("txid", out.tx->getTxBase()->GetHash().GetHex()));
        entry.push_back(Pair("vout", out.pos));
        if (out.tx->getTxBase()->IsCertificate() )
        {
            entry.push_back(Pair("certified", true));
        }
        else
        {
            entry.push_back(Pair("generated", out.tx->getTxBase()->IsCoinBase()));
        }
        CTxDestination address;
        if (ExtractDestination(out.tx->getTxBase()->GetVout()[out.pos].scriptPubKey, address)) {
            entry.push_back(Pair("address", CBitcoinAddress(address).ToString()));
            if (pwalletMain->mapAddressBook.count(address))
                entry.push_back(Pair("account", pwalletMain->mapAddressBook[address].name));
        }
        entry.push_back(Pair("scriptPubKey", HexStr(pk.begin(), pk.end())));
        if (pk.IsPayToScriptHash()) {
            CTxDestination address;
            if (ExtractDestination(pk, address)) {
                const CScriptID& hash = boost::get<CScriptID>(address);
                CScript redeemScript;
                if (pwalletMain->GetCScript(hash, redeemScript))
                    entry.push_back(Pair("redeemScript", HexStr(redeemScript.begin(), redeemScript.end())));
            }
        }
        entry.push_back(Pair("amount",ValueFromAmount(nValue)));
        entry.push_back(Pair("satoshis", nValue));
        entry.push_back(Pair("confirmations",out.nDepth));
        entry.push_back(Pair("spendable", out.fSpendable));
        results.push_back(entry);
    }

    return results;
}

UniValue fundrawtransaction(const UniValue& params, bool fHelp)
{
    if (!EnsureWalletIsAvailable(fHelp))
        return NullUniValue;

    if (fHelp || params.size() != 1)
        throw runtime_error(
                            "fundrawtransaction \"hexstring\"\n"
                            "\nAdd inputs to a transaction until it has enough in value to meet its out value.\n"
                            "This will not modify existing inputs, and will add one change output to the outputs.\n"
                            "Note that inputs which were signed may need to be resigned after completion since in/outputs have been added.\n"
                            "The inputs added will not be signed, use signrawtransaction for that.\n"
                            "\nArguments:\n"
                            "1. \"hexstring\"    (string, required) The hex string of the raw transaction\n"
                            "\nResult:\n"
                            "{\n"
                            "  \"hex\":       \"value\", (string)  The resulting raw transaction (hex-encoded string)\n"
                            "  \"fee\":       n,         (numeric) The fee added to the transaction\n"
                            "  \"changepos\": n          (numeric) The position of the added change output, or -1\n"
                            "}\n"
                            "\"hex\"             \n"
                            "\nExamples:\n"
                            "\nCreate a transaction with no inputs\n"
                            + HelpExampleCli("createrawtransaction", "\"[]\" \"{\\\"myaddress\\\":0.01}\"") +
                            "\nAdd sufficient unsigned inputs to meet the output value\n"
                            + HelpExampleCli("fundrawtransaction", "\"rawtransactionhex\"") +
                            "\nSign the transaction\n"
                            + HelpExampleCli("signrawtransaction", "\"fundedtransactionhex\"") +
                            "\nSend the transaction\n"
                            + HelpExampleCli("sendrawtransaction", "\"signedtransactionhex\"")
                            );

    RPCTypeCheck(params, boost::assign::list_of(UniValue::VSTR));

    // parse hex string from parameter
    CTransaction origTx;
    if (!DecodeHexTx(origTx, params[0].get_str()))
        throw JSONRPCError(RPC_DESERIALIZATION_ERROR, "TX decode failed");

    CMutableTransaction tx(origTx);
    CAmount nFee;
    string strFailReason;
    int nChangePos = -1;
    if(!pwalletMain->FundTransaction(tx, nFee, nChangePos, strFailReason))
        throw JSONRPCError(RPC_INTERNAL_ERROR, strFailReason);

    UniValue result(UniValue::VOBJ);
    result.push_back(Pair("hex", EncodeHexTx(tx)));
    result.push_back(Pair("changepos", nChangePos));
    result.push_back(Pair("fee", ValueFromAmount(nFee)));

    return result;
}

UniValue zc_sample_joinsplit(const UniValue& params, bool fHelp)
{
    if (fHelp) {
        throw runtime_error(
            "zcsamplejoinsplit\n"
            "\n"
            "Perform a joinsplit and return the JSDescription.\n"
            );
    }

    LOCK(cs_main);

    const int shieldedTxVersion = ForkManager::getInstance().getShieldedTxVersion(chainActive.Height());
    LogPrintf("shieldedTxVersion (Forkmanager): %d\n", shieldedTxVersion);

    const bool isGroth = (shieldedTxVersion == GROTH_TX_VERSION);

    uint256 pubKeyHash;
    uint256 anchor = ZCIncrementalMerkleTree().root();
    JSDescription samplejoinsplit(isGroth,
                                  *pzcashParams,
                                  pubKeyHash,
                                  anchor,
                                  {JSInput(), JSInput()},
                                  {JSOutput(), JSOutput()},
                                  0,
                                  0);


    CDataStream ss(SER_NETWORK, PROTOCOL_VERSION);

    auto os = WithTxVersion(&ss, shieldedTxVersion);
    os << samplejoinsplit;
    return HexStr(ss.begin(), ss.end());
}

UniValue zc_benchmark(const UniValue& params, bool fHelp)
{
    if (!EnsureWalletIsAvailable(fHelp)) {
        return NullUniValue;
    }

    if (fHelp || params.size() < 2) {
        throw runtime_error(
            "zcbenchmark benchmarktype samplecount\n"
            "\n"
            "Runs a benchmark of the selected type samplecount times,\n"
            "returning the running times of each sample.\n"
            "\n"
            "Output: [\n"
            "  {\n"
            "    \"runningtime\": runningtime\n"
            "  },\n"
            "  {\n"
            "    \"runningtime\": runningtime\n"
            "  }\n"
            "  ...\n"
            "]\n"
            );
    }

    const int shieldedTxVersion = ForkManager::getInstance().getShieldedTxVersion(chainActive.Height());
    LogPrintf("shieldedTxVersion (Forkmanager): %d\n", shieldedTxVersion);



    LOCK(cs_main);

    std::string benchmarktype = params[0].get_str();
    int samplecount = params[1].get_int();

    if (samplecount <= 0) {
        throw JSONRPCError(RPC_TYPE_ERROR, "Invalid samplecount");
    }

    std::vector<double> sample_times;

    JSDescription samplejoinsplit = JSDescription::getNewInstance(shieldedTxVersion == GROTH_TX_VERSION);

    if (benchmarktype == "verifyjoinsplit") {
        CDataStream ss(ParseHexV(params[2].get_str(), "js"), SER_NETWORK, PROTOCOL_VERSION);
        auto os = WithTxVersion(&ss, shieldedTxVersion);
        os >> samplejoinsplit;
    }

    for (int i = 0; i < samplecount; i++) {
        if (benchmarktype == "sleep") {
            sample_times.push_back(benchmark_sleep());
        } else if (benchmarktype == "parameterloading") {
            sample_times.push_back(benchmark_parameter_loading());
        } else if (benchmarktype == "createjoinsplit") {
            if (params.size() < 3) {
                sample_times.push_back(benchmark_create_joinsplit());
            } else {
                int nThreads = params[2].get_int();
                std::vector<double> vals = benchmark_create_joinsplit_threaded(nThreads);
                // Divide by nThreads^2 to get average seconds per JoinSplit because
                // we are running one JoinSplit per thread.
                sample_times.push_back(std::accumulate(vals.begin(), vals.end(), 0.0) / (nThreads*nThreads));
            }
        } else if (benchmarktype == "verifyjoinsplit") {
            sample_times.push_back(benchmark_verify_joinsplit(samplejoinsplit));
#ifdef ENABLE_MINING
        } else if (benchmarktype == "solveequihash") {
            if (params.size() < 3) {
                sample_times.push_back(benchmark_solve_equihash());
            } else {
                int nThreads = params[2].get_int();
                std::vector<double> vals = benchmark_solve_equihash_threaded(nThreads);
                sample_times.insert(sample_times.end(), vals.begin(), vals.end());
            }
#endif
        } else if (benchmarktype == "verifyequihash") {
            sample_times.push_back(benchmark_verify_equihash());
        } else if (benchmarktype == "validatelargetx") {
            sample_times.push_back(benchmark_large_tx());
        } else if (benchmarktype == "trydecryptnotes") {
            int nAddrs = params[2].get_int();
            sample_times.push_back(benchmark_try_decrypt_notes(nAddrs));
        } else if (benchmarktype == "incnotewitnesses") {
            int nTxs = params[2].get_int();
            sample_times.push_back(benchmark_increment_note_witnesses(nTxs));
        } else if (benchmarktype == "connectblockslow") {
            if (Params().NetworkIDString() != "regtest") {
                throw JSONRPCError(RPC_TYPE_ERROR, "Benchmark must be run in regtest mode");
            }
            sample_times.push_back(benchmark_connectblock_slow());
        } else if (benchmarktype == "sendtoaddress") {
            if (Params().NetworkIDString() != "regtest") {
                throw JSONRPCError(RPC_TYPE_ERROR, "Benchmark must be run in regtest mode");
            }
            auto amount = AmountFromValue(params[2]);
            sample_times.push_back(benchmark_sendtoaddress(amount));
        } else if (benchmarktype == "loadwallet") {
            if (Params().NetworkIDString() != "regtest") {
                throw JSONRPCError(RPC_TYPE_ERROR, "Benchmark must be run in regtest mode");
            }
            sample_times.push_back(benchmark_loadwallet());
        } else if (benchmarktype == "listunspent") {
            sample_times.push_back(benchmark_listunspent());
        } else {
            throw JSONRPCError(RPC_TYPE_ERROR, "Invalid benchmarktype");
        }
    }

    UniValue results(UniValue::VARR);
    for (auto time : sample_times) {
        UniValue result(UniValue::VOBJ);
        result.push_back(Pair("runningtime", time));
        results.push_back(result);
    }

    return results;
}

UniValue zc_raw_receive(const UniValue& params, bool fHelp)
{
    if (!EnsureWalletIsAvailable(fHelp)) {
        return NullUniValue;
    }

    if (fHelp || params.size() != 2) {
        throw runtime_error(
            "zcrawreceive zcsecretkey encryptednote\n"
            "\n"
            "DEPRECATED. Decrypts encryptednote and checks if the coin commitments\n"
            "are in the blockchain as indicated by the \"exists\" result.\n"
            "\n"
            "Output: {\n"
            "  \"amount\": value,\n"
            "  \"note\": noteplaintext,\n"
            "  \"exists\": exists\n"
            "}\n"
            );
    }

    RPCTypeCheck(params, boost::assign::list_of(UniValue::VSTR)(UniValue::VSTR));

    LOCK(cs_main);

    CZCSpendingKey spendingkey(params[0].get_str());
    SpendingKey k = spendingkey.Get();

    uint256 epk;
    unsigned char nonce;
    ZCNoteEncryption::Ciphertext ct;
    uint256 h_sig;

    {
        CDataStream ssData(ParseHexV(params[1], "encrypted_note"), SER_NETWORK, PROTOCOL_VERSION);
        try {
            ssData >> nonce;
            ssData >> epk;
            ssData >> ct;
            ssData >> h_sig;
        } catch(const std::exception &) {
            throw runtime_error(
                "encrypted_note could not be decoded"
            );
        }
    }

    ZCNoteDecryption decryptor(k.receiving_key());

    NotePlaintext npt = NotePlaintext::decrypt(
        decryptor,
        ct,
        epk,
        h_sig,
        nonce
    );
    PaymentAddress payment_addr = k.address();
    Note decrypted_note = npt.note(payment_addr);

    assert(pwalletMain != NULL);
    std::vector<boost::optional<ZCIncrementalWitness>> witnesses;
    uint256 anchor;
    uint256 commitment = decrypted_note.cm();
    pwalletMain->WitnessNoteCommitment(
        {commitment},
        witnesses,
        anchor
    );

    CDataStream ss(SER_NETWORK, PROTOCOL_VERSION);
    ss << npt;

    UniValue result(UniValue::VOBJ);
    result.push_back(Pair("amount", ValueFromAmount(decrypted_note.value())));
    result.push_back(Pair("note", HexStr(ss.begin(), ss.end())));
    result.push_back(Pair("exists", (bool) witnesses[0]));
    return result;
}



UniValue zc_raw_joinsplit(const UniValue& params, bool fHelp)
{
    if (!EnsureWalletIsAvailable(fHelp)) {
        return NullUniValue;
    }

    if (fHelp || params.size() != 5) {
        throw runtime_error(
            "zcrawjoinsplit rawtx inputs outputs vpub_old vpub_new\n"
            "  inputs: a JSON object mapping {note: zcsecretkey, ...}\n"
            "  outputs: a JSON object mapping {zcaddr: value, ...}\n"
            "\n"
            "DEPRECATED. Splices a joinsplit into rawtx. Inputs are unilaterally confidential.\n"
            "Outputs are confidential between sender/receiver. The vpub_old and\n"
            "vpub_new values are globally public and move transparent value into\n"
            "or out of the confidential value store, respectively.\n"
            "\n"
            "Note: The caller is responsible for delivering the output enc1 and\n"
            "enc2 to the appropriate recipients, as well as signing rawtxout and\n"
            "ensuring it is mined. (A future RPC call will deliver the confidential\n"
            "payments in-band on the blockchain.)\n"
            "\n"
            "Output: {\n"
            "  \"encryptednote1\": enc1,\n"
            "  \"encryptednote2\": enc2,\n"
            "  \"rawtxn\": rawtxout\n"
            "}\n"
            );
    }

    LOCK(cs_main);

    CTransaction tx;
    if (!DecodeHexTx(tx, params[0].get_str()))
        throw JSONRPCError(RPC_DESERIALIZATION_ERROR, "TX decode failed");

    UniValue inputs = params[1].get_obj();
    UniValue outputs = params[2].get_obj();

    CAmount vpub_old(0);
    CAmount vpub_new(0);

    if (params[3].get_real() != 0.0)
        vpub_old = AmountFromValue(params[3]);

    if (params[4].get_real() != 0.0)
        vpub_new = AmountFromValue(params[4]);

    std::vector<JSInput> vjsin;
    std::vector<JSOutput> vjsout;
    std::vector<Note> notes;
    std::vector<SpendingKey> keys;
    std::vector<uint256> commitments;

    for (const string& name_ : inputs.getKeys()) {
        CZCSpendingKey spendingkey(inputs[name_].get_str());
        SpendingKey k = spendingkey.Get();

        keys.push_back(k);

        NotePlaintext npt;

        {
            CDataStream ssData(ParseHexV(name_, "note"), SER_NETWORK, PROTOCOL_VERSION);
            ssData >> npt;
        }

        PaymentAddress addr = k.address();
        Note note = npt.note(addr);
        notes.push_back(note);
        commitments.push_back(note.cm());
    }

    uint256 anchor;
    std::vector<boost::optional<ZCIncrementalWitness>> witnesses;
    pwalletMain->WitnessNoteCommitment(commitments, witnesses, anchor);

    assert(witnesses.size() == notes.size());
    assert(notes.size() == keys.size());

    {
        for (size_t i = 0; i < witnesses.size(); i++) {
            if (!witnesses[i]) {
                throw runtime_error(
                    "joinsplit input could not be found in tree"
                );
            }

            vjsin.push_back(JSInput(*witnesses[i], notes[i], keys[i]));
        }
    }

    while (vjsin.size() < ZC_NUM_JS_INPUTS) {
        vjsin.push_back(JSInput());
    }

    for (const string& name_ : outputs.getKeys()) {
        CZCPaymentAddress pubaddr(name_);
        PaymentAddress addrTo = pubaddr.Get();
        CAmount nAmount = AmountFromValue(outputs[name_]);

        vjsout.push_back(JSOutput(addrTo, nAmount));
    }

    while (vjsout.size() < ZC_NUM_JS_OUTPUTS) {
        vjsout.push_back(JSOutput());
    }

    // TODO
    if (vjsout.size() != ZC_NUM_JS_INPUTS || vjsin.size() != ZC_NUM_JS_OUTPUTS) {
        throw runtime_error("unsupported joinsplit input/output counts");
    }

    uint256 joinSplitPubKey;
    unsigned char joinSplitPrivKey[crypto_sign_SECRETKEYBYTES];
    crypto_sign_keypair(joinSplitPubKey.begin(), joinSplitPrivKey);

    CMutableTransaction mtx(tx);
    const int shieldedTxVersion = ForkManager::getInstance().getShieldedTxVersion(chainActive.Height() + 1);
    mtx.nVersion = shieldedTxVersion;
    mtx.joinSplitPubKey = joinSplitPubKey;
    JSDescription jsdesc(mtx.nVersion == GROTH_TX_VERSION,
                         *pzcashParams,
                         joinSplitPubKey,
                         anchor,
                         {vjsin[0], vjsin[1]},
                         {vjsout[0], vjsout[1]},
                         vpub_old,
                         vpub_new);

    {
        auto verifier = libzcash::ProofVerifier::Strict();
        assert(jsdesc.Verify(*pzcashParams, verifier, joinSplitPubKey));
    }

    mtx.vjoinsplit.push_back(jsdesc);

    // Empty output script.
    CScript scriptCode;
    CTransaction signTx(mtx);
    uint256 dataToBeSigned = SignatureHash(scriptCode, signTx, NOT_AN_INPUT, SIGHASH_ALL);

    // Add the signature
    assert(crypto_sign_detached(&mtx.joinSplitSig[0], NULL,
                         dataToBeSigned.begin(), 32,
                         joinSplitPrivKey
                        ) == 0);

    // Sanity check
    assert(crypto_sign_verify_detached(&mtx.joinSplitSig[0],
                                       dataToBeSigned.begin(), 32,
                                       mtx.joinSplitPubKey.begin()
                                      ) == 0);

    CTransaction rawTx(mtx);

    CDataStream ss(SER_NETWORK, PROTOCOL_VERSION);
    ss << rawTx;

    std::string encryptedNote1;
    std::string encryptedNote2;
    {
        CDataStream ss2(SER_NETWORK, PROTOCOL_VERSION);
        ss2 << ((unsigned char) 0x00);
        ss2 << jsdesc.ephemeralKey;
        ss2 << jsdesc.ciphertexts[0];
        ss2 << jsdesc.h_sig(*pzcashParams, joinSplitPubKey);

        encryptedNote1 = HexStr(ss2.begin(), ss2.end());
    }
    {
        CDataStream ss2(SER_NETWORK, PROTOCOL_VERSION);
        ss2 << ((unsigned char) 0x01);
        ss2 << jsdesc.ephemeralKey;
        ss2 << jsdesc.ciphertexts[1];
        ss2 << jsdesc.h_sig(*pzcashParams, joinSplitPubKey);

        encryptedNote2 = HexStr(ss2.begin(), ss2.end());
    }

    UniValue result(UniValue::VOBJ);
    result.push_back(Pair("encryptednote1", encryptedNote1));
    result.push_back(Pair("encryptednote2", encryptedNote2));
    result.push_back(Pair("rawtxn", HexStr(ss.begin(), ss.end())));
    return result;
}

UniValue zc_raw_keygen(const UniValue& params, bool fHelp)
{
    if (!EnsureWalletIsAvailable(fHelp)) {
        return NullUniValue;
    }

    if (fHelp || params.size() != 0) {
        throw runtime_error(
            "zcrawkeygen\n"
            "\n"
            "DEPRECATED. Generate a zcaddr which can send and receive confidential values.\n"
            "\n"
            "Output: {\n"
            "  \"zcaddress\": zcaddr,\n"
            "  \"zcsecretkey\": zcsecretkey,\n"
            "  \"zcviewingkey\": zcviewingkey,\n"
            "}\n"
            );
    }

    auto k = SpendingKey::random();
    auto addr = k.address();
    auto viewing_key = k.viewing_key();

    CZCPaymentAddress pubaddr(addr);
    CZCSpendingKey spendingkey(k);
    CZCViewingKey viewingkey(viewing_key);

    UniValue result(UniValue::VOBJ);
    result.push_back(Pair("zcaddress", pubaddr.ToString()));
    result.push_back(Pair("zcsecretkey", spendingkey.ToString()));
    result.push_back(Pair("zcviewingkey", viewingkey.ToString()));
    return result;
}


UniValue z_getnewaddress(const UniValue& params, bool fHelp)
{
    if (!EnsureWalletIsAvailable(fHelp))
        return NullUniValue;

    if (fHelp || params.size() > 0)
        throw runtime_error(
            "z_getnewaddress\n"
            "\nReturns a new zaddr for receiving payments.\n"
            "\nArguments:\n"
            "\nResult:\n"
            "\"horizenaddress\"    (string) The new zaddr\n"
            "\nExamples:\n"
            + HelpExampleCli("z_getnewaddress", "")
            + HelpExampleRpc("z_getnewaddress", "")
        );

    LOCK2(cs_main, pwalletMain->cs_wallet);

    EnsureWalletIsUnlocked();

    CZCPaymentAddress pubaddr = pwalletMain->GenerateNewZKey();
    std::string result = pubaddr.ToString();
    return result;
}


UniValue z_listaddresses(const UniValue& params, bool fHelp)
{
    if (!EnsureWalletIsAvailable(fHelp))
        return NullUniValue;

    if (fHelp || params.size() > 1)
        throw runtime_error(
            "z_listaddresses ( includeWatchonly )\n"
            "\nReturns the list of zaddr belonging to the wallet.\n"
            "\nArguments:\n"
            "1. includeWatchonly (bool, optional, default=false) Also include watchonly addresses (see 'z_importviewingkey')\n"
            "\nResult:\n"
            "[                     (json array of string)\n"
            "  \"zaddr\"           (string) a zaddr belonging to the wallet\n"
            "  ,...\n"
            "]\n"
            "\nExamples:\n"
            + HelpExampleCli("z_listaddresses", "")
            + HelpExampleRpc("z_listaddresses", "")
        );

    LOCK2(cs_main, pwalletMain->cs_wallet);

    bool fIncludeWatchonly = false;
    if (params.size() > 0) {
        fIncludeWatchonly = params[0].get_bool();
    }

    UniValue ret(UniValue::VARR);
    std::set<libzcash::PaymentAddress> addresses;
    pwalletMain->GetPaymentAddresses(addresses);
    for (auto addr : addresses ) {
        if (fIncludeWatchonly || pwalletMain->HaveSpendingKey(addr)) {
            ret.push_back(CZCPaymentAddress(addr).ToString());
        }
    }
    return ret;
}

CAmount getBalanceTaddr(std::string transparentAddress, int minDepth=1, bool ignoreUnspendable=true) {
    set<CBitcoinAddress> setAddress;
    vector<COutput> vecOutputs;
    CAmount balance = 0;

    if (transparentAddress.length() > 0) {
        CBitcoinAddress taddr = CBitcoinAddress(transparentAddress);
        if (!taddr.IsValid()) {
            throw std::runtime_error("invalid transparent address");
        }
        setAddress.insert(taddr);
    }

    LOCK2(cs_main, pwalletMain->cs_wallet);

    pwalletMain->AvailableCoins(vecOutputs, false, NULL, true, true);

    BOOST_FOREACH(const COutput& out, vecOutputs) {
        if (out.nDepth < minDepth) {
            continue;
        }

        if (ignoreUnspendable && !out.fSpendable) {
            continue;
        }

        if (setAddress.size()) {
            CTxDestination address;
            if (!ExtractDestination(out.tx->getTxBase()->GetVout()[out.pos].scriptPubKey, address)) {
                continue;
            }

            if (!setAddress.count(address)) {
                continue;
            }
        }

        CAmount nValue = out.tx->getTxBase()->GetVout()[out.pos].nValue;
        balance += nValue;
    }
    return balance;
}

CAmount getBalanceZaddr(std::string address, int minDepth = 1, bool ignoreUnspendable=true) {
    CAmount balance = 0;
    std::vector<CNotePlaintextEntry> entries;
    LOCK2(cs_main, pwalletMain->cs_wallet);
    pwalletMain->GetFilteredNotes(entries, address, minDepth, true, ignoreUnspendable);
    for (auto & entry : entries) {
        balance += CAmount(entry.plaintext.value());
    }
    return balance;
}


UniValue z_listreceivedbyaddress(const UniValue& params, bool fHelp)
{
    if (!EnsureWalletIsAvailable(fHelp))
        return NullUniValue;

    if (fHelp || params.size()==0 || params.size() >2)
        throw runtime_error(
            "z_listreceivedbyaddress \"address\" ( minconf )\n"
            "\nReturn a list of amounts received by a zaddr belonging to the node’s wallet.\n"
            "\nArguments:\n"
            "1. \"address\"      (string) The private address.\n"
            "2. minconf          (numeric, optional, default=1) Only include transactions confirmed at least this many times.\n"
            "\nResult:\n"
            "{\n"
            "  \"txid\": xxxxx,     (string) the transaction id\n"
            "  \"amount\": xxxxx,   (numeric) the amount of value in the note\n"
            "  \"memo\": xxxxx,     (string) hexademical string representation of memo field\n"
            "}\n"
            "\nExamples:\n"
            + HelpExampleCli("z_listreceivedbyaddress", "\"ztfaW34Gj9FrnGUEf833ywDVL62NWXBM81u6EQnM6VR45eYnXhwztecW1SjxA7JrmAXKJhxhj3vDNEpVCQoSvVoSpmbhtjf\"")
            + HelpExampleRpc("z_listreceivedbyaddress", "\"ztfaW34Gj9FrnGUEf833ywDVL62NWXBM81u6EQnM6VR45eYnXhwztecW1SjxA7JrmAXKJhxhj3vDNEpVCQoSvVoSpmbhtjf\"")
        );

    LOCK2(cs_main, pwalletMain->cs_wallet);

    int nMinDepth = 1;
    if (params.size() > 1) {
        nMinDepth = params[1].get_int();
    }
    if (nMinDepth < 0) {
        throw JSONRPCError(RPC_INVALID_PARAMETER, "Minimum number of confirmations cannot be less than 0");
    }

    // Check that the from address is valid.
    auto fromaddress = params[0].get_str();

    libzcash::PaymentAddress zaddr;
    CZCPaymentAddress address(fromaddress);
    try {
        zaddr = address.Get();
    } catch (const std::runtime_error&) {
        throw JSONRPCError(RPC_INVALID_ADDRESS_OR_KEY, "Invalid zaddr.");
    }

    if (!(pwalletMain->HaveSpendingKey(zaddr) || pwalletMain->HaveViewingKey(zaddr))) {
        throw JSONRPCError(RPC_INVALID_ADDRESS_OR_KEY, "From address does not belong to this node, zaddr spending key or viewing key not found.");
    }


    UniValue result(UniValue::VARR);
    std::vector<CNotePlaintextEntry> entries;
    pwalletMain->GetFilteredNotes(entries, fromaddress, nMinDepth, false, false);
    for (CNotePlaintextEntry & entry : entries) {
        UniValue obj(UniValue::VOBJ);
        obj.push_back(Pair("txid",entry.jsop.hash.ToString()));
        obj.push_back(Pair("amount", ValueFromAmount(CAmount(entry.plaintext.value()))));
        std::string data(entry.plaintext.memo().begin(), entry.plaintext.memo().end());
        obj.push_back(Pair("memo", HexStr(data)));
        result.push_back(obj);
    }
    return result;
}


UniValue z_getbalance(const UniValue& params, bool fHelp)
{
    if (!EnsureWalletIsAvailable(fHelp))
        return NullUniValue;

    if (fHelp || params.size()==0 || params.size() >2)
        throw runtime_error(
            "z_getbalance \"address\" ( minconf )\n"
            "\nReturns the balance of a taddr or zaddr belonging to the node’s wallet.\n"
            "\nCAUTION: If address is a watch-only zaddr, the returned balance may be larger than the actual balance,"
            "\nbecause spends cannot be detected with incoming viewing keys.\n"
            "\nArguments:\n"
            "1. \"address\"      (string) The selected address. It may be a transparent or private address.\n"
            "2. minconf          (numeric, optional, default=1) Only include transactions confirmed at least this many times.\n"
            "\nResult:\n"
            "amount              (numeric) The total amount in " + CURRENCY_UNIT + " received for this address.\n"
            "\nExamples:\n"
            "\nThe total amount received by address \"myaddress\"\n"
            + HelpExampleCli("z_getbalance", "\"myaddress\"") +
            "\nThe total amount received by address \"myaddress\" at least 5 blocks confirmed\n"
            + HelpExampleCli("z_getbalance", "\"myaddress\" 5") +
            "\nAs a json rpc call\n"
            + HelpExampleRpc("z_getbalance", "\"myaddress\", 5")
        );

    LOCK2(cs_main, pwalletMain->cs_wallet);

    int nMinDepth = 1;
    if (params.size() > 1) {
        nMinDepth = params[1].get_int();
    }
    if (nMinDepth < 0) {
        throw JSONRPCError(RPC_INVALID_PARAMETER, "Minimum number of confirmations cannot be less than 0");
    }

    // Check that the from address is valid.
    auto fromaddress = params[0].get_str();
    bool fromTaddr = false;
    CBitcoinAddress taddr(fromaddress);
    fromTaddr = taddr.IsValid();
    libzcash::PaymentAddress zaddr;
    if (!fromTaddr) {
        CZCPaymentAddress address(fromaddress);
        try {
            zaddr = address.Get();
        } catch (const std::runtime_error&) {
            throw JSONRPCError(RPC_INVALID_ADDRESS_OR_KEY, "Invalid from address, should be a taddr or zaddr.");
        }
        if (!(pwalletMain->HaveSpendingKey(zaddr) || pwalletMain->HaveViewingKey(zaddr))) {
             throw JSONRPCError(RPC_INVALID_ADDRESS_OR_KEY, "From address does not belong to this node, zaddr spending key or viewing key not found.");
        }
    }

    CAmount nBalance = 0;
    if (fromTaddr) {
        nBalance = getBalanceTaddr(fromaddress, nMinDepth, false);
    } else {
        nBalance = getBalanceZaddr(fromaddress, nMinDepth, false);
    }

    return ValueFromAmount(nBalance);
}


UniValue z_gettotalbalance(const UniValue& params, bool fHelp)
{
    if (!EnsureWalletIsAvailable(fHelp))
        return NullUniValue;

    if (fHelp || params.size() > 2)
        throw runtime_error(
            "z_gettotalbalance ( minconf includeWatchonly )\n"
            "\nReturn the total value of funds stored in the node’s wallet.\n"
            "\nCAUTION: If the wallet contains watch-only zaddrs, the returned private balance may be larger than the actual balance,"
            "\nbecause spends cannot be detected with incoming viewing keys.\n"
            "\nArguments:\n"
            "1. minconf          (numeric, optional, default=1) Only include private and transparent transactions confirmed at least this many times.\n"
            "2. includeWatchonly (bool, optional, default=false) Also include balance in watchonly addresses (see 'importaddress' and 'z_importviewingkey')\n"
            "\nResult:\n"
            "{\n"
            "  \"transparent\": xxxxx,     (numeric) the total balance of transparent funds\n"
            "  \"private\": xxxxx,         (numeric) the total balance of private funds\n"
            "  \"total\": xxxxx,           (numeric) the total balance of both transparent and private funds\n"
            "}\n"
            "\nExamples:\n"
            "\nThe total amount in the wallet\n"
            + HelpExampleCli("z_gettotalbalance", "") +
            "\nThe total amount in the wallet at least 5 blocks confirmed\n"
            + HelpExampleCli("z_gettotalbalance", "5") +
            "\nAs a json rpc call\n"
            + HelpExampleRpc("z_gettotalbalance", "5")
        );

    LOCK2(cs_main, pwalletMain->cs_wallet);

    int nMinDepth = 1;
    if (params.size() > 0) {
        nMinDepth = params[0].get_int();
    }
    if (nMinDepth < 0) {
        throw JSONRPCError(RPC_INVALID_PARAMETER, "Minimum number of confirmations cannot be less than 0");
    }

    bool fIncludeWatchonly = false;
    if (params.size() > 1) {
        fIncludeWatchonly = params[1].get_bool();
    }

    // getbalance and "getbalance * 1 true" should return the same number
    // but they don't because wtx.GetAmounts() does not handle tx where there are no outputs
    // pwalletMain->GetBalance() does not accept min depth parameter
    // so we use our own method to get balance of utxos.
    CAmount nBalance = getBalanceTaddr("", nMinDepth, !fIncludeWatchonly);
    CAmount nPrivateBalance = getBalanceZaddr("", nMinDepth, !fIncludeWatchonly);
    CAmount nTotalBalance = nBalance + nPrivateBalance;
    UniValue result(UniValue::VOBJ);
    result.push_back(Pair("transparent", FormatMoney(nBalance)));
    result.push_back(Pair("private", FormatMoney(nPrivateBalance)));
    result.push_back(Pair("total", FormatMoney(nTotalBalance)));
    return result;
}

UniValue z_getoperationresult(const UniValue& params, bool fHelp)
{
    if (!EnsureWalletIsAvailable(fHelp))
        return NullUniValue;

    if (fHelp || params.size() > 1)
        throw runtime_error(
            "z_getoperationresult ([\"operationid\", ... ]) \n"
            "\nRetrieve the result and status of an operation which has finished, and then remove the operation from memory."
            + HelpRequiringPassphrase() + "\n"
            "\nArguments:\n"
            "1. \"operationid\"         (array, optional) A list of operation ids we are interested in.  If not provided, examine all operations known to the node.\n"
            "\nResult:\n"
            "\"    [object, ...]\"      (array) A list of JSON objects\n"
            "\nExamples:\n"
            + HelpExampleCli("z_getoperationresult", "'[\"operationid\", ... ]'")
            + HelpExampleRpc("z_getoperationresult", "'[\"operationid\", ... ]'")
        );

    // This call will remove finished operations
    return z_getoperationstatus_IMPL(params, true);
}

UniValue z_getoperationstatus(const UniValue& params, bool fHelp)
{
   if (!EnsureWalletIsAvailable(fHelp))
        return NullUniValue;

    if (fHelp || params.size() > 1)
        throw runtime_error(
            "z_getoperationstatus ([\"operationid\", ... ]) \n"
            "\nGet operation status and any associated result or error data.  The operation will remain in memory."
            + HelpRequiringPassphrase() + "\n"
            "\nArguments:\n"
            "1. \"operationid\"         (array, optional) A list of operation ids we are interested in.  If not provided, examine all operations known to the node.\n"
            "\nResult:\n"
            "\"    [object, ...]\"      (array) A list of JSON objects\n"
            "\nExamples:\n"
            + HelpExampleCli("z_getoperationstatus", "'[\"operationid\", ... ]'")
            + HelpExampleRpc("z_getoperationstatus", "'[\"operationid\", ... ]'")
        );

   // This call is idempotent so we don't want to remove finished operations
   return z_getoperationstatus_IMPL(params, false);
}

UniValue z_getoperationstatus_IMPL(const UniValue& params, bool fRemoveFinishedOperations=false)
{
    LOCK2(cs_main, pwalletMain->cs_wallet);

    std::set<AsyncRPCOperationId> filter;
    if (params.size()==1) {
        UniValue ids = params[0].get_array();
        for (const UniValue & v : ids.getValues()) {
            filter.insert(v.get_str());
        }
    }
    bool useFilter = (filter.size()>0);

    UniValue ret(UniValue::VARR);
    std::shared_ptr<AsyncRPCQueue> q = getAsyncRPCQueue();
    std::vector<AsyncRPCOperationId> ids = q->getAllOperationIds();

    for (auto id : ids) {
        if (useFilter && !filter.count(id))
            continue;

        std::shared_ptr<AsyncRPCOperation> operation = q->getOperationForId(id);
        if (!operation) {
            continue;
            // It's possible that the operation was removed from the internal queue and map during this loop
            // throw JSONRPCError(RPC_INVALID_PARAMETER, "No operation exists for that id.");
        }

        UniValue obj = operation->getStatus();
        std::string s = obj["status"].get_str();
        if (fRemoveFinishedOperations) {
            // Caller is only interested in retrieving finished results
            if ("success"==s || "failed"==s || "cancelled"==s) {
                ret.push_back(obj);
                q->popOperationForId(id);
            }
        } else {
            ret.push_back(obj);
        }
    }

    std::vector<UniValue> arrTmp = ret.getValues();

    // sort results chronologically by creation_time
    std::sort(arrTmp.begin(), arrTmp.end(), [](UniValue a, UniValue b) -> bool {
        const int64_t t1 = find_value(a.get_obj(), "creation_time").get_int64();
        const int64_t t2 = find_value(b.get_obj(), "creation_time").get_int64();
        return t1 < t2;
    });

    ret.clear();
    ret.setArray();
    ret.push_backV(arrTmp);

    return ret;
}


// Here we define the maximum number of zaddr outputs that can be included in a transaction.
// If input notes are small, we might actually require more than one joinsplit per zaddr output.
// For now though, we assume we use one joinsplit per zaddr output (and the second output note is change).
// We reduce the result by 1 to ensure there is room for non-joinsplit CTransaction data.
#define Z_SENDMANY_MAX_ZADDR_OUTPUTS(TX_VER)    ((MAX_TX_SIZE / JSDescription::getNewInstance(TX_VER == GROTH_TX_VERSION).GetSerializeSize(SER_NETWORK, PROTOCOL_VERSION, TX_VER)) - 1)

UniValue z_sendmany(const UniValue& params, bool fHelp)
{
    if (!EnsureWalletIsAvailable(fHelp))
        return NullUniValue;

    const int shieldedTxVersion = ForkManager::getInstance().getShieldedTxVersion(chainActive.Height() + 1);
    LogPrintf("z_sendmany shieldedTxVersion: %d\n", shieldedTxVersion);

    if (fHelp || params.size() < 2 || params.size() > 5)
        throw runtime_error(
            "z_sendmany \"fromaddress\" [{\"address\":... ,\"amount\":...},...] ( minconf ) ( fee ) (sendChangeToSource)\n"
            "\nSend multiple times. Amounts are double-precision floating point numbers."
            "\nChange from a taddr flows to a new taddr address, while change from zaddr returns to itself."
            "\nWhen sending coinbase UTXOs to a zaddr, change is not allowed. The entire value of the UTXO(s) must be consumed."
            + strprintf("\nCurrently, the maximum number of zaddr outputs is %d due to transaction size limits.\n", Z_SENDMANY_MAX_ZADDR_OUTPUTS(shieldedTxVersion))
            + HelpRequiringPassphrase() + "\n"
            "\nArguments:\n"
            "1. \"fromaddress\"         (string, required) The taddr or zaddr to send the funds from.\n"
            "2. \"amounts\"             (array, required) An array of json objects representing the amounts to send.\n"
            "    [{\n"
            "      \"address\":address  (string, required) The address is a taddr or zaddr\n"
            "      \"amount\":amount    (numeric, required) The numeric amount in " + CURRENCY_UNIT + " is the value\n"
            "      \"memo\":memo        (string, optional) If the address is a zaddr, raw data represented in hexadecimal string format\n"
            "    }, ... ]\n"
            "3. minconf               (numeric, optional, default=1) Only use funds confirmed at least this many times.\n"
            "4. fee                   (numeric, optional, default="
            + strprintf("%s", FormatMoney(ASYNC_RPC_OPERATION_DEFAULT_MINERS_FEE)) + ") The fee amount to attach to this transaction.\n"
            "5. sendChangeToSource    (boolean, optional, default = false) If true and fromaddress is a taddress return the change to it\n"
            "\nResult:\n"
            "\"operationid\"          (string) An operationid to pass to z_getoperationstatus to get the result of the operation.\n"
            "\nExamples:\n"
            + HelpExampleCli("z_sendmany", "\"znnwwojWQJp1ARgbi1dqYtmnNMfihmg8m1b\" '[{\"address\": \"ztfaW34Gj9FrnGUEf833ywDVL62NWXBM81u6EQnM6VR45eYnXhwztecW1SjxA7JrmAXKJhxhj3vDNEpVCQoSvVoSpmbhtjf\" ,\"amount\": 5.0}]'")
            + HelpExampleRpc("z_sendmany", "\"znnwwojWQJp1ARgbi1dqYtmnNMfihmg8m1b\", [{\"address\": \"ztfaW34Gj9FrnGUEf833ywDVL62NWXBM81u6EQnM6VR45eYnXhwztecW1SjxA7JrmAXKJhxhj3vDNEpVCQoSvVoSpmbhtjf\" ,\"amount\": 5.0}]")
        );

    LOCK2(cs_main, pwalletMain->cs_wallet);

    // Check that the from address is valid.
    auto fromaddress = params[0].get_str();
    bool fromTaddr = false;
    CBitcoinAddress taddr(fromaddress);
    fromTaddr = taddr.IsValid();
    libzcash::PaymentAddress zaddr;
    if (!fromTaddr) {
        CZCPaymentAddress address(fromaddress);
        try {
            zaddr = address.Get();
        } catch (const std::runtime_error&) {
            // invalid
            throw JSONRPCError(RPC_INVALID_ADDRESS_OR_KEY, "Invalid from address, should be a taddr or zaddr.");
        }
    }

    // Check that we have the spending key
    if (!fromTaddr) {
        if (!pwalletMain->HaveSpendingKey(zaddr)) {
             throw JSONRPCError(RPC_INVALID_ADDRESS_OR_KEY, "From address does not belong to this node, zaddr spending key not found.");
        }
    }

    UniValue outputs = params[1].get_array();

    if (outputs.size()==0)
        throw JSONRPCError(RPC_INVALID_PARAMETER, "Invalid parameter, amounts array is empty.");

    // Keep track of addresses to spot duplicates
    set<std::string> setAddress;

    // Recipients
    std::vector<SendManyRecipient> taddrRecipients;
    std::vector<SendManyRecipient> zaddrRecipients;
    CAmount nTotalOut = 0;

    bool sendChangeToSource = false;
    if (params.size() > 4) {
        if (params[4].get_bool() == true) {
            sendChangeToSource = true;
        }
    }

    for (const UniValue& o : outputs.getValues()) {
        if (!o.isObject())
            throw JSONRPCError(RPC_INVALID_PARAMETER, "Invalid parameter, expected object");

        // sanity check, report error if unknown key-value pairs
        for (const string& name_ : o.getKeys()) {
            std::string s = name_;
            if (s != "address" && s != "amount" && s!="memo")
                throw JSONRPCError(RPC_INVALID_PARAMETER, string("Invalid parameter, unknown key: ")+s);
        }

        string address = find_value(o, "address").get_str();
        bool isZaddr = false;
        CBitcoinAddress taddr(address);
        if (!taddr.IsValid()) {
            try {
                CZCPaymentAddress zaddr(address);
                zaddr.Get();
                isZaddr = true;
            } catch (const std::runtime_error&) {
                throw JSONRPCError(RPC_INVALID_PARAMETER, string("Invalid parameter, unknown address format: ")+address );
            }
        }

        if (setAddress.count(address))
            throw JSONRPCError(RPC_INVALID_PARAMETER, string("Invalid parameter, duplicated address: ")+address);
        setAddress.insert(address);

        UniValue memoValue = find_value(o, "memo");
        string memo;
        if (!memoValue.isNull()) {
            memo = memoValue.get_str();
            if (!isZaddr) {
                throw JSONRPCError(RPC_INVALID_PARAMETER, "Memo can not be used with a taddr.  It can only be used with a zaddr.");
            } else if (!IsHex(memo)) {
                throw JSONRPCError(RPC_INVALID_PARAMETER, "Invalid parameter, expected memo data in hexadecimal format.");
            }
            if (memo.length() > ZC_MEMO_SIZE*2) {
                throw JSONRPCError(RPC_INVALID_PARAMETER,  strprintf("Invalid parameter, size of memo is larger than maximum allowed %d", ZC_MEMO_SIZE ));
            }
        }

        UniValue av = find_value(o, "amount");
        CAmount nAmount = AmountFromValue( av );
        if (nAmount < 0)
            throw JSONRPCError(RPC_INVALID_PARAMETER, "Invalid parameter, amount must be positive");

        if (isZaddr) {
            zaddrRecipients.push_back( SendManyRecipient(address, nAmount, memo) );
        } else {
            taddrRecipients.push_back( SendManyRecipient(address, nAmount, memo) );
        }

        nTotalOut += nAmount;
    }



    // Check the number of zaddr outputs does not exceed the limit.
    if (zaddrRecipients.size() > Z_SENDMANY_MAX_ZADDR_OUTPUTS(shieldedTxVersion))  {
        throw JSONRPCError(RPC_INVALID_PARAMETER, "Invalid parameter, too many zaddr outputs");
    }

    // As a sanity check, estimate and verify that the size of the transaction will be valid.
    // Depending on the input notes, the actual tx size may turn out to be larger and perhaps invalid.
    size_t txsize = 0;
    CMutableTransaction mtx;
    mtx.nVersion = shieldedTxVersion;
    for (unsigned int i = 0; i < zaddrRecipients.size(); i++) {
        mtx.vjoinsplit.push_back(JSDescription::getNewInstance(mtx.nVersion == GROTH_TX_VERSION));
    }
    CTransaction tx(mtx);
    txsize += tx.GetSerializeSize(SER_NETWORK, PROTOCOL_VERSION);
    if (fromTaddr) {
        txsize += CTXIN_SPEND_DUST_SIZE;
        txsize += CTXOUT_REGULAR_SIZE;      // There will probably be taddr change
    }
    txsize += CTXOUT_REGULAR_SIZE * taddrRecipients.size();
    if (txsize > MAX_TX_SIZE) {
        throw JSONRPCError(RPC_INVALID_PARAMETER, strprintf("Too many outputs, size of raw transaction would be larger than limit of %d bytes", MAX_TX_SIZE ));
    }

    // Minimum confirmations
    int nMinDepth = 1;
    if (params.size() > 2) {
        nMinDepth = params[2].get_int();
    }
    if (nMinDepth < 0) {
        throw JSONRPCError(RPC_INVALID_PARAMETER, "Minimum number of confirmations cannot be less than 0");
    }

    // Fee in Zatoshis, not currency format)
    CAmount nFee = ASYNC_RPC_OPERATION_DEFAULT_MINERS_FEE;
    if (params.size() > 3) {
        if (params[3].get_real() == 0.0) {
            nFee = 0;
        } else {
            nFee = AmountFromValue( params[3] );
        }

        // Check that the user specified fee is sane.
        if (nFee > nTotalOut) {
            throw JSONRPCError(RPC_INVALID_PARAMETER, strprintf("Fee %s is greater than the sum of outputs %s", FormatMoney(nFee), FormatMoney(nTotalOut)));
        }
    }


    // Use input parameters as the optional context info to be returned by z_getoperationstatus and z_getoperationresult.
    UniValue o(UniValue::VOBJ);
    o.push_back(Pair("fromaddress", params[0]));
    o.push_back(Pair("amounts", params[1]));
    o.push_back(Pair("minconf", nMinDepth));
    o.push_back(Pair("fee", std::stod(FormatMoney(nFee))));
    UniValue contextInfo = o;

    CMutableTransaction contextualTx;
    bool isShielded = !fromTaddr || zaddrRecipients.size() > 0;
    contextualTx.nVersion = 1;
    if(isShielded) {
        contextualTx.nVersion = shieldedTxVersion;
    }
    // Create operation and add to global queue
    std::shared_ptr<AsyncRPCQueue> q = getAsyncRPCQueue();
    std::shared_ptr<AsyncRPCOperation> operation( new AsyncRPCOperation_sendmany(contextualTx, fromaddress, taddrRecipients, zaddrRecipients, nMinDepth, nFee, contextInfo, sendChangeToSource) );
    q->addOperation(operation);
    AsyncRPCOperationId operationId = operation->getId();
    return operationId;
}

UniValue sc_sendmany(const UniValue& params, bool fHelp)
{
    if (!EnsureWalletIsAvailable(fHelp))
        return NullUniValue;

    if (fHelp || params.size() < 1 || params.size() > 2)
        throw runtime_error(
            "sc_sendmany [{\"address\":... ,\"amount\":...,\"scid\":,...},...]\n"
            "\nSend cross chain forward transfer of coins multiple times. Amounts are double-precision floating point numbers."
            "\nArguments:\n"
            "\"amounts\"                (array, required) An array of json objects representing the amounts to send.\n"
            "    [{\n"                     
            "      \"address\":address     (string, required) The receiver PublicKey25519Proposition in the SC\n"
            "      \"amount\":amount       (numeric, required) The numeric amount in " + CURRENCY_UNIT + " is the value\n"
            "      \"scid\":side chain ID  (string, required) The uint256 side chain ID\n"
            "    }, ... ]\n"
            "\nResult:\n"
            "\"transactionid\"          (string) The transaction id for the send. Only 1 transaction is created regardless of \n"
            "                                    the number of addresses.\n"
            "\nExamples:\n"
            + HelpExampleCli("sc_sendmany", " '[{\"address\": \"8aaddc9671dc5c8d33a3494df262883411935f4f54002fe283745fb394be508a\" ,\"amount\": 5.0 ,\"scid\": \"ea3e7ccbfd40c4e2304c4215f76d204e4de63c578ad835510f580d529516a874\"}]'")
        );

    LOCK2(cs_main, pwalletMain->cs_wallet);

    UniValue outputs = params[0].get_array();

    if (outputs.size()==0)
        throw JSONRPCError(RPC_INVALID_PARAMETER, "Invalid parameter, output array is empty.");

    // Recipients
    CAmount nTotalOut = 0;
    vector<CRecipientForwardTransfer> vecFtSend;

    for (const UniValue& o : outputs.getValues())
    {
        if (!o.isObject())
            throw JSONRPCError(RPC_INVALID_PARAMETER, "Invalid parameter, expected object");

        // sanity check, report error if unknown key-value pairs
        for (const string& s : o.getKeys())
        {
            if (s != "address" && s != "amount" && s != "scid")
                throw JSONRPCError(RPC_INVALID_PARAMETER, string("Invalid parameter, unknown key: ") + s);
        }

        uint256 address;
        address.SetHex(find_value(o, "address").get_str() );

        UniValue av = find_value(o, "amount");
        CAmount nAmount = AmountFromValue( av );
        if (nAmount <= 0)
            throw JSONRPCError(RPC_INVALID_PARAMETER, "Invalid parameter, amount must be positive");

        string inputString = find_value(o, "scid").get_str();
        if (inputString.find_first_not_of("0123456789abcdefABCDEF", 0) != std::string::npos)
            throw JSONRPCError(RPC_TYPE_ERROR, "Invalid scid format: not an hex");

        uint256 scId;
        scId.SetHex(inputString);

        {
            LOCK(mempool.cs);
            CCoinsViewMemPool scView(pcoinsTip, mempool);
            if (!scView.HaveSidechain(scId))
            {
                LogPrint("sc", "scid[%s] not yet created\n", scId.ToString() );
                throw JSONRPCError(RPC_INVALID_PARAMETER, string("scid not yet created: ") + scId.ToString());
            }
        }

        CRecipientForwardTransfer ft;
        ft.address = address;
        ft.nValue = nAmount;
        ft.scId = scId;

        vecFtSend.push_back(ft);

        nTotalOut += nAmount;
    }

    // As a sanity check, estimate and verify that the size of the transaction will be valid.
    // Depending on the input notes, the actual tx size may turn out to be larger and perhaps invalid.
    size_t txsize = 0;
    CMutableTransaction mtx;
    mtx.nVersion = SC_TX_VERSION;
    CTransaction tx(mtx);
    txsize += tx.GetSerializeSize(SER_NETWORK, PROTOCOL_VERSION);
    txsize += CTXIN_SPEND_DUST_SIZE;
    txsize += CTXOUT_REGULAR_SIZE;      // There will probably be taddr change
    txsize += CTXOUT_REGULAR_SIZE * vecFtSend.size();
    if (txsize > MAX_TX_SIZE) {
        throw JSONRPCError(RPC_INVALID_PARAMETER, strprintf("Too many outputs, size of raw transaction would be larger than limit of %d bytes", MAX_TX_SIZE ));
    }

    EnsureWalletIsUnlocked();

    // Send
    CWalletTx wtx;

    vector<CRecipientScCreation> dumVecScSend;
    vector<CRecipientBwtRequest> dumVecBwtRequest;

    ScHandleTransaction(wtx, dumVecScSend, vecFtSend, dumVecBwtRequest, nTotalOut);

    return wtx.getWrappedTx().GetHash().GetHex();
}

UniValue send_certificate(const UniValue& params, bool fHelp)
{
    if (!EnsureWalletIsAvailable(fHelp))
        return NullUniValue;

    if (fHelp || params.size() < 6  )
        throw runtime_error(
            "send_certificate scid epochNumber quality endEpochBlockHash scProof [{\"pubkeyhash\":... ,\"amount\":...},...] (subtractfeefromamount) (fee)\n"
            "\nSend cross chain backward transfers from SC to MC as a certificate."
            "\nArguments:\n"
            "1. \"scid\"                  (string, required) The uint256 side chain ID\n"
            "2. epochNumber             (numeric, required) The epoch number this certificate refers to, zero-based numbered\n"
            "3. quality                 (numeric, required) The quality of this withdrawal certificate. \n"
            "4. \"endEpochBlockHash\"     (string, required) The block hash determining the end of the referenced epoch\n"
            "5. \"scProof\"               (string, required) SNARK proof whose verification key wCertVk was set upon sidechain registration. Its size must be " + strprintf("%d", SC_PROOF_SIZE) + " bytes\n"
            "6. transfers:              (array, required) An array of json objects representing the amounts of the backward transfers. Can also be empty\n"
            "    [{\n"                     
            "      \"pubkeyhash\":\"pkh\"    (string, required) The public key hash of the receiver\n"
            "      \"amount\":amount       (numeric, required) The numeric amount in ZEN\n"
            "    }, ... ]\n"
            "7. fee                     (numeric, optional, default=" + strprintf("%s", FormatMoney(SC_RPC_OPERATION_DEFAULT_MINERS_FEE)) + ") The fee of the certificate in ZEN\n"
            "\nResult:\n"
            "  \"certificateId\"   (string) The resulting certificate id.\n"
            "\nExamples:\n"
            + HelpExampleCli("send_certificate", "\"ea3e7ccbfd40c4e2304c4215f76d204e4de63c578ad835510f580d529516a874\" 12 5 \"04a1527384c67d9fce3d091ababfc1de325dbac9b3b14025a53722ff6c53d40e\" \"abcd..ef\" '[{\"pubkeyhash\":\"813551c928d41c0436ba7361850797d9b30ad4ed\" ,\"amount\": 5.0}]'")
            + HelpExampleCli("send_certificate", "\"054671870079a64a491ea68e08ed7579ec2e0bd148c51c6e2fe6385b597540f4\" 10 7 \"0a85efb37d1130009f1b588dcddd26626bbb159ae4a19a703715277b51033144\" \"abcd..ef\" '[{\"pubkeyhash\":\"76fea046133b0acc74ebabbd17b80e99816228ab\", \"amount\":33.5}]' false 0.00001")

        );

    LOCK2(cs_main, pwalletMain->cs_wallet);

    CMutableScCertificate cert;
    cert.nVersion = SC_CERT_VERSION;

    // side chain id
    const string& scIdString = params[0].get_str();
    if (scIdString.find_first_not_of("0123456789abcdefABCDEF", 0) != std::string::npos)
        throw JSONRPCError(RPC_TYPE_ERROR, "Invalid scid format: not an hex");

    uint256 scId;
    scId.SetHex(scIdString);

    // sanity check of the side chain ID
    CCoinsView dummy;
    CCoinsViewCache scView(&dummy);
    CCoinsViewMemPool vm(pcoinsTip, mempool);
    scView.SetBackend(vm);
    CSidechain sidechain;
    if (!scView.GetSidechain(scId,sidechain))
    {
        LogPrint("sc", "scid[%s] does not exists \n", scId.ToString() );
        throw JSONRPCError(RPC_INVALID_PARAMETER, string("scid does not exists: ") + scId.ToString());
    }
    cert.scId = scId;

    int epochNumber = params[1].get_int(); 
    if (epochNumber < 0)
    {
        LogPrint("sc", "epochNumber can not be negative\n");
        throw JSONRPCError(RPC_INVALID_PARAMETER, "Invalid epochNumber parameter");
    }
    cert.epochNumber = epochNumber;

    int64_t quality = params[2].get_int64();
    if (quality < 0)
    {
        LogPrint("sc", "quality can not be negative\n");
        throw JSONRPCError(RPC_INVALID_PARAMETER, "Invalid quality parameter");
    }
    cert.quality = quality;

    // epoch block hash
    const string& blockHashStr = params[3].get_str();
    if (blockHashStr.find_first_not_of("0123456789abcdefABCDEF", 0) != std::string::npos)
        throw JSONRPCError(RPC_TYPE_ERROR, "Invalid block hash format: not an hex");

    uint256 endEpochBlockHash;
    endEpochBlockHash.SetHex(blockHashStr);

    // sanity check of the epoch number and epoch hash block: it must be a legal end-epoch hash and epoch number must
    // be consistent with the current epoch (no old epoch certificates allowed)
    if (!scView.isEpochDataValid(sidechain, epochNumber, endEpochBlockHash) )
    {
        LogPrintf("ERROR: epochNumber[%d]/endEpochBlockHash[%s] are not legal\n", epochNumber, endEpochBlockHash.ToString() );
        throw JSONRPCError(RPC_INVALID_PARAMETER, string("invalid epoch data"));
    }

    if (scView.GetSidechainState(scId)!= CSidechain::State::ALIVE) {
        LogPrintf("ERROR: certificate cannot be accepted, sidechain [%s] already ceased at active height = %d\n",
            scId.ToString(), chainActive.Height());
        throw JSONRPCError(RPC_INVALID_PARAMETER, string("invalid cert height"));
    }

    cert.endEpochBlockHash = endEpochBlockHash;

    //scProof
    string inputString = params[4].get_str();
    {
        std::string error;
        std::vector<unsigned char> scProofVec;
        if (!Sidechain::AddScData(inputString, scProofVec, SC_PROOF_SIZE, true ,error))
            throw JSONRPCError(RPC_TYPE_ERROR, string("scProof: ") + error);

        cert.scProof = libzendoomc::ScProof(scProofVec);

        if(!libzendoomc::IsValidScProof(cert.scProof))
            throw JSONRPCError(RPC_INVALID_PARAMETER, string("invalid cert scProof"));
    }

    // can be empty
    const UniValue& outputs = params[5].get_array();

    // Recipients
    CAmount nTotalOut = 0;

    std::vector<ScRpcCmdCert::sBwdParams> vBackwardTransfers;
    for (const UniValue& o : outputs.getValues())
    {
        if (!o.isObject())
            throw JSONRPCError(RPC_INVALID_PARAMETER, "Invalid parameter, expected object");

        // sanity check, report error if unknown key-value pairs
        for (const string& s : o.getKeys())
        {
            if (s != "amount" && s != "pubkeyhash")
                throw JSONRPCError(RPC_INVALID_PARAMETER, string("Invalid parameter, unknown key: ") + s);
        }

        const string& pkeyStr = find_value(o, "pubkeyhash").get_str();
        if (pkeyStr.find_first_not_of("0123456789abcdefABCDEF", 0) != std::string::npos)
            throw JSONRPCError(RPC_TYPE_ERROR, "Invalid pkey format: not an hex");
        if (pkeyStr.length() != 40)
            throw JSONRPCError(RPC_TYPE_ERROR, "Invalid pkey format: len is not 20 bytes ");

        uint160 pkeyValue;
        pkeyValue.SetHex(pkeyStr);

        CKeyID keyID(pkeyValue);
        CBitcoinAddress taddr(keyID);

        if (!taddr.IsValid()) {
            throw JSONRPCError(RPC_INVALID_PARAMETER, "Invalid parameter, pubkeyhash does not give a valid address");
        }

        const UniValue& av = find_value(o, "amount");
        // this throw an exception also if it is a legal value less than 1 ZAT
        CAmount nAmount = AmountFromValue(av);
        if (nAmount <= 0)
            throw JSONRPCError(RPC_INVALID_PARAMETER, "Invalid parameter, amount must be positive");

        vBackwardTransfers.push_back(ScRpcCmdCert::sBwdParams(GetScriptForDestination(taddr.Get(), false), nAmount));

        nTotalOut += nAmount;
    }

    // fee, default to a small amount
    CAmount nCertFee = SC_RPC_OPERATION_DEFAULT_MINERS_FEE;
    if (params.size() > 6)
    {
        try {
            nCertFee = AmountFromValue(params[6]);
        } catch (const UniValue& error) {
            UniValue errMsg  = find_value(error, "message");
            throw JSONRPCError(RPC_TYPE_ERROR, ("Invalid fee param:" + errMsg.getValStr() ));
        } 

        if (nCertFee < 0)
            throw JSONRPCError(RPC_TYPE_ERROR, "Invalid amount for fee, can not be negative");
        // any check for upper threshold is left to cert processing
    }

    EnsureWalletIsUnlocked();

    std::string strFailReason;

    // optional parameters (TODO to be handled since they will be probabl useful to SBH wallet)
    CBitcoinAddress fromaddress;
    CBitcoinAddress changeaddress;
    
    // allow use of unconfirmed coins
    int nMinDepth = 0; //1; 

    CAmount delta = 0;
    if (epochNumber == sidechain.lastTopQualityCertReferencedEpoch)
    {
        delta = sidechain.lastTopQualityCertBwtAmount;
    }

    if (nTotalOut > sidechain.balance+delta)
    {
        LogPrint("sc", "%s():%d - insufficent balance in scid[%s]: balance[%s], cert amount[%s]\n",
            __func__, __LINE__, scId.ToString(), FormatMoney(sidechain.balance+delta), FormatMoney(nTotalOut) );
        throw JSONRPCError(RPC_WALLET_INSUFFICIENT_FUNDS, "sidechain has insufficient funds");
    }

    Sidechain::ScRpcCmdCert cmd(cert, vBackwardTransfers, fromaddress, changeaddress, nMinDepth, nCertFee);
    cmd.execute();

    return cert.GetHash().GetHex();
}

/**
When estimating the number of coinbase utxos we can shield in a single transaction:
1. Joinsplit description is 1802 bytes.
2. Transaction overhead ~ 100 bytes
3. Spending a typical P2PKH is >=148 bytes, as defined in CTXIN_SPEND_DUST_SIZE.
4. Spending a multi-sig P2SH address can vary greatly:
   https://github.com/bitcoin/bitcoin/blob/c3ad56f4e0b587d8d763af03d743fdfc2d180c9b/src/main.cpp#L517
   In real-world coinbase utxos, we consider a 3-of-3 multisig, where the size is roughly:
    (3*(33+1))+3 = 105 byte redeem script
    105 + 1 + 3*(73+1) = 328 bytes of scriptSig, rounded up to 400 based on testnet experiments.
*/
#define CTXIN_SPEND_P2SH_SIZE 400

#define SHIELD_COINBASE_DEFAULT_LIMIT 50

UniValue z_shieldcoinbase(const UniValue& params, bool fHelp)
{
    if (!EnsureWalletIsAvailable(fHelp))
        return NullUniValue;

    if (fHelp || params.size() < 2 || params.size() > 4)
        throw runtime_error(
            "z_shieldcoinbase \"fromaddress\" \"tozaddress\" ( fee ) ( limit )\n"
            "\nShield transparent coinbase funds by sending to a shielded zaddr.  This is an asynchronous operation and utxos"
            "\nselected for shielding will be locked.  If there is an error, they are unlocked.  The RPC call `listlockunspent`"
            "\ncan be used to return a list of locked utxos.  The number of coinbase utxos selected for shielding can be limited"
            "\nby the caller.  If the limit parameter is set to zero, the -mempooltxinputlimit option will determine the number"
            "\nof uxtos.  Any limit is constrained by the consensus rule defining a maximum transaction size of "
            + strprintf("%d bytes.", MAX_TX_SIZE)
            + HelpRequiringPassphrase() + "\n"
            "\nArguments:\n"
            "1. \"fromaddress\"         (string, required) The address is a taddr or \"*\" for all taddrs belonging to the wallet.\n"
            "2. \"toaddress\"           (string, required) The address is a zaddr.\n"
            "3. fee                   (numeric, optional, default="
            + strprintf("%s", FormatMoney(SHIELD_COINBASE_DEFAULT_MINERS_FEE)) + ") The fee amount to attach to this transaction.\n"
            "4. limit                 (numeric, optional, default="
            + strprintf("%d", SHIELD_COINBASE_DEFAULT_LIMIT) + ") Limit on the maximum number of utxos to shield.  Set to 0 to use node option -mempooltxinputlimit.\n"
            "\nResult:\n"
            "{\n"
            "  \"operationid\": xxx          (string) An operationid to pass to z_getoperationstatus to get the result of the operation.\n"
            "  \"shieldedUTXOs\": xxx        (numeric) Number of coinbase utxos being shielded.\n"
            "  \"shieldedValue\": xxx        (numeric) Value of coinbase utxos being shielded.\n"
            "  \"remainingUTXOs\": xxx       (numeric) Number of coinbase utxos still available for shielding.\n"
            "  \"remainingValue\": xxx       (numeric) Value of coinbase utxos still available for shielding.\n"
            "}\n"
        );

    LOCK2(cs_main, pwalletMain->cs_wallet);

    // Validate the from address
    auto fromaddress = params[0].get_str();
    bool isFromWildcard = fromaddress == "*";
    CBitcoinAddress taddr;
    if (!isFromWildcard) {
        taddr = CBitcoinAddress(fromaddress);
        if (!taddr.IsValid()) {
            throw JSONRPCError(RPC_INVALID_ADDRESS_OR_KEY, "Invalid from address, should be a taddr or \"*\".");
        }
    }

    // Validate the destination address
    auto destaddress = params[1].get_str();
    try {
        CZCPaymentAddress pa(destaddress);
        /*libzcash::PaymentAddress zaddr =*/ pa.Get();
    } catch (const std::runtime_error&) {
        throw JSONRPCError(RPC_INVALID_PARAMETER, string("Invalid parameter, unknown address format: ") + destaddress );
    }

    // Convert fee from currency format to zatoshis
    CAmount nFee = SHIELD_COINBASE_DEFAULT_MINERS_FEE;
    if (params.size() > 2) {
        if (params[2].get_real() == 0.0) {
            nFee = 0;
        } else {
            nFee = AmountFromValue( params[2] );
        }
    }

    int nLimit = SHIELD_COINBASE_DEFAULT_LIMIT;
    if (params.size() > 3) {
        nLimit = params[3].get_int();
        if (nLimit < 0) {
            throw JSONRPCError(RPC_INVALID_PARAMETER, "Limit on maximum number of utxos cannot be negative");
        }
    }

    // Prepare to get coinbase utxos
    std::vector<ShieldCoinbaseUTXO> inputs;
    CAmount shieldedValue = 0;
    CAmount remainingValue = 0;
    size_t estimatedTxSize = 2000;  // 1802 joinsplit description + tx overhead + wiggle room
    size_t utxoCounter = 0;
    bool maxedOutFlag = false;
    size_t mempoolLimit = (nLimit != 0) ? nLimit : (size_t)GetArg("-mempooltxinputlimit", 0);

    // Set of addresses to filter utxos by
    set<CBitcoinAddress> setAddress = {};
    if (!isFromWildcard) {
        setAddress.insert(taddr);
    }

    // Get available utxos
    vector<COutput> vecOutputs;
    pwalletMain->AvailableCoins(vecOutputs, true, NULL, false, true);

    // Find unspent coinbase utxos and update estimated size
    BOOST_FOREACH(const COutput& out, vecOutputs) {
        if (!out.fSpendable) {
            continue;
        }

        CTxDestination address;
        if (!ExtractDestination(out.tx->getTxBase()->GetVout()[out.pos].scriptPubKey, address)) {
            continue;
        }
        // If taddr is not wildcard "*", filter utxos
        if (setAddress.size()>0 && !setAddress.count(address)) {
            continue;
        }

        if (!out.tx->getTxBase()->IsCoinBase()) {
            continue;
        }

        utxoCounter++;
        CAmount nValue = out.tx->getTxBase()->GetVout()[out.pos].nValue;

        if (!maxedOutFlag) {
            CBitcoinAddress ba(address);
            size_t increase = (ba.IsScript()) ? CTXIN_SPEND_P2SH_SIZE : CTXIN_SPEND_DUST_SIZE;
            if (estimatedTxSize + increase >= MAX_TX_SIZE ||
                (mempoolLimit > 0 && utxoCounter > mempoolLimit))
            {
                maxedOutFlag = true;
            } else {
                estimatedTxSize += increase;
                ShieldCoinbaseUTXO utxo = {out.tx->getTxBase()->GetHash(), out.pos, nValue};
                inputs.push_back(utxo);
                shieldedValue += nValue;
            }
        }

        if (maxedOutFlag) {
            remainingValue += nValue;
        }
    }

    size_t numUtxos = inputs.size();

    if (numUtxos == 0) {
        throw JSONRPCError(RPC_WALLET_INSUFFICIENT_FUNDS, "Could not find any coinbase funds to shield.");
    }

    if (shieldedValue < nFee) {
        throw JSONRPCError(RPC_WALLET_INSUFFICIENT_FUNDS,
            strprintf("Insufficient coinbase funds, have %s, which is less than miners fee %s",
            FormatMoney(shieldedValue), FormatMoney(nFee)));
    }

    // Check that the user specified fee is sane (if too high, it can result in error -25 absurd fee)
    CAmount netAmount = shieldedValue - nFee;
    if (nFee > netAmount) {
        throw JSONRPCError(RPC_INVALID_PARAMETER, strprintf("Fee %s is greater than the net amount to be shielded %s", FormatMoney(nFee), FormatMoney(netAmount)));
    }

    // Keep record of parameters in context object
    UniValue contextInfo(UniValue::VOBJ);
    contextInfo.push_back(Pair("fromaddress", params[0]));
    contextInfo.push_back(Pair("toaddress", params[1]));
    contextInfo.push_back(Pair("fee", ValueFromAmount(nFee)));

    const int shieldedTxVersion = ForkManager::getInstance().getShieldedTxVersion(chainActive.Height() + 1);
    LogPrintf("z_shieldcoinbase shieldedTxVersion (Forkmanager): %d\n", shieldedTxVersion);

    // Contextual transaction we will build on
    // (used if no Sapling addresses are involved)
    CMutableTransaction contextualTx;
    contextualTx.nVersion = shieldedTxVersion;

    // Create operation and add to global queue
    std::shared_ptr<AsyncRPCQueue> q = getAsyncRPCQueue();
    std::shared_ptr<AsyncRPCOperation> operation( new AsyncRPCOperation_shieldcoinbase(contextualTx, inputs, destaddress, nFee, contextInfo) );
    q->addOperation(operation);
    AsyncRPCOperationId operationId = operation->getId();

    // Return continuation information
    UniValue o(UniValue::VOBJ);
    o.push_back(Pair("remainingUTXOs", utxoCounter - numUtxos));
    o.push_back(Pair("remainingValue", ValueFromAmount(remainingValue)));
    o.push_back(Pair("shieldingUTXOs", numUtxos));
    o.push_back(Pair("shieldingValue", ValueFromAmount(shieldedValue)));
    o.push_back(Pair("opid", operationId));
    return o;
}


UniValue z_listoperationids(const UniValue& params, bool fHelp)
{
    if (!EnsureWalletIsAvailable(fHelp))
        return NullUniValue;

    if (fHelp || params.size() > 1)
        throw runtime_error(
            "z_listoperationids\n"
            "\nReturns the list of operation ids currently known to the wallet.\n"
            "\nArguments:\n"
            "1. \"status\"         (string, optional) Filter result by the operation's state state e.g. \"success\".\n"
            "\nResult:\n"
            "[                     (json array of string)\n"
            "  \"operationid\"       (string) an operation id belonging to the wallet\n"
            "  ,...\n"
            "]\n"
            "\nExamples:\n"
            + HelpExampleCli("z_listoperationids", "")
            + HelpExampleRpc("z_listoperationids", "")
        );

    LOCK2(cs_main, pwalletMain->cs_wallet);

    std::string filter;
    bool useFilter = false;
    if (params.size()==1) {
        filter = params[0].get_str();
        useFilter = true;
    }

    UniValue ret(UniValue::VARR);
    std::shared_ptr<AsyncRPCQueue> q = getAsyncRPCQueue();
    std::vector<AsyncRPCOperationId> ids = q->getAllOperationIds();
    for (auto id : ids) {
        std::shared_ptr<AsyncRPCOperation> operation = q->getOperationForId(id);
        if (!operation) {
            continue;
        }
        std::string state = operation->getStateAsString();
        if (useFilter && filter.compare(state)!=0)
            continue;
        ret.push_back(id);
    }

    return ret;
}<|MERGE_RESOLUTION|>--- conflicted
+++ resolved
@@ -250,10 +250,7 @@
         entry.push_back(Pair(item.first, item.second));
 
     // add the cross chain outputs if any
-<<<<<<< HEAD
-=======
     wtx.getTxBase()->AddCeasedSidechainWithdrawalInputsToJSON(entry);
->>>>>>> 9f69f9f8
     wtx.getTxBase()->AddSidechainOutsToJSON(entry);
     wtx.getTxBase()->AddJoinSplitToJSON(entry);
 }
@@ -812,13 +809,11 @@
             "                                   hexadecimal format. A max limit of 1024 bytes will be checked. If not specified, an empty string \"\" must be passed.\n"
             "6. \"constant\"               (string, optional) It is an arbitrary byte string of even length expressed in\n"
             "                                   hexadecimal format. Used as public input for WCert proof verification. Its size must be " + strprintf("%d", SC_FIELD_SIZE) + " bytes\n"
-<<<<<<< HEAD
             "7. \"wMbtrVk\"                (string, optional) It is an arbitrary byte string of even length expressed in\n"
             "                                   hexadecimal format. Required to verify a mainchain bwt request proof. Its size must be " + strprintf("%d", SC_VK_SIZE) + " bytes\n"
-=======
-            "7. \"wCeasedVk\"              (string, optional) It is an arbitrary byte string of even length expressed in\n"
+            "8. \"wCeasedVk\"              (string, optional) It is an arbitrary byte string of even length expressed in\n"
             "                                   hexadecimal format. Used to verify a Ceased sidechain withdrawal proofs for given SC. Its size must be " + strprintf("%d", SC_VK_SIZE) + " bytes\n"
->>>>>>> 9f69f9f8
+
             "\nResult:\n"
             "\"transactionid\"    (string) The transaction id. Only 1 transaction is created regardless of \n"
             "                                    the number of addresses.\n"
@@ -893,13 +888,22 @@
     if (params.size() > 6)
     {
         const std::string& inputString = params[6].get_str();
-<<<<<<< HEAD
         std::vector<unsigned char> wMbtrVkVec;
         if (!Sidechain::AddScData(inputString, wMbtrVkVec, SC_VK_SIZE, true, error))
         {
             throw JSONRPCError(RPC_TYPE_ERROR, string("wMbtrVk: ") + error);
         }
-=======
+
+        sc.creationData.wMbtrVk = libzendoomc::ScVk(wMbtrVkVec);
+        if (!libzendoomc::IsValidScVk(sc.creationData.wMbtrVk.get()))
+        {
+            throw JSONRPCError(RPC_INVALID_PARAMETER, "Invalid wMbtrVk");
+        }
+    }
+
+    if (params.size() > 7)
+    {
+        const std::string& inputString = params[7].get_str();
         std::vector<unsigned char> wCeasedVkVec;
         if (!Sidechain::AddScData(inputString, wCeasedVkVec, SC_VK_SIZE, true, error))
         {
@@ -914,14 +918,7 @@
     }
 
     CcRecipientVariant r(sc);
->>>>>>> 9f69f9f8
-
-        sc.creationData.wMbtrVk = libzendoomc::ScVk(wMbtrVkVec);
-        if (!libzendoomc::IsValidScVk(sc.creationData.wMbtrVk.get()))
-        {
-            throw JSONRPCError(RPC_INVALID_PARAMETER, "Invalid wMbtrVk");
-        }
-    }
+
     vector<CRecipientScCreation> vecScSend;
     vecScSend.push_back(sc);
 
@@ -965,13 +962,10 @@
             "                                          hexadecimal format. A max limit of 1024 bytes will be checked\n"
             "   \"constant\":data                 (string, optional) It is an arbitrary byte string of even length expressed in\n"
             "                                          hexadecimal format. Used as public input for WCert proof verification. Its size must be " + strprintf("%d", SC_FIELD_SIZE) + " bytes\n"
-<<<<<<< HEAD
             "   \"wMbtrVk\":data                  (string, optional) It is an arbitrary byte string of even length expressed in\n"
             "                                          hexadecimal format. Required to verify a mainchain bwt request proof. Its size must be " + strprintf("%d", SC_VK_SIZE) + " bytes\n"
-=======
             "   \"wCeasedVk\":data                (string, optional) It is an arbitrary byte string of even length expressed in\n"
             "                                          hexadecimal format. Used to verify a Ceased sidechain withdrawal proofs for given SC. Its size must be " + strprintf("%d", SC_VK_SIZE) + " bytes\n"
->>>>>>> 9f69f9f8
             "}\n"
             "\nResult:\n"
             "{\n"
@@ -987,11 +981,7 @@
     // valid input keywords
     static const std::set<std::string> validKeyArgs =
         {"withdrawalEpochLength", "fromaddress", "changeaddress",
-<<<<<<< HEAD
-         "toaddress", "amount", "minconf", "fee", "wCertVk", "customData", "constant", "wMbtrVk"};
-=======
-         "toaddress", "amount", "minconf", "fee", "wCertVk", "customData", "constant", "wCeasedVk"};
->>>>>>> 9f69f9f8
+         "toaddress", "amount", "minconf", "fee", "wCertVk", "customData", "constant", "wMbtrVk", "wCeasedVk"};
 
     UniValue inputObject = params[0].get_obj();
 
