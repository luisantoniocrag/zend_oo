--- conflicted
+++ resolved
@@ -689,45 +689,26 @@
     if (!EnsureWalletIsAvailable(fHelp))
         return NullUniValue;
 
-<<<<<<< HEAD
-    if (fHelp ||  params.size() < 3 ) 
-        throw runtime_error(
-            "sc_create withdrawalEpochLength [{\"address\":... ,\"amount\":...,...},...]\n"
+    if (fHelp ||  params.size() < 4 ) 
+        throw runtime_error(
+            "sc_create withdrawalEpochLength [{\"address\":... ,\"amount\":...,\"wCertVk\":...,\"customData\":...,\"constant\":...,...},...]\n"
             "\nCreate a Side chain with the given id staring from the given block. A fixed amount is charged to the creator\n"
             "\nIt also sends cross chain forward transfer of coins multiple times. Amounts are double-precision floating point numbers."
             "\nArguments:\n"
             "1. withdrawalEpochLength:   (numeric, required) Length of the withdrawal epochs\n"
             "2. \"address\"                (string, required) The receiver PublicKey25519Proposition in the SC\n"
             "3. amount:                  (numeric, required) The numeric amount in ZEN is the value\n"
-            "4. \"customData\"             (string, optional) It is an arbitrary byte string of even length expressed in\n"
-            "                                   hexadecimal format. A max limit of 1024 bytes will be checked\n"
-=======
-    if (fHelp ||  params.size() < 5 ) 
-        throw runtime_error(
-            "sc_create \"scid\" withdrawalEpochLength [{\"address\":... ,\"amount\":...,\"wCertVk\":...,...},...]\n"
-            "\nCreate a Side chain with the given id staring from the given block. A fixed amount is charged to the creator\n"
-            "\nIt also sends cross chain forward transfer of coins multiple times. Amounts are double-precision floating point numbers."
-            "\nArguments:\n"
-            "1. \"side chain ID\"          (string, required) The uint256 side chain ID\n"
-            "2. withdrawalEpochLength:   (numeric, required) Length of the withdrawal epochs\n"
-            "3. \"address\"                (string, required) The receiver PublicKey25519Proposition in the SC\n"
-            "4. amount:                  (numeric, required) The numeric amount in ZEN is the value\n"
-            "5. \"wCertVk\"                (string, required) It is an arbitrary byte string of even length expressed in\n"
+            "4. \"wCertVk\"                (string, required) It is an arbitrary byte string of even length expressed in\n"
             "                                   hexadecimal format. Required to verify a WCert SC proof. Its size must be " + strprintf("%d", SC_VK_SIZE) + " bytes\n"
-            "6. \"customData\"             (string, optional) It is an arbitrary byte string of even length expressed in\n"
+            "5. \"customData\"             (string, optional) It is an arbitrary byte string of even length expressed in\n"
             "                                   hexadecimal format. A max limit of 1024 bytes will be checked. If not specified, an empty string \"\" must be passed.\n"
-            "7. \"constant\"               (string, optional) It is an arbitrary byte string of even length expressed in\n"
+            "6. \"constant\"               (string, optional) It is an arbitrary byte string of even length expressed in\n"
             "                                   hexadecimal format. Used as public input for WCert proof verification. Its size must be " + strprintf("%d", SC_FIELD_SIZE) + " bytes\n"
->>>>>>> 3e04e7e5
             "\nResult:\n"
             "\"transactionid\"    (string) The transaction id. Only 1 transaction is created regardless of \n"
             "                                    the number of addresses.\n"
             "\nExamples:\n"
-<<<<<<< HEAD
-            + HelpExampleCli("sc_create"," 123456 \"8aaddc9671dc5c8d33a3494df262883411935f4f54002fe283745fb394be508a\" 5.0 \"abcd..ef\"")
-=======
-            + HelpExampleCli("sc_create", "\"1a3e7ccbfd40c4e2304c3215f76d204e4de63c578ad835510f580d529516a874\" 123456 \"8aaddc9671dc5c8d33a3494df262883411935f4f54002fe283745fb394be508a\" 5.0 \"abcd..ef\" \"ghij..kl\" \"mnop..qr\"")
->>>>>>> 3e04e7e5
+            + HelpExampleCli("sc_create"," 123456 \"8aaddc9671dc5c8d33a3494df262883411935f4f54002fe283745fb394be508a\" 5.0 \"abcd..ef\" \"abcd..ef\" \"abcd..ef\" ")
         );
 
     LOCK2(cs_main, pwalletMain->cs_wallet);
@@ -751,15 +732,9 @@
     sc.nValue = nAmount;
     sc.creationData.withdrawalEpochLength = withdrawalEpochLength;
 
-<<<<<<< HEAD
-    if (params.size() > 3)
-    {
-        const std::string& inputStringCd = params[3].get_str();
-        addCustomData(inputStringCd, sc.creationData.customData);
-=======
     std::string error;
 
-    inputString = params[4].get_str();
+    inputString = params[3].get_str();
     {
         std::vector<unsigned char> wCertVkVec;
         if (!Sidechain::AddScData(inputString, wCertVkVec, SC_VK_SIZE, true, error))
@@ -774,18 +749,18 @@
         }
     }
 
-    if ((params.size() > 5) && (!params[5].get_str().size() == 0))
-    {
-        inputString = params[5].get_str();
+    if ((params.size() > 4) && (!params[4].get_str().size() == 0))
+    {
+        inputString = params[4].get_str();
         if(!Sidechain::AddScData(inputString, sc.creationData.customData, MAX_SC_DATA_LEN, false, error))
         {
             throw JSONRPCError(RPC_TYPE_ERROR, string("customData: ") + error);
         }
     }
 
-    if (params.size() > 6)
-    {
-        inputString = params[6].get_str();
+    if (params.size() > 5)
+    {
+        inputString = params[5].get_str();
         if (!Sidechain::AddScData(inputString, sc.creationData.constant, SC_FIELD_SIZE, true, error))
         {
             throw JSONRPCError(RPC_TYPE_ERROR, string("constant: ") + error);
@@ -795,7 +770,6 @@
         {
             throw JSONRPCError(RPC_INVALID_PARAMETER, "Invalid constant");
         }
->>>>>>> 3e04e7e5
     }
 
     CcRecipientVariant r(sc);
@@ -818,11 +792,7 @@
 
     if (fHelp ||  params.size() != 1)
         throw runtime_error(
-<<<<<<< HEAD
-            "create_sidechain {\"withdrawalEpochLength\":... , \"fromaddress\":..., \"toaddress\":... ,\"amount\":... ,\"minconf\":..., \"fee\":...}\n"
-=======
-            "create_sidechain {\"scid\":... , \"withdrawalEpochLength\":... , \"fromaddress\":..., \"toaddress\":... ,\"amount\":... ,\"minconf\":..., \"fee\":..., \"wCertVk\":..., \"customData\":..., \"constant\":...}\n"
->>>>>>> 3e04e7e5
+            "create_sidechain {\"withdrawalEpochLength\":... , \"fromaddress\":..., \"toaddress\":... ,\"amount\":... ,\"minconf\":..., \"fee\":..., \"wCertVk\":..., \"customData\":..., \"constant\":...}\n"
             "\nCreate a Side chain.\n"
             "\nArguments:\n"
             "{\n"                     
@@ -852,13 +822,8 @@
 
     // valid input keywords
     static const std::set<std::string> validKeyArgs =
-<<<<<<< HEAD
         {"withdrawalEpochLength", "fromaddress", "changeaddress",
-         "toaddress", "amount", "minconf", "fee", "customData"};
-=======
-        {"scid", "withdrawalEpochLength", "fromaddress", "changeaddress",
          "toaddress", "amount", "minconf", "fee", "wCertVk", "customData", "constant"};
->>>>>>> 3e04e7e5
 
     UniValue inputObject = params[0].get_obj();
 
