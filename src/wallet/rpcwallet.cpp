// Copyright (c) 2010 Satoshi Nakamoto
// Copyright (c) 2009-2014 The Bitcoin Core developers
// Distributed under the MIT software license, see the accompanying
// file COPYING or http://www.opensource.org/licenses/mit-license.php.

#include "amount.h"
#include "base58.h"
#include "core_io.h"
#include "init.h"
#include "main.h"
#include "net.h"
#include "netbase.h"
#include "rpc/server.h"
#include "timedata.h"
#include "util.h"
#include "utilmoneystr.h"
#include "wallet.h"
#include "walletdb.h"
#include "primitives/transaction.h"
#include "zcbenchmarks.h"
#include "script/interpreter.h"

#include "utiltime.h"
#include "asyncrpcoperation.h"
#include "asyncrpcqueue.h"
#include "wallet/asyncrpcoperation_sendmany.h"
#include "wallet/asyncrpcoperation_shieldcoinbase.h"

#include "sodium.h"

#include <stdint.h>

#include <boost/assign/list_of.hpp>

#include <univalue.h>

#include <numeric>

#include "sc/sidechainrpc.h"

using namespace std;

using namespace libzcash;
using namespace Sidechain;

extern void ScriptPubKeyToJSON(const CScript& scriptPubKey, UniValue& out, bool fIncludeHex);

int64_t nWalletUnlockTime;
static CCriticalSection cs_nWalletUnlockTime;

// transaction.h comment: spending taddr output requires CTxIn >= 148 bytes and typical taddr txout is 34 bytes
#define CTXIN_SPEND_DUST_SIZE   148
#define CTXOUT_REGULAR_SIZE     34


// Private method:
UniValue z_getoperationstatus_IMPL(const UniValue&, bool);

std::string HelpRequiringPassphrase()
{
    return pwalletMain && pwalletMain->IsCrypted()
        ? "\nRequires wallet passphrase to be set with walletpassphrase call."
        : "";
}

bool EnsureWalletIsAvailable(bool avoidException)
{
    if (!pwalletMain)
    {
        if (!avoidException)
            throw JSONRPCError(RPC_METHOD_NOT_FOUND, "Method not found (disabled)");
        else
            return false;
    }
    return true;
}

void EnsureWalletIsUnlocked()
{
    if (pwalletMain->IsLocked())
        throw JSONRPCError(RPC_WALLET_UNLOCK_NEEDED, "Error: Please enter the wallet passphrase with walletpassphrase first.");
}

void TxExpandedToJSON(const CWalletObjBase& tx, const std::vector<CWalletObjBase*> vtxIn, UniValue& entry)
{
    entry.push_back(Pair("txid", tx.GetHash().GetHex()));
    entry.push_back(Pair("version", tx.nVersion));

    tx.AddVinExpandedToJSON(entry, vtxIn);

    UniValue vout(UniValue::VARR);
    for (unsigned int i = 0; i < tx.GetVout().size(); i++) {
        const CTxOut& txout = tx.GetVout()[i];
        UniValue out(UniValue::VOBJ);
        out.push_back(Pair("value", ValueFromAmount(txout.nValue)));
        out.push_back(Pair("valueZat", txout.nValue));
        out.push_back(Pair("n", (int64_t)i));
        UniValue o(UniValue::VOBJ);
        ScriptPubKeyToJSON(txout.scriptPubKey, o, true);
        out.push_back(Pair("scriptPubKey", o));
        if (txout.isFromBackwardTransfer)
            out.push_back(Pair("backwardTransfer", true));
        vout.push_back(out);
    }
    entry.push_back(Pair("vout", vout));

    tx.AddSidechainOutsToJSON(entry);
    tx.AddJoinSplitToJSON(entry);

    if (!tx.hashBlock.IsNull()) {
        entry.push_back(Pair("blockhash", tx.hashBlock.GetHex()));
        BlockMap::iterator mi = mapBlockIndex.find(tx.hashBlock);
        if (mi != mapBlockIndex.end() && (*mi).second) {
            CBlockIndex* pindex = (*mi).second;
            if (chainActive.Contains(pindex)) {
                entry.push_back(Pair("confirmations", 1 + chainActive.Height() - pindex->nHeight));
                entry.push_back(Pair("time", pindex->GetBlockTime()));
                entry.push_back(Pair("blocktime", pindex->GetBlockTime()));
            }
            else
                entry.push_back(Pair("confirmations", 0));
        }
    }
    else
    {
        entry.push_back(Pair("confirmations", 0));
        entry.push_back(Pair("time", tx.GetTxTime()));
    }

    if (tx.IsFromMe(ISMINE_ALL))
    {
        CAmount nDebit = tx.GetDebit(ISMINE_ALL);
        // with positive sign
        //CAmount nFee = nDebit - nOut;
        CAmount nFee = tx.GetFeeAmount(nDebit);
        entry.push_back(Pair("fees", ValueFromAmount(nFee)));
    }
}

#if 0
void WalletTxToJSON(const CWalletTx& wtx, UniValue& entry, isminefilter filter)
#else
void WalletTxToJSON(const CWalletObjBase& wtx, UniValue& entry, isminefilter filter)
#endif
{
    int confirms = wtx.GetDepthInMainChain();
    entry.push_back(Pair("confirmations", confirms));
    if (wtx.IsCoinBase())
        entry.push_back(Pair("generated", true));
    if (confirms > 0)
    {
        entry.push_back(Pair("blockhash", wtx.hashBlock.GetHex()));
        entry.push_back(Pair("blockindex", wtx.nIndex));
        entry.push_back(Pair("blocktime", mapBlockIndex[wtx.hashBlock]->GetBlockTime()));
    }
    uint256 hash = wtx.GetHash();
    entry.push_back(Pair("txid", hash.GetHex()));
    UniValue conflicts(UniValue::VARR);
    BOOST_FOREACH(const uint256& conflict, wtx.GetConflicts())
        conflicts.push_back(conflict.GetHex());
    entry.push_back(Pair("walletconflicts", conflicts));
    entry.push_back(Pair("time", wtx.GetTxTime()));
    entry.push_back(Pair("timereceived", (int64_t)wtx.nTimeReceived));
    BOOST_FOREACH(const PAIRTYPE(string,string)& item, wtx.mapValue)
        entry.push_back(Pair(item.first, item.second));

    // add the cross chain outputs if any
#if 0
    Sidechain::AddSidechainOutsToJSON(wtx, entry);
    entry.push_back(Pair("vjoinsplit", TxJoinSplitToJSON(wtx)));
#else
    wtx.AddSidechainOutsToJSON(entry);
    wtx.AddJoinSplitToJSON(entry);
#endif
}

string AccountFromValue(const UniValue& value)
{
    string strAccount = value.get_str();
    if (strAccount != "")
        throw JSONRPCError(RPC_WALLET_ACCOUNTS_UNSUPPORTED, "Accounts are unsupported");
    return strAccount;
}

UniValue getnewaddress(const UniValue& params, bool fHelp)
{
    if (!EnsureWalletIsAvailable(fHelp))
        return NullUniValue;

    if (fHelp || params.size() > 2)
        throw runtime_error(
            "getnewaddress ( \"account\" , (retpubkeyhash))\n"
            "\nReturns a new Horizen address for receiving payments.\n"
            "\nArguments:\n"
            "1. \"account\"        (string, optional) DEPRECATED. If provided, it MUST be set to the empty string \"\" to represent the default account. Passing any other string will result in an error.\n"
            "2. retpubkeyhash    (boolean, optional) If provided the command will output the public key hash corresponding to the address.\n"
            "\nResult, one of these:\n"
            "\"horizenaddress\"    (string) The new Horizen address (default)\n"
            "\"public key hash\"   (string) If retpubkeyhash==true, the public key hash (20 Bytes) corresponding to a new Horizen address (not shown)\n"
            "\nExamples:\n"
            + HelpExampleCli("getnewaddress", "")
            + HelpExampleCli("getnewaddress \"\"", "true")
            + HelpExampleRpc("getnewaddress", "")
        );
    LOCK2(cs_main, pwalletMain->cs_wallet);

    // Parse the account first so we don't generate a key if there's an error
    string strAccount;
    bool retPkh = false;

    if (params.size() > 0)
        strAccount = AccountFromValue(params[0]);

    if (params.size() == 2 )
        retPkh = params[1].get_bool();

    if (!pwalletMain->IsLocked())
        pwalletMain->TopUpKeyPool();

    // Generate a new key that is added to wallet
    CPubKey newKey;
    if (!pwalletMain->GetKeyFromPool(newKey))
        throw JSONRPCError(RPC_WALLET_KEYPOOL_RAN_OUT, "Error: Keypool ran out, please call keypoolrefill first");
    CKeyID keyID = newKey.GetID();

    pwalletMain->SetAddressBook(keyID, strAccount, "receive");

    std::string ret;
    if (retPkh)
    {
        // return the public key hash string
        ret = keyID.ToString();
    }
    else
    {
        // return the taddr string
        ret = CBitcoinAddress(keyID).ToString();
    }
    return ret;
}


CBitcoinAddress GetAccountAddress(string strAccount, bool bForceNew=false)
{
    CWalletDB walletdb(pwalletMain->strWalletFile);

    CAccount account;
    walletdb.ReadAccount(strAccount, account);

    bool bKeyUsed = false;

    // Check if the current key has been used
    if (account.vchPubKey.IsValid())
    {
        /* Get script for addr without OP_CHECKBLOCKATHEIGHT, cause we will use it only for searching */
        CScript scriptPubKey = GetScriptForDestination(account.vchPubKey.GetID(), false);
        for (auto it = pwalletMain->getMapWallet().begin();
             it != pwalletMain->getMapWallet().end() && account.vchPubKey.IsValid();
             ++it)
        {
#if 0
            const CWalletTx& wtx = (*it).second;
#else
            const CWalletObjBase& wtx = *((*it).second);
#endif
            BOOST_FOREACH(const CTxOut& txout, wtx.GetVout())
            {
                /* Check that txout.scriptPubKey starts with scriptPubKey instead of full match,
                 * cause we cant compare OP_CHECKBLOCKATHEIGHT arguments, they are different all the time */
                auto res = std::search(txout.scriptPubKey.begin(), txout.scriptPubKey.end(), scriptPubKey.begin(),
                                       scriptPubKey.end());
                if (res == txout.scriptPubKey.begin())
                    bKeyUsed = true;
            }
        }
    }

    // Generate a new key
    if (!account.vchPubKey.IsValid() || bForceNew || bKeyUsed)
    {
        if (!pwalletMain->GetKeyFromPool(account.vchPubKey))
            throw JSONRPCError(RPC_WALLET_KEYPOOL_RAN_OUT, "Error: Keypool ran out, please call keypoolrefill first");

        pwalletMain->SetAddressBook(account.vchPubKey.GetID(), strAccount, "receive");
        walletdb.WriteAccount(strAccount, account);
    }

    return CBitcoinAddress(account.vchPubKey.GetID());
}

UniValue getaccountaddress(const UniValue& params, bool fHelp)
{
    if (!EnsureWalletIsAvailable(fHelp))
        return NullUniValue;

    if (fHelp || params.size() != 1)
        throw runtime_error(
            "getaccountaddress \"account\"\n"
            "\nDEPRECATED. Returns the current Horizen address for receiving payments to this account.\n"
            "\nArguments:\n"
            "1. \"account\"       (string, required) MUST be set to the empty string \"\" to represent the default account. Passing any other string will result in an error.\n"
            "\nResult:\n"
            "\"horizenaddress\"   (string) The account Horizen address\n"
            "\nExamples:\n"
            + HelpExampleCli("getaccountaddress", "")
            + HelpExampleCli("getaccountaddress", "\"\"")
            + HelpExampleCli("getaccountaddress", "\"myaccount\"")
            + HelpExampleRpc("getaccountaddress", "\"myaccount\"")
        );

    LOCK2(cs_main, pwalletMain->cs_wallet);

    // Parse the account first so we don't generate a key if there's an error
    string strAccount = AccountFromValue(params[0]);

    UniValue ret(UniValue::VSTR);

    ret = GetAccountAddress(strAccount).ToString();
    return ret;
}


UniValue getrawchangeaddress(const UniValue& params, bool fHelp)
{
    if (!EnsureWalletIsAvailable(fHelp))
        return NullUniValue;

    if (fHelp || params.size() > 1)
        throw runtime_error(
            "getrawchangeaddress\n"
            "\nReturns a new Horizen address, for receiving change.\n"
            "This is for use with raw transactions, NOT normal use.\n"
            "\nResult:\n"
            "\"address\"    (string) The address\n"
            "\nExamples:\n"
            + HelpExampleCli("getrawchangeaddress", "")
            + HelpExampleRpc("getrawchangeaddress", "")
       );

    LOCK2(cs_main, pwalletMain->cs_wallet);

    if (!pwalletMain->IsLocked())
        pwalletMain->TopUpKeyPool();

    CReserveKey reservekey(pwalletMain);
    CPubKey vchPubKey;
    if (!reservekey.GetReservedKey(vchPubKey))
        throw JSONRPCError(RPC_WALLET_KEYPOOL_RAN_OUT, "Error: Keypool ran out, please call keypoolrefill first");

    reservekey.KeepKey();

    CKeyID keyID = vchPubKey.GetID();

    return CBitcoinAddress(keyID).ToString();
}


UniValue setaccount(const UniValue& params, bool fHelp)
{
    if (!EnsureWalletIsAvailable(fHelp))
        return NullUniValue;

    if (fHelp || params.size() < 1 || params.size() > 2)
        throw runtime_error(
            "setaccount \"horizenaddress\" \"account\"\n"
            "\nDEPRECATED. Sets the account associated with the given address.\n"
            "\nArguments:\n"
            "1. \"horizenaddress\"  (string, required) The Horizen address to be associated with an account.\n"
            "2. \"account\"         (string, required) MUST be set to the empty string \"\" to represent the default account. Passing any other string will result in an error.\n"
            "\nExamples:\n"
            + HelpExampleCli("setaccount", "\"t14oHp2v54vfmdgQ3v3SNuQga8JKHTNi2a1\" \"tabby\"")
            + HelpExampleRpc("setaccount", "\"t14oHp2v54vfmdgQ3v3SNuQga8JKHTNi2a1\", \"tabby\"")
        );

    LOCK2(cs_main, pwalletMain->cs_wallet);

    CBitcoinAddress address(params[0].get_str());
    if (!address.IsValid())
        throw JSONRPCError(RPC_INVALID_ADDRESS_OR_KEY, "Invalid Zen address");

    string strAccount;
    if (params.size() > 1)
        strAccount = AccountFromValue(params[1]);

    // Only add the account if the address is yours.
    if (IsMine(*pwalletMain, address.Get()))
    {
        // Detect when changing the account of an address that is the 'unused current key' of another account:
        if (pwalletMain->mapAddressBook.count(address.Get()))
        {
            string strOldAccount = pwalletMain->mapAddressBook[address.Get()].name;
            if (address == GetAccountAddress(strOldAccount))
                GetAccountAddress(strOldAccount, true);
        }
        pwalletMain->SetAddressBook(address.Get(), strAccount, "receive");
    }
    else
        throw JSONRPCError(RPC_MISC_ERROR, "setaccount can only be used with own address");

    return NullUniValue;
}


UniValue getaccount(const UniValue& params, bool fHelp)
{
    if (!EnsureWalletIsAvailable(fHelp))
        return NullUniValue;

    if (fHelp || params.size() != 1)
        throw runtime_error(
            "getaccount \"horizenaddress\"\n"
            "\nDEPRECATED. Returns the account associated with the given address.\n"
            "\nArguments:\n"
            "1. \"horizenaddress\"  (string, required) The horizen address for account lookup.\n"
            "\nResult:\n"
            "\"accountname\"        (string) the account address\n"
            "\nExamples:\n"
            + HelpExampleCli("getaccount", "\"t14oHp2v54vfmdgQ3v3SNuQga8JKHTNi2a1\"")
            + HelpExampleRpc("getaccount", "\"t14oHp2v54vfmdgQ3v3SNuQga8JKHTNi2a1\"")
        );

    LOCK2(cs_main, pwalletMain->cs_wallet);

    CBitcoinAddress address(params[0].get_str());
    if (!address.IsValid())
        throw JSONRPCError(RPC_INVALID_ADDRESS_OR_KEY, "Invalid Zen address");

    string strAccount;
    map<CTxDestination, CAddressBookData>::iterator mi = pwalletMain->mapAddressBook.find(address.Get());
    if (mi != pwalletMain->mapAddressBook.end() && !(*mi).second.name.empty())
        strAccount = (*mi).second.name;
    return strAccount;
}


UniValue getaddressesbyaccount(const UniValue& params, bool fHelp)
{
    if (!EnsureWalletIsAvailable(fHelp))
        return NullUniValue;

    if (fHelp || params.size() != 1)
        throw runtime_error(
            "getaddressesbyaccount \"account\"\n"
            "\nDEPRECATED. Returns the list of addresses for the given account.\n"
            "\nArguments:\n"
            "1. \"account\"  (string, required) MUST be set to the empty string \"\" to represent the default account. Passing any other string will result in an error.\n"
            "\nResult:\n"
            "[                     (json array of string)\n"
            "  \"horizenaddress\"  (string) a horizen address associated with the given account\n"
            "  ,...\n"
            "]\n"
            "\nExamples:\n"
            + HelpExampleCli("getaddressesbyaccount", "\"tabby\"")
            + HelpExampleRpc("getaddressesbyaccount", "\"tabby\"")
        );

    LOCK2(cs_main, pwalletMain->cs_wallet);

    string strAccount = AccountFromValue(params[0]);

    // Find all addresses that have the given account
    UniValue ret(UniValue::VARR);
    BOOST_FOREACH(const PAIRTYPE(CBitcoinAddress, CAddressBookData)& item, pwalletMain->mapAddressBook)
    {
        const CBitcoinAddress& address = item.first;
        const string& strName = item.second.name;
        if (strName == strAccount)
            ret.push_back(address.ToString());
    }
    return ret;
}

UniValue listaddresses(const UniValue& params, bool fHelp)
{
    if (!EnsureWalletIsAvailable(fHelp))
        return NullUniValue;

    if (fHelp || params.size() > 1)
        throw runtime_error(
                "listaddresses\n"
                "Returns the list of transparent addresses.\n"
                "\nResult:\n"
                "[                     (json array of string)\n"
                "  \"horizenaddress\"  (string) a horizen address associated with the given account\n"
                "  ,...\n"
                "]\n"
                "\nExamples:\n"
                + HelpExampleCli("listaddresses", "")
                + HelpExampleRpc("listaddresses", "")
        );

    LOCK2(cs_main, pwalletMain->cs_wallet);

    UniValue ret(UniValue::VARR);
    BOOST_FOREACH(const PAIRTYPE(CBitcoinAddress, CAddressBookData)& item, pwalletMain->mapAddressBook)
    {
        const CBitcoinAddress& address = item.first;
        const string& strName = item.second.name;
        if (strName == "")
            ret.push_back(address.ToString());
    }
    return ret;
}

static void SendMoney(const CTxDestination &address, CAmount nValue, bool fSubtractFeeFromAmount, CWalletTx& wtxNew)
{
    CAmount curBalance = pwalletMain->GetBalance();

    // Check amount
    if (nValue <= 0)
        throw JSONRPCError(RPC_INVALID_PARAMETER, "Invalid amount");

    if (nValue > curBalance)
        throw JSONRPCError(RPC_WALLET_INSUFFICIENT_FUNDS, "Insufficient funds");

    // Parse Zcash address
    CScript scriptPubKey = GetScriptForDestination(address);

    // Create and send the transaction
    CReserveKey reservekey(pwalletMain);
    CAmount nFeeRequired;
    std::string strError;
    vector<CRecipient> vecSend;
    vector< Sidechain::CcRecipientVariant > vecCcSend;
    int nChangePosRet = -1;
    CRecipient recipient = {scriptPubKey, nValue, fSubtractFeeFromAmount};
    vecSend.push_back(recipient);
    if (!pwalletMain->CreateTransaction(vecSend, vecCcSend, wtxNew, reservekey, nFeeRequired, nChangePosRet, strError)) {
        if (!fSubtractFeeFromAmount && nValue + nFeeRequired > pwalletMain->GetBalance())
            strError = strprintf("Error: This transaction requires a transaction fee of at least %s because of its amount, complexity, or use of recently received funds!", FormatMoney(nFeeRequired));
        throw JSONRPCError(RPC_WALLET_ERROR, strError);
    }
    if (!pwalletMain->CommitTransaction(wtxNew, reservekey))
        throw JSONRPCError(RPC_WALLET_ERROR, "Error: The transaction was rejected! This might happen if some of the coins in your wallet were already spent, such as if you used a copy of wallet.dat and coins were spent in the copy but not marked as spent here.");
}

UniValue sendtoaddress(const UniValue& params, bool fHelp)
{
    if (!EnsureWalletIsAvailable(fHelp))
        return NullUniValue;

    if (fHelp || params.size() < 2 || params.size() > 5)
        throw runtime_error(
            "sendtoaddress \"horizenaddress\" amount ( \"comment\" \"comment-to\" subtractfeefromamount )\n"
            "\nSend an amount to a given address. The amount is a real and is rounded to the nearest 0.00000001\n"
            + HelpRequiringPassphrase() +
            "\nArguments:\n"
            "1. \"horizenaddress\"  (string, required) The horizen address to send to.\n"
            "2. \"amount\"      (numeric, required) The amount in btc to send. eg 0.1\n"
            "3. \"comment\"     (string, optional) A comment used to store what the transaction is for. \n"
            "                             This is not part of the transaction, just kept in your wallet.\n"
            "4. \"comment-to\"  (string, optional) A comment to store the name of the person or organization \n"
            "                             to which you're sending the transaction. This is not part of the \n"
            "                             transaction, just kept in your wallet.\n"
            "5. subtractfeefromamount  (boolean, optional, default=false) The fee will be deducted from the amount being sent.\n"
            "                             The recipient will receive less Horizen than you enter in the amount field.\n"
            "\nResult:\n"
            "\"transactionid\"  (string) The transaction id.\n"
            "\nExamples:\n"
            + HelpExampleCli("sendtoaddress", "\"znnwwojWQJp1ARgbi1dqYtmnNMfihmg8m1b\" 0.1")
            + HelpExampleCli("sendtoaddress", "\"znnwwojWQJp1ARgbi1dqYtmnNMfihmg8m1b\" 0.1 \"donation\" \"ZenCash outpost\"")
            + HelpExampleCli("sendtoaddress", "\"znnwwojWQJp1ARgbi1dqYtmnNMfihmg8m1b\" 0.1 \"\" \"\" true")
            + HelpExampleRpc("sendtoaddress", "\"znnwwojWQJp1ARgbi1dqYtmnNMfihmg8m1b\", 0.1, \"donation\", \"ZenCash outpost\"")
        );

    LOCK2(cs_main, pwalletMain->cs_wallet);

    CBitcoinAddress address(params[0].get_str());
    if (!address.IsValid())
        throw JSONRPCError(RPC_INVALID_ADDRESS_OR_KEY, "Invalid Zen address");

    // Amount
    CAmount nAmount = AmountFromValue(params[1]);
    if (nAmount <= 0)
        throw JSONRPCError(RPC_TYPE_ERROR, "Invalid amount for send");

    // Wallet comments
    CWalletTx wtx;
    if (params.size() > 2 && !params[2].isNull() && !params[2].get_str().empty())
        wtx.mapValue["comment"] = params[2].get_str();
    if (params.size() > 3 && !params[3].isNull() && !params[3].get_str().empty())
        wtx.mapValue["to"]      = params[3].get_str();

    bool fSubtractFeeFromAmount = false;
    if (params.size() > 4)
        fSubtractFeeFromAmount = params[4].get_bool();

    EnsureWalletIsUnlocked();

    SendMoney(address.Get(), nAmount, fSubtractFeeFromAmount, wtx);

    return wtx.GetHash().GetHex();
}

UniValue sc_send(const UniValue& params, bool fHelp)
{
    if (!EnsureWalletIsAvailable(fHelp))
        return NullUniValue;

    if (fHelp || params.size() != 3)
        throw runtime_error(
            "sc_send \"address\" amount \"scid\"\n"
            "\nSend a ZEN amount to an address of the given SC\n"
            + HelpRequiringPassphrase() +
            "\nArguments:\n"
            "1. \"address\"        (string, required) The uint256 hex representation of the PublicKey25519Proposition in the SC to send to.\n"
            "2. \"amount\"         (numeric, required) The amount in zen to send. eg 0.1\n"
            "3. \"side chain ID\"  (string, required) The uint256 side chain ID\n"
            "\nResult:\n"
            "\"transactionid\"  (string) The transaction id.\n"
            "\nExamples:\n"
            + HelpExampleCli("sc_send", "\"1a3e7ccbfd40c4e2304c3215f76d204e4de63c578ad835510f580d529516a874\" 0.1 \"ea3e7ccbfd40c4e2304c4215f76d204e4de63c578ad835510f580d529516a874\"")
        );

    LOCK2(cs_main, pwalletMain->cs_wallet);

    uint256 sc_address;
    std::string inputString = params[0].get_str();
    if (inputString.find_first_not_of("0123456789abcdefABCDEF", 0) != std::string::npos)
        throw JSONRPCError(RPC_TYPE_ERROR, "Invalid address format: not an hex");

    sc_address.SetHex(inputString);

    if (sc_address.IsNull() )
        throw JSONRPCError(RPC_TYPE_ERROR, "Invalid address");

    // Amount
    CAmount nAmount = AmountFromValue(params[1]);
    if (nAmount <= 0)
        throw JSONRPCError(RPC_TYPE_ERROR, "Invalid amount for send");

    // side chain id
    inputString = params[2].get_str();
    if (inputString.find_first_not_of("0123456789abcdefABCDEF", 0) != std::string::npos)
        throw JSONRPCError(RPC_TYPE_ERROR, "Invalid scid format: not an hex");

    uint256 scId;
    scId.SetHex(inputString);

    {
        LOCK(mempool.cs);
        CCoinsViewMemPool scView(pcoinsTip, mempool);
        if (!scView.HaveSidechain(scId))
        {
            LogPrint("sc", "scid[%s] not yet created\n", scId.ToString() );
            throw JSONRPCError(RPC_INVALID_PARAMETER, string("scid not yet created: ") + scId.ToString());
        }
    }

    // Wallet comments
    CWalletTx wtx;

    EnsureWalletIsUnlocked();

    // rely on 'many' implementation
    UniValue input(UniValue::VARR);

    UniValue array(UniValue::VARR);
    UniValue entry(UniValue::VOBJ);
    entry.push_back(Pair("address", sc_address.GetHex()));
    entry.push_back(Pair("amount", ValueFromAmount(nAmount)));
    entry.push_back(Pair("scid", scId.GetHex()));
    array.push_back(entry);

    input.push_back(array);
    return sc_sendmany(input, false);
}

UniValue sc_certlock(const UniValue& params, bool fHelp)
{
    if (!EnsureWalletIsAvailable(fHelp))
        return NullUniValue;

    if (fHelp || params.size() != 4)
        throw runtime_error(
            "sc_certlock \"address\" amount ( \"comment\" \"comment-to\" subtractfeefromamount )\n"
            "\nSend an amount to a given address. The amount is a real and is rounded to the nearest 0.00000001\n"
            + HelpRequiringPassphrase() +
            "\nArguments:\n"
            "1. \"address\"        (string, required) The uint256 hex representation of the PublicKey25519Proposition in the SC to send to.\n"
            "2. \"amount\"         (numeric, required) The amount in zen to send. eg 0.1\n"
            "3. \"side chain ID\"  (string, required) The uint256 side chain ID\n"
            "4. \"active-from-withdrawal-epoch\": (numeric, required for type=2) TOBEDESCRIBED\n"
            "\nResult:\n"
            "\"transactionid\"  (string) The transaction id.\n"
            "\nExamples:\n"
            + HelpExampleCli("sc_certlock", "\"1a3e7ccbfd40c4e2304c3215f76d204e4de63c578ad835510f580d529516a874\" 0.1 \"ea3e7ccbfd40c4e2304c4215f76d204e4de63c578ad835510f580d529516a874\" 123456")
        );

    LOCK2(cs_main, pwalletMain->cs_wallet);

    uint256 sc_address;
    std::string inputString = params[0].get_str();
    if (inputString.find_first_not_of("0123456789abcdefABCDEF", 0) != std::string::npos)
        throw JSONRPCError(RPC_TYPE_ERROR, "Invalid address format: not an hex");

    sc_address.SetHex(inputString);

    if (sc_address.IsNull() )
        throw JSONRPCError(RPC_TYPE_ERROR, "Invalid address");

    // Amount
    CAmount nAmount = AmountFromValue(params[1]);
    if (nAmount <= 0)
        throw JSONRPCError(RPC_TYPE_ERROR, "Invalid amount for send");

    // side chain id
    inputString = params[2].get_str();
    if (inputString.find_first_not_of("0123456789abcdefABCDEF", 0) != std::string::npos)
        throw JSONRPCError(RPC_TYPE_ERROR, "Invalid scid format: not an hex");

    uint256 scId;
    scId.SetHex(inputString);
    int64_t epoch = params[3].get_int64();

    // Wallet comments
    CWalletTx wtx;

    EnsureWalletIsUnlocked();

    // rely on 'many' implementation
    UniValue input(UniValue::VARR);

    UniValue array(UniValue::VARR);
    UniValue entry(UniValue::VOBJ);
    entry.push_back(Pair("address", sc_address.GetHex()));
    entry.push_back(Pair("amount", ValueFromAmount(nAmount)));
    entry.push_back(Pair("scid", scId.GetHex()));
    entry.push_back(Pair("epoch", epoch));
    array.push_back(entry);

    input.push_back(array);
    return sc_certlock_many(input, false);
}

static void ScHandleTransaction(CWalletTx& wtx, std::vector<CcRecipientVariant>& vecCcSend, const CAmount& nTotalOut)
{
    CAmount curBalance = pwalletMain->GetBalance();
    if (nTotalOut > curBalance)
        throw JSONRPCError(RPC_WALLET_INSUFFICIENT_FUNDS, "Account has insufficient funds");

    CReserveKey keyChange(pwalletMain);
    CAmount nFeeRequired = 0;
    int nChangePosRet = -1;
    string strFailReason;
    std::vector<CRecipient> vecSend;
    bool fCreated = pwalletMain->CreateTransaction(vecSend, vecCcSend, wtx, keyChange, nFeeRequired, nChangePosRet, strFailReason);
    if (!fCreated)
        throw JSONRPCError(RPC_WALLET_INSUFFICIENT_FUNDS, strFailReason);
    if (!pwalletMain->CommitTransaction(wtx, keyChange))
        throw JSONRPCError(RPC_WALLET_ERROR, "Transaction commit failed");
}

static void addCustomData(const std::string& inputString, std::vector<unsigned char>& vBytes)
{ 
    if (inputString.find_first_not_of("0123456789abcdefABCDEF", 0) != std::string::npos)
        throw JSONRPCError(RPC_TYPE_ERROR, "Invalid customData format: not an hex");
 
    const unsigned int cdLen = inputString.length();
    // we prefer to avoid padding with 0 any odd hex string
    if (cdLen%2)
        throw JSONRPCError(RPC_TYPE_ERROR, strprintf("Invalid customData length %d, must be even (byte string)", cdLen));
 
    const unsigned int cdDataLen = cdLen/2;
 
    if (cdDataLen > MAX_CUSTOM_DATA_LEN)
        throw JSONRPCError(RPC_TYPE_ERROR, strprintf("Invalid customData length %d, must be %d bytes at most",
            cdDataLen, MAX_CUSTOM_DATA_LEN));
    
    CScCustomData cdBlob;
    cdBlob.SetHex(inputString);
    cdBlob.fill(vBytes, cdDataLen);
}

UniValue sc_create(const UniValue& params, bool fHelp)
{
    if (!EnsureWalletIsAvailable(fHelp))
        return NullUniValue;

    if (fHelp ||  params.size() < 4 ) 
        throw runtime_error(
            "sc_create \"scid\" withdrawalEpochLength [{\"address\":... ,\"amount\":...,...},...]\n"
            "\nCreate a Side chain with the given id staring from the given block. A fixed amount is charged to the creator\n"
            "\nIt also sends cross chain forward transfer of coins multiple times. Amounts are double-precision floating point numbers."
            "\nArguments:\n"
            "1. \"side chain ID\"          (string, required) The uint256 side chain ID\n"
            "2. withdrawalEpochLength:   (numeric, required) Length of the withdrawal epochs\n"
            "3. \"address\"                (string, required) The receiver PublicKey25519Proposition in the SC\n"
            "4. amount:                  (numeric, required) The numeric amount in ZEN is the value\n"
            "5. \"customData\"             (string, optional) It is an arbitrary byte string of even length expressed in\n"
            "                                   hexadecimal format. A max limit of 1024 bytes will be checked\n"
            "\nResult:\n"
            "\"transactionid\"    (string) The transaction id. Only 1 transaction is created regardless of \n"
            "                                    the number of addresses.\n"
            "\nExamples:\n"
            + HelpExampleCli("sc_create", "\"1a3e7ccbfd40c4e2304c3215f76d204e4de63c578ad835510f580d529516a874\" 123456 \"8aaddc9671dc5c8d33a3494df262883411935f4f54002fe283745fb394be508a\" 5.0 \"abcd..ef\"")
        );

    LOCK2(cs_main, pwalletMain->cs_wallet);

    // side chain id
    string inputString = params[0].get_str();
    if (inputString.find_first_not_of("0123456789abcdefABCDEF", 0) != std::string::npos)
        throw JSONRPCError(RPC_TYPE_ERROR, "Invalid scid format: not an hex");

    uint256 scId;
    scId.SetHex(inputString);

    // sanity check of the side chain ID
    CCoinsViewCache scView(pcoinsTip);
    if (scView.HaveSidechain(scId))
    {
        LogPrint("sc", "scid[%s] already created\n", scId.ToString() );
        throw JSONRPCError(RPC_INVALID_PARAMETER, string("scid already created: ") + scId.ToString());
    }

    int withdrawalEpochLength = params[1].get_int(); 
    if (withdrawalEpochLength < getScMinWithdrawalEpochLength())
        throw JSONRPCError(RPC_TYPE_ERROR, "Invalid withdrawalEpochLength, less that minimum value allowed\n");

    uint256 address;
    inputString = params[2].get_str();
    if (inputString.find_first_not_of("0123456789abcdefABCDEF", 0) != std::string::npos)
        throw JSONRPCError(RPC_TYPE_ERROR, "Invalid address format: not an hex");
    address.SetHex(inputString);

    CAmount nAmount = AmountFromValue(params[3]);
    if (nAmount <= 0)
        throw JSONRPCError(RPC_INVALID_PARAMETER, "Invalid parameter, amount must be positive");

    CRecipientScCreation sc;
    sc.scId = scId;
    sc.address = address;
    sc.nValue = nAmount;
    sc.creationData.withdrawalEpochLength = withdrawalEpochLength;

    if (params.size() > 4)
    {
        inputString = params[4].get_str();
        addCustomData(inputString, sc.creationData.customData);
    }

    CcRecipientVariant r(sc);

    vector<CcRecipientVariant> vecCcSend;
    vecCcSend.push_back(r);

    EnsureWalletIsUnlocked();

    CWalletTx wtx;
    ScHandleTransaction(wtx, vecCcSend, nAmount);

    return wtx.GetHash().GetHex();
}

UniValue create_sidechain(const UniValue& params, bool fHelp)
{
    if (!EnsureWalletIsAvailable(fHelp))
        return NullUniValue;

    if (fHelp ||  params.size() != 1)
        throw runtime_error(
            "create_sidechain {\"scid\":... , \"withdrawalEpochLength\":... , \"fromaddress\":..., \"toaddress\":... ,\"amount\":... ,\"minconf\":..., \"fee\":...}\n"
            "\nCreate a Side chain.\n"
            "\nArguments:\n"
            "{\n"                     
            "   \"scid\": id                      (string, optional) The uint256 side chain ID, if omitted a random value is generated\n"
            "   \"withdrawalEpochLength\": epoch  (numeric, optional, default=100) length of the withdrawal epochs\n"
            "   \"fromaddress\":taddr             (string, optional) The taddr to send the funds from. If omitted funds are taken from all available UTXO\n"
            "   \"changeaddress\":taddr           (string, optional) The taddr to send the change to, if any. If not set, \"fromaddress\" is used. If the latter is not set too, a new generated address will be used\n"
            "   \"toaddress\":scaddr              (string, required) The receiver PublicKey25519Proposition in the SC\n"
            "   \"amount\":amount                 (numeric, required) Value expressed in " + CURRENCY_UNIT + "\n"
            "   \"minconf\":conf                  (numeric, optional, default=1) Only use funds confirmed at least this many times.\n"
            "   \"fee\":fee                       (numeric, optional, default=" +
                                                      strprintf("%s", FormatMoney(SC_RPC_OPERATION_DEFAULT_MINERS_FEE)) +
                                                      ") The fee amount to attach to this transaction.\n"
            "   \"customData\":data               (string, optional) It is an arbitrary byte string of even length expressed in\n"
            "                                          hexadecimal format. A max limit of 1024 bytes will be checked\n"
            "}\n"
            "\nResult:\n"
            "\"transactionid\"    (string) The resulting transaction id.\n"
            "\nExamples:\n"
            + HelpExampleCli("create_sidechain", "'{\"toaddress\": \"8aaddc9671dc5c8d33a3494df262883411935f4f54002fe283745fb394be508a\" ,\"amount\": 5.0}'")
        );

    LOCK2(cs_main, pwalletMain->cs_wallet);

    // valid input keywords
    static const std::set<std::string> validKeyArgs =
        {"scid", "withdrawalEpochLength", "fromaddress", "changeaddress",
         "toaddress", "amount", "minconf", "fee", "customData"};

    UniValue inputObject = params[0].get_obj();

    if (!inputObject.isObject())
        throw JSONRPCError(RPC_INVALID_PARAMETER, "Invalid parameter, expected object");

    // keywords set in cmd
    std::set<std::string> setKeyArgs;

    // sanity check, report error if unknown/duplicate key-value pairs
    for (const string& s : inputObject.getKeys())
    {
        if (!validKeyArgs.count(s))
            throw JSONRPCError(RPC_INVALID_PARAMETER, string("Invalid parameter, unknown key: ") + s);

        if (!setKeyArgs.insert(s).second)
            throw JSONRPCError(RPC_INVALID_PARAMETER, string("Duplicate key in input: ") + s);
    }

    // ---------------------------------------------------------
    uint256 scId;
    if (setKeyArgs.count("scid"))
    {
        string inputString = find_value(inputObject, "scid").get_str();
        if (inputString.length() == 0 || inputString.find_first_not_of("0123456789abcdefABCDEF", 0) != std::string::npos)
            throw JSONRPCError(RPC_TYPE_ERROR, "Invalid scid format: not an hex");
        scId.SetHex(inputString);
    }
    else
    {
        scId = GetRandHash();
    }

    // ---------------------------------------------------------
    int withdrawalEpochLength = SC_RPC_OPERATION_DEFAULT_EPOCH_LENGTH;
    if (setKeyArgs.count("withdrawalEpochLength"))
    {
        withdrawalEpochLength = find_value(inputObject, "withdrawalEpochLength").get_int();
        if (withdrawalEpochLength < 1 )
            throw JSONRPCError(RPC_TYPE_ERROR, "Invalid withdrawalEpochLength: must be greater that 1");
    }

    ScCreationParameters creationData;
    creationData.withdrawalEpochLength = withdrawalEpochLength;

    // ---------------------------------------------------------
    CBitcoinAddress fromaddress;
    if (setKeyArgs.count("fromaddress"))
    {
        string inputString = find_value(inputObject, "fromaddress").get_str();
        fromaddress = CBitcoinAddress(inputString);
        if(!fromaddress.IsValid())
        {
            throw JSONRPCError(RPC_INVALID_PARAMETER, string("Invalid parameter, unknown fromaddress format: ")+inputString );
        }
    }

    // ---------------------------------------------------------
    CBitcoinAddress changeaddress;
    if (setKeyArgs.count("changeaddress"))
    {
        string inputString = find_value(inputObject, "changeaddress").get_str();
        changeaddress = CBitcoinAddress(inputString);
        if(!changeaddress.IsValid())
        {
            throw JSONRPCError(RPC_INVALID_PARAMETER, string("Invalid parameter, unknown changeaddress format: ")+inputString );
        }
        if (!IsMine(*pwalletMain, GetScriptForDestination(changeaddress.Get())))
            throw JSONRPCError(RPC_INVALID_PARAMETER, string("Invalid parameter, changeaddress is not mine: ")+inputString );
    }

    // ---------------------------------------------------------
    uint256 toaddress;
    if (setKeyArgs.count("toaddress"))
    {
        string inputString = find_value(inputObject, "toaddress").get_str();
        if (inputString.length() == 0 || inputString.find_first_not_of("0123456789abcdefABCDEF", 0) != std::string::npos)
            throw JSONRPCError(RPC_TYPE_ERROR, "Invalid toaddress format: not an hex");

        toaddress.SetHex(inputString);
    }
    else
    {
        throw JSONRPCError(RPC_INVALID_PARAMETER, "Missing mandatory parameter in input: \"toaddress\"" );
    }

    // ---------------------------------------------------------
    CAmount nAmount = 0;
    if (setKeyArgs.count("amount"))
    {
        UniValue av = find_value(inputObject, "amount");
        nAmount = AmountFromValue( av );
        if (!MoneyRange(nAmount))
            throw JSONRPCError(RPC_INVALID_PARAMETER, "Invalid parameter, amount out of range");
        if (nAmount == 0)
            throw JSONRPCError(RPC_INVALID_PARAMETER, "Invalid parameter, amount can not be null");
    }
    else
    {
        throw JSONRPCError(RPC_INVALID_PARAMETER, "Missing mandatory parameter in input: \"amount\"" );
    }

    // ---------------------------------------------------------
    int nMinDepth = 1;
    if (setKeyArgs.count("minconf"))
    {
        nMinDepth = find_value(inputObject, "minconf").get_int();
        if (nMinDepth < 0)
            throw JSONRPCError(RPC_TYPE_ERROR, "Invalid minconf: must be greater that 0");
    }

    // ---------------------------------------------------------
    CAmount nFee = SC_RPC_OPERATION_DEFAULT_MINERS_FEE;
    if (setKeyArgs.count("fee"))
    {
        UniValue val = find_value(inputObject, "fee");
        if (val.get_real() == 0.0)
        {
            nFee = 0;
        }
        else
        {
            nFee = AmountFromValue(val);
        }
    }
    if (!MoneyRange(nFee))
        throw JSONRPCError(RPC_INVALID_PARAMETER, "Invalid parameter, fee out of range");
    if (nFee > nAmount)
        throw JSONRPCError(RPC_INVALID_PARAMETER, strprintf("Fee %s is greater than output %s",
            FormatMoney(nFee), FormatMoney(nAmount)));

    // ---------------------------------------------------------
    if (setKeyArgs.count("customData"))
    {
        string inputString = find_value(inputObject, "customData").get_str();
        addCustomData(inputString, creationData.customData);
    }

    CMutableTransaction tx_create;
    tx_create.nVersion = SC_TX_VERSION;

    std::vector<ScRpcCmdTx::sOutParams> vOutputs;
    vOutputs.push_back(ScRpcCmdTx::sOutParams(scId, toaddress, nAmount));

    Sidechain::ScRpcCreationCmd cmd(tx_create, vOutputs, fromaddress, changeaddress, nMinDepth, nFee, creationData);

    cmd.addInputs();
    cmd.addChange();
    cmd.addCcOutputs();

    cmd.sign();
    cmd.send();
        
    return tx_create.GetHash().GetHex();
}

UniValue send_to_sidechain(const UniValue& params, bool fHelp)
{
    if (!EnsureWalletIsAvailable(fHelp))
        return NullUniValue;

    if (fHelp || (params.size() != 1 && params.size() != 2))
        throw runtime_error(
            "send_to_sidechain {...}\n"
            "\nArguments:\n"
            "1. \"outputs\"                       (string, required) A json array of json objects representing the amounts to send.\n"
            "[{\n"
            "   \"scid\": id                      (string, required) The uint256 side chain ID\n"
            "   \"toaddress\":scaddr              (string, required) The receiver PublicKey25519Proposition in the SC\n"
            "   \"amount\":amount                 (numeric, required) Value expressed in " + CURRENCY_UNIT + "\n"
            "},...,]\n"
            "2. \"params\"                        (string, optional) A json object with the command parameters\n"
            "{\n"                     
            "   \"fromaddress\":taddr             (string, optional) The taddr to send the funds from. If omitted funds are taken from all available UTXO\n"
            "   \"changeaddress\":taddr           (string, optional) The taddr to send the change to, if any. If not set, \"fromaddress\" is used. If the latter is not set too, a new generated address will be used\n"
            "   \"minconf\":conf                  (numeric, optional, default=1) Only use funds confirmed at least this many times.\n"
            "   \"fee\":fee                       (numeric, optional, default=" +
                                                      strprintf("%s", FormatMoney(SC_RPC_OPERATION_DEFAULT_MINERS_FEE)) +
                                                      ") The fee amount to attach to this transaction.\n"
            "}\n"
            "\nResult:\n"
            "\"transactionid\"    (string) The resulting transaction id.\n"
            "\nExamples:\n"
            + HelpExampleCli("send_to_sidechain", "'{TODO}]'")
        );

    LOCK2(cs_main, pwalletMain->cs_wallet);
    RPCTypeCheck(params, boost::assign::list_of (UniValue::VARR)(UniValue::VOBJ));

    // valid keywords in cmd
    static const std::set<std::string> validKeyArgs =
        {"fromaddress", "changeaddress", "minconf", "fee"};

    // valid keywords in output array
    static const std::set<std::string> validKeyOutputArray =
        {"scid", "toaddress", "amount"};

    UniValue outputsArr = params[0].get_array();

    // ---------------------------------------------------------
    std::vector<ScRpcCmdTx::sOutParams> vOutputs;
    CAmount totalAmount = 0;

    if (outputsArr.size()==0)
        throw JSONRPCError(RPC_INVALID_PARAMETER, "Invalid parameter, output arrays is empty.");

    // keywords set in output array
    for (const UniValue& o : outputsArr.getValues())
    {
        if (!o.isObject())
            throw JSONRPCError(RPC_INVALID_PARAMETER, "Invalid parameter, expected object");

        std::set<std::string> setKeyOutputArray;

        // sanity check, report error if unknown/duplicate key-value pairs
        for (const string& s : o.getKeys())
        {
            if (!validKeyOutputArray.count(s))
                throw JSONRPCError(RPC_INVALID_PARAMETER, string("Invalid parameter, unknown key: ") + s);
  
            if (!setKeyOutputArray.insert(s).second)
                throw JSONRPCError(RPC_INVALID_PARAMETER, string("Duplicate key in input: ") + s);
        }

        // ---------------------------------------------------------
        uint256 scId;
        if (setKeyOutputArray.count("scid"))
        {
            string inputString = find_value(o, "scid").get_str();
            if (inputString.length() == 0 || inputString.find_first_not_of("0123456789abcdefABCDEF", 0) != std::string::npos)
                throw JSONRPCError(RPC_TYPE_ERROR, "Invalid scid format: not an hex");
            scId.SetHex(inputString);
        }
        else
        {
            throw JSONRPCError(RPC_INVALID_PARAMETER, "Missing mandatory parameter in input: \"toaddress\"" );
        }

        // ---------------------------------------------------------
        uint256 toaddress;
        if (setKeyOutputArray.count("toaddress"))
        {
            string inputString = find_value(o, "toaddress").get_str();
            if (inputString.length() == 0 || inputString.find_first_not_of("0123456789abcdefABCDEF", 0) != std::string::npos)
                throw JSONRPCError(RPC_TYPE_ERROR, "Invalid toaddress format: not an hex");
  
            toaddress.SetHex(inputString);
        }
        else
        {
            throw JSONRPCError(RPC_INVALID_PARAMETER, "Missing mandatory parameter in input: \"toaddress\"" );
        }
  
        // ---------------------------------------------------------
        CAmount nAmount = 0;
        if (setKeyOutputArray.count("amount"))
        {
            UniValue av = find_value(o, "amount");
            nAmount = AmountFromValue( av );
            if (!MoneyRange(nAmount))
                throw JSONRPCError(RPC_INVALID_PARAMETER, "Invalid parameter, amount out of range");
            if (nAmount == 0)
                throw JSONRPCError(RPC_INVALID_PARAMETER, "Invalid parameter, amount can not be null");
        }
        else
        {
            throw JSONRPCError(RPC_INVALID_PARAMETER, "Missing mandatory parameter in input: \"amount\"" );
        }

        {
            LOCK(mempool.cs);
            CCoinsViewMemPool scView(pcoinsTip, mempool);
            if (!scView.HaveSidechain(scId))
            {
                LogPrint("sc", "scid[%s] not yet created\n", scId.ToString() );
                throw JSONRPCError(RPC_INVALID_PARAMETER, string("scid not yet created: ") + scId.ToString());
            }
        }
 
        vOutputs.push_back(ScRpcCmdTx::sOutParams(scId, toaddress, nAmount));
        totalAmount += nAmount;
    }

    // optional parametes
    CBitcoinAddress fromaddress;
    CBitcoinAddress changeaddress;
    int nMinDepth = 1;
    CAmount nFee = SC_RPC_OPERATION_DEFAULT_MINERS_FEE;

    if (params.size() > 1 && !params[1].isNull())
    {
        UniValue cmdParams  = params[1].get_obj();

        if (!cmdParams.isObject())
            throw JSONRPCError(RPC_INVALID_PARAMETER, "Invalid parameter, expected object");
 
        // keywords set in cmd
        std::set<std::string> setKeyArgs;
 
        // sanity check, report error if unknown/duplicate key-value pairs
        for (const string& s : cmdParams.getKeys())
        {
            if (!validKeyArgs.count(s))
                throw JSONRPCError(RPC_INVALID_PARAMETER, string("Invalid parameter, unknown key: ") + s);
 
            if (!setKeyArgs.insert(s).second)
                throw JSONRPCError(RPC_INVALID_PARAMETER, string("Duplicate key in input: ") + s);
        }

        // ---------------------------------------------------------
        if (setKeyArgs.count("fromaddress"))
        {
            string inputString = find_value(cmdParams, "fromaddress").get_str();
            fromaddress = CBitcoinAddress(inputString);
            if(!fromaddress.IsValid())
            {
                throw JSONRPCError(RPC_INVALID_PARAMETER, string("Invalid parameter, unknown fromaddress format: ")+inputString );
            }
        }
 
        // ---------------------------------------------------------
        if (setKeyArgs.count("changeaddress"))
        {
            string inputString = find_value(cmdParams, "changeaddress").get_str();
            changeaddress = CBitcoinAddress(inputString);
            if(!changeaddress.IsValid())
            {
                throw JSONRPCError(RPC_INVALID_PARAMETER, string("Invalid parameter, unknown changeaddress format: ")+inputString );
            }
            if (!IsMine(*pwalletMain, GetScriptForDestination(changeaddress.Get())))
                throw JSONRPCError(RPC_INVALID_PARAMETER, string("Invalid parameter, changeaddress is not mine: ")+inputString );
        }
 
        // ---------------------------------------------------------
        if (setKeyArgs.count("minconf"))
        {
            nMinDepth = find_value(cmdParams, "minconf").get_int();
            if (nMinDepth < 0)
                throw JSONRPCError(RPC_TYPE_ERROR, "Invalid minconf: must be greater that 0");
        }
 
        // ---------------------------------------------------------
        if (setKeyArgs.count("fee"))
        {
            UniValue val = find_value(cmdParams, "fee");
            if (val.get_real() == 0.0)
            {
                nFee = 0;
            }
            else
            {
                nFee = AmountFromValue(val);
            }
        }
        if (!MoneyRange(nFee))
            throw JSONRPCError(RPC_INVALID_PARAMETER, "Invalid parameter, fee out of range");
        if (nFee > totalAmount)
            throw JSONRPCError(RPC_INVALID_PARAMETER, strprintf("Fee %s is greater than output %s",
                FormatMoney(nFee), FormatMoney(totalAmount)));
    }

    CMutableTransaction tx_fwd;
    tx_fwd.nVersion = SC_TX_VERSION;

    Sidechain::ScRpcSendCmd cmd(tx_fwd, vOutputs, fromaddress, changeaddress, nMinDepth, nFee);

    cmd.addInputs();
    cmd.addChange();
    cmd.addCcOutputs();

    cmd.sign();
    cmd.send();
        
    return tx_fwd.GetHash().GetHex();
}

UniValue listaddressgroupings(const UniValue& params, bool fHelp)
{
    if (!EnsureWalletIsAvailable(fHelp))
        return NullUniValue;

    if (fHelp)
        throw runtime_error(
            "listaddressgroupings\n"
            "\nLists groups of addresses which have had their common ownership\n"
            "made public by common use as inputs or as the resulting change\n"
            "in past transactions\n"
            "\nResult:\n"
            "[\n"
            "  [\n"
            "    [\n"
            "      \"horizenaddress\",     (string) The horizen address\n"
            "      amount,                 (numeric) The amount in btc\n"
            "      \"account\"             (string, optional) The account (DEPRECATED)\n"
            "    ]\n"
            "    ,...\n"
            "  ]\n"
            "  ,...\n"
            "]\n"
            "\nExamples:\n"
            + HelpExampleCli("listaddressgroupings", "")
            + HelpExampleRpc("listaddressgroupings", "")
        );

    LOCK2(cs_main, pwalletMain->cs_wallet);

    UniValue jsonGroupings(UniValue::VARR);
    map<CTxDestination, CAmount> balances = pwalletMain->GetAddressBalances();
    BOOST_FOREACH(set<CTxDestination> grouping, pwalletMain->GetAddressGroupings())
    {
        UniValue jsonGrouping(UniValue::VARR);
        BOOST_FOREACH(CTxDestination address, grouping)
        {
            UniValue addressInfo(UniValue::VARR);
            addressInfo.push_back(CBitcoinAddress(address).ToString());
            addressInfo.push_back(ValueFromAmount(balances[address]));
            {
                if (pwalletMain->mapAddressBook.find(CBitcoinAddress(address).Get()) != pwalletMain->mapAddressBook.end())
                    addressInfo.push_back(pwalletMain->mapAddressBook.find(CBitcoinAddress(address).Get())->second.name);
            }
            jsonGrouping.push_back(addressInfo);
        }
        jsonGroupings.push_back(jsonGrouping);
    }
    return jsonGroupings;
}

UniValue signmessage(const UniValue& params, bool fHelp)
{
    if (!EnsureWalletIsAvailable(fHelp))
        return NullUniValue;

    if (fHelp || params.size() != 2)
        throw runtime_error(
            "signmessage \"horizenaddress\" \"message\"\n"
            "\nSign a message with the private key of an address"
            + HelpRequiringPassphrase() + "\n"
            "\nArguments:\n"
            "1. \"horizenaddress\"  (string, required) The horizen address to use for the private key.\n"
            "2. \"message\"         (string, required) The message to create a signature of.\n"
            "\nResult:\n"
            "\"signature\"          (string) The signature of the message encoded in base 64\n"
            "\nExamples:\n"
            "\nUnlock the wallet for 30 seconds\n"
            + HelpExampleCli("walletpassphrase", "\"mypassphrase\" 30") +
            "\nCreate the signature\n"
            + HelpExampleCli("signmessage", "\"znnwwojWQJp1ARgbi1dqYtmnNMfihmg8m1b\" \"my message\"") +
            "\nVerify the signature\n"
            + HelpExampleCli("verifymessage", "\"znnwwojWQJp1ARgbi1dqYtmnNMfihmg8m1b\" \"signature\" \"my message\"") +
            "\nAs json rpc\n"
            + HelpExampleRpc("signmessage", "\"znnwwojWQJp1ARgbi1dqYtmnNMfihmg8m1b\", \"my message\"")
        );

    LOCK2(cs_main, pwalletMain->cs_wallet);

    EnsureWalletIsUnlocked();

    string strAddress = params[0].get_str();
    string strMessage = params[1].get_str();

    CBitcoinAddress addr(strAddress);
    if (!addr.IsValid())
        throw JSONRPCError(RPC_TYPE_ERROR, "Invalid address");

    CKeyID keyID;
    if (!addr.GetKeyID(keyID))
        throw JSONRPCError(RPC_TYPE_ERROR, "Address does not refer to key");

    CKey key;
    if (!pwalletMain->GetKey(keyID, key))
        throw JSONRPCError(RPC_WALLET_ERROR, "Private key not available");

    CHashWriter ss(SER_GETHASH, 0);
    ss << strMessageMagic;
    ss << strMessage;

    vector<unsigned char> vchSig;
    if (!key.SignCompact(ss.GetHash(), vchSig))
        throw JSONRPCError(RPC_INVALID_ADDRESS_OR_KEY, "Sign failed");

    return EncodeBase64(&vchSig[0], vchSig.size());
}

UniValue getreceivedbyaddress(const UniValue& params, bool fHelp)
{
    if (!EnsureWalletIsAvailable(fHelp))
        return NullUniValue;

    if (fHelp || params.size() < 1 || params.size() > 2)
        throw runtime_error(
            "getreceivedbyaddress \"horizenaddress\" ( minconf )\n"
            "\nReturns the total amount received by the given horizenaddress in transactions with at least minconf confirmations.\n"
            "\nArguments:\n"
            "1. \"horizenaddress\"  (string, required) The horizen address for transactions.\n"
            "2. minconf             (numeric, optional, default=1) Only include transactions confirmed at least this many times.\n"
            "\nResult:\n"
            "amount   (numeric) The total amount in " + CURRENCY_UNIT + " received at this address.\n"
            "\nExamples:\n"
            "\nThe amount from transactions with at least 1 confirmation\n"
            + HelpExampleCli("getreceivedbyaddress", "\"znnwwojWQJp1ARgbi1dqYtmnNMfihmg8m1b\"") +
            "\nThe amount including unconfirmed transactions, zero confirmations\n"
            + HelpExampleCli("getreceivedbyaddress", "\"znnwwojWQJp1ARgbi1dqYtmnNMfihmg8m1b\" 0") +
            "\nThe amount with at least 6 confirmation, very safe\n"
            + HelpExampleCli("getreceivedbyaddress", "\"znnwwojWQJp1ARgbi1dqYtmnNMfihmg8m1b\" 6") +
            "\nAs a json rpc call\n"
            + HelpExampleRpc("getreceivedbyaddress", "\"znnwwojWQJp1ARgbi1dqYtmnNMfihmg8m1b\", 6")
       );

    LOCK2(cs_main, pwalletMain->cs_wallet);

    // Bitcoin address
    CBitcoinAddress address = CBitcoinAddress(params[0].get_str());
    if (!address.IsValid())
        throw JSONRPCError(RPC_INVALID_ADDRESS_OR_KEY, "Invalid Zen address");

    /* Get script for addr without OP_CHECKBLOCKATHEIGHT, cause we will use it only for searching */
    CScript scriptPubKey = GetScriptForDestination(address.Get(), false);
    if (!IsMine(*pwalletMain,scriptPubKey))
        return (double)0.0;

    // Minimum confirmations
    int nMinDepth = 1;
    if (params.size() > 1)
        nMinDepth = params[1].get_int();

    // Tally
    CAmount nAmount = 0;
#if 0
    for (map<uint256, CWalletTx>::iterator it = pwalletMain->getMapWallet().begin(); it != pwalletMain->getMapWallet().end(); ++it)
    {
        const CWalletTx& wtx = (*it).second;
        if (wtx.IsCoinBase() || !CheckFinalTx(wtx))
#else
    for (auto it = pwalletMain->getMapWallet().begin(); it != pwalletMain->getMapWallet().end(); ++it)
    {
        const CWalletObjBase& wtx = *((*it).second);
        if (wtx.IsCoinBase() || !wtx.CheckFinal())
#endif
            continue;

        BOOST_FOREACH(const CTxOut& txout, wtx.GetVout())
        {
            /* Check that txout.scriptPubKey starts with scriptPubKey instead of full match,
             * cause we cant compare OP_CHECKBLOCKATHEIGHT arguments, they are different all the time */
            auto res = std::search(txout.scriptPubKey.begin(), txout.scriptPubKey.end(), scriptPubKey.begin(),
                                   scriptPubKey.end());
            if (res == txout.scriptPubKey.begin())
                if (wtx.GetDepthInMainChain() >= nMinDepth)
                    nAmount += txout.nValue;
        }
    }

    return  ValueFromAmount(nAmount);
}


UniValue getreceivedbyaccount(const UniValue& params, bool fHelp)
{
    if (!EnsureWalletIsAvailable(fHelp))
        return NullUniValue;

    if (fHelp || params.size() < 1 || params.size() > 2)
        throw runtime_error(
            "getreceivedbyaccount \"account\" ( minconf )\n"
            "\nDEPRECATED. Returns the total amount received by addresses with <account> in transactions with at least [minconf] confirmations.\n"
            "\nArguments:\n"
            "1. \"account\"      (string, required) MUST be set to the empty string \"\" to represent the default account. Passing any other string will result in an error.\n"
            "2. minconf          (numeric, optional, default=1) Only include transactions confirmed at least this many times.\n"
            "\nResult:\n"
            "amount              (numeric) The total amount in " + CURRENCY_UNIT + " received for this account.\n"
            "\nExamples:\n"
            "\nAmount received by the default account with at least 1 confirmation\n"
            + HelpExampleCli("getreceivedbyaccount", "\"\"") +
            "\nAmount received at the tabby account including unconfirmed amounts with zero confirmations\n"
            + HelpExampleCli("getreceivedbyaccount", "\"tabby\" 0") +
            "\nThe amount with at least 6 confirmation, very safe\n"
            + HelpExampleCli("getreceivedbyaccount", "\"tabby\" 6") +
            "\nAs a json rpc call\n"
            + HelpExampleRpc("getreceivedbyaccount", "\"tabby\", 6")
        );

    LOCK2(cs_main, pwalletMain->cs_wallet);

    // Minimum confirmations
    int nMinDepth = 1;
    if (params.size() > 1)
        nMinDepth = params[1].get_int();

    // Get the set of pub keys assigned to account
    string strAccount = AccountFromValue(params[0]);
    set<CTxDestination> setAddress = pwalletMain->GetAccountAddresses(strAccount);

    // Tally
    CAmount nAmount = 0;
#if 0
    for (map<uint256, CWalletTx>::iterator it = pwalletMain->getMapWallet().begin(); it != pwalletMain->getMapWallet().end(); ++it)
    {
        const CWalletTx& wtx = (*it).second;
        if (wtx.IsCoinBase() || !CheckFinalTx(wtx))
#else
    for (auto it = pwalletMain->getMapWallet().begin(); it != pwalletMain->getMapWallet().end(); ++it)
    {
        const CWalletObjBase& wtx = *((*it).second);
        if (wtx.IsCoinBase() || !wtx.CheckFinal())
#endif
            continue;

        BOOST_FOREACH(const CTxOut& txout, wtx.GetVout())
        {
            CTxDestination address;
            if (ExtractDestination(txout.scriptPubKey, address) && IsMine(*pwalletMain, address) && setAddress.count(address))
                if (wtx.GetDepthInMainChain() >= nMinDepth)
                    nAmount += txout.nValue;
        }
    }

    return (double)nAmount / (double)COIN;
}


CAmount GetAccountBalance(CWalletDB& walletdb, const string& strAccount, int nMinDepth, const isminefilter& filter)
{
    CAmount nBalance = 0;

    // Tally wallet transactions
    for (auto it = pwalletMain->getMapWallet().begin(); it != pwalletMain->getMapWallet().end(); ++it)
    {
        const CWalletObjBase& wtx = *((*it).second);
        if (!wtx.CheckFinal() || (wtx.IsCoinBase() && !wtx.HasMatureOutputs()))
            continue;

        CAmount nReceived, nSent, nFee;
        wtx.GetMatureAmountsForAccount(strAccount, nReceived, nSent, nFee, filter);

        if (nReceived != 0 && wtx.GetDepthInMainChain() >= nMinDepth)
            nBalance += nReceived;
        nBalance -= nSent + nFee;
    }

    // Tally internal accounting entries
    nBalance += walletdb.GetAccountCreditDebit(strAccount);

    return nBalance;
}

CAmount GetAccountBalance(const string& strAccount, int nMinDepth, const isminefilter& filter)
{
    CWalletDB walletdb(pwalletMain->strWalletFile);
    return GetAccountBalance(walletdb, strAccount, nMinDepth, filter);
}


UniValue getbalance(const UniValue& params, bool fHelp)
{
    if (!EnsureWalletIsAvailable(fHelp))
        return NullUniValue;

    if (fHelp || params.size() > 3)
        throw runtime_error(
            "getbalance ( \"account\" minconf includeWatchonly )\n"
            "\nReturns the server's total available balance.\n"
            "\nArguments:\n"
            "1. \"account\"      (string, optional) DEPRECATED. If provided, it MUST be set to the empty string \"\" or to the string \"*\", either of which will give the total available balance. Passing any other string will result in an error.\n"
            "2. minconf          (numeric, optional, default=1) Only include transactions confirmed at least this many times.\n"
            "3. includeWatchonly (bool, optional, default=false) Also include balance in watchonly addresses (see 'importaddress')\n"
            "\nResult:\n"
            "amount              (numeric) The total amount in " + CURRENCY_UNIT + " received for this account.\n"
            "\nExamples:\n"
            "\nThe total amount in the wallet\n"
            + HelpExampleCli("getbalance", "") +
            "\nThe total amount in the wallet at least 5 blocks confirmed\n"
            + HelpExampleCli("getbalance", "\"*\" 6") +
            "\nAs a json rpc call\n"
            + HelpExampleRpc("getbalance", "\"*\", 6")
        );

    LOCK2(cs_main, pwalletMain->cs_wallet);

    if (params.size() == 0)
        return  ValueFromAmount(pwalletMain->GetBalance());

    int nMinDepth = 1;
    if (params.size() > 1)
        nMinDepth = params[1].get_int();
    isminefilter filter = ISMINE_SPENDABLE;
    if(params.size() > 2)
        if(params[2].get_bool())
            filter = filter | ISMINE_WATCH_ONLY;

    if (params[0].get_str() == "*") {
        // Calculate total balance a different way from GetBalance()
        // (GetBalance() sums up all unspent TxOuts)
        // getbalance and "getbalance * 1 true" should return the same number
        CAmount nBalance = 0;
        for (auto it = pwalletMain->getMapWallet().begin(); it != pwalletMain->getMapWallet().end(); ++it)
        {
            const CWalletObjBase& wtx = *((*it).second);
            if (!wtx.CheckFinal() || !wtx.HasMatureOutputs())
                continue;

            CAmount allFee;
            string strSentAccount;
            list<COutputEntry> listReceived;
            list<COutputEntry> listSent;
            list<CScOutputEntry> listScSent;
            wtx.GetAmounts(listReceived, listSent, listScSent, allFee, strSentAccount, filter);
            if (wtx.GetDepthInMainChain() >= nMinDepth) {
                for(const COutputEntry& r: listReceived)
                    if (r.maturity == COutputEntry::maturityState::MATURE)
                        nBalance += r.amount;
            }

            for(const COutputEntry& s: listSent)
                nBalance -= s.amount;
            for(const CScOutputEntry& s: listScSent)
                nBalance -= s.amount;

            nBalance -= allFee;
        }
        return  ValueFromAmount(nBalance);
    }

    string strAccount = AccountFromValue(params[0]);

    CAmount nBalance = GetAccountBalance(strAccount, nMinDepth, filter);

    return ValueFromAmount(nBalance);
}

UniValue getunconfirmedbalance(const UniValue &params, bool fHelp)
{
    if (!EnsureWalletIsAvailable(fHelp))
        return NullUniValue;

    if (fHelp || params.size() > 0)
        throw runtime_error(
                "getunconfirmedbalance\n"
                "Returns the server's total unconfirmed balance\n");

    LOCK2(cs_main, pwalletMain->cs_wallet);

    return ValueFromAmount(pwalletMain->GetUnconfirmedBalance());
}


UniValue movecmd(const UniValue& params, bool fHelp)
{
    if (!EnsureWalletIsAvailable(fHelp))
        return NullUniValue;

    if (fHelp || params.size() < 3 || params.size() > 5)
        throw runtime_error(
            "move \"fromaccount\" \"toaccount\" amount ( minconf \"comment\" )\n"
            "\nDEPRECATED. Move a specified amount from one account in your wallet to another.\n"
            "\nArguments:\n"
            "1. \"fromaccount\"   (string, required) MUST be set to the empty string \"\" to represent the default account. Passing any other string will result in an error.\n"
            "2. \"toaccount\"     (string, required) MUST be set to the empty string \"\" to represent the default account. Passing any other string will result in an error.\n"
            "3. amount            (numeric) Quantity of " + CURRENCY_UNIT + " to move between accounts.\n"
            "4. minconf           (numeric, optional, default=1) Only use funds with at least this many confirmations.\n"
            "5. \"comment\"       (string, optional) An optional comment, stored in the wallet only.\n"
            "\nResult:\n"
            "true|false           (boolean) true if successful.\n"
            "\nExamples:\n"
            "\nMove 0.01 " + CURRENCY_UNIT + " from the default account to the account named tabby\n"
            + HelpExampleCli("move", "\"\" \"tabby\" 0.01") +
            "\nMove 0.01 " + CURRENCY_UNIT + " timotei to akiko with a comment and funds have 6 confirmations\n"
            + HelpExampleCli("move", "\"timotei\" \"akiko\" 0.01 6 \"happy birthday!\"") +
            "\nAs a json rpc call\n"
            + HelpExampleRpc("move", "\"timotei\", \"akiko\", 0.01, 6, \"happy birthday!\"")
        );

    LOCK2(cs_main, pwalletMain->cs_wallet);

    string strFrom = AccountFromValue(params[0]);
    string strTo = AccountFromValue(params[1]);
    CAmount nAmount = AmountFromValue(params[2]);
    if (nAmount <= 0)
        throw JSONRPCError(RPC_TYPE_ERROR, "Invalid amount for send");
    if (params.size() > 3)
        // unused parameter, used to be nMinDepth, keep type-checking it though
        (void)params[3].get_int();
    string strComment;
    if (params.size() > 4)
        strComment = params[4].get_str();

    CWalletDB walletdb(pwalletMain->strWalletFile);
    if (!walletdb.TxnBegin())
        throw JSONRPCError(RPC_DATABASE_ERROR, "database error");

    int64_t nNow = GetAdjustedTime();

    // Debit
    CAccountingEntry debit;
    debit.nOrderPos = pwalletMain->IncOrderPosNext(&walletdb);
    debit.strAccount = strFrom;
    debit.nCreditDebit = -nAmount;
    debit.nTime = nNow;
    debit.strOtherAccount = strTo;
    debit.strComment = strComment;
    walletdb.WriteAccountingEntry(debit);

    // Credit
    CAccountingEntry credit;
    credit.nOrderPos = pwalletMain->IncOrderPosNext(&walletdb);
    credit.strAccount = strTo;
    credit.nCreditDebit = nAmount;
    credit.nTime = nNow;
    credit.strOtherAccount = strFrom;
    credit.strComment = strComment;
    walletdb.WriteAccountingEntry(credit);

    if (!walletdb.TxnCommit())
        throw JSONRPCError(RPC_DATABASE_ERROR, "database error");

    return true;
}


UniValue sendfrom(const UniValue& params, bool fHelp)
{
    if (!EnsureWalletIsAvailable(fHelp))
        return NullUniValue;

    if (fHelp || params.size() < 3 || params.size() > 6)
        throw runtime_error(
            "sendfrom \"fromaccount\" \"tohorizenaddress\" amount ( minconf \"comment\" \"comment-to\" )\n"
            "\nDEPRECATED (use sendtoaddress). Sent an amount from an account to a Horizen address.\n"
            "The amount is a real and is rounded to the nearest 0.00000001."
            + HelpRequiringPassphrase() + "\n"
            "\nArguments:\n"
            "1. \"fromaccount\"       (string, required) MUST be set to the empty string \"\" to represent the default account. Passing any other string will result in an error.\n"
            "2. \"tohorizenaddress\"  (string, required) The horizen address to send funds to.\n"
            "3. amount                (numeric, required) The amount in btc. (transaction fee is added on top).\n"
            "4. minconf               (numeric, optional, default=1) Only use funds with at least this many confirmations.\n"
            "5. \"comment\"           (string, optional) A comment used to store what the transaction is for. \n"
            "                                     This is not part of the transaction, just kept in your wallet.\n"
            "6. \"comment-to\"        (string, optional) An optional comment to store the name of the person or organization \n"
            "                                     to which you're sending the transaction. This is not part of the transaction, \n"
            "                                     it is just kept in your wallet.\n"
            "\nResult:\n"
            "\"transactionid\"        (string) The transaction id.\n"
            "\nExamples:\n"
            "\nSend 0.01 " + CURRENCY_UNIT + " from the default account to the address, must have at least 1 confirmation\n"
            + HelpExampleCli("sendfrom", "\"\" \"znnwwojWQJp1ARgbi1dqYtmnNMfihmg8m1b\" 0.01") +
            "\nSend 0.01 from the tabby account to the given address, funds must have at least 6 confirmations\n"
            + HelpExampleCli("sendfrom", "\"tabby\" \"znnwwojWQJp1ARgbi1dqYtmnNMfihmg8m1b\" 0.01 6 \"donation\" \"ZenCash outpost\"") +
            "\nAs a json rpc call\n"
            + HelpExampleRpc("sendfrom", "\"tabby\", \"znnwwojWQJp1ARgbi1dqYtmnNMfihmg8m1b\", 0.01, 6, \"donation\", \"ZenCash outpost\"")
        );

    LOCK2(cs_main, pwalletMain->cs_wallet);

    string strAccount = AccountFromValue(params[0]);
    CBitcoinAddress address(params[1].get_str());
    if (!address.IsValid())
        throw JSONRPCError(RPC_INVALID_ADDRESS_OR_KEY, "Invalid Zen address");
    CAmount nAmount = AmountFromValue(params[2]);
    if (nAmount <= 0)
        throw JSONRPCError(RPC_TYPE_ERROR, "Invalid amount for send");
    int nMinDepth = 1;
    if (params.size() > 3)
        nMinDepth = params[3].get_int();

    CWalletTx wtx;
    wtx.strFromAccount = strAccount;
    if (params.size() > 4 && !params[4].isNull() && !params[4].get_str().empty())
        wtx.mapValue["comment"] = params[4].get_str();
    if (params.size() > 5 && !params[5].isNull() && !params[5].get_str().empty())
        wtx.mapValue["to"]      = params[5].get_str();

    EnsureWalletIsUnlocked();

    // Check funds
    CAmount nBalance = GetAccountBalance(strAccount, nMinDepth, ISMINE_SPENDABLE);
    if (nAmount > nBalance)
        throw JSONRPCError(RPC_WALLET_INSUFFICIENT_FUNDS, "Account has insufficient funds");

    SendMoney(address.Get(), nAmount, false, wtx);

    return wtx.GetHash().GetHex();
}


UniValue sendmany(const UniValue& params, bool fHelp)
{
    if (!EnsureWalletIsAvailable(fHelp))
        return NullUniValue;

    if (fHelp || params.size() < 2 || params.size() > 5)
        throw runtime_error(
            "sendmany \"fromaccount\" {\"address\":amount,...} ( minconf \"comment\" [\"address\",...] )\n"
            "\nSend multiple times. Amounts are double-precision floating point numbers."
            + HelpRequiringPassphrase() + "\n"
            "\nArguments:\n"
            "1. \"fromaccount\"         (string, required) MUST be set to the empty string \"\" to represent the default account. Passing any other string will result in an error.\n"
            "2. \"amounts\"             (string, required) A json object with addresses and amounts\n"
            "    {\n"
            "      \"address\":amount   (numeric) The horizen address is the key, the numeric amount in btc is the value\n"
            "      ,...\n"
            "    }\n"
            "3. minconf                 (numeric, optional, default=1) Only use the balance confirmed at least this many times.\n"
            "4. \"comment\"             (string, optional) A comment\n"
            "5. subtractfeefromamount   (string, optional) A json array with addresses.\n"
            "                           The fee will be equally deducted from the amount of each selected address.\n"
            "                           Those recipients will receive less Zen than you enter in their corresponding amount field.\n"
            "                           If no addresses are specified here, the sender pays the fee.\n"
            "    [\n"
            "      \"address\"            (string) Subtract fee from this address\n"
            "      ,...\n"
            "    ]\n"
            "\nResult:\n"
            "\"transactionid\"          (string) The transaction id for the send. Only 1 transaction is created regardless of \n"
            "                                    the number of addresses.\n"
            "\nExamples:\n"
            "\nSend two amounts to two different addresses:\n"
            + HelpExampleCli("sendmany", "\"\" \"{\\\"znnwwojWQJp1ARgbi1dqYtmnNMfihmg8m1b\\\":0.01,\\\"znYHqyumkLY3zVwgaHq3sbtHXuP8GxsNws3\\\":0.02}\"") +
            "\nSend two amounts to two different addresses setting the confirmation and comment:\n"
            + HelpExampleCli("sendmany", "\"\" \"{\\\"znnwwojWQJp1ARgbi1dqYtmnNMfihmg8m1b\\\":0.01,\\\"znYHqyumkLY3zVwgaHq3sbtHXuP8GxsNws3\\\":0.02}\" 6 \"testing\"") +
            "\nSend two amounts to two different addresses, subtract fee from amount:\n"
            + HelpExampleCli("sendmany", "\"\" \"{\\\"znnwwojWQJp1ARgbi1dqYtmnNMfihmg8m1b\\\":0.01,\\\"znYHqyumkLY3zVwgaHq3sbtHXuP8GxsNws3\\\":0.02}\" 1 \"\" \"[\\\"znnwwojWQJp1ARgbi1dqYtmnNMfihmg8m1b\\\",\\\"znYHqyumkLY3zVwgaHq3sbtHXuP8GxsNws3\\\"]\"") +
            "\nAs a json rpc call\n"
            + HelpExampleRpc("sendmany", "\"\", \"{\\\"znnwwojWQJp1ARgbi1dqYtmnNMfihmg8m1b\\\":0.01,\\\"znYHqyumkLY3zVwgaHq3sbtHXuP8GxsNws3\\\":0.02}\", 6, \"testing\"")
        );

    LOCK2(cs_main, pwalletMain->cs_wallet);

    string strAccount = AccountFromValue(params[0]);
    UniValue sendTo = params[1].get_obj();
    int nMinDepth = 1;
    if (params.size() > 2)
        nMinDepth = params[2].get_int();

    CWalletTx wtx;
    wtx.strFromAccount = strAccount;
    if (params.size() > 3 && !params[3].isNull() && !params[3].get_str().empty())
        wtx.mapValue["comment"] = params[3].get_str();

    UniValue subtractFeeFromAmount(UniValue::VARR);
    if (params.size() > 4)
        subtractFeeFromAmount = params[4].get_array();

    set<CBitcoinAddress> setAddress;
    vector<CRecipient> vecSend;

    CAmount totalAmount = 0;
    vector<string> keys = sendTo.getKeys();
    BOOST_FOREACH(const string& name_, keys)
    {
        CBitcoinAddress address(name_);
        if (!address.IsValid())
            throw JSONRPCError(RPC_INVALID_ADDRESS_OR_KEY, string("Invalid Zen address: ")+name_);

        if (setAddress.count(address))
            throw JSONRPCError(RPC_INVALID_PARAMETER, string("Invalid parameter, duplicated address: ")+name_);
        setAddress.insert(address);

        CScript scriptPubKey = GetScriptForDestination(address.Get());
        CAmount nAmount = AmountFromValue(sendTo[name_]);
        if (nAmount <= 0)
            throw JSONRPCError(RPC_TYPE_ERROR, "Invalid amount for send");
        totalAmount += nAmount;

        bool fSubtractFeeFromAmount = false;
        for (size_t idx = 0; idx < subtractFeeFromAmount.size(); idx++) {
            const UniValue& addr = subtractFeeFromAmount[idx];
            if (addr.get_str() == name_)
                fSubtractFeeFromAmount = true;
        }

        CRecipient recipient = {scriptPubKey, nAmount, fSubtractFeeFromAmount};
        vecSend.push_back(recipient);
    }

    EnsureWalletIsUnlocked();

    // Check funds
    CAmount nBalance = GetAccountBalance(strAccount, nMinDepth, ISMINE_SPENDABLE);
    if (totalAmount > nBalance)
        throw JSONRPCError(RPC_WALLET_INSUFFICIENT_FUNDS, "Account has insufficient funds");

    // Send
    CReserveKey keyChange(pwalletMain);
    CAmount nFeeRequired = 0;
    int nChangePosRet = -1;
    string strFailReason;
    vector< Sidechain::CcRecipientVariant > vecCcSend;
    bool fCreated = pwalletMain->CreateTransaction(vecSend, vecCcSend, wtx, keyChange, nFeeRequired, nChangePosRet, strFailReason);
    if (!fCreated)
        throw JSONRPCError(RPC_WALLET_INSUFFICIENT_FUNDS, strFailReason);
    if (!pwalletMain->CommitTransaction(wtx, keyChange))
        throw JSONRPCError(RPC_WALLET_ERROR, "Transaction commit failed");

    return wtx.GetHash().GetHex();
}

// Defined in rpcmisc.cpp
extern CScript _createmultisig_redeemScript(const UniValue& params);

UniValue addmultisigaddress(const UniValue& params, bool fHelp)
{
    if (!EnsureWalletIsAvailable(fHelp))
        return NullUniValue;

    if (fHelp || params.size() < 2 || params.size() > 3)
    {
        string msg = "addmultisigaddress nrequired [\"key\",...] ( \"account\" )\n"
            "\nAdd a nrequired-to-sign multisignature address to the wallet.\n"
            "Each key is a Zen address or hex-encoded public key.\n"
            "If 'account' is specified (DEPRECATED), assign address to that account.\n"

            "\nArguments:\n"
            "1. nrequired        (numeric, required) The number of required signatures out of the n keys or addresses.\n"
            "2. \"keysobject\"   (string, required) A json array of horizen addresses or hex-encoded public keys\n"
            "     [\n"
            "       \"address\"  (string) horizen address or hex-encoded public key\n"
            "       ...,\n"
            "     ]\n"
            "3. \"account\"      (string, optional) DEPRECATED. If provided, MUST be set to the empty string \"\" to represent the default account. Passing any other string will result in an error.\n"

            "\nResult:\n"
            "\"horizenaddress\"  (string) A horizen address associated with the keys.\n"

            "\nExamples:\n"
            "\nAdd a multisig address from 2 addresses\n"
            + HelpExampleCli("addmultisigaddress", "2 \"[\\\"t16sSauSf5pF2UkUwvKGq4qjNRzBZYqgEL5\\\",\\\"t171sgjn4YtPu27adkKGrdDwzRTxnRkBfKV\\\"]\"") +
            "\nAs json rpc call\n"
            + HelpExampleRpc("addmultisigaddress", "2, \"[\\\"t16sSauSf5pF2UkUwvKGq4qjNRzBZYqgEL5\\\",\\\"t171sgjn4YtPu27adkKGrdDwzRTxnRkBfKV\\\"]\"")
        ;
        throw runtime_error(msg);
    }

    LOCK2(cs_main, pwalletMain->cs_wallet);

    string strAccount;
    if (params.size() > 2)
        strAccount = AccountFromValue(params[2]);

    // Construct using pay-to-script-hash:
    CScript inner = _createmultisig_redeemScript(params);
    CScriptID innerID(inner);
    pwalletMain->AddCScript(inner);

    pwalletMain->SetAddressBook(innerID, strAccount, "send");
    return CBitcoinAddress(innerID).ToString();
}


struct tallyitem
{
    CAmount nAmount;
    int nConf;
    vector<uint256> txids;
    bool fIsWatchonly;
    tallyitem()
    {
        nAmount = 0;
        nConf = std::numeric_limits<int>::max();
        fIsWatchonly = false;
    }
};

UniValue ListReceived(const UniValue& params, bool fByAccounts)
{
    // Minimum confirmations
    int nMinDepth = 1;
    if (params.size() > 0)
        nMinDepth = params[0].get_int();

    // Whether to include empty accounts
    bool fIncludeEmpty = false;
    if (params.size() > 1)
        fIncludeEmpty = params[1].get_bool();

    isminefilter filter = ISMINE_SPENDABLE;
    if(params.size() > 2)
        if(params[2].get_bool())
            filter = filter | ISMINE_WATCH_ONLY;

    // Tally
    map<CBitcoinAddress, tallyitem> mapTally;
#if 0
    for (map<uint256, CWalletTx>::iterator it = pwalletMain->getMapWallet().begin(); it != pwalletMain->getMapWallet().end(); ++it)
    {
        const CWalletTx& wtx = (*it).second;
        if (wtx.IsCoinBase() || !CheckFinalTx(wtx))
#else
    for (auto it = pwalletMain->getMapWallet().begin(); it != pwalletMain->getMapWallet().end(); ++it)
    {
        const CWalletObjBase& wtx = *((*it).second);
        if (wtx.IsCoinBase() || !wtx.CheckFinal())
#endif
            continue;

        int nDepth = wtx.GetDepthInMainChain();
        if (nDepth < nMinDepth)
            continue;

        BOOST_FOREACH(const CTxOut& txout, wtx.GetVout())
        {
            CTxDestination address;
            if (!ExtractDestination(txout.scriptPubKey, address))
                continue;

            isminefilter mine = IsMine(*pwalletMain, address);
            if(!(mine & filter))
                continue;

            tallyitem& item = mapTally[address];
            item.nAmount += txout.nValue;
            item.nConf = min(item.nConf, nDepth);
            item.txids.push_back(wtx.GetHash());
            if (mine & ISMINE_WATCH_ONLY)
                item.fIsWatchonly = true;
        }
    }

    // Reply
    UniValue ret(UniValue::VARR);
    map<string, tallyitem> mapAccountTally;
    BOOST_FOREACH(const PAIRTYPE(CBitcoinAddress, CAddressBookData)& item, pwalletMain->mapAddressBook)
    {
        const CBitcoinAddress& address = item.first;
        const string& strAccount = item.second.name;
        map<CBitcoinAddress, tallyitem>::iterator it = mapTally.find(address);
        if (it == mapTally.end() && !fIncludeEmpty)
            continue;

        CAmount nAmount = 0;
        int nConf = std::numeric_limits<int>::max();
        bool fIsWatchonly = false;
        if (it != mapTally.end())
        {
            nAmount = (*it).second.nAmount;
            nConf = (*it).second.nConf;
            fIsWatchonly = (*it).second.fIsWatchonly;
        }

        if (fByAccounts)
        {
            tallyitem& item = mapAccountTally[strAccount];
            item.nAmount += nAmount;
            item.nConf = min(item.nConf, nConf);
            item.fIsWatchonly = fIsWatchonly;
        }
        else
        {
            UniValue obj(UniValue::VOBJ);
            if(fIsWatchonly)
                obj.push_back(Pair("involvesWatchonly", true));
            obj.push_back(Pair("address",       address.ToString()));
            obj.push_back(Pair("account",       strAccount));
            obj.push_back(Pair("amount",        ValueFromAmount(nAmount)));
            obj.push_back(Pair("confirmations", (nConf == std::numeric_limits<int>::max() ? 0 : nConf)));
            UniValue transactions(UniValue::VARR);
            if (it != mapTally.end())
            {
                BOOST_FOREACH(const uint256& item, (*it).second.txids)
                {
                    transactions.push_back(item.GetHex());
                }
            }
            obj.push_back(Pair("txids", transactions));
            ret.push_back(obj);
        }
    }

    if (fByAccounts)
    {
        for (map<string, tallyitem>::iterator it = mapAccountTally.begin(); it != mapAccountTally.end(); ++it)
        {
            CAmount nAmount = (*it).second.nAmount;
            int nConf = (*it).second.nConf;
            UniValue obj(UniValue::VOBJ);
            if((*it).second.fIsWatchonly)
                obj.push_back(Pair("involvesWatchonly", true));
            obj.push_back(Pair("account",       (*it).first));
            obj.push_back(Pair("amount",        ValueFromAmount(nAmount)));
            obj.push_back(Pair("confirmations", (nConf == std::numeric_limits<int>::max() ? 0 : nConf)));
            ret.push_back(obj);
        }
    }

    return ret;
}

UniValue listreceivedbyaddress(const UniValue& params, bool fHelp)
{
    if (!EnsureWalletIsAvailable(fHelp))
        return NullUniValue;

    if (fHelp || params.size() > 3)
        throw runtime_error(
            "listreceivedbyaddress ( minconf includeempty includeWatchonly)\n"
            "\nList balances by receiving address.\n"
            "\nArguments:\n"
            "1. minconf       (numeric, optional, default=1) The minimum number of confirmations before payments are included.\n"
            "2. includeempty  (numeric, optional, default=false) Whether to include addresses that haven't received any payments.\n"
            "3. includeWatchonly (bool, optional, default=false) Whether to include watchonly addresses (see 'importaddress').\n"

            "\nResult:\n"
            "[\n"
            "  {\n"
            "    \"involvesWatchonly\" : true,        (bool) Only returned if imported addresses were involved in transaction\n"
            "    \"address\" : \"receivingaddress\",  (string) The receiving address\n"
            "    \"account\" : \"accountname\",       (string) DEPRECATED. The account of the receiving address. The default account is \"\".\n"
            "    \"amount\" : x.xxx,                  (numeric) The total amount in " + CURRENCY_UNIT + " received by the address\n"
            "    \"confirmations\" : n                (numeric) The number of confirmations of the most recent transaction included\n"
            "  }\n"
            "  ,...\n"
            "]\n"

            "\nExamples:\n"
            + HelpExampleCli("listreceivedbyaddress", "")
            + HelpExampleCli("listreceivedbyaddress", "6 true")
            + HelpExampleRpc("listreceivedbyaddress", "6, true, true")
        );

    LOCK2(cs_main, pwalletMain->cs_wallet);

    return ListReceived(params, false);
}

UniValue listreceivedbyaccount(const UniValue& params, bool fHelp)
{
    if (!EnsureWalletIsAvailable(fHelp))
        return NullUniValue;

    if (fHelp || params.size() > 3)
        throw runtime_error(
            "listreceivedbyaccount ( minconf includeempty includeWatchonly)\n"
            "\nDEPRECATED. List balances by account.\n"
            "\nArguments:\n"
            "1. minconf      (numeric, optional, default=1) The minimum number of confirmations before payments are included.\n"
            "2. includeempty (boolean, optional, default=false) Whether to include accounts that haven't received any payments.\n"
            "3. includeWatchonly (bool, optional, default=false) Whether to include watchonly addresses (see 'importaddress').\n"

            "\nResult:\n"
            "[\n"
            "  {\n"
            "    \"involvesWatchonly\" : true,   (bool) Only returned if imported addresses were involved in transaction\n"
            "    \"account\" : \"accountname\",  (string) The account name of the receiving account\n"
            "    \"amount\" : x.xxx,             (numeric) The total amount received by addresses with this account\n"
            "    \"confirmations\" : n           (numeric) The number of confirmations of the most recent transaction included\n"
            "  }\n"
            "  ,...\n"
            "]\n"

            "\nExamples:\n"
            + HelpExampleCli("listreceivedbyaccount", "")
            + HelpExampleCli("listreceivedbyaccount", "6 true")
            + HelpExampleRpc("listreceivedbyaccount", "6, true, true")
        );

    LOCK2(cs_main, pwalletMain->cs_wallet);

    return ListReceived(params, true);
}

static void MaybePushAddress(UniValue & entry, const CTxDestination &dest)
{
    CBitcoinAddress addr;
    if (addr.Set(dest))
        entry.push_back(Pair("address", addr.ToString()));
}

void ListTransactions(const CWalletObjBase& wtx, const string& strAccount, int nMinDepth, bool fLong, UniValue& ret, const isminefilter& filter)
{
    CAmount nFee;
    string strSentAccount;
    list<COutputEntry> listReceived;
    list<COutputEntry> listSent;
    list<CScOutputEntry> listScSent;

    wtx.GetAmounts(listReceived, listSent, listScSent, nFee, strSentAccount, filter);

    bool fAllAccounts = (strAccount == string("*"));
    bool involvesWatchonly = wtx.IsFromMe(ISMINE_WATCH_ONLY);

    // Sent
    if (( (!listSent.empty() || !listScSent.empty() ) || nFee != 0) && (fAllAccounts || strAccount == strSentAccount))
    {
        BOOST_FOREACH(const COutputEntry& s, listSent)
        {
            UniValue entry(UniValue::VOBJ);
            if(involvesWatchonly || (::IsMine(*pwalletMain, s.destination) & ISMINE_WATCH_ONLY))
                entry.push_back(Pair("involvesWatchonly", true));
            entry.push_back(Pair("account", strSentAccount));
            MaybePushAddress(entry, s.destination);
            entry.push_back(Pair("category", "send"));
            entry.push_back(Pair("amount", ValueFromAmount(-s.amount)));
            if (s.vout != -1)
               entry.push_back(Pair("vout", s.vout));
            entry.push_back(Pair("fee", ValueFromAmount(-nFee)));
            if (fLong)
                WalletTxToJSON(wtx, entry, filter);

            entry.push_back(Pair("size", (int)(wtx.CalculateSize()) ));
            ret.push_back(entry);
        }
        BOOST_FOREACH(const CScOutputEntry& s, listScSent)
        {
            UniValue entry(UniValue::VOBJ);
            entry.push_back(Pair("sc address", s.address.GetHex()));
            entry.push_back(Pair("category", "crosschain"));
            entry.push_back(Pair("amount", ValueFromAmount(-s.amount)));
            entry.push_back(Pair("fee", ValueFromAmount(-nFee)));
            if (fLong)
                WalletTxToJSON(wtx, entry, filter);

            entry.push_back(Pair("size", (int)(wtx.CalculateSize()) ));
            ret.push_back(entry);
        }
    }

    // Received
    if (listReceived.size() > 0 && wtx.GetDepthInMainChain() >= nMinDepth) {
        for(const COutputEntry& r: listReceived) {
            string account;
            if (pwalletMain->mapAddressBook.count(r.destination))
                account = pwalletMain->mapAddressBook[r.destination].name;
            if (fAllAccounts || (account == strAccount))
            {
                UniValue entry(UniValue::VOBJ);
                if(involvesWatchonly || (::IsMine(*pwalletMain, r.destination) & ISMINE_WATCH_ONLY))
                    entry.push_back(Pair("involvesWatchonly", true));
                entry.push_back(Pair("account", account));
                MaybePushAddress(entry, r.destination);
                if (wtx.IsCoinBase())
                {
                    if (wtx.GetDepthInMainChain() < 1)
                        entry.push_back(Pair("category", "orphan"));
                    else if (!wtx.HasMatureOutputs())
                        entry.push_back(Pair("category", "immature"));
                    else
                        entry.push_back(Pair("category", "generate"));
                }
                else
                if(wtx.IsCertificate())
                {
                    entry.push_back(Pair("category", "certificate"));
                }
                else
                {
                    if (r.maturity == COutputEntry::maturityState::MATURE)
                        entry.push_back(Pair("category", "receive"));
                    else
                        entry.push_back(Pair("category", "immature"));
                }
                entry.push_back(Pair("amount", ValueFromAmount(r.amount)));
                if (r.vout != -1)
                   entry.push_back(Pair("vout", r.vout));
                if (fLong)
                    WalletTxToJSON(wtx, entry, filter);

                entry.push_back(Pair("size", (int)(wtx.CalculateSize()) ));
                ret.push_back(entry);
            }
        }
    }
}

void AcentryToJSON(const CAccountingEntry& acentry, const string& strAccount, UniValue& ret)
{
    bool fAllAccounts = (strAccount == string("*"));

    if (fAllAccounts || acentry.strAccount == strAccount)
    {
        UniValue entry(UniValue::VOBJ);
        entry.push_back(Pair("account", acentry.strAccount));
        entry.push_back(Pair("category", "move"));
        entry.push_back(Pair("time", acentry.nTime));
        entry.push_back(Pair("amount", ValueFromAmount(acentry.nCreditDebit)));
        entry.push_back(Pair("otheraccount", acentry.strOtherAccount));
        entry.push_back(Pair("comment", acentry.strComment));
        ret.push_back(entry);
    }
}

UniValue listtransactions(const UniValue& params, bool fHelp)
{
    if (!EnsureWalletIsAvailable(fHelp))
        return NullUniValue;

    if (fHelp || params.size() > 6)
        throw runtime_error(
            "listtransactions ( \"account\" count from includeWatchonly)\n"
            "\nReturns up to 'count' most recent transactions skipping the first 'from' transactions for address 'address'.\n"
            "\nArguments:\n"
            "1. \"account\"    (string, optional) DEPRECATED. The account name. Should be \"*\".\n"
            "2. count          (numeric, optional, default=10) The number of transactions to return\n"
            "3. from           (numeric, optional, default=0) The number of transactions to skip\n"
            "4. includeWatchonly (bool, optional, default=false) Include transactions to watchonly addresses (see 'importaddress')\n"
            "5. address (string, optional) Include only transactions involving this address\n"
            "6. includeFilteredVin (bool, optional, default=false) Meaningful only if address is specified: include also transactions involving the address as input\n"
            "\nResult:\n"
            "[\n"
            "  {\n"
            "    \"account\":\"accountname\",       (string) DEPRECATED. The account name associated with the transaction. \n"
            "                                                It will be \"\" for the default account.\n"
            "    \"address\":\"horizenaddress\",    (string) The horizen address of the transaction. Not present for \n"
            "                                                move transactions (category = move).\n"
            "    \"category\":\"send|receive|move\", (string) The transaction category. 'move' is a local (off blockchain)\n"
            "                                                transaction between accounts, and not associated with an address,\n"
            "                                                transaction id or block. 'send' and 'receive' transactions are \n"
            "                                                associated with an address, transaction id and block details\n"
            "    \"amount\": x.xxx,          (numeric) The amount in " + CURRENCY_UNIT + ". This is negative for the 'send' category, and for the\n"
            "                                         'move' category for moves outbound. It is positive for the 'receive' category,\n"
            "                                         and for the 'move' category for inbound funds.\n"
            "    \"vout\" : n,               (numeric) the vout value\n"
            "    \"fee\": x.xxx,             (numeric) The amount of the fee in " + CURRENCY_UNIT + ". This is negative and only available for the \n"
            "                                         'send' category of transactions.\n"
            "    \"confirmations\": n,       (numeric) The number of confirmations for the transaction. Available for 'send' and \n"
            "                                         'receive' category of transactions.\n"
            "    \"blockhash\": \"hashvalue\", (string) The block hash containing the transaction. Available for 'send' and 'receive'\n"
            "                                          category of transactions.\n"
            "    \"blockindex\": n,          (numeric) The block index containing the transaction. Available for 'send' and 'receive'\n"
            "                                          category of transactions.\n"
            "    \"txid\": \"transactionid\", (string) The transaction id. Available for 'send' and 'receive' category of transactions.\n"
            "    \"time\": xxx,              (numeric) The transaction time in seconds since epoch (midnight Jan 1 1970 GMT).\n"
            "    \"timereceived\": xxx,      (numeric) The time received in seconds since epoch (midnight Jan 1 1970 GMT). Available \n"
            "                                          for 'send' and 'receive' category of transactions.\n"
            "    \"comment\": \"...\",       (string) If a comment is associated with the transaction.\n"
            "    \"otheraccount\": \"accountname\",  (string) For the 'move' category of transactions, the account the funds came \n"
            "                                          from (for receiving funds, positive amounts), or went to (for sending funds,\n"
            "                                          negative amounts).\n"
            "    \"size\": n,                (numeric) Transaction size in bytes\n"
            "  }\n"
            "]\n"

            "\nExamples:\n"
            "\nList the most recent 10 transactions in the systems\n"
            + HelpExampleCli("listtransactions", "") +
            "\nList transactions 100 to 120\n"
            + HelpExampleCli("listtransactions", "\"*\" 20 100") +
            "\nAs a json rpc call\n"
            + HelpExampleRpc("listtransactions", "\"*\", 20, 100")
        );

    LOCK2(cs_main, pwalletMain->cs_wallet);

    string strAccount("*");
    if (params.size() > 0)
        strAccount = params[0].get_str();

    int nCount = 10;
    if (params.size() > 1)
        nCount = params[1].get_int();
    if (nCount < 0)
        throw JSONRPCError(RPC_INVALID_PARAMETER, "Negative count");

    int nFrom = 0;
    if (params.size() > 2)
        nFrom = params[2].get_int();
    if (nFrom < 0)
        throw JSONRPCError(RPC_INVALID_PARAMETER, "Negative from");

    isminefilter filter = ISMINE_SPENDABLE;
    if(params.size() > 3)
        if(params[3].get_bool())
            filter = filter | ISMINE_WATCH_ONLY;
    string address("*");
    if (params.size()>4) {
        address=params[4].get_str();
        if (address!=("*")) {
            CBitcoinAddress baddress = CBitcoinAddress(address);
            if (!baddress.IsValid())
                throw JSONRPCError(RPC_INVALID_ADDRESS_OR_KEY, "Invalid Zen address");
        }
    }

    bool includeFilteredVin = false;
    if(params.size() > 5)
        if(params[5].get_bool())
            includeFilteredVin = true;

    UniValue ret(UniValue::VARR);

    std::list<CAccountingEntry> acentries;
    TxItems txOrdered = pwalletMain->OrderedTxItems(acentries, strAccount, address, includeFilteredVin);

    // iterate backwards until we have nCount items to return:
    for (TxItems::reverse_iterator it = txOrdered.rbegin(); it != txOrdered.rend(); ++it)
    {
#if 0
        CWalletTx *const pwtx = (*it).second.first;
#else
        CWalletObjBase *const pwtx = (*it).second.first;
#endif
        if (pwtx != nullptr)
            ListTransactions(*pwtx, strAccount, 0, true, ret, filter);
        CAccountingEntry *const pacentry = (*it).second.second;
        if (pacentry != nullptr)
            AcentryToJSON(*pacentry, strAccount, ret);

        if ((int)ret.size() >= (nCount+nFrom)) break;
    }

    //getting all the specific Txes requested by nCount and nFrom
    if (nFrom > (int)ret.size())
        nFrom = ret.size();
    if ((nFrom + nCount) > (int)ret.size())
        nCount = ret.size() - nFrom;

    vector<UniValue> arrTmp = ret.getValues();
    vector<UniValue>::iterator first = arrTmp.begin();
    std::advance(first, nFrom);
    vector<UniValue>::iterator last = arrTmp.begin();
    std::advance(last, nFrom+nCount);

    if (last != arrTmp.end()) arrTmp.erase(last, arrTmp.end());
    if (first != arrTmp.begin()) arrTmp.erase(arrTmp.begin(), first);

    std::reverse(arrTmp.begin(), arrTmp.end()); // Return oldest to newest

    ret.clear();
    ret.setArray();
    ret.push_backV(arrTmp);
    return ret;
}

UniValue getunconfirmedtxdata(const UniValue &params, bool fHelp)
{
    if (!EnsureWalletIsAvailable(fHelp))
        return NullUniValue;

    if (fHelp || params.size() != 1)
        throw runtime_error(
            "getunconfirmedtxdata ( \"address\")\n"
            "\nReturns the server's total unconfirmed data relevanto to the input address\n"
            "\nArguments:\n"
            " \"address\"     (string, mandatory) consider transactions involving this address\n"

            "\nExamples:\n"
            + HelpExampleCli("getunconfirmedtxdata", "\"ztZ5M1P9ucj3P5JaW5xtY2hWTkp6JsToiHP\"")
        );

    LOCK2(cs_main, pwalletMain->cs_wallet);

    string address = params[0].get_str();
    CBitcoinAddress taddr = CBitcoinAddress(address);
    if (!taddr.IsValid())
        throw JSONRPCError(RPC_INVALID_ADDRESS_OR_KEY, "Invalid Zen address");

    const CScript& script = GetScriptForDestination(taddr.Get(), false);

    int n = 0;
    CAmount amount = pwalletMain->GetUnconfirmedData(script, n);

    UniValue ret(UniValue::VOBJ);
    ret.push_back(Pair("unconfirmedBalance", ValueFromAmount(amount)));
    ret.push_back(Pair("unconfirmedTxApperances", n));

    return ret;
}

UniValue listtxesbyaddress(const UniValue& params, bool fHelp)
{
    if (!EnsureWalletIsAvailable(fHelp))
        return NullUniValue;

    if (fHelp || params.size() == 0 || params.size() > 4)
        throw runtime_error(
            "listtxesbyaddress ( \"address\" count)\n"
            "\nReturns up to 'count' most recent transactions involving address 'address' bot for vin and vout.\n"
            "\nArguments:\n"
            "1. \"address\"     (string, mandatory) Include transactions involving this address\n"
            "2. count          (numeric, optional, default=10) The number of transactions to return\n"
            "3. from           (numeric, optional, default=0) The number of transactions to skip\n"
            "4. reverse_order  (bool, optional, default=true) sort from the most recent to the oldest\n"
            "\nResult:\n"
            "[\n"
            "  {\n"
            "      TODO\n"
            "  }\n"
            "]\n"

            "\nExamples:\n"
            + HelpExampleCli("listtxesbyaddress", "\"ztZ5M1P9ucj3P5JaW5xtY2hWTkp6JsToiHP\" 20")
        );

    LOCK2(cs_main, pwalletMain->cs_wallet);

    string address = params[0].get_str();
    CBitcoinAddress taddr = CBitcoinAddress(address);
    if (!taddr.IsValid())
        throw JSONRPCError(RPC_INVALID_ADDRESS_OR_KEY, "Invalid Zen address");

    int nCount = 10;
    if (params.size() > 1)
        nCount = params[1].get_int();
    if (nCount < 0)
        throw JSONRPCError(RPC_INVALID_PARAMETER, "Negative count");

    int nFrom = 0;
    if (params.size() > 2)
        nFrom = params[2].get_int();
    if (nFrom < 0)
        throw JSONRPCError(RPC_INVALID_PARAMETER, "Negative from");

    bool reverse = false;
    if (params.size() > 3)
        reverse = params[3].get_bool();

    UniValue ret(UniValue::VARR);
    std::list<CAccountingEntry> unused;
    static const bool FILTER_VIN = true;
    MapTxWithInputs txOrdered = pwalletMain->OrderedTxWithInputsMap(address);

    // iterate backwards until we have nCount items to return:
    for (MapTxWithInputs::reverse_iterator it = txOrdered.rbegin(); it != txOrdered.rend(); ++it)
    {
        const CWalletObjBase& wtx = *((*it).second.first);
        std::vector<CWalletObjBase*> vtxIn = (*it).second.second;
        UniValue o(UniValue::VOBJ);
        TxExpandedToJSON(wtx, vtxIn, o);
        ret.push_back(o);

        if ((int)ret.size() >= (nCount+nFrom)) break;
    }

    //getting all the specific Txes requested by nCount and nFrom
    if (nFrom > (int)ret.size())
        nFrom = ret.size();
    if ((nFrom + nCount) > (int)ret.size())
        nCount = ret.size() - nFrom;

    vector<UniValue> arrTmp = ret.getValues();
    vector<UniValue>::iterator first = arrTmp.begin();
    std::advance(first, nFrom);
    vector<UniValue>::iterator last = arrTmp.begin();
    std::advance(last, nFrom+nCount);

    if (last != arrTmp.end()) arrTmp.erase(last, arrTmp.end());
    if (first != arrTmp.begin()) arrTmp.erase(arrTmp.begin(), first);

    if (reverse)
        std::reverse(arrTmp.begin(), arrTmp.end()); // Return oldest to newest

    ret.clear();
    ret.setArray();
    ret.push_backV(arrTmp);
    return ret;
}

UniValue listaccounts(const UniValue& params, bool fHelp)
{
    if (!EnsureWalletIsAvailable(fHelp))
        return NullUniValue;

    if (fHelp || params.size() > 2)
        throw runtime_error(
            "listaccounts ( minconf includeWatchonly)\n"
            "\nDEPRECATED. Returns Object that has account names as keys, account balances as values.\n"
            "\nArguments:\n"
            "1. minconf          (numeric, optional, default=1) Only include transactions with at least this many confirmations\n"
            "2. includeWatchonly (bool, optional, default=false) Include balances in watchonly addresses (see 'importaddress')\n"
            "\nResult:\n"
            "{                      (json object where keys are account names, and values are numeric balances\n"
            "  \"account\": x.xxx,  (numeric) The property name is the account name, and the value is the total balance for the account.\n"
            "  ...\n"
            "}\n"
            "\nExamples:\n"
            "\nList account balances where there at least 1 confirmation\n"
            + HelpExampleCli("listaccounts", "") +
            "\nList account balances including zero confirmation transactions\n"
            + HelpExampleCli("listaccounts", "0") +
            "\nList account balances for 6 or more confirmations\n"
            + HelpExampleCli("listaccounts", "6") +
            "\nAs json rpc call\n"
            + HelpExampleRpc("listaccounts", "6")
        );

    LOCK2(cs_main, pwalletMain->cs_wallet);

    int nMinDepth = 1;
    if (params.size() > 0)
        nMinDepth = params[0].get_int();
    isminefilter includeWatchonly = ISMINE_SPENDABLE;
    if(params.size() > 1)
        if(params[1].get_bool())
            includeWatchonly = includeWatchonly | ISMINE_WATCH_ONLY;

    map<string, CAmount> mapAccountBalances;
    BOOST_FOREACH(const PAIRTYPE(CTxDestination, CAddressBookData)& entry, pwalletMain->mapAddressBook) {
        if (IsMine(*pwalletMain, entry.first) & includeWatchonly) // This address belongs to me
            mapAccountBalances[entry.second.name] = 0;
    }

    for (auto it = pwalletMain->getMapWallet().begin(); it != pwalletMain->getMapWallet().end(); ++it)
    {
        const CWalletObjBase& wtx = *((*it).second);

        CAmount nFee;
        string strSentAccount;
        list<COutputEntry> listReceived;
        list<COutputEntry> listSent;
        list<CScOutputEntry> listScSent;

        if (!wtx.HasMatureOutputs())
            continue;

        wtx.GetAmounts(listReceived, listSent, listScSent, nFee, strSentAccount, includeWatchonly);

        mapAccountBalances[strSentAccount] -= nFee;

        for(const COutputEntry& s: listSent)
            mapAccountBalances[strSentAccount] -= s.amount;

        for(const CScOutputEntry& s: listScSent)
            mapAccountBalances[strSentAccount] -= s.amount;

        if (wtx.GetDepthInMainChain() >= nMinDepth) {
            for(const COutputEntry& r: listReceived) {
                if (r.maturity == COutputEntry::maturityState::IMMATURE)
                    continue;

                if (pwalletMain->mapAddressBook.count(r.destination))
                    mapAccountBalances[pwalletMain->mapAddressBook[r.destination].name] += r.amount;
                else
                    mapAccountBalances[""] += r.amount;
            }
        }
    }

    list<CAccountingEntry> acentries;
    CWalletDB(pwalletMain->strWalletFile).ListAccountCreditDebit("*", acentries);
    BOOST_FOREACH(const CAccountingEntry& entry, acentries)
        mapAccountBalances[entry.strAccount] += entry.nCreditDebit;

    UniValue ret(UniValue::VOBJ);
    BOOST_FOREACH(const PAIRTYPE(string, CAmount)& accountBalance, mapAccountBalances) {
        ret.push_back(Pair(accountBalance.first, ValueFromAmount(accountBalance.second)));
    }
    return ret;
}

UniValue listsinceblock(const UniValue& params, bool fHelp)
{
    if (!EnsureWalletIsAvailable(fHelp))
        return NullUniValue;

    if (fHelp)
        throw runtime_error(
            "listsinceblock ( \"blockhash\" target-confirmations includeWatchonly)\n"
            "\nGet all transactions in blocks since block [blockhash], or all transactions if omitted\n"
            "\nArguments:\n"
            "1. \"blockhash\"   (string, optional) The block hash to list transactions since\n"
            "2. target-confirmations:    (numeric, optional) The confirmations required, must be 1 or more\n"
            "3. includeWatchonly:        (bool, optional, default=false) Include transactions to watchonly addresses (see 'importaddress')"
            "\nResult:\n"
            "{\n"
            "  \"transactions\": [\n"
            "    \"account\":\"accountname\",       (string) DEPRECATED. The account name associated with the transaction. Will be \"\" for the default account.\n"
            "    \"address\":\"horizenaddress\",    (string) The horizen address of the transaction. Not present for move transactions (category = move).\n"
            "    \"category\":\"send|receive\",     (string) The transaction category. 'send' has negative amounts, 'receive' has positive amounts.\n"
            "    \"amount\": x.xxx,          (numeric) The amount in " + CURRENCY_UNIT + ". This is negative for the 'send' category, and for the 'move' category for moves \n"
            "                                          outbound. It is positive for the 'receive' category, and for the 'move' category for inbound funds.\n"
            "    \"vout\" : n,               (numeric) the vout value\n"
            "    \"fee\": x.xxx,             (numeric) The amount of the fee in " + CURRENCY_UNIT + ". This is negative and only available for the 'send' category of transactions.\n"
            "    \"confirmations\": n,       (numeric) The number of confirmations for the transaction. Available for 'send' and 'receive' category of transactions.\n"
            "    \"blockhash\": \"hashvalue\",     (string) The block hash containing the transaction. Available for 'send' and 'receive' category of transactions.\n"
            "    \"blockindex\": n,          (numeric) The block index containing the transaction. Available for 'send' and 'receive' category of transactions.\n"
            "    \"blocktime\": xxx,         (numeric) The block time in seconds since epoch (1 Jan 1970 GMT).\n"
            "    \"txid\": \"transactionid\",  (string) The transaction id. Available for 'send' and 'receive' category of transactions.\n"
            "    \"time\": xxx,              (numeric) The transaction time in seconds since epoch (Jan 1 1970 GMT).\n"
            "    \"timereceived\": xxx,      (numeric) The time received in seconds since epoch (Jan 1 1970 GMT). Available for 'send' and 'receive' category of transactions.\n"
            "    \"comment\": \"...\",       (string) If a comment is associated with the transaction.\n"
            "    \"to\": \"...\",            (string) If a comment to is associated with the transaction.\n"
             "  ],\n"
            "  \"lastblock\": \"lastblockhash\"     (string) The hash of the last block\n"
            "}\n"
            "\nExamples:\n"
            + HelpExampleCli("listsinceblock", "")
            + HelpExampleCli("listsinceblock", "\"000000000000000bacf66f7497b7dc45ef753ee9a7d38571037cdb1a57f663ad\" 6")
            + HelpExampleRpc("listsinceblock", "\"000000000000000bacf66f7497b7dc45ef753ee9a7d38571037cdb1a57f663ad\", 6")
        );

    LOCK2(cs_main, pwalletMain->cs_wallet);

    CBlockIndex *pindex = NULL;
    int target_confirms = 1;
    isminefilter filter = ISMINE_SPENDABLE;

    if (params.size() > 0)
    {
        uint256 blockId;

        blockId.SetHex(params[0].get_str());
        BlockMap::iterator it = mapBlockIndex.find(blockId);
        if (it != mapBlockIndex.end())
            pindex = it->second;
    }

    if (params.size() > 1)
    {
        target_confirms = params[1].get_int();

        if (target_confirms < 1)
            throw JSONRPCError(RPC_INVALID_PARAMETER, "Invalid parameter");
    }

    if(params.size() > 2)
        if(params[2].get_bool())
            filter = filter | ISMINE_WATCH_ONLY;

    int depth = pindex ? (1 + chainActive.Height() - pindex->nHeight) : -1;

    UniValue transactions(UniValue::VARR);

#if 0
    for (map<uint256, CWalletTx>::iterator it = pwalletMain->getMapWallet().begin(); it != pwalletMain->getMapWallet().end(); ++it)
    {
        const CWalletTx& tx = (*it).second;
#else
    for (auto it = pwalletMain->getMapWallet().begin(); it != pwalletMain->getMapWallet().end(); ++it)
    {
        const CWalletObjBase& tx = *((*it).second);
#endif
        if (depth == -1 || tx.GetDepthInMainChain() < depth)
            ListTransactions(tx, "*", 0, true, transactions, filter);
    }

    CBlockIndex *pblockLast = chainActive[chainActive.Height() + 1 - target_confirms];
    uint256 lastblock = pblockLast ? pblockLast->GetBlockHash() : uint256();

    UniValue ret(UniValue::VOBJ);
    ret.push_back(Pair("transactions", transactions));
    ret.push_back(Pair("lastblock", lastblock.GetHex()));

    return ret;
}

UniValue gettransaction(const UniValue& params, bool fHelp)
{
    if (!EnsureWalletIsAvailable(fHelp))
        return NullUniValue;

    if (fHelp || params.size() < 1 || params.size() > 2)
        throw runtime_error(
            "gettransaction \"txid\" ( includeWatchonly )\n"
            "\nGet detailed information about in-wallet transaction <txid>\n"
            "\nArguments:\n"
            "1. \"txid\"    (string, required) The transaction id\n"
            "2. \"includeWatchonly\"    (bool, optional, default=false) Whether to include watchonly addresses in balance calculation and details[]\n"
            "\nResult:\n"
            "{\n"
            "  \"amount\" : x.xxx,        (numeric) The transaction amount in " + CURRENCY_UNIT + "\n"
            "  \"confirmations\" : n,     (numeric) The number of confirmations\n"
            "  \"blockhash\" : \"hash\",  (string) The block hash\n"
            "  \"blockindex\" : xx,       (numeric) The block index\n"
            "  \"blocktime\" : ttt,       (numeric) The time in seconds since epoch (1 Jan 1970 GMT)\n"
            "  \"txid\" : \"transactionid\",   (string) The transaction id.\n"
            "  \"time\" : ttt,            (numeric) The transaction time in seconds since epoch (1 Jan 1970 GMT)\n"
            "  \"timereceived\" : ttt,    (numeric) The time received in seconds since epoch (1 Jan 1970 GMT)\n"
            "  \"details\" : [\n"
            "    {\n"
            "      \"account\" : \"accountname\",  (string) DEPRECATED. The account name involved in the transaction, can be \"\" for the default account.\n"
            "      \"address\" : \"horizenaddress\",   (string) The horizen address involved in the transaction\n"
            "      \"category\" : \"send|receive\",    (string) The category, either 'send' or 'receive'\n"
            "      \"amount\" : x.xxx                  (numeric) The amount in " + CURRENCY_UNIT + "\n"
            "      \"vout\" : n,                       (numeric) the vout value\n"
            "    }\n"
            "    ,...\n"
            "  ],\n"
            "  \"vjoinsplit\" : [\n"
            "    {\n"
            "      \"anchor\" : \"treestateref\",          (string) Merkle root of note commitment tree\n"
            "      \"nullifiers\" : [ string, ... ]      (string) Nullifiers of input notes\n"
            "      \"commitments\" : [ string, ... ]     (string) Note commitments for note outputs\n"
            "      \"macs\" : [ string, ... ]            (string) Message authentication tags\n"
            "      \"vpub_old\" : x.xxx                  (numeric) The amount removed from the transparent value pool\n"
            "      \"vpub_new\" : x.xxx,                 (numeric) The amount added to the transparent value pool\n"
            "    }\n"
            "    ,...\n"
            "  ],\n"
            "  \"hex\" : \"data\"         (string) Raw data for transaction\n"
            "}\n"

            "\nExamples:\n"
            + HelpExampleCli("gettransaction", "\"1075db55d416d3ca199f55b6084e2115b9345e16c5cf302fc80e9d5fbf5d48d\"")
            + HelpExampleCli("gettransaction", "\"1075db55d416d3ca199f55b6084e2115b9345e16c5cf302fc80e9d5fbf5d48d\" true")
            + HelpExampleRpc("gettransaction", "\"1075db55d416d3ca199f55b6084e2115b9345e16c5cf302fc80e9d5fbf5d48d\"")
        );

    LOCK2(cs_main, pwalletMain->cs_wallet);

    uint256 hash;
    hash.SetHex(params[0].get_str());

    isminefilter filter = ISMINE_SPENDABLE;
    if(params.size() > 1)
        if(params[1].get_bool())
            filter = filter | ISMINE_WATCH_ONLY;

    UniValue entry(UniValue::VOBJ);
    if (!pwalletMain->getMapWallet().count(hash))
        throw JSONRPCError(RPC_INVALID_ADDRESS_OR_KEY, "Invalid or non-wallet transaction id");

    const CWalletObjBase& wtx = *(pwalletMain->getMapWallet().at(hash));

    CAmount nCredit = wtx.GetCredit(filter);
    CAmount nDebit = wtx.GetDebit(filter);
    
    CAmount nNet = nCredit - nDebit;
    CAmount nFee = 0;
    if (wtx.IsFromMe(filter))
    {
        nFee = -(wtx.GetFeeAmount(nDebit));
    }

    entry.push_back(Pair("amount", ValueFromAmount(nNet - nFee)));
    if (wtx.IsFromMe(filter))
        entry.push_back(Pair("fee", ValueFromAmount(nFee)));

    WalletTxToJSON(wtx, entry, filter);

    UniValue details(UniValue::VARR);
    ListTransactions(wtx, "*", 0, false, details, filter);
    entry.push_back(Pair("details", details));

    string strHex = wtx.EncodeHex();
    entry.push_back(Pair("hex", strHex));

    return entry;
}


UniValue backupwallet(const UniValue& params, bool fHelp)
{
    if (!EnsureWalletIsAvailable(fHelp))
        return NullUniValue;

    if (fHelp || params.size() != 1)
        throw runtime_error(
            "backupwallet \"destination\"\n"
            "\nSafely copies wallet.dat to destination filename\n"
            "\nArguments:\n"
            "1. \"destination\"   (string, required) The destination filename, saved in the directory set by -exportdir option.\n"
            "\nResult:\n"
            "\"path\"             (string) The full path of the destination file\n"
            "\nExamples:\n"
            + HelpExampleCli("backupwallet", "\"backupdata\"")
            + HelpExampleRpc("backupwallet", "\"backupdata\"")
        );

    LOCK2(cs_main, pwalletMain->cs_wallet);

    boost::filesystem::path exportdir;
    try {
        exportdir = GetExportDir();
    } catch (const std::runtime_error& e) {
        throw JSONRPCError(RPC_INTERNAL_ERROR, e.what());
    }
    if (exportdir.empty()) {
        throw JSONRPCError(RPC_WALLET_ERROR, "Cannot backup wallet until the -exportdir option has been set");
    }
    std::string unclean = params[0].get_str();
    std::string clean = SanitizeFilename(unclean);
    if (clean.compare(unclean) != 0) {
        throw JSONRPCError(RPC_WALLET_ERROR, strprintf("Filename is invalid as only alphanumeric characters are allowed.  Try '%s' instead.", clean));
    }
    boost::filesystem::path exportfilepath = exportdir / clean;

    if (!BackupWallet(*pwalletMain, exportfilepath.string()))
        throw JSONRPCError(RPC_WALLET_ERROR, "Error: Wallet backup failed!");

    return exportfilepath.string();
}


UniValue keypoolrefill(const UniValue& params, bool fHelp)
{
    if (!EnsureWalletIsAvailable(fHelp))
        return NullUniValue;

    if (fHelp || params.size() > 1)
        throw runtime_error(
            "keypoolrefill ( newsize )\n"
            "\nFills the keypool."
            + HelpRequiringPassphrase() + "\n"
            "\nArguments\n"
            "1. newsize     (numeric, optional, default=100) The new keypool size\n"
            "\nExamples:\n"
            + HelpExampleCli("keypoolrefill", "")
            + HelpExampleRpc("keypoolrefill", "")
        );

    LOCK2(cs_main, pwalletMain->cs_wallet);

    // 0 is interpreted by TopUpKeyPool() as the default keypool size given by -keypool
    unsigned int kpSize = 0;
    if (params.size() > 0) {
        if (params[0].get_int() < 0)
            throw JSONRPCError(RPC_INVALID_PARAMETER, "Invalid parameter, expected valid size.");
        kpSize = (unsigned int)params[0].get_int();
    }

    EnsureWalletIsUnlocked();
    pwalletMain->TopUpKeyPool(kpSize);

    if (pwalletMain->GetKeyPoolSize() < kpSize)
        throw JSONRPCError(RPC_WALLET_ERROR, "Error refreshing keypool.");

    return NullUniValue;
}


static void LockWallet(CWallet* pWallet)
{
    LOCK(cs_nWalletUnlockTime);
    nWalletUnlockTime = 0;
    pWallet->Lock();
}

UniValue walletpassphrase(const UniValue& params, bool fHelp)
{
    if (!EnsureWalletIsAvailable(fHelp))
        return NullUniValue;

    if (pwalletMain->IsCrypted() && (fHelp || params.size() != 2))
        throw runtime_error(
            "walletpassphrase \"passphrase\" timeout\n"
            "\nStores the wallet decryption key in memory for 'timeout' seconds.\n"
            "This is needed prior to performing transactions related to private keys such as sending horizen\n"
            "\nArguments:\n"
            "1. \"passphrase\"     (string, required) The wallet passphrase\n"
            "2. timeout            (numeric, required) The time to keep the decryption key in seconds.\n"
            "\nNote:\n"
            "Issuing the walletpassphrase command while the wallet is already unlocked will set a new unlock\n"
            "time that overrides the old one.\n"
            "\nExamples:\n"
            "\nunlock the wallet for 60 seconds\n"
            + HelpExampleCli("walletpassphrase", "\"my pass phrase\" 60") +
            "\nLock the wallet again (before 60 seconds)\n"
            + HelpExampleCli("walletlock", "") +
            "\nAs json rpc call\n"
            + HelpExampleRpc("walletpassphrase", "\"my pass phrase\", 60")
        );

    LOCK2(cs_main, pwalletMain->cs_wallet);

    if (fHelp)
        return true;
    if (!pwalletMain->IsCrypted())
        throw JSONRPCError(RPC_WALLET_WRONG_ENC_STATE, "Error: running with an unencrypted wallet, but walletpassphrase was called.");

    // Note that the walletpassphrase is stored in params[0] which is not mlock()ed
    SecureString strWalletPass;
    strWalletPass.reserve(100);
    // TODO: get rid of this .c_str() by implementing SecureString::operator=(std::string)
    // Alternately, find a way to make params[0] mlock()'d to begin with.
    strWalletPass = params[0].get_str().c_str();

    if (strWalletPass.length() > 0)
    {
        if (!pwalletMain->Unlock(strWalletPass))
            throw JSONRPCError(RPC_WALLET_PASSPHRASE_INCORRECT, "Error: The wallet passphrase entered was incorrect.");
    }
    else
        throw runtime_error(
            "walletpassphrase <passphrase> <timeout>\n"
            "Stores the wallet decryption key in memory for <timeout> seconds.");

    // No need to check return values, because the wallet was unlocked above
    pwalletMain->UpdateNullifierNoteMap();
    pwalletMain->TopUpKeyPool();

    int64_t nSleepTime = params[1].get_int64();
    LOCK(cs_nWalletUnlockTime);
    nWalletUnlockTime = GetTime() + nSleepTime;
    RPCRunLater("lockwallet", boost::bind(LockWallet, pwalletMain), nSleepTime);

    return NullUniValue;
}


UniValue walletpassphrasechange(const UniValue& params, bool fHelp)
{
    if (!EnsureWalletIsAvailable(fHelp))
        return NullUniValue;

    if (pwalletMain->IsCrypted() && (fHelp || params.size() != 2))
        throw runtime_error(
            "walletpassphrasechange \"oldpassphrase\" \"newpassphrase\"\n"
            "\nChanges the wallet passphrase from 'oldpassphrase' to 'newpassphrase'.\n"
            "\nArguments:\n"
            "1. \"oldpassphrase\"      (string) The current passphrase\n"
            "2. \"newpassphrase\"      (string) The new passphrase\n"
            "\nExamples:\n"
            + HelpExampleCli("walletpassphrasechange", "\"old one\" \"new one\"")
            + HelpExampleRpc("walletpassphrasechange", "\"old one\", \"new one\"")
        );

    LOCK2(cs_main, pwalletMain->cs_wallet);

    if (fHelp)
        return true;
    if (!pwalletMain->IsCrypted())
        throw JSONRPCError(RPC_WALLET_WRONG_ENC_STATE, "Error: running with an unencrypted wallet, but walletpassphrasechange was called.");

    // TODO: get rid of these .c_str() calls by implementing SecureString::operator=(std::string)
    // Alternately, find a way to make params[0] mlock()'d to begin with.
    SecureString strOldWalletPass;
    strOldWalletPass.reserve(100);
    strOldWalletPass = params[0].get_str().c_str();

    SecureString strNewWalletPass;
    strNewWalletPass.reserve(100);
    strNewWalletPass = params[1].get_str().c_str();

    if (strOldWalletPass.length() < 1 || strNewWalletPass.length() < 1)
        throw runtime_error(
            "walletpassphrasechange <oldpassphrase> <newpassphrase>\n"
            "Changes the wallet passphrase from <oldpassphrase> to <newpassphrase>.");

    if (!pwalletMain->ChangeWalletPassphrase(strOldWalletPass, strNewWalletPass))
        throw JSONRPCError(RPC_WALLET_PASSPHRASE_INCORRECT, "Error: The wallet passphrase entered was incorrect.");

    return NullUniValue;
}


UniValue walletlock(const UniValue& params, bool fHelp)
{
    if (!EnsureWalletIsAvailable(fHelp))
        return NullUniValue;

    if (pwalletMain->IsCrypted() && (fHelp || params.size() != 0))
        throw runtime_error(
            "walletlock\n"
            "\nRemoves the wallet encryption key from memory, locking the wallet.\n"
            "After calling this method, you will need to call walletpassphrase again\n"
            "before being able to call any methods which require the wallet to be unlocked.\n"
            "\nExamples:\n"
            "\nSet the passphrase for 2 minutes to perform a transaction\n"
            + HelpExampleCli("walletpassphrase", "\"my pass phrase\" 120") +
            "\nPerform a send (requires passphrase set)\n"
            + HelpExampleCli("sendtoaddress", "\"znnwwojWQJp1ARgbi1dqYtmnNMfihmg8m1b\" 1.0") +
            "\nClear the passphrase since we are done before 2 minutes is up\n"
            + HelpExampleCli("walletlock", "") +
            "\nAs json rpc call\n"
            + HelpExampleRpc("walletlock", "")
        );

    LOCK2(cs_main, pwalletMain->cs_wallet);

    if (fHelp)
        return true;
    if (!pwalletMain->IsCrypted())
        throw JSONRPCError(RPC_WALLET_WRONG_ENC_STATE, "Error: running with an unencrypted wallet, but walletlock was called.");

    {
        LOCK(cs_nWalletUnlockTime);
        pwalletMain->Lock();
        nWalletUnlockTime = 0;
    }

    return NullUniValue;
}


UniValue encryptwallet(const UniValue& params, bool fHelp)
{
    if (!EnsureWalletIsAvailable(fHelp))
        return NullUniValue;

    auto fEnableWalletEncryption = fExperimentalMode && GetBoolArg("-developerencryptwallet", false);

    std::string strWalletEncryptionDisabledMsg = "";
    if (!fEnableWalletEncryption) {
        strWalletEncryptionDisabledMsg = "\nWARNING: Wallet encryption is DISABLED. This call always fails.\n";
    }

    if (!pwalletMain->IsCrypted() && (fHelp || params.size() != 1))
        throw runtime_error(
            "encryptwallet \"passphrase\"\n"
            + strWalletEncryptionDisabledMsg +
            "\nEncrypts the wallet with 'passphrase'. This is for first time encryption.\n"
            "After this, any calls that interact with private keys such as sending or signing \n"
            "will require the passphrase to be set prior the making these calls.\n"
            "Use the walletpassphrase call for this, and then walletlock call.\n"
            "If the wallet is already encrypted, use the walletpassphrasechange call.\n"
            "Note that this will shutdown the server.\n"
            "\nArguments:\n"
            "1. \"passphrase\"    (string) The pass phrase to encrypt the wallet with. It must be at least 1 character, but should be long.\n"
            "\nExamples:\n"
            "\nEncrypt you wallet\n"
            + HelpExampleCli("encryptwallet", "\"my pass phrase\"") +
            "\nNow set the passphrase to use the wallet, such as for signing or sending horizen\n"
            + HelpExampleCli("walletpassphrase", "\"my pass phrase\"") +
            "\nNow we can so something like sign\n"
            + HelpExampleCli("signmessage", "\"horizenaddress\" \"test message\"") +
            "\nNow lock the wallet again by removing the passphrase\n"
            + HelpExampleCli("walletlock", "") +
            "\nAs a json rpc call\n"
            + HelpExampleRpc("encryptwallet", "\"my pass phrase\"")
        );

    LOCK2(cs_main, pwalletMain->cs_wallet);

    if (fHelp)
        return true;
    if (!fEnableWalletEncryption) {
        throw JSONRPCError(RPC_WALLET_ENCRYPTION_FAILED, "Error: wallet encryption is disabled.");
    }
    if (pwalletMain->IsCrypted())
        throw JSONRPCError(RPC_WALLET_WRONG_ENC_STATE, "Error: running with an encrypted wallet, but encryptwallet was called.");

    // TODO: get rid of this .c_str() by implementing SecureString::operator=(std::string)
    // Alternately, find a way to make params[0] mlock()'d to begin with.
    SecureString strWalletPass;
    strWalletPass.reserve(100);
    strWalletPass = params[0].get_str().c_str();

    if (strWalletPass.length() < 1)
        throw runtime_error(
            "encryptwallet <passphrase>\n"
            "Encrypts the wallet with <passphrase>.");

    if (!pwalletMain->EncryptWallet(strWalletPass))
        throw JSONRPCError(RPC_WALLET_ENCRYPTION_FAILED, "Error: Failed to encrypt the wallet.");

    // BDB seems to have a bad habit of writing old data into
    // slack space in .dat files; that is bad if the old data is
    // unencrypted private keys. So:
    StartShutdown();
    return "wallet encrypted; Horizen server stopping, restart to run with encrypted wallet. The keypool has been flushed, you need to make a new backup.";
}

UniValue lockunspent(const UniValue& params, bool fHelp)
{
    if (!EnsureWalletIsAvailable(fHelp))
        return NullUniValue;

    if (fHelp || params.size() < 1 || params.size() > 2)
        throw runtime_error(
            "lockunspent unlock [{\"txid\":\"txid\",\"vout\":n},...]\n"
            "\nUpdates list of temporarily unspendable outputs.\n"
            "Temporarily lock (unlock=false) or unlock (unlock=true) specified transaction outputs.\n"
            "A locked transaction output will not be chosen by automatic coin selection, when spending horizen.\n"
            "Locks are stored in memory only. Nodes start with zero locked outputs, and the locked output list\n"
            "is always cleared (by virtue of process exit) when a node stops or fails.\n"
            "Also see the listunspent call\n"
            "\nArguments:\n"
            "1. unlock            (boolean, required) Whether to unlock (true) or lock (false) the specified transactions\n"
            "2. \"transactions\"  (string, required) A json array of objects. Each object the txid (string) vout (numeric)\n"
            "     [           (json array of json objects)\n"
            "       {\n"
            "         \"txid\":\"id\",    (string) The transaction id\n"
            "         \"vout\": n         (numeric) The output number\n"
            "       }\n"
            "       ,...\n"
            "     ]\n"

            "\nResult:\n"
            "true|false    (boolean) Whether the command was successful or not\n"

            "\nExamples:\n"
            "\nList the unspent transactions\n"
            + HelpExampleCli("listunspent", "") +
            "\nLock an unspent transaction\n"
            + HelpExampleCli("lockunspent", "false \"[{\\\"txid\\\":\\\"a08e6907dbbd3d809776dbfc5d82e371b764ed838b5655e72f463568df1aadf0\\\",\\\"vout\\\":1}]\"") +
            "\nList the locked transactions\n"
            + HelpExampleCli("listlockunspent", "") +
            "\nUnlock the transaction again\n"
            + HelpExampleCli("lockunspent", "true \"[{\\\"txid\\\":\\\"a08e6907dbbd3d809776dbfc5d82e371b764ed838b5655e72f463568df1aadf0\\\",\\\"vout\\\":1}]\"") +
            "\nAs a json rpc call\n"
            + HelpExampleRpc("lockunspent", "false, \"[{\\\"txid\\\":\\\"a08e6907dbbd3d809776dbfc5d82e371b764ed838b5655e72f463568df1aadf0\\\",\\\"vout\\\":1}]\"")
        );

    LOCK2(cs_main, pwalletMain->cs_wallet);

    if (params.size() == 1)
        RPCTypeCheck(params, boost::assign::list_of(UniValue::VBOOL));
    else
        RPCTypeCheck(params, boost::assign::list_of(UniValue::VBOOL)(UniValue::VARR));

    bool fUnlock = params[0].get_bool();

    if (params.size() == 1) {
        if (fUnlock)
            pwalletMain->UnlockAllCoins();
        return true;
    }

    UniValue outputs = params[1].get_array();
    for (size_t idx = 0; idx < outputs.size(); idx++) {
        const UniValue& output = outputs[idx];
        if (!output.isObject())
            throw JSONRPCError(RPC_INVALID_PARAMETER, "Invalid parameter, expected object");
        const UniValue& o = output.get_obj();

        RPCTypeCheckObj(o, boost::assign::map_list_of("txid", UniValue::VSTR)("vout", UniValue::VNUM));

        string txid = find_value(o, "txid").get_str();
        if (!IsHex(txid))
            throw JSONRPCError(RPC_INVALID_PARAMETER, "Invalid parameter, expected hex txid");

        int nOutput = find_value(o, "vout").get_int();
        if (nOutput < 0)
            throw JSONRPCError(RPC_INVALID_PARAMETER, "Invalid parameter, vout must be positive");

        COutPoint outpt(uint256S(txid), nOutput);

        if (fUnlock)
            pwalletMain->UnlockCoin(outpt);
        else
            pwalletMain->LockCoin(outpt);
    }

    return true;
}

UniValue listlockunspent(const UniValue& params, bool fHelp)
{
    if (!EnsureWalletIsAvailable(fHelp))
        return NullUniValue;

    if (fHelp || params.size() > 0)
        throw runtime_error(
            "listlockunspent\n"
            "\nReturns list of temporarily unspendable outputs.\n"
            "See the lockunspent call to lock and unlock transactions for spending.\n"
            "\nResult:\n"
            "[\n"
            "  {\n"
            "    \"txid\" : \"transactionid\",     (string) The transaction id locked\n"
            "    \"vout\" : n                      (numeric) The vout value\n"
            "  }\n"
            "  ,...\n"
            "]\n"
            "\nExamples:\n"
            "\nList the unspent transactions\n"
            + HelpExampleCli("listunspent", "") +
            "\nLock an unspent transaction\n"
            + HelpExampleCli("lockunspent", "false \"[{\\\"txid\\\":\\\"a08e6907dbbd3d809776dbfc5d82e371b764ed838b5655e72f463568df1aadf0\\\",\\\"vout\\\":1}]\"") +
            "\nList the locked transactions\n"
            + HelpExampleCli("listlockunspent", "") +
            "\nUnlock the transaction again\n"
            + HelpExampleCli("lockunspent", "true \"[{\\\"txid\\\":\\\"a08e6907dbbd3d809776dbfc5d82e371b764ed838b5655e72f463568df1aadf0\\\",\\\"vout\\\":1}]\"") +
            "\nAs a json rpc call\n"
            + HelpExampleRpc("listlockunspent", "")
        );

    LOCK2(cs_main, pwalletMain->cs_wallet);

    vector<COutPoint> vOutpts;
    pwalletMain->ListLockedCoins(vOutpts);

    UniValue ret(UniValue::VARR);

    BOOST_FOREACH(COutPoint &outpt, vOutpts) {
        UniValue o(UniValue::VOBJ);

        o.push_back(Pair("txid", outpt.hash.GetHex()));
        o.push_back(Pair("vout", (int)outpt.n));
        ret.push_back(o);
    }

    return ret;
}

UniValue settxfee(const UniValue& params, bool fHelp)
{
    if (!EnsureWalletIsAvailable(fHelp))
        return NullUniValue;

    if (fHelp || params.size() < 1 || params.size() > 1)
        throw runtime_error(
            "settxfee amount\n"
            "\nSet the transaction fee per kB.\n"
            "\nArguments:\n"
            "1. amount         (numeric, required) The transaction fee in " + CURRENCY_UNIT + "/kB rounded to the nearest 0.00000001\n"
            "\nResult\n"
            "true|false        (boolean) Returns true if successful\n"
            "\nExamples:\n"
            + HelpExampleCli("settxfee", "0.00001")
            + HelpExampleRpc("settxfee", "0.00001")
        );

    LOCK2(cs_main, pwalletMain->cs_wallet);

    // Amount
    CAmount nAmount = AmountFromValue(params[0]);

    payTxFee = CFeeRate(nAmount, 1000);
    return true;
}

UniValue getwalletinfo(const UniValue& params, bool fHelp)
{
    if (!EnsureWalletIsAvailable(fHelp))
        return NullUniValue;

    if (fHelp || params.size() != 0)
        throw runtime_error(
            "getwalletinfo\n"
            "Returns an object containing various wallet state info.\n"
            "\nResult:\n"
            "{\n"
            "  \"walletversion\": xxxxx,     (numeric) the wallet version\n"
            "  \"balance\": xxxxxxx,         (numeric) the total confirmed horizen balance of the wallet\n"
            "  \"unconfirmed_balance\": xxx, (numeric) the total unconfirmed horizen balance of the wallet\n"
            "  \"immature_balance\": xxxxxx, (numeric) the total immature balance of the wallet\n"
            "  \"txcount\": xxxxxxx,         (numeric) the total number of transactions in the wallet\n"
            "  \"keypoololdest\": xxxxxx,    (numeric) the timestamp (seconds since GMT epoch) of the oldest pre-generated key in the key pool\n"
            "  \"keypoolsize\": xxxx,        (numeric) how many new keys are pre-generated\n"
            "  \"unlocked_until\": ttt,      (numeric) the timestamp in seconds since epoch (midnight Jan 1 1970 GMT) that the wallet is unlocked for transfers, or 0 if the wallet is locked\n"
            "  \"paytxfee\": x.xxxx,         (numeric) the transaction fee configuration, set in " + CURRENCY_UNIT + "/kB\n"
            "}\n"
            "\nExamples:\n"
            + HelpExampleCli("getwalletinfo", "")
            + HelpExampleRpc("getwalletinfo", "")
        );

    LOCK2(cs_main, pwalletMain->cs_wallet);

    UniValue obj(UniValue::VOBJ);
    obj.push_back(Pair("walletversion", pwalletMain->GetVersion()));
    obj.push_back(Pair("balance",       ValueFromAmount(pwalletMain->GetBalance())));
    obj.push_back(Pair("unconfirmed_balance", ValueFromAmount(pwalletMain->GetUnconfirmedBalance())));
    obj.push_back(Pair("immature_balance",    ValueFromAmount(pwalletMain->GetImmatureBalance())));
    obj.push_back(Pair("txcount",       (int)pwalletMain->getMapWallet().size()));
    obj.push_back(Pair("keypoololdest", pwalletMain->GetOldestKeyPoolTime()));
    obj.push_back(Pair("keypoolsize",   (int)pwalletMain->GetKeyPoolSize()));
    if (pwalletMain->IsCrypted())
        obj.push_back(Pair("unlocked_until", nWalletUnlockTime));
    obj.push_back(Pair("paytxfee",      ValueFromAmount(payTxFee.GetFeePerK())));
    return obj;
}

UniValue resendwallettransactions(const UniValue& params, bool fHelp)
{
    if (!EnsureWalletIsAvailable(fHelp))
        return NullUniValue;

    if (fHelp || params.size() != 0)
        throw runtime_error(
            "resendwallettransactions\n"
            "Immediately re-broadcast unconfirmed wallet transactions to all peers.\n"
            "Intended only for testing; the wallet code periodically re-broadcasts\n"
            "automatically.\n"
            "Returns array of transaction ids that were re-broadcast.\n"
            );

    LOCK2(cs_main, pwalletMain->cs_wallet);

    std::vector<uint256> txids = pwalletMain->ResendWalletTransactionsBefore(GetTime());
    UniValue result(UniValue::VARR);
    BOOST_FOREACH(const uint256& txid, txids)
    {
        result.push_back(txid.ToString());
    }
    return result;
}

UniValue listunspent(const UniValue& params, bool fHelp)
{
    if (!EnsureWalletIsAvailable(fHelp))
        return NullUniValue;

    if (fHelp || params.size() > 3)
        throw runtime_error(
            "listunspent ( minconf maxconf  [\"address\",...] )\n"
            "\nReturns array of unspent transaction outputs\n"
            "with between minconf and maxconf (inclusive) confirmations.\n"
            "Optionally filter to only include txouts paid to specified addresses.\n"
            "Results are an array of Objects, each of which has:\n"
            "{txid, vout, scriptPubKey, amount, confirmations}\n"
            "\nArguments:\n"
            "1. minconf          (numeric, optional, default=1) The minimum confirmations to filter\n"
            "2. maxconf          (numeric, optional, default=9999999) The maximum confirmations to filter\n"
            "3. \"addresses\"    (string) A json array of horizen addresses to filter\n"
            "    [\n"
            "      \"address\"   (string) horizen address\n"
            "      ,...\n"
            "    ]\n"
            "\nResult\n"
            "[                   (array of json object)\n"
            "  {\n"
            "    \"txid\" : \"txid\",        (string) the transaction id \n"
            "    \"vout\" : n,               (numeric) the vout value\n"
            "    \"generated\" : true|false  (boolean) true if txout is a coinbase transaction output\n"
            "    \"address\" : \"address\",  (string) the horizen address\n"
            "    \"account\" : \"account\",  (string) DEPRECATED. The associated account, or \"\" for the default account\n"
            "    \"scriptPubKey\" : \"key\", (string) the script key\n"
            "    \"amount\" : x.xxx,         (numeric) the transaction amount in " + CURRENCY_UNIT + "\n"
            "    \"confirmations\" : n       (numeric) The number of confirmations\n"
            "  }\n"
            "  ,...\n"
            "]\n"

            "\nExamples\n"
            + HelpExampleCli("listunspent", "")
            + HelpExampleCli("listunspent", "6 9999999 \"[\\\"t1PGFqEzfmQch1gKD3ra4k18PNj3tTUUSqg\\\",\\\"t1LtvqCaApEdUGFkpKMM4MstjcaL4dKg8SP\\\"]\"")
            + HelpExampleRpc("listunspent", "6, 9999999 \"[\\\"t1PGFqEzfmQch1gKD3ra4k18PNj3tTUUSqg\\\",\\\"t1LtvqCaApEdUGFkpKMM4MstjcaL4dKg8SP\\\"]\"")
        );

    RPCTypeCheck(params, boost::assign::list_of(UniValue::VNUM)(UniValue::VNUM)(UniValue::VARR));

    int nMinDepth = 1;
    if (params.size() > 0)
        nMinDepth = params[0].get_int();

    int nMaxDepth = 9999999;
    if (params.size() > 1)
        nMaxDepth = params[1].get_int();

    set<CBitcoinAddress> setAddress;
    if (params.size() > 2) {
        UniValue inputs = params[2].get_array();
        for (size_t idx = 0; idx < inputs.size(); idx++) {
            const UniValue& input = inputs[idx];
            CBitcoinAddress address(input.get_str());
            if (!address.IsValid())
                throw JSONRPCError(RPC_INVALID_ADDRESS_OR_KEY, string("Invalid horizen address: ")+input.get_str());
            if (setAddress.count(address))
                throw JSONRPCError(RPC_INVALID_PARAMETER, string("Invalid parameter, duplicated address: ")+input.get_str());
           setAddress.insert(address);
        }
    }

    UniValue results(UniValue::VARR);
    vector<COutput> vecOutputs;
    assert(pwalletMain != NULL);
    LOCK2(cs_main, pwalletMain->cs_wallet);
    pwalletMain->AvailableCoins(vecOutputs, false, NULL, true, true);
    for(const COutput& out: vecOutputs) {
        if (out.nDepth < nMinDepth || out.nDepth > nMaxDepth)
            continue;

        if (setAddress.size()) {
            CTxDestination address;
            if (!ExtractDestination(out.tx->GetVout()[out.pos].scriptPubKey, address))
                continue;

            if (!setAddress.count(address))
                continue;
        }

        CAmount nValue = out.tx->GetVout()[out.pos].nValue;
        const CScript& pk = out.tx->GetVout()[out.pos].scriptPubKey;
        UniValue entry(UniValue::VOBJ);
<<<<<<< HEAD
        entry.push_back(Pair("txid", out.tx->GetHash().GetHex()));
        entry.push_back(Pair("vout", out.i));

#if 1
        if (out.tx->IsCertificate() )
        {
=======

        if (out.tx->IsCertificate() )
        {
            entry.push_back(Pair("cert", out.tx->GetHash().GetHex()));
            entry.push_back(Pair("vout", out.pos));
>>>>>>> 0915b899
            entry.push_back(Pair("certified", true));
        }
        else
        {
<<<<<<< HEAD
            entry.push_back(Pair("generated", out.tx->IsCoinBase()));
        }
#else
        entry.push_back(Pair("generated", out.tx->IsCoinBase()));
#endif
=======
            entry.push_back(Pair("txid", out.tx->GetHash().GetHex()));
            entry.push_back(Pair("vout", out.pos));
            entry.push_back(Pair("generated", out.tx->IsCoinBase()));
        }

>>>>>>> 0915b899
        CTxDestination address;
        if (ExtractDestination(out.tx->GetVout()[out.pos].scriptPubKey, address)) {
            entry.push_back(Pair("address", CBitcoinAddress(address).ToString()));
            if (pwalletMain->mapAddressBook.count(address))
                entry.push_back(Pair("account", pwalletMain->mapAddressBook[address].name));
        }
        entry.push_back(Pair("scriptPubKey", HexStr(pk.begin(), pk.end())));
        if (pk.IsPayToScriptHash()) {
            CTxDestination address;
            if (ExtractDestination(pk, address)) {
                const CScriptID& hash = boost::get<CScriptID>(address);
                CScript redeemScript;
                if (pwalletMain->GetCScript(hash, redeemScript))
                    entry.push_back(Pair("redeemScript", HexStr(redeemScript.begin(), redeemScript.end())));
            }
        }
        entry.push_back(Pair("amount",ValueFromAmount(nValue)));
        entry.push_back(Pair("confirmations",out.nDepth));
        entry.push_back(Pair("spendable", out.fSpendable));
        results.push_back(entry);
    }

    return results;
}

UniValue fundrawtransaction(const UniValue& params, bool fHelp)
{
    if (!EnsureWalletIsAvailable(fHelp))
        return NullUniValue;

    if (fHelp || params.size() != 1)
        throw runtime_error(
                            "fundrawtransaction \"hexstring\"\n"
                            "\nAdd inputs to a transaction until it has enough in value to meet its out value.\n"
                            "This will not modify existing inputs, and will add one change output to the outputs.\n"
                            "Note that inputs which were signed may need to be resigned after completion since in/outputs have been added.\n"
                            "The inputs added will not be signed, use signrawtransaction for that.\n"
                            "\nArguments:\n"
                            "1. \"hexstring\"    (string, required) The hex string of the raw transaction\n"
                            "\nResult:\n"
                            "{\n"
                            "  \"hex\":       \"value\", (string)  The resulting raw transaction (hex-encoded string)\n"
                            "  \"fee\":       n,         (numeric) The fee added to the transaction\n"
                            "  \"changepos\": n          (numeric) The position of the added change output, or -1\n"
                            "}\n"
                            "\"hex\"             \n"
                            "\nExamples:\n"
                            "\nCreate a transaction with no inputs\n"
                            + HelpExampleCli("createrawtransaction", "\"[]\" \"{\\\"myaddress\\\":0.01}\"") +
                            "\nAdd sufficient unsigned inputs to meet the output value\n"
                            + HelpExampleCli("fundrawtransaction", "\"rawtransactionhex\"") +
                            "\nSign the transaction\n"
                            + HelpExampleCli("signrawtransaction", "\"fundedtransactionhex\"") +
                            "\nSend the transaction\n"
                            + HelpExampleCli("sendrawtransaction", "\"signedtransactionhex\"")
                            );

    RPCTypeCheck(params, boost::assign::list_of(UniValue::VSTR));

    // parse hex string from parameter
    CTransaction origTx;
    if (!DecodeHexTx(origTx, params[0].get_str()))
        throw JSONRPCError(RPC_DESERIALIZATION_ERROR, "TX decode failed");

    CMutableTransaction tx(origTx);
    CAmount nFee;
    string strFailReason;
    int nChangePos = -1;
    if(!pwalletMain->FundTransaction(tx, nFee, nChangePos, strFailReason))
        throw JSONRPCError(RPC_INTERNAL_ERROR, strFailReason);

    UniValue result(UniValue::VOBJ);
    result.push_back(Pair("hex", EncodeHexTx(tx)));
    result.push_back(Pair("changepos", nChangePos));
    result.push_back(Pair("fee", ValueFromAmount(nFee)));

    return result;
}

UniValue zc_sample_joinsplit(const UniValue& params, bool fHelp)
{
    if (fHelp) {
        throw runtime_error(
            "zcsamplejoinsplit\n"
            "\n"
            "Perform a joinsplit and return the JSDescription.\n"
            );
    }

    LOCK(cs_main);

    const int shieldedTxVersion = ForkManager::getInstance().getShieldedTxVersion(chainActive.Height());
    LogPrintf("shieldedTxVersion (Forkmanager): %d\n", shieldedTxVersion);

    const bool isGroth = (shieldedTxVersion == GROTH_TX_VERSION);

    uint256 pubKeyHash;
    uint256 anchor = ZCIncrementalMerkleTree().root();
    JSDescription samplejoinsplit(isGroth,
								  *pzcashParams,
                                  pubKeyHash,
                                  anchor,
                                  {JSInput(), JSInput()},
                                  {JSOutput(), JSOutput()},
                                  0,
                                  0);


    CDataStream ss(SER_NETWORK, PROTOCOL_VERSION);

    auto os = WithTxVersion(&ss, shieldedTxVersion);
    os << samplejoinsplit;
    return HexStr(ss.begin(), ss.end());
}

UniValue zc_benchmark(const UniValue& params, bool fHelp)
{
    if (!EnsureWalletIsAvailable(fHelp)) {
        return NullUniValue;
    }

    if (fHelp || params.size() < 2) {
        throw runtime_error(
            "zcbenchmark benchmarktype samplecount\n"
            "\n"
            "Runs a benchmark of the selected type samplecount times,\n"
            "returning the running times of each sample.\n"
            "\n"
            "Output: [\n"
            "  {\n"
            "    \"runningtime\": runningtime\n"
            "  },\n"
            "  {\n"
            "    \"runningtime\": runningtime\n"
            "  }\n"
            "  ...\n"
            "]\n"
            );
    }

    const int shieldedTxVersion = ForkManager::getInstance().getShieldedTxVersion(chainActive.Height());
    LogPrintf("shieldedTxVersion (Forkmanager): %d\n", shieldedTxVersion);



    LOCK(cs_main);

    std::string benchmarktype = params[0].get_str();
    int samplecount = params[1].get_int();

    if (samplecount <= 0) {
        throw JSONRPCError(RPC_TYPE_ERROR, "Invalid samplecount");
    }

    std::vector<double> sample_times;

    JSDescription samplejoinsplit = JSDescription::getNewInstance(shieldedTxVersion == GROTH_TX_VERSION);

    if (benchmarktype == "verifyjoinsplit") {
        CDataStream ss(ParseHexV(params[2].get_str(), "js"), SER_NETWORK, PROTOCOL_VERSION);
        auto os = WithTxVersion(&ss, shieldedTxVersion);
        os >> samplejoinsplit;
    }

    for (int i = 0; i < samplecount; i++) {
        if (benchmarktype == "sleep") {
            sample_times.push_back(benchmark_sleep());
        } else if (benchmarktype == "parameterloading") {
            sample_times.push_back(benchmark_parameter_loading());
        } else if (benchmarktype == "createjoinsplit") {
            if (params.size() < 3) {
                sample_times.push_back(benchmark_create_joinsplit());
            } else {
                int nThreads = params[2].get_int();
                std::vector<double> vals = benchmark_create_joinsplit_threaded(nThreads);
                // Divide by nThreads^2 to get average seconds per JoinSplit because
                // we are running one JoinSplit per thread.
                sample_times.push_back(std::accumulate(vals.begin(), vals.end(), 0.0) / (nThreads*nThreads));
            }
        } else if (benchmarktype == "verifyjoinsplit") {
            sample_times.push_back(benchmark_verify_joinsplit(samplejoinsplit));
#ifdef ENABLE_MINING
        } else if (benchmarktype == "solveequihash") {
            if (params.size() < 3) {
                sample_times.push_back(benchmark_solve_equihash());
            } else {
                int nThreads = params[2].get_int();
                std::vector<double> vals = benchmark_solve_equihash_threaded(nThreads);
                sample_times.insert(sample_times.end(), vals.begin(), vals.end());
            }
#endif
        } else if (benchmarktype == "verifyequihash") {
            sample_times.push_back(benchmark_verify_equihash());
        } else if (benchmarktype == "validatelargetx") {
            sample_times.push_back(benchmark_large_tx());
        } else if (benchmarktype == "trydecryptnotes") {
            int nAddrs = params[2].get_int();
            sample_times.push_back(benchmark_try_decrypt_notes(nAddrs));
        } else if (benchmarktype == "incnotewitnesses") {
            int nTxs = params[2].get_int();
            sample_times.push_back(benchmark_increment_note_witnesses(nTxs));
        } else if (benchmarktype == "connectblockslow") {
            if (Params().NetworkIDString() != "regtest") {
                throw JSONRPCError(RPC_TYPE_ERROR, "Benchmark must be run in regtest mode");
            }
            sample_times.push_back(benchmark_connectblock_slow());
        } else if (benchmarktype == "sendtoaddress") {
            if (Params().NetworkIDString() != "regtest") {
                throw JSONRPCError(RPC_TYPE_ERROR, "Benchmark must be run in regtest mode");
            }
            auto amount = AmountFromValue(params[2]);
            sample_times.push_back(benchmark_sendtoaddress(amount));
        } else if (benchmarktype == "loadwallet") {
            if (Params().NetworkIDString() != "regtest") {
                throw JSONRPCError(RPC_TYPE_ERROR, "Benchmark must be run in regtest mode");
            }
            sample_times.push_back(benchmark_loadwallet());
        } else if (benchmarktype == "listunspent") {
            sample_times.push_back(benchmark_listunspent());
        } else {
            throw JSONRPCError(RPC_TYPE_ERROR, "Invalid benchmarktype");
        }
    }

    UniValue results(UniValue::VARR);
    for (auto time : sample_times) {
        UniValue result(UniValue::VOBJ);
        result.push_back(Pair("runningtime", time));
        results.push_back(result);
    }

    return results;
}

UniValue zc_raw_receive(const UniValue& params, bool fHelp)
{
    if (!EnsureWalletIsAvailable(fHelp)) {
        return NullUniValue;
    }

    if (fHelp || params.size() != 2) {
        throw runtime_error(
            "zcrawreceive zcsecretkey encryptednote\n"
            "\n"
            "DEPRECATED. Decrypts encryptednote and checks if the coin commitments\n"
            "are in the blockchain as indicated by the \"exists\" result.\n"
            "\n"
            "Output: {\n"
            "  \"amount\": value,\n"
            "  \"note\": noteplaintext,\n"
            "  \"exists\": exists\n"
            "}\n"
            );
    }

    RPCTypeCheck(params, boost::assign::list_of(UniValue::VSTR)(UniValue::VSTR));

    LOCK(cs_main);

    CZCSpendingKey spendingkey(params[0].get_str());
    SpendingKey k = spendingkey.Get();

    uint256 epk;
    unsigned char nonce;
    ZCNoteEncryption::Ciphertext ct;
    uint256 h_sig;

    {
        CDataStream ssData(ParseHexV(params[1], "encrypted_note"), SER_NETWORK, PROTOCOL_VERSION);
        try {
            ssData >> nonce;
            ssData >> epk;
            ssData >> ct;
            ssData >> h_sig;
        } catch(const std::exception &) {
            throw runtime_error(
                "encrypted_note could not be decoded"
            );
        }
    }

    ZCNoteDecryption decryptor(k.receiving_key());

    NotePlaintext npt = NotePlaintext::decrypt(
        decryptor,
        ct,
        epk,
        h_sig,
        nonce
    );
    PaymentAddress payment_addr = k.address();
    Note decrypted_note = npt.note(payment_addr);

    assert(pwalletMain != NULL);
    std::vector<boost::optional<ZCIncrementalWitness>> witnesses;
    uint256 anchor;
    uint256 commitment = decrypted_note.cm();
    pwalletMain->WitnessNoteCommitment(
        {commitment},
        witnesses,
        anchor
    );

    CDataStream ss(SER_NETWORK, PROTOCOL_VERSION);
    ss << npt;

    UniValue result(UniValue::VOBJ);
    result.push_back(Pair("amount", ValueFromAmount(decrypted_note.value())));
    result.push_back(Pair("note", HexStr(ss.begin(), ss.end())));
    result.push_back(Pair("exists", (bool) witnesses[0]));
    return result;
}



UniValue zc_raw_joinsplit(const UniValue& params, bool fHelp)
{
    if (!EnsureWalletIsAvailable(fHelp)) {
        return NullUniValue;
    }

    if (fHelp || params.size() != 5) {
        throw runtime_error(
            "zcrawjoinsplit rawtx inputs outputs vpub_old vpub_new\n"
            "  inputs: a JSON object mapping {note: zcsecretkey, ...}\n"
            "  outputs: a JSON object mapping {zcaddr: value, ...}\n"
            "\n"
            "DEPRECATED. Splices a joinsplit into rawtx. Inputs are unilaterally confidential.\n"
            "Outputs are confidential between sender/receiver. The vpub_old and\n"
            "vpub_new values are globally public and move transparent value into\n"
            "or out of the confidential value store, respectively.\n"
            "\n"
            "Note: The caller is responsible for delivering the output enc1 and\n"
            "enc2 to the appropriate recipients, as well as signing rawtxout and\n"
            "ensuring it is mined. (A future RPC call will deliver the confidential\n"
            "payments in-band on the blockchain.)\n"
            "\n"
            "Output: {\n"
            "  \"encryptednote1\": enc1,\n"
            "  \"encryptednote2\": enc2,\n"
            "  \"rawtxn\": rawtxout\n"
            "}\n"
            );
    }

    LOCK(cs_main);

    CTransaction tx;
    if (!DecodeHexTx(tx, params[0].get_str()))
        throw JSONRPCError(RPC_DESERIALIZATION_ERROR, "TX decode failed");

    UniValue inputs = params[1].get_obj();
    UniValue outputs = params[2].get_obj();

    CAmount vpub_old(0);
    CAmount vpub_new(0);

    if (params[3].get_real() != 0.0)
        vpub_old = AmountFromValue(params[3]);

    if (params[4].get_real() != 0.0)
        vpub_new = AmountFromValue(params[4]);

    std::vector<JSInput> vjsin;
    std::vector<JSOutput> vjsout;
    std::vector<Note> notes;
    std::vector<SpendingKey> keys;
    std::vector<uint256> commitments;

    for (const string& name_ : inputs.getKeys()) {
        CZCSpendingKey spendingkey(inputs[name_].get_str());
        SpendingKey k = spendingkey.Get();

        keys.push_back(k);

        NotePlaintext npt;

        {
            CDataStream ssData(ParseHexV(name_, "note"), SER_NETWORK, PROTOCOL_VERSION);
            ssData >> npt;
        }

        PaymentAddress addr = k.address();
        Note note = npt.note(addr);
        notes.push_back(note);
        commitments.push_back(note.cm());
    }

    uint256 anchor;
    std::vector<boost::optional<ZCIncrementalWitness>> witnesses;
    pwalletMain->WitnessNoteCommitment(commitments, witnesses, anchor);

    assert(witnesses.size() == notes.size());
    assert(notes.size() == keys.size());

    {
        for (size_t i = 0; i < witnesses.size(); i++) {
            if (!witnesses[i]) {
                throw runtime_error(
                    "joinsplit input could not be found in tree"
                );
            }

            vjsin.push_back(JSInput(*witnesses[i], notes[i], keys[i]));
        }
    }

    while (vjsin.size() < ZC_NUM_JS_INPUTS) {
        vjsin.push_back(JSInput());
    }

    for (const string& name_ : outputs.getKeys()) {
        CZCPaymentAddress pubaddr(name_);
        PaymentAddress addrTo = pubaddr.Get();
        CAmount nAmount = AmountFromValue(outputs[name_]);

        vjsout.push_back(JSOutput(addrTo, nAmount));
    }

    while (vjsout.size() < ZC_NUM_JS_OUTPUTS) {
        vjsout.push_back(JSOutput());
    }

    // TODO
    if (vjsout.size() != ZC_NUM_JS_INPUTS || vjsin.size() != ZC_NUM_JS_OUTPUTS) {
        throw runtime_error("unsupported joinsplit input/output counts");
    }

    uint256 joinSplitPubKey;
    unsigned char joinSplitPrivKey[crypto_sign_SECRETKEYBYTES];
    crypto_sign_keypair(joinSplitPubKey.begin(), joinSplitPrivKey);

    CMutableTransaction mtx(tx);
    const int shieldedTxVersion = ForkManager::getInstance().getShieldedTxVersion(chainActive.Height() + 1);
    mtx.nVersion = shieldedTxVersion;
    mtx.joinSplitPubKey = joinSplitPubKey;
    JSDescription jsdesc(mtx.nVersion == GROTH_TX_VERSION,
						 *pzcashParams,
                         joinSplitPubKey,
                         anchor,
                         {vjsin[0], vjsin[1]},
                         {vjsout[0], vjsout[1]},
                         vpub_old,
                         vpub_new);

    {
        auto verifier = libzcash::ProofVerifier::Strict();
        assert(jsdesc.Verify(*pzcashParams, verifier, joinSplitPubKey));
    }

    mtx.vjoinsplit.push_back(jsdesc);

    // Empty output script.
    CScript scriptCode;
    CTransaction signTx(mtx);
    uint256 dataToBeSigned = SignatureHash(scriptCode, signTx, NOT_AN_INPUT, SIGHASH_ALL);

    // Add the signature
    assert(crypto_sign_detached(&mtx.joinSplitSig[0], NULL,
                         dataToBeSigned.begin(), 32,
                         joinSplitPrivKey
                        ) == 0);

    // Sanity check
    assert(crypto_sign_verify_detached(&mtx.joinSplitSig[0],
                                       dataToBeSigned.begin(), 32,
                                       mtx.joinSplitPubKey.begin()
                                      ) == 0);

    CTransaction rawTx(mtx);

    CDataStream ss(SER_NETWORK, PROTOCOL_VERSION);
    ss << rawTx;

    std::string encryptedNote1;
    std::string encryptedNote2;
    {
        CDataStream ss2(SER_NETWORK, PROTOCOL_VERSION);
        ss2 << ((unsigned char) 0x00);
        ss2 << jsdesc.ephemeralKey;
        ss2 << jsdesc.ciphertexts[0];
        ss2 << jsdesc.h_sig(*pzcashParams, joinSplitPubKey);

        encryptedNote1 = HexStr(ss2.begin(), ss2.end());
    }
    {
        CDataStream ss2(SER_NETWORK, PROTOCOL_VERSION);
        ss2 << ((unsigned char) 0x01);
        ss2 << jsdesc.ephemeralKey;
        ss2 << jsdesc.ciphertexts[1];
        ss2 << jsdesc.h_sig(*pzcashParams, joinSplitPubKey);

        encryptedNote2 = HexStr(ss2.begin(), ss2.end());
    }

    UniValue result(UniValue::VOBJ);
    result.push_back(Pair("encryptednote1", encryptedNote1));
    result.push_back(Pair("encryptednote2", encryptedNote2));
    result.push_back(Pair("rawtxn", HexStr(ss.begin(), ss.end())));
    return result;
}

UniValue zc_raw_keygen(const UniValue& params, bool fHelp)
{
    if (!EnsureWalletIsAvailable(fHelp)) {
        return NullUniValue;
    }

    if (fHelp || params.size() != 0) {
        throw runtime_error(
            "zcrawkeygen\n"
            "\n"
            "DEPRECATED. Generate a zcaddr which can send and receive confidential values.\n"
            "\n"
            "Output: {\n"
            "  \"zcaddress\": zcaddr,\n"
            "  \"zcsecretkey\": zcsecretkey,\n"
            "  \"zcviewingkey\": zcviewingkey,\n"
            "}\n"
            );
    }

    auto k = SpendingKey::random();
    auto addr = k.address();
    auto viewing_key = k.viewing_key();

    CZCPaymentAddress pubaddr(addr);
    CZCSpendingKey spendingkey(k);
    CZCViewingKey viewingkey(viewing_key);

    UniValue result(UniValue::VOBJ);
    result.push_back(Pair("zcaddress", pubaddr.ToString()));
    result.push_back(Pair("zcsecretkey", spendingkey.ToString()));
    result.push_back(Pair("zcviewingkey", viewingkey.ToString()));
    return result;
}


UniValue z_getnewaddress(const UniValue& params, bool fHelp)
{
    if (!EnsureWalletIsAvailable(fHelp))
        return NullUniValue;

    if (fHelp || params.size() > 0)
        throw runtime_error(
            "z_getnewaddress\n"
            "\nReturns a new zaddr for receiving payments.\n"
            "\nArguments:\n"
            "\nResult:\n"
            "\"horizenaddress\"    (string) The new zaddr\n"
            "\nExamples:\n"
            + HelpExampleCli("z_getnewaddress", "")
            + HelpExampleRpc("z_getnewaddress", "")
        );

    LOCK2(cs_main, pwalletMain->cs_wallet);

    EnsureWalletIsUnlocked();

    CZCPaymentAddress pubaddr = pwalletMain->GenerateNewZKey();
    std::string result = pubaddr.ToString();
    return result;
}


UniValue z_listaddresses(const UniValue& params, bool fHelp)
{
    if (!EnsureWalletIsAvailable(fHelp))
        return NullUniValue;

    if (fHelp || params.size() > 1)
        throw runtime_error(
            "z_listaddresses ( includeWatchonly )\n"
            "\nReturns the list of zaddr belonging to the wallet.\n"
            "\nArguments:\n"
            "1. includeWatchonly (bool, optional, default=false) Also include watchonly addresses (see 'z_importviewingkey')\n"
            "\nResult:\n"
            "[                     (json array of string)\n"
            "  \"zaddr\"           (string) a zaddr belonging to the wallet\n"
            "  ,...\n"
            "]\n"
            "\nExamples:\n"
            + HelpExampleCli("z_listaddresses", "")
            + HelpExampleRpc("z_listaddresses", "")
        );

    LOCK2(cs_main, pwalletMain->cs_wallet);

    bool fIncludeWatchonly = false;
    if (params.size() > 0) {
        fIncludeWatchonly = params[0].get_bool();
    }

    UniValue ret(UniValue::VARR);
    std::set<libzcash::PaymentAddress> addresses;
    pwalletMain->GetPaymentAddresses(addresses);
    for (auto addr : addresses ) {
        if (fIncludeWatchonly || pwalletMain->HaveSpendingKey(addr)) {
            ret.push_back(CZCPaymentAddress(addr).ToString());
        }
    }
    return ret;
}

CAmount getBalanceTaddr(std::string transparentAddress, int minDepth=1, bool ignoreUnspendable=true) {
    set<CBitcoinAddress> setAddress;
    vector<COutput> vecOutputs;
    CAmount balance = 0;

    if (transparentAddress.length() > 0) {
        CBitcoinAddress taddr = CBitcoinAddress(transparentAddress);
        if (!taddr.IsValid()) {
            throw std::runtime_error("invalid transparent address");
        }
        setAddress.insert(taddr);
    }

    LOCK2(cs_main, pwalletMain->cs_wallet);

    pwalletMain->AvailableCoins(vecOutputs, false, NULL, true, true);

    BOOST_FOREACH(const COutput& out, vecOutputs) {
        if (out.nDepth < minDepth) {
            continue;
        }

        if (ignoreUnspendable && !out.fSpendable) {
            continue;
        }

        if (setAddress.size()) {
            CTxDestination address;
            if (!ExtractDestination(out.tx->GetVout()[out.pos].scriptPubKey, address)) {
                continue;
            }

            if (!setAddress.count(address)) {
                continue;
            }
        }

        CAmount nValue = out.tx->GetVout()[out.pos].nValue;
        balance += nValue;
    }
    return balance;
}

CAmount getBalanceZaddr(std::string address, int minDepth = 1, bool ignoreUnspendable=true) {
    CAmount balance = 0;
    std::vector<CNotePlaintextEntry> entries;
    LOCK2(cs_main, pwalletMain->cs_wallet);
    pwalletMain->GetFilteredNotes(entries, address, minDepth, true, ignoreUnspendable);
    for (auto & entry : entries) {
        balance += CAmount(entry.plaintext.value());
    }
    return balance;
}


UniValue z_listreceivedbyaddress(const UniValue& params, bool fHelp)
{
    if (!EnsureWalletIsAvailable(fHelp))
        return NullUniValue;

    if (fHelp || params.size()==0 || params.size() >2)
        throw runtime_error(
            "z_listreceivedbyaddress \"address\" ( minconf )\n"
            "\nReturn a list of amounts received by a zaddr belonging to the node’s wallet.\n"
            "\nArguments:\n"
            "1. \"address\"      (string) The private address.\n"
            "2. minconf          (numeric, optional, default=1) Only include transactions confirmed at least this many times.\n"
            "\nResult:\n"
            "{\n"
            "  \"txid\": xxxxx,     (string) the transaction id\n"
            "  \"amount\": xxxxx,   (numeric) the amount of value in the note\n"
            "  \"memo\": xxxxx,     (string) hexademical string representation of memo field\n"
            "}\n"
            "\nExamples:\n"
            + HelpExampleCli("z_listreceivedbyaddress", "\"ztfaW34Gj9FrnGUEf833ywDVL62NWXBM81u6EQnM6VR45eYnXhwztecW1SjxA7JrmAXKJhxhj3vDNEpVCQoSvVoSpmbhtjf\"")
            + HelpExampleRpc("z_listreceivedbyaddress", "\"ztfaW34Gj9FrnGUEf833ywDVL62NWXBM81u6EQnM6VR45eYnXhwztecW1SjxA7JrmAXKJhxhj3vDNEpVCQoSvVoSpmbhtjf\"")
        );

    LOCK2(cs_main, pwalletMain->cs_wallet);

    int nMinDepth = 1;
    if (params.size() > 1) {
        nMinDepth = params[1].get_int();
    }
    if (nMinDepth < 0) {
        throw JSONRPCError(RPC_INVALID_PARAMETER, "Minimum number of confirmations cannot be less than 0");
    }

    // Check that the from address is valid.
    auto fromaddress = params[0].get_str();

    libzcash::PaymentAddress zaddr;
    CZCPaymentAddress address(fromaddress);
    try {
        zaddr = address.Get();
    } catch (const std::runtime_error&) {
        throw JSONRPCError(RPC_INVALID_ADDRESS_OR_KEY, "Invalid zaddr.");
    }

    if (!(pwalletMain->HaveSpendingKey(zaddr) || pwalletMain->HaveViewingKey(zaddr))) {
        throw JSONRPCError(RPC_INVALID_ADDRESS_OR_KEY, "From address does not belong to this node, zaddr spending key or viewing key not found.");
    }


    UniValue result(UniValue::VARR);
    std::vector<CNotePlaintextEntry> entries;
    pwalletMain->GetFilteredNotes(entries, fromaddress, nMinDepth, false, false);
    for (CNotePlaintextEntry & entry : entries) {
        UniValue obj(UniValue::VOBJ);
        obj.push_back(Pair("txid",entry.jsop.hash.ToString()));
        obj.push_back(Pair("amount", ValueFromAmount(CAmount(entry.plaintext.value()))));
        std::string data(entry.plaintext.memo().begin(), entry.plaintext.memo().end());
        obj.push_back(Pair("memo", HexStr(data)));
        result.push_back(obj);
    }
    return result;
}


UniValue z_getbalance(const UniValue& params, bool fHelp)
{
    if (!EnsureWalletIsAvailable(fHelp))
        return NullUniValue;

    if (fHelp || params.size()==0 || params.size() >2)
        throw runtime_error(
            "z_getbalance \"address\" ( minconf )\n"
            "\nReturns the balance of a taddr or zaddr belonging to the node’s wallet.\n"
            "\nCAUTION: If address is a watch-only zaddr, the returned balance may be larger than the actual balance,"
            "\nbecause spends cannot be detected with incoming viewing keys.\n"
            "\nArguments:\n"
            "1. \"address\"      (string) The selected address. It may be a transparent or private address.\n"
            "2. minconf          (numeric, optional, default=1) Only include transactions confirmed at least this many times.\n"
            "\nResult:\n"
            "amount              (numeric) The total amount in " + CURRENCY_UNIT + " received for this address.\n"
            "\nExamples:\n"
            "\nThe total amount received by address \"myaddress\"\n"
            + HelpExampleCli("z_getbalance", "\"myaddress\"") +
            "\nThe total amount received by address \"myaddress\" at least 5 blocks confirmed\n"
            + HelpExampleCli("z_getbalance", "\"myaddress\" 5") +
            "\nAs a json rpc call\n"
            + HelpExampleRpc("z_getbalance", "\"myaddress\", 5")
        );

    LOCK2(cs_main, pwalletMain->cs_wallet);

    int nMinDepth = 1;
    if (params.size() > 1) {
        nMinDepth = params[1].get_int();
    }
    if (nMinDepth < 0) {
        throw JSONRPCError(RPC_INVALID_PARAMETER, "Minimum number of confirmations cannot be less than 0");
    }

    // Check that the from address is valid.
    auto fromaddress = params[0].get_str();
    bool fromTaddr = false;
    CBitcoinAddress taddr(fromaddress);
    fromTaddr = taddr.IsValid();
    libzcash::PaymentAddress zaddr;
    if (!fromTaddr) {
        CZCPaymentAddress address(fromaddress);
        try {
            zaddr = address.Get();
        } catch (const std::runtime_error&) {
            throw JSONRPCError(RPC_INVALID_ADDRESS_OR_KEY, "Invalid from address, should be a taddr or zaddr.");
        }
        if (!(pwalletMain->HaveSpendingKey(zaddr) || pwalletMain->HaveViewingKey(zaddr))) {
             throw JSONRPCError(RPC_INVALID_ADDRESS_OR_KEY, "From address does not belong to this node, zaddr spending key or viewing key not found.");
        }
    }

    CAmount nBalance = 0;
    if (fromTaddr) {
        nBalance = getBalanceTaddr(fromaddress, nMinDepth, false);
    } else {
        nBalance = getBalanceZaddr(fromaddress, nMinDepth, false);
    }

    return ValueFromAmount(nBalance);
}


UniValue z_gettotalbalance(const UniValue& params, bool fHelp)
{
    if (!EnsureWalletIsAvailable(fHelp))
        return NullUniValue;

    if (fHelp || params.size() > 2)
        throw runtime_error(
            "z_gettotalbalance ( minconf includeWatchonly )\n"
            "\nReturn the total value of funds stored in the node’s wallet.\n"
            "\nCAUTION: If the wallet contains watch-only zaddrs, the returned private balance may be larger than the actual balance,"
            "\nbecause spends cannot be detected with incoming viewing keys.\n"
            "\nArguments:\n"
            "1. minconf          (numeric, optional, default=1) Only include private and transparent transactions confirmed at least this many times.\n"
            "2. includeWatchonly (bool, optional, default=false) Also include balance in watchonly addresses (see 'importaddress' and 'z_importviewingkey')\n"
            "\nResult:\n"
            "{\n"
            "  \"transparent\": xxxxx,     (numeric) the total balance of transparent funds\n"
            "  \"private\": xxxxx,         (numeric) the total balance of private funds\n"
            "  \"total\": xxxxx,           (numeric) the total balance of both transparent and private funds\n"
            "}\n"
            "\nExamples:\n"
            "\nThe total amount in the wallet\n"
            + HelpExampleCli("z_gettotalbalance", "") +
            "\nThe total amount in the wallet at least 5 blocks confirmed\n"
            + HelpExampleCli("z_gettotalbalance", "5") +
            "\nAs a json rpc call\n"
            + HelpExampleRpc("z_gettotalbalance", "5")
        );

    LOCK2(cs_main, pwalletMain->cs_wallet);

    int nMinDepth = 1;
    if (params.size() > 0) {
        nMinDepth = params[0].get_int();
    }
    if (nMinDepth < 0) {
        throw JSONRPCError(RPC_INVALID_PARAMETER, "Minimum number of confirmations cannot be less than 0");
    }

    bool fIncludeWatchonly = false;
    if (params.size() > 1) {
        fIncludeWatchonly = params[1].get_bool();
    }

    // getbalance and "getbalance * 1 true" should return the same number
    // but they don't because wtx.GetAmounts() does not handle tx where there are no outputs
    // pwalletMain->GetBalance() does not accept min depth parameter
    // so we use our own method to get balance of utxos.
    CAmount nBalance = getBalanceTaddr("", nMinDepth, !fIncludeWatchonly);
    CAmount nPrivateBalance = getBalanceZaddr("", nMinDepth, !fIncludeWatchonly);
    CAmount nTotalBalance = nBalance + nPrivateBalance;
    UniValue result(UniValue::VOBJ);
    result.push_back(Pair("transparent", FormatMoney(nBalance)));
    result.push_back(Pair("private", FormatMoney(nPrivateBalance)));
    result.push_back(Pair("total", FormatMoney(nTotalBalance)));
    return result;
}

UniValue z_getoperationresult(const UniValue& params, bool fHelp)
{
    if (!EnsureWalletIsAvailable(fHelp))
        return NullUniValue;

    if (fHelp || params.size() > 1)
        throw runtime_error(
            "z_getoperationresult ([\"operationid\", ... ]) \n"
            "\nRetrieve the result and status of an operation which has finished, and then remove the operation from memory."
            + HelpRequiringPassphrase() + "\n"
            "\nArguments:\n"
            "1. \"operationid\"         (array, optional) A list of operation ids we are interested in.  If not provided, examine all operations known to the node.\n"
            "\nResult:\n"
            "\"    [object, ...]\"      (array) A list of JSON objects\n"
            "\nExamples:\n"
            + HelpExampleCli("z_getoperationresult", "'[\"operationid\", ... ]'")
            + HelpExampleRpc("z_getoperationresult", "'[\"operationid\", ... ]'")
        );

    // This call will remove finished operations
    return z_getoperationstatus_IMPL(params, true);
}

UniValue z_getoperationstatus(const UniValue& params, bool fHelp)
{
   if (!EnsureWalletIsAvailable(fHelp))
        return NullUniValue;

    if (fHelp || params.size() > 1)
        throw runtime_error(
            "z_getoperationstatus ([\"operationid\", ... ]) \n"
            "\nGet operation status and any associated result or error data.  The operation will remain in memory."
            + HelpRequiringPassphrase() + "\n"
            "\nArguments:\n"
            "1. \"operationid\"         (array, optional) A list of operation ids we are interested in.  If not provided, examine all operations known to the node.\n"
            "\nResult:\n"
            "\"    [object, ...]\"      (array) A list of JSON objects\n"
            "\nExamples:\n"
            + HelpExampleCli("z_getoperationstatus", "'[\"operationid\", ... ]'")
            + HelpExampleRpc("z_getoperationstatus", "'[\"operationid\", ... ]'")
        );

   // This call is idempotent so we don't want to remove finished operations
   return z_getoperationstatus_IMPL(params, false);
}

UniValue z_getoperationstatus_IMPL(const UniValue& params, bool fRemoveFinishedOperations=false)
{
    LOCK2(cs_main, pwalletMain->cs_wallet);

    std::set<AsyncRPCOperationId> filter;
    if (params.size()==1) {
        UniValue ids = params[0].get_array();
        for (const UniValue & v : ids.getValues()) {
            filter.insert(v.get_str());
        }
    }
    bool useFilter = (filter.size()>0);

    UniValue ret(UniValue::VARR);
    std::shared_ptr<AsyncRPCQueue> q = getAsyncRPCQueue();
    std::vector<AsyncRPCOperationId> ids = q->getAllOperationIds();

    for (auto id : ids) {
        if (useFilter && !filter.count(id))
            continue;

        std::shared_ptr<AsyncRPCOperation> operation = q->getOperationForId(id);
        if (!operation) {
            continue;
            // It's possible that the operation was removed from the internal queue and map during this loop
            // throw JSONRPCError(RPC_INVALID_PARAMETER, "No operation exists for that id.");
        }

        UniValue obj = operation->getStatus();
        std::string s = obj["status"].get_str();
        if (fRemoveFinishedOperations) {
            // Caller is only interested in retrieving finished results
            if ("success"==s || "failed"==s || "cancelled"==s) {
                ret.push_back(obj);
                q->popOperationForId(id);
            }
        } else {
            ret.push_back(obj);
        }
    }

    std::vector<UniValue> arrTmp = ret.getValues();

    // sort results chronologically by creation_time
    std::sort(arrTmp.begin(), arrTmp.end(), [](UniValue a, UniValue b) -> bool {
        const int64_t t1 = find_value(a.get_obj(), "creation_time").get_int64();
        const int64_t t2 = find_value(b.get_obj(), "creation_time").get_int64();
        return t1 < t2;
    });

    ret.clear();
    ret.setArray();
    ret.push_backV(arrTmp);

    return ret;
}


// Here we define the maximum number of zaddr outputs that can be included in a transaction.
// If input notes are small, we might actually require more than one joinsplit per zaddr output.
// For now though, we assume we use one joinsplit per zaddr output (and the second output note is change).
// We reduce the result by 1 to ensure there is room for non-joinsplit CTransaction data.
#define Z_SENDMANY_MAX_ZADDR_OUTPUTS(TX_VER)    ((MAX_TX_SIZE / JSDescription::getNewInstance(TX_VER == GROTH_TX_VERSION).GetSerializeSize(SER_NETWORK, PROTOCOL_VERSION, TX_VER)) - 1)

UniValue z_sendmany(const UniValue& params, bool fHelp)
{
    if (!EnsureWalletIsAvailable(fHelp))
        return NullUniValue;

    const int shieldedTxVersion = ForkManager::getInstance().getShieldedTxVersion(chainActive.Height() + 1);
    LogPrintf("z_sendmany shieldedTxVersion: %d\n", shieldedTxVersion);

    if (fHelp || params.size() < 2 || params.size() > 4)
        throw runtime_error(
            "z_sendmany \"fromaddress\" [{\"address\":... ,\"amount\":...},...] ( minconf ) ( fee )\n"
            "\nSend multiple times. Amounts are double-precision floating point numbers."
            "\nChange from a taddr flows to a new taddr address, while change from zaddr returns to itself."
            "\nWhen sending coinbase UTXOs to a zaddr, change is not allowed. The entire value of the UTXO(s) must be consumed."
            + strprintf("\nCurrently, the maximum number of zaddr outputs is %d due to transaction size limits.\n", Z_SENDMANY_MAX_ZADDR_OUTPUTS(shieldedTxVersion))
            + HelpRequiringPassphrase() + "\n"
            "\nArguments:\n"
            "1. \"fromaddress\"         (string, required) The taddr or zaddr to send the funds from.\n"
            "2. \"amounts\"             (array, required) An array of json objects representing the amounts to send.\n"
            "    [{\n"
            "      \"address\":address  (string, required) The address is a taddr or zaddr\n"
            "      \"amount\":amount    (numeric, required) The numeric amount in " + CURRENCY_UNIT + " is the value\n"
            "      \"memo\":memo        (string, optional) If the address is a zaddr, raw data represented in hexadecimal string format\n"
            "    }, ... ]\n"
            "3. minconf               (numeric, optional, default=1) Only use funds confirmed at least this many times.\n"
            "4. fee                   (numeric, optional, default="
            + strprintf("%s", FormatMoney(ASYNC_RPC_OPERATION_DEFAULT_MINERS_FEE)) + ") The fee amount to attach to this transaction.\n"
            "\nResult:\n"
            "\"operationid\"          (string) An operationid to pass to z_getoperationstatus to get the result of the operation.\n"
            "\nExamples:\n"
            + HelpExampleCli("z_sendmany", "\"znnwwojWQJp1ARgbi1dqYtmnNMfihmg8m1b\" '[{\"address\": \"ztfaW34Gj9FrnGUEf833ywDVL62NWXBM81u6EQnM6VR45eYnXhwztecW1SjxA7JrmAXKJhxhj3vDNEpVCQoSvVoSpmbhtjf\" ,\"amount\": 5.0}]'")
            + HelpExampleRpc("z_sendmany", "\"znnwwojWQJp1ARgbi1dqYtmnNMfihmg8m1b\", [{\"address\": \"ztfaW34Gj9FrnGUEf833ywDVL62NWXBM81u6EQnM6VR45eYnXhwztecW1SjxA7JrmAXKJhxhj3vDNEpVCQoSvVoSpmbhtjf\" ,\"amount\": 5.0}]")
        );

    LOCK2(cs_main, pwalletMain->cs_wallet);

    // Check that the from address is valid.
    auto fromaddress = params[0].get_str();
    bool fromTaddr = false;
    CBitcoinAddress taddr(fromaddress);
    fromTaddr = taddr.IsValid();
    libzcash::PaymentAddress zaddr;
    if (!fromTaddr) {
        CZCPaymentAddress address(fromaddress);
        try {
            zaddr = address.Get();
        } catch (const std::runtime_error&) {
            // invalid
            throw JSONRPCError(RPC_INVALID_ADDRESS_OR_KEY, "Invalid from address, should be a taddr or zaddr.");
        }
    }

    // Check that we have the spending key
    if (!fromTaddr) {
        if (!pwalletMain->HaveSpendingKey(zaddr)) {
             throw JSONRPCError(RPC_INVALID_ADDRESS_OR_KEY, "From address does not belong to this node, zaddr spending key not found.");
        }
    }

    UniValue outputs = params[1].get_array();

    if (outputs.size()==0)
        throw JSONRPCError(RPC_INVALID_PARAMETER, "Invalid parameter, amounts array is empty.");

    // Keep track of addresses to spot duplicates
    set<std::string> setAddress;

    // Recipients
    std::vector<SendManyRecipient> taddrRecipients;
    std::vector<SendManyRecipient> zaddrRecipients;
    CAmount nTotalOut = 0;

    for (const UniValue& o : outputs.getValues()) {
        if (!o.isObject())
            throw JSONRPCError(RPC_INVALID_PARAMETER, "Invalid parameter, expected object");

        // sanity check, report error if unknown key-value pairs
        for (const string& name_ : o.getKeys()) {
            std::string s = name_;
            if (s != "address" && s != "amount" && s!="memo")
                throw JSONRPCError(RPC_INVALID_PARAMETER, string("Invalid parameter, unknown key: ")+s);
        }

        string address = find_value(o, "address").get_str();
        bool isZaddr = false;
        CBitcoinAddress taddr(address);
        if (!taddr.IsValid()) {
            try {
                CZCPaymentAddress zaddr(address);
                zaddr.Get();
                isZaddr = true;
            } catch (const std::runtime_error&) {
                throw JSONRPCError(RPC_INVALID_PARAMETER, string("Invalid parameter, unknown address format: ")+address );
            }
        }

        if (setAddress.count(address))
            throw JSONRPCError(RPC_INVALID_PARAMETER, string("Invalid parameter, duplicated address: ")+address);
        setAddress.insert(address);

        UniValue memoValue = find_value(o, "memo");
        string memo;
        if (!memoValue.isNull()) {
            memo = memoValue.get_str();
            if (!isZaddr) {
                throw JSONRPCError(RPC_INVALID_PARAMETER, "Memo can not be used with a taddr.  It can only be used with a zaddr.");
            } else if (!IsHex(memo)) {
                throw JSONRPCError(RPC_INVALID_PARAMETER, "Invalid parameter, expected memo data in hexadecimal format.");
            }
            if (memo.length() > ZC_MEMO_SIZE*2) {
                throw JSONRPCError(RPC_INVALID_PARAMETER,  strprintf("Invalid parameter, size of memo is larger than maximum allowed %d", ZC_MEMO_SIZE ));
            }
        }

        UniValue av = find_value(o, "amount");
        CAmount nAmount = AmountFromValue( av );
        if (nAmount < 0)
            throw JSONRPCError(RPC_INVALID_PARAMETER, "Invalid parameter, amount must be positive");

        if (isZaddr) {
            zaddrRecipients.push_back( SendManyRecipient(address, nAmount, memo) );
        } else {
            taddrRecipients.push_back( SendManyRecipient(address, nAmount, memo) );
        }

        nTotalOut += nAmount;
    }



    // Check the number of zaddr outputs does not exceed the limit.
    if (zaddrRecipients.size() > Z_SENDMANY_MAX_ZADDR_OUTPUTS(shieldedTxVersion))  {
        throw JSONRPCError(RPC_INVALID_PARAMETER, "Invalid parameter, too many zaddr outputs");
    }

    // As a sanity check, estimate and verify that the size of the transaction will be valid.
    // Depending on the input notes, the actual tx size may turn out to be larger and perhaps invalid.
    size_t txsize = 0;
    CMutableTransaction mtx;
    mtx.nVersion = shieldedTxVersion;
    for (unsigned int i = 0; i < zaddrRecipients.size(); i++) {
        mtx.vjoinsplit.push_back(JSDescription::getNewInstance(mtx.nVersion == GROTH_TX_VERSION));
    }
    CTransaction tx(mtx);
    txsize += tx.GetSerializeSize(SER_NETWORK, PROTOCOL_VERSION);
    if (fromTaddr) {
        txsize += CTXIN_SPEND_DUST_SIZE;
        txsize += CTXOUT_REGULAR_SIZE;      // There will probably be taddr change
    }
    txsize += CTXOUT_REGULAR_SIZE * taddrRecipients.size();
    if (txsize > MAX_TX_SIZE) {
        throw JSONRPCError(RPC_INVALID_PARAMETER, strprintf("Too many outputs, size of raw transaction would be larger than limit of %d bytes", MAX_TX_SIZE ));
    }

    // Minimum confirmations
    int nMinDepth = 1;
    if (params.size() > 2) {
        nMinDepth = params[2].get_int();
    }
    if (nMinDepth < 0) {
        throw JSONRPCError(RPC_INVALID_PARAMETER, "Minimum number of confirmations cannot be less than 0");
    }

    // Fee in Zatoshis, not currency format)
    CAmount nFee = ASYNC_RPC_OPERATION_DEFAULT_MINERS_FEE;
    if (params.size() > 3) {
        if (params[3].get_real() == 0.0) {
            nFee = 0;
        } else {
            nFee = AmountFromValue( params[3] );
        }

        // Check that the user specified fee is sane.
        if (nFee > nTotalOut) {
            throw JSONRPCError(RPC_INVALID_PARAMETER, strprintf("Fee %s is greater than the sum of outputs %s", FormatMoney(nFee), FormatMoney(nTotalOut)));
        }
    }

    // Use input parameters as the optional context info to be returned by z_getoperationstatus and z_getoperationresult.
    UniValue o(UniValue::VOBJ);
    o.push_back(Pair("fromaddress", params[0]));
    o.push_back(Pair("amounts", params[1]));
    o.push_back(Pair("minconf", nMinDepth));
    o.push_back(Pair("fee", std::stod(FormatMoney(nFee))));
    UniValue contextInfo = o;

    CMutableTransaction contextualTx;
    bool isShielded = !fromTaddr || zaddrRecipients.size() > 0;
	contextualTx.nVersion = 1;
	if(isShielded) {
		contextualTx.nVersion = shieldedTxVersion;
	}    
    // Create operation and add to global queue
    std::shared_ptr<AsyncRPCQueue> q = getAsyncRPCQueue();
    std::shared_ptr<AsyncRPCOperation> operation( new AsyncRPCOperation_sendmany(contextualTx, fromaddress, taddrRecipients, zaddrRecipients, nMinDepth, nFee, contextInfo) );
    q->addOperation(operation);
    AsyncRPCOperationId operationId = operation->getId();
    return operationId;
}

UniValue sc_sendmany(const UniValue& params, bool fHelp)
{
    if (!EnsureWalletIsAvailable(fHelp))
        return NullUniValue;

    if (fHelp || params.size() < 1 || params.size() > 2)
        throw runtime_error(
            "sc_sendmany [{\"address\":... ,\"amount\":...,\"scid\":,...},...]\n"
            "\nSend cross chain forward transfer of coins multiple times. Amounts are double-precision floating point numbers."
            "\nArguments:\n"
            "\"amounts\"                (array, required) An array of json objects representing the amounts to send.\n"
            "    [{\n"                     
            "      \"address\":address     (string, required) The receiver PublicKey25519Proposition in the SC\n"
            "      \"amount\":amount       (numeric, required) The numeric amount in " + CURRENCY_UNIT + " is the value\n"
            "      \"scid\":side chain ID  (string, required) The uint256 side chain ID\n"
            "    }, ... ]\n"
            "\nResult:\n"
            "\"transactionid\"          (string) The transaction id for the send. Only 1 transaction is created regardless of \n"
            "                                    the number of addresses.\n"
            "\nExamples:\n"
            + HelpExampleCli("sc_sendmany", " '[{\"address\": \"8aaddc9671dc5c8d33a3494df262883411935f4f54002fe283745fb394be508a\" ,\"amount\": 5.0 ,\"scid\": \"ea3e7ccbfd40c4e2304c4215f76d204e4de63c578ad835510f580d529516a874\"}]'")
        );

    LOCK2(cs_main, pwalletMain->cs_wallet);

    UniValue outputs = params[0].get_array();

    if (outputs.size()==0)
        throw JSONRPCError(RPC_INVALID_PARAMETER, "Invalid parameter, output array is empty.");

    // Recipients
    CAmount nTotalOut = 0;
    vector<CcRecipientVariant> vecSend;

    for (const UniValue& o : outputs.getValues())
    {
        if (!o.isObject())
            throw JSONRPCError(RPC_INVALID_PARAMETER, "Invalid parameter, expected object");

        // sanity check, report error if unknown key-value pairs
        for (const string& s : o.getKeys())
        {
            if (s != "address" && s != "amount" && s != "scid")
                throw JSONRPCError(RPC_INVALID_PARAMETER, string("Invalid parameter, unknown key: ") + s);
        }

        uint256 address;
        address.SetHex(find_value(o, "address").get_str() );

        UniValue av = find_value(o, "amount");
        CAmount nAmount = AmountFromValue( av );
        if (nAmount <= 0)
            throw JSONRPCError(RPC_INVALID_PARAMETER, "Invalid parameter, amount must be positive");

        string inputString = find_value(o, "scid").get_str();
        if (inputString.find_first_not_of("0123456789abcdefABCDEF", 0) != std::string::npos)
            throw JSONRPCError(RPC_TYPE_ERROR, "Invalid scid format: not an hex");

        uint256 scId;
        scId.SetHex(inputString);

        {
            LOCK(mempool.cs);
            CCoinsViewMemPool scView(pcoinsTip, mempool);
            if (!scView.HaveSidechain(scId))
            {
                LogPrint("sc", "scid[%s] not yet created\n", scId.ToString() );
                throw JSONRPCError(RPC_INVALID_PARAMETER, string("scid not yet created: ") + scId.ToString());
            }
        }

        CRecipientForwardTransfer ft;
        ft.address = address;
        ft.nValue = nAmount;
        ft.scId = scId;

        vecSend.push_back(CcRecipientVariant(ft));

        nTotalOut += nAmount;
    }

    // As a sanity check, estimate and verify that the size of the transaction will be valid.
    // Depending on the input notes, the actual tx size may turn out to be larger and perhaps invalid.
    size_t txsize = 0;
    CMutableTransaction mtx;
    mtx.nVersion = SC_TX_VERSION;
    CTransaction tx(mtx);
    txsize += tx.GetSerializeSize(SER_NETWORK, PROTOCOL_VERSION);
    txsize += CTXIN_SPEND_DUST_SIZE;
    txsize += CTXOUT_REGULAR_SIZE;      // There will probably be taddr change
    txsize += CTXOUT_REGULAR_SIZE * vecSend.size();
    if (txsize > MAX_TX_SIZE) {
        throw JSONRPCError(RPC_INVALID_PARAMETER, strprintf("Too many outputs, size of raw transaction would be larger than limit of %d bytes", MAX_TX_SIZE ));
    }

    EnsureWalletIsUnlocked();

    // Send
    CWalletTx wtx;

    ScHandleTransaction(wtx, vecSend, nTotalOut);

    return wtx.GetHash().GetHex();
}

UniValue send_certificate(const UniValue& params, bool fHelp)
{
    if (!EnsureWalletIsAvailable(fHelp))
        return NullUniValue;

    if (fHelp || params.size() != 5  )
        throw runtime_error(
            "send_certificate scid epochNumber endEpochBlockHash [{\"pubkeyhash\":... ,\"amount\":...},...] (subtractfeefromamount) (fee)\n"
            "\nSend cross chain backward transfers from SC to MC as a certificate."
            "\nArguments:\n"
            "1. \"scid\"                  (string, required) The uint256 side chain ID\n"
            "2. epochNumber             (numeric, required) The epoch number this certificate refers to, zero-based numbered\n"
            "3. \"endEpochBlockHash\"     (string, required) The block hash determining the end of the referenced epoch\n"
            "4. transfers:              (array, required) An array of json objects representing the amounts of the backward transfers. Can also be empty\n"
            "    [{\n"                     
            "      \"pubkeyhash\":\"pkh\"    (string, required) The public key hash of the receiver\n"
            "      \"amount\":amount       (numeric, required) The numeric amount in ZEN\n"
            "    }, ... ]\n"
            "5. fee                     (numeric, required) The fee of the certificate in ZEN\n"
            "\nResult:\n"
            "  \"certificateId\"   (string) The resulting certificate id.\n"
            "\nExamples:\n"
            + HelpExampleCli("send_certificate", "\"ea3e7ccbfd40c4e2304c4215f76d204e4de63c578ad835510f580d529516a874\" 12 \"04a1527384c67d9fce3d091ababfc1de325dbac9b3b14025a53722ff6c53d40e\" '[{\"pubkeyhash\":\"813551c928d41c0436ba7361850797d9b30ad4ed\" ,\"amount\": 5.0}]'")
            + HelpExampleCli("send_certificate", "\"054671870079a64a491ea68e08ed7579ec2e0bd148c51c6e2fe6385b597540f4\" 10 \"0a85efb37d1130009f1b588dcddd26626bbb159ae4a19a703715277b51033144\" '[{\"pubkeyhash\":\"76fea046133b0acc74ebabbd17b80e99816228ab\", \"amount\":33.5}]' false 0.00001")

        );

    LOCK2(cs_main, pwalletMain->cs_wallet);

    // side chain id
    const string& scIdString = params[0].get_str();
    if (scIdString.find_first_not_of("0123456789abcdefABCDEF", 0) != std::string::npos)
        throw JSONRPCError(RPC_TYPE_ERROR, "Invalid scid format: not an hex");

    uint256 scId;
    scId.SetHex(scIdString);

    // sanity check of the side chain ID
    CCoinsViewCache scView(pcoinsTip);
    if (!scView.HaveSidechain(scId))
    {
        LogPrint("sc", "scid[%s] does not exists \n", scId.ToString() );
        throw JSONRPCError(RPC_INVALID_PARAMETER, string("scid not exists: ") + scId.ToString());
    }

    int epochNumber = params[1].get_int(); 
    if (epochNumber < 0)
    {
        LogPrint("sc", "epochNumber can not be negative\n", epochNumber);
        throw JSONRPCError(RPC_INVALID_PARAMETER, "Invalid epochNumber parameter");
    }

    // epoch block hash
    const string& blockHashStr = params[2].get_str();
    if (blockHashStr.find_first_not_of("0123456789abcdefABCDEF", 0) != std::string::npos)
        throw JSONRPCError(RPC_TYPE_ERROR, "Invalid block hash format: not an hex");

    uint256 endEpochBlockHash;
    endEpochBlockHash.SetHex(blockHashStr);

    // sanity check of the epoch hash block: it must be a legal end epoch hash
    if (!scView.isLegalEpoch(scId, epochNumber, endEpochBlockHash) )
    {
        LogPrintf("ERROR: epochNumber[%d]/endEpochBlockHash[%s] are not legal\n", epochNumber, endEpochBlockHash.ToString() );
        throw JSONRPCError(RPC_INVALID_PARAMETER, string("invalid epoch data"));
    }

    // a certificate can not be received after a fixed amount of blocks (for the time being it is epoch length / 5) from the end of epoch (TODO)
    int maxHeight = scView.getCertificateMaxIncomingHeight(scId, epochNumber);
    if (maxHeight < 0)
    {
        LogPrintf("ERROR: Invalid computed height value\n");
        throw JSONRPCError(RPC_INVALID_PARAMETER, string("invalid cert data"));
    }

    if (maxHeight < chainActive.Height() + 1)
    {
        LogPrintf("%s():%d - ERROR: delayed certificate, max height for receiving = %d, next block height = %d\n",
            __func__, __LINE__, maxHeight, chainActive.Height() + 1);
        throw JSONRPCError(RPC_INVALID_PARAMETER, string("invalid cert height"));
    }

    // - there must not be another certificate for the same epoch (multiple certificates are not allowed)
    // This also checks in mempool
    {
        LOCK(mempool.cs);
        CCoinsViewMemPool viewMemPool(pcoinsTip, mempool);

        if (viewMemPool.HaveCertForEpoch(scId, epochNumber))
        {
            uint256 conflictingCertHash;
            if (mempool.mapSidechains.count(scId))
                conflictingCertHash = mempool.mapSidechains.at(scId).backwardCertificate;
            else
                conflictingCertHash.SetNull();

            LogPrintf("ERROR: certificate %s for epoch %d is already been issued\n",
                (conflictingCertHash.IsNull())?"":conflictingCertHash.ToString(), epochNumber);
            throw JSONRPCError(RPC_INVALID_PARAMETER, string("invalid cert epoch"));
        }
    }

    // can be empty
    const UniValue& outputs = params[3].get_array();

    // Recipients
    CAmount nTotalOut = 0;

    std::vector<ScRpcCmdCert::sBwdParams> vBackwardTransfers;
    for (const UniValue& o : outputs.getValues())
    {
        if (!o.isObject())
            throw JSONRPCError(RPC_INVALID_PARAMETER, "Invalid parameter, expected object");

        // sanity check, report error if unknown key-value pairs
        for (const string& s : o.getKeys())
        {
            if (s != "amount" && s != "pubkeyhash")
                throw JSONRPCError(RPC_INVALID_PARAMETER, string("Invalid parameter, unknown key: ") + s);
        }

        const string& pkeyStr = find_value(o, "pubkeyhash").get_str();
        if (pkeyStr.find_first_not_of("0123456789abcdefABCDEF", 0) != std::string::npos)
            throw JSONRPCError(RPC_TYPE_ERROR, "Invalid pkey format: not an hex");
        if (pkeyStr.length() != 40)
            throw JSONRPCError(RPC_TYPE_ERROR, "Invalid pkey format: len is not 20 bytes ");

        uint160 pkeyValue;
        pkeyValue.SetHex(pkeyStr);

        CKeyID keyID(pkeyValue);
        CBitcoinAddress taddr(keyID);

        if (!taddr.IsValid()) {
            throw JSONRPCError(RPC_INVALID_PARAMETER, "Invalid parameter, pubkeyhash does not give a valid address");
        }

        const UniValue& av = find_value(o, "amount");
        CAmount nAmount = AmountFromValue(av);
        if (nAmount <= 0)
            throw JSONRPCError(RPC_INVALID_PARAMETER, "Invalid parameter, amount must be positive");

        vBackwardTransfers.push_back(ScRpcCmdCert::sBwdParams(GetScriptForDestination(taddr.Get(), false), nAmount));
//        CRecipientBackwardTransfer bt;
//        bt.scriptPubKey = GetScriptForDestination(taddr.Get(), false);
//        bt.nValue = nAmount;

//        vecSend.push_back(CcRecipientVariant(bt));

        nTotalOut += nAmount;
    }

    // fee
    CAmount nCertFee = 0;
    if (params.size() > 4)
    {
        nCertFee = AmountFromValue(params[4]);
        if (nCertFee <= 0)
            throw JSONRPCError(RPC_TYPE_ERROR, "Invalid amount for fee, must be positive");
        // any check for upper threshold is left to cert processing
    }

    EnsureWalletIsUnlocked();

    std::string strFailReason;

    CMutableScCertificate cert;
    cert.nVersion = SC_CERT_VERSION;
    cert.scId = scId;
    cert.epochNumber = epochNumber;
    cert.endEpochBlockHash = endEpochBlockHash;

    // optional parameters (TODO to be handled since they will be probabl useful to SBH wallet)
    CBitcoinAddress fromaddress;
    CBitcoinAddress changeaddress;
    int nMinDepth = 1;

#if 0        
    BOOST_FOREACH (const auto& ccRecipient, vecSend)
    {
        CRecipientHandler handler(&cert, strFailReason);
        if (!handler.visit(ccRecipient) )
        {
            throw JSONRPCError(RPC_INVALID_PARAMETER, strFailReason );
        }
    }
#endif

    CAmount curBalance = scView.getSidechainBalance(scId);
    if (nTotalOut > curBalance)
    {
        LogPrint("sc", "%s():%d - insufficent balance in scid[%s]: balance[%s], cert amount[%s]\n",
            __func__, __LINE__, scId.ToString(), FormatMoney(curBalance), FormatMoney(nTotalOut) );
        throw JSONRPCError(RPC_WALLET_INSUFFICIENT_FUNDS, "sidechain has insufficient funds");
    }

    Sidechain::ScRpcCmdCert cmd(cert, vBackwardTransfers, fromaddress, changeaddress, nMinDepth, nCertFee);

    cmd.addInputs();
    cmd.addChange();
    cmd.addBackwardTransfers();

    cmd.sign();
    cmd.send();

    return cert.GetHash().GetHex();
#if 0
    CScCertificate constCert(cert);
    const uint256& hash = constCert.GetHash();
    LogPrint("cert", "%s():%d - cert=%s ready to be encoded: amount[%s], fee[%s]\n",
        __func__, __LINE__, hash.ToString(), FormatMoney(nTotalOut), FormatMoney(nCertFee) );

    const std::string& encStr = EncodeHexCert(constCert);
    UniValue inputVal(UniValue::VARR);
    inputVal.push_back(encStr);
    const UniValue& sendResultValue = sendrawcertificate(inputVal, false);
    if (sendResultValue.isNull()) {
        throw JSONRPCError(RPC_WALLET_ERROR, "sendrawcertificate did not return an error or a certificate id.");
    }

    return sendResultValue.get_str();
#endif
}

UniValue send_certificate2(const UniValue& params, bool fHelp)
{
    if (!EnsureWalletIsAvailable(fHelp))
        return NullUniValue;

    if (fHelp || params.size() != 5  )
        throw runtime_error(
            "send_certificate scid epochNumber endEpochBlockHash [{\"pubkeyhash\":... ,\"amount\":...},...] (subtractfeefromamount) (fee)\n"
            "\nSend cross chain backward transfers from SC to MC as a certificate."
            "\nArguments:\n"
            "1. \"scid\"                  (string, required) The uint256 side chain ID\n"
            "2. epochNumber             (numeric, required) The epoch number this certificate refers to, zero-based numbered\n"
            "3. \"endEpochBlockHash\"     (string, required) The block hash determining the end of the referenced epoch\n"
            "4. transfers:              (array, required) An array of json objects representing the amounts of the backward transfers. Can also be empty\n"
            "    [{\n"                     
            "      \"pubkeyhash\":\"pkh\"    (string, required) The public key hash of the receiver\n"
            "      \"amount\":amount       (numeric, required) The numeric amount in ZEN\n"
            "    }, ... ]\n"
            "5. fee                     (numeric, required) The fee of the certificate in ZEN\n"
            "\nResult:\n"
            "  \"certificateId\"   (string) The resulting certificate id.\n"
            "\nExamples:\n"
            + HelpExampleCli("send_certificate", "\"ea3e7ccbfd40c4e2304c4215f76d204e4de63c578ad835510f580d529516a874\" 12 \"04a1527384c67d9fce3d091ababfc1de325dbac9b3b14025a53722ff6c53d40e\" '[{\"pubkeyhash\":\"813551c928d41c0436ba7361850797d9b30ad4ed\" ,\"amount\": 5.0}]'")
            + HelpExampleCli("send_certificate", "\"054671870079a64a491ea68e08ed7579ec2e0bd148c51c6e2fe6385b597540f4\" 10 \"0a85efb37d1130009f1b588dcddd26626bbb159ae4a19a703715277b51033144\" '[{\"pubkeyhash\":\"76fea046133b0acc74ebabbd17b80e99816228ab\", \"amount\":33.5}]' false 0.00001")

        );

    LOCK2(cs_main, pwalletMain->cs_wallet);

    // side chain id
    const string& scIdString = params[0].get_str();
    if (scIdString.find_first_not_of("0123456789abcdefABCDEF", 0) != std::string::npos)
        throw JSONRPCError(RPC_TYPE_ERROR, "Invalid scid format: not an hex");

    uint256 scId;
    scId.SetHex(scIdString);

    // sanity check of the side chain ID
    CCoinsViewCache scView(pcoinsTip);
    if (!scView.HaveSidechain(scId))
    {
        LogPrint("sc", "scid[%s] does not exists \n", scId.ToString() );
        throw JSONRPCError(RPC_INVALID_PARAMETER, string("scid not exists: ") + scId.ToString());
    }

    int epochNumber = params[1].get_int(); 
    if (epochNumber < 0)
    {
        LogPrint("sc", "epochNumber can not be negative\n", epochNumber);
        throw JSONRPCError(RPC_INVALID_PARAMETER, "Invalid epochNumber parameter");
    }

    // epoch block hash
    const string& blockHashStr = params[2].get_str();
    if (blockHashStr.find_first_not_of("0123456789abcdefABCDEF", 0) != std::string::npos)
        throw JSONRPCError(RPC_TYPE_ERROR, "Invalid block hash format: not an hex");

    uint256 endEpochBlockHash;
    endEpochBlockHash.SetHex(blockHashStr);

    // sanity check of the epoch hash block: it must be a legal end epoch hash
    if (!scView.isLegalEpoch(scId, epochNumber, endEpochBlockHash) )
    {
        LogPrintf("ERROR: epochNumber[%d]/endEpochBlockHash[%s] are not legal\n", epochNumber, endEpochBlockHash.ToString() );
        throw JSONRPCError(RPC_INVALID_PARAMETER, string("invalid epoch data"));
    }

    // a certificate can not be received after a fixed amount of blocks (for the time being it is epoch length / 5) from the end of epoch (TODO)
    int maxHeight = scView.getCertificateMaxIncomingHeight(scId, epochNumber);
    if (maxHeight < 0)
    {
        LogPrintf("ERROR: Invalid computed height value\n");
        throw JSONRPCError(RPC_INVALID_PARAMETER, string("invalid cert data"));
    }

    if (maxHeight < chainActive.Height() + 1)
    {
        LogPrintf("%s():%d - ERROR: delayed certificate, max height for receiving = %d, next block height = %d\n",
            __func__, __LINE__, maxHeight, chainActive.Height() + 1);
        throw JSONRPCError(RPC_INVALID_PARAMETER, string("invalid cert height"));
    }

    // - there must not be another certificate for the same epoch (multiple certificates are not allowed)
    // This also checks in mempool
    {
        LOCK(mempool.cs);
        CCoinsViewMemPool viewMemPool(pcoinsTip, mempool);

        if (viewMemPool.HaveCertForEpoch(scId, epochNumber))
        {
            uint256 conflictingCertHash;
            if (mempool.mapSidechains.count(scId))
                conflictingCertHash = mempool.mapSidechains.at(scId).backwardCertificate;
            else
                conflictingCertHash.SetNull();

            LogPrintf("ERROR: certificate %s for epoch %d is already been issued\n",
                (conflictingCertHash.IsNull())?"":conflictingCertHash.ToString(), epochNumber);
            throw JSONRPCError(RPC_INVALID_PARAMETER, string("invalid cert epoch"));
        }
    }

    // can be empty
    const UniValue& outputs = params[3].get_array();

    // Recipients
    CAmount nTotalOut = 0;
    vector<CcRecipientVariant> vecSend;

    for (const UniValue& o : outputs.getValues())
    {
        if (!o.isObject())
            throw JSONRPCError(RPC_INVALID_PARAMETER, "Invalid parameter, expected object");

        // sanity check, report error if unknown key-value pairs
        for (const string& s : o.getKeys())
        {
            if (s != "amount" && s != "pubkeyhash")
                throw JSONRPCError(RPC_INVALID_PARAMETER, string("Invalid parameter, unknown key: ") + s);
        }

        const string& pkeyStr = find_value(o, "pubkeyhash").get_str();
        if (pkeyStr.find_first_not_of("0123456789abcdefABCDEF", 0) != std::string::npos)
            throw JSONRPCError(RPC_TYPE_ERROR, "Invalid pkey format: not an hex");
        if (pkeyStr.length() != 40)
            throw JSONRPCError(RPC_TYPE_ERROR, "Invalid pkey format: len is not 20 bytes ");

        uint160 pkeyValue;
        pkeyValue.SetHex(pkeyStr);

        CKeyID keyID(pkeyValue);
        CBitcoinAddress taddr(keyID);

        if (!taddr.IsValid()) {
            throw JSONRPCError(RPC_INVALID_PARAMETER, "Invalid parameter, pubkeyhash does not give a valid address");
        }

        const UniValue& av = find_value(o, "amount");
        CAmount nAmount = AmountFromValue(av);
        if (nAmount < 0) //It is allowed to send certificates with zero amount
            throw JSONRPCError(RPC_INVALID_PARAMETER, "Invalid parameter, amount must be positive");

        CRecipientBackwardTransfer bt;
        bt.scriptPubKey = GetScriptForDestination(taddr.Get(), false);
        bt.nValue = nAmount;

        vecSend.push_back(CcRecipientVariant(bt));

        nTotalOut += nAmount;
    }

    // fee
    CAmount nCertFee = 0;
    if (params.size() > 4)
    {
        nCertFee = AmountFromValue(params[4]);
        if (nCertFee <= 0)
            throw JSONRPCError(RPC_TYPE_ERROR, "Invalid amount for fee, must be positive");
        // any check for upper threshold is left to cert processing
    }

    EnsureWalletIsUnlocked();

    std::string strFailReason;

    CMutableScCertificate cert;
    // cert data
    cert.nVersion = SC_CERT_VERSION;
    cert.scId = scId;
    cert.epochNumber = epochNumber;
    cert.endEpochBlockHash = endEpochBlockHash;

    BOOST_FOREACH (const auto& ccRecipient, vecSend)
    {
        CRecipientHandler handler(&cert, strFailReason);
        if (!handler.visit(ccRecipient) )
        {
            throw JSONRPCError(RPC_INVALID_PARAMETER, strFailReason );
        }
    }

    CAmount curBalance = scView.getSidechainBalance(scId);
    if (nTotalOut > curBalance)
    {
        LogPrint("sc", "%s():%d - insufficent balance in scid[%s]: balance[%s], cert amount[%s]\n",
            __func__, __LINE__, scId.ToString(), FormatMoney(curBalance), FormatMoney(nTotalOut) );
        throw JSONRPCError(RPC_WALLET_INSUFFICIENT_FUNDS, "sidechain has insufficient funds");
    }

    CScCertificate constCert(cert);
    const uint256& hash = constCert.GetHash();
    LogPrint("cert", "%s():%d - cert=%s ready to be encoded: amount[%s], fee[%s]\n",
        __func__, __LINE__, hash.ToString(), FormatMoney(nTotalOut), FormatMoney(nCertFee) );

    const std::string& encStr = EncodeHexCert(constCert);
    UniValue inputVal(UniValue::VARR);
    inputVal.push_back(encStr);
    const UniValue& sendResultValue = sendrawcertificate(inputVal, false);
    if (sendResultValue.isNull()) {
        throw JSONRPCError(RPC_WALLET_ERROR, "sendrawcertificate did not return an error or a certificate id.");
    }

    return sendResultValue.get_str();
}

UniValue sc_certlock_many(const UniValue& params, bool fHelp)
{
    if (!EnsureWalletIsAvailable(fHelp))
        return NullUniValue;

    if (fHelp || params.size() < 1 || params.size() > 2)
        throw runtime_error(
            "sc_certlock_many [{\"address\":... ,\"amount\":...,\"scid\":,...,\"epoch\":,...},...] ( minconf ) ( fee )\n"
            "\nSend cross chain forward transfer of coins multiple times. Amounts are double-precision floating point numbers."
            "\nArguments:\n"
            "\"amounts\"                (array, required) An array of json objects representing the amounts to send.\n"
            "    [{\n"                     
            "      \"address\":address     (string, required) The receiver PublicKey25519Proposition in the SC\n"
            "      \"amount\":amount       (numeric, required) The numeric amount in " + CURRENCY_UNIT + " is the value\n"
            "      \"scid\":side chain ID  (string, required) The uint256 side chain ID\n"
            "      \"epoch\":active-from-withdrawal-epoch\": (numeric, required for type=2) TOBEDESCRIBED\n"
            "    }, ... ]\n"
            "\nResult:\n"
            "\"transactionid\"          (string) The transaction id for the send. Only 1 transaction is created regardless of \n"
            "                                    the number of addresses.\n"
            "\nExamples:\n"
            + HelpExampleCli("sc_certlock_many", " '[{\"address\": \"8aaddc9671dc5c8d33a3494df262883411935f4f54002fe283745fb394be508a\" ,\"amount\": 5.0 ,\"scid\": \"ea3e7ccbfd40c4e2304c4215f76d204e4de63c578ad835510f580d529516a874\",\"epoch\": 12345678}]'")
        );

    LOCK2(cs_main, pwalletMain->cs_wallet);

    UniValue outputs = params[0].get_array();

    if (outputs.size()==0)
        throw JSONRPCError(RPC_INVALID_PARAMETER, "Invalid parameter, amounts array is empty.");

    // Recipients
    CAmount nTotalOut = 0;
    vector<CcRecipientVariant> vecSend;

    for (const UniValue& o : outputs.getValues()) {
        if (!o.isObject())
            throw JSONRPCError(RPC_INVALID_PARAMETER, "Invalid parameter, expected object");

        // sanity check, report error if unknown key-value pairs
        for (const string& name_ : o.getKeys()) {
            std::string s = name_;
            if (s != "address" && s != "amount" && s != "scid" && s != "epoch")
                throw JSONRPCError(RPC_INVALID_PARAMETER, string("Invalid parameter, unknown key: ")+s);
        }

        uint256 address;
        address.SetHex(find_value(o, "address").get_str() );

        UniValue av = find_value(o, "amount");
        CAmount nAmount = AmountFromValue( av );
        if (nAmount <= 0)
            throw JSONRPCError(RPC_INVALID_PARAMETER, "Invalid parameter, amount must be positive");

        string inputString = find_value(o, "scid").get_str();
        if (inputString.find_first_not_of("0123456789abcdefABCDEF", 0) != std::string::npos)
            throw JSONRPCError(RPC_TYPE_ERROR, "Invalid scid format: not an hex");

        uint256 scId;
        scId.SetHex(inputString);

        CCoinsViewCache scView(pcoinsTip);
        if (!scView.HaveSidechain(scId))
        {
            LogPrint("sc", "scid[%s] not yet created\n", scId.ToString() );
            throw JSONRPCError(RPC_INVALID_PARAMETER, string("scid not yet created: ") + scId.ToString());
        }

        int64_t epoch = -1;
        UniValue ev = find_value(o, "epoch");

        if (ev.isNull())
        {
            throw JSONRPCError(RPC_INVALID_PARAMETER, "Missing or Invalid epoch parameter");
        }
        else
        {
            epoch = ev.get_int64();
        }
 
        CRecipientCertLock cl;
        cl.address = address;
        cl.nValue = nAmount;
        cl.scId = scId;
        cl.epoch = epoch;

        vecSend.push_back(CcRecipientVariant(cl));

        nTotalOut += nAmount;
    }

    // As a sanity check, estimate and verify that the size of the transaction will be valid.
    // Depending on the input notes, the actual tx size may turn out to be larger and perhaps invalid.
    size_t txsize = 0;
    CMutableTransaction mtx;
    mtx.nVersion = SC_TX_VERSION;
    CTransaction tx(mtx);
    txsize += tx.GetSerializeSize(SER_NETWORK, PROTOCOL_VERSION);
    txsize += CTXIN_SPEND_DUST_SIZE;
    txsize += CTXOUT_REGULAR_SIZE;      // There will probably be taddr change
    txsize += CTXOUT_REGULAR_SIZE * vecSend.size();
    if (txsize > MAX_TX_SIZE) {
        throw JSONRPCError(RPC_INVALID_PARAMETER, strprintf("Too many outputs, size of raw transaction would be larger than limit of %d bytes", MAX_TX_SIZE ));
    }

    EnsureWalletIsUnlocked();

    // Send
    CWalletTx wtx;

    ScHandleTransaction(wtx, vecSend, nTotalOut);

    return wtx.GetHash().GetHex();
}


/**
When estimating the number of coinbase utxos we can shield in a single transaction:
1. Joinsplit description is 1802 bytes.
2. Transaction overhead ~ 100 bytes
3. Spending a typical P2PKH is >=148 bytes, as defined in CTXIN_SPEND_DUST_SIZE.
4. Spending a multi-sig P2SH address can vary greatly:
   https://github.com/bitcoin/bitcoin/blob/c3ad56f4e0b587d8d763af03d743fdfc2d180c9b/src/main.cpp#L517
   In real-world coinbase utxos, we consider a 3-of-3 multisig, where the size is roughly:
    (3*(33+1))+3 = 105 byte redeem script
    105 + 1 + 3*(73+1) = 328 bytes of scriptSig, rounded up to 400 based on testnet experiments.
*/
#define CTXIN_SPEND_P2SH_SIZE 400

#define SHIELD_COINBASE_DEFAULT_LIMIT 50

UniValue z_shieldcoinbase(const UniValue& params, bool fHelp)
{
    if (!EnsureWalletIsAvailable(fHelp))
        return NullUniValue;

    if (fHelp || params.size() < 2 || params.size() > 4)
        throw runtime_error(
            "z_shieldcoinbase \"fromaddress\" \"tozaddress\" ( fee ) ( limit )\n"
            "\nShield transparent coinbase funds by sending to a shielded zaddr.  This is an asynchronous operation and utxos"
            "\nselected for shielding will be locked.  If there is an error, they are unlocked.  The RPC call `listlockunspent`"
            "\ncan be used to return a list of locked utxos.  The number of coinbase utxos selected for shielding can be limited"
            "\nby the caller.  If the limit parameter is set to zero, the -mempooltxinputlimit option will determine the number"
            "\nof uxtos.  Any limit is constrained by the consensus rule defining a maximum transaction size of "
            + strprintf("%d bytes.", MAX_TX_SIZE)
            + HelpRequiringPassphrase() + "\n"
            "\nArguments:\n"
            "1. \"fromaddress\"         (string, required) The address is a taddr or \"*\" for all taddrs belonging to the wallet.\n"
            "2. \"toaddress\"           (string, required) The address is a zaddr.\n"
            "3. fee                   (numeric, optional, default="
            + strprintf("%s", FormatMoney(SHIELD_COINBASE_DEFAULT_MINERS_FEE)) + ") The fee amount to attach to this transaction.\n"
            "4. limit                 (numeric, optional, default="
            + strprintf("%d", SHIELD_COINBASE_DEFAULT_LIMIT) + ") Limit on the maximum number of utxos to shield.  Set to 0 to use node option -mempooltxinputlimit.\n"
            "\nResult:\n"
            "{\n"
            "  \"operationid\": xxx          (string) An operationid to pass to z_getoperationstatus to get the result of the operation.\n"
            "  \"shieldedUTXOs\": xxx        (numeric) Number of coinbase utxos being shielded.\n"
            "  \"shieldedValue\": xxx        (numeric) Value of coinbase utxos being shielded.\n"
            "  \"remainingUTXOs\": xxx       (numeric) Number of coinbase utxos still available for shielding.\n"
            "  \"remainingValue\": xxx       (numeric) Value of coinbase utxos still available for shielding.\n"
            "}\n"
        );

    LOCK2(cs_main, pwalletMain->cs_wallet);

    // Validate the from address
    auto fromaddress = params[0].get_str();
    bool isFromWildcard = fromaddress == "*";
    CBitcoinAddress taddr;
    if (!isFromWildcard) {
        taddr = CBitcoinAddress(fromaddress);
        if (!taddr.IsValid()) {
            throw JSONRPCError(RPC_INVALID_ADDRESS_OR_KEY, "Invalid from address, should be a taddr or \"*\".");
        }
    }

    // Validate the destination address
    auto destaddress = params[1].get_str();
    try {
        CZCPaymentAddress pa(destaddress);
        /*libzcash::PaymentAddress zaddr =*/ pa.Get();
    } catch (const std::runtime_error&) {
        throw JSONRPCError(RPC_INVALID_PARAMETER, string("Invalid parameter, unknown address format: ") + destaddress );
    }

    // Convert fee from currency format to zatoshis
    CAmount nFee = SHIELD_COINBASE_DEFAULT_MINERS_FEE;
    if (params.size() > 2) {
        if (params[2].get_real() == 0.0) {
            nFee = 0;
        } else {
            nFee = AmountFromValue( params[2] );
        }
    }

    int nLimit = SHIELD_COINBASE_DEFAULT_LIMIT;
    if (params.size() > 3) {
        nLimit = params[3].get_int();
        if (nLimit < 0) {
            throw JSONRPCError(RPC_INVALID_PARAMETER, "Limit on maximum number of utxos cannot be negative");
        }
    }

    // Prepare to get coinbase utxos
    std::vector<ShieldCoinbaseUTXO> inputs;
    CAmount shieldedValue = 0;
    CAmount remainingValue = 0;
    size_t estimatedTxSize = 2000;  // 1802 joinsplit description + tx overhead + wiggle room
    size_t utxoCounter = 0;
    bool maxedOutFlag = false;
    size_t mempoolLimit = (nLimit != 0) ? nLimit : (size_t)GetArg("-mempooltxinputlimit", 0);

    // Set of addresses to filter utxos by
    set<CBitcoinAddress> setAddress = {};
    if (!isFromWildcard) {
        setAddress.insert(taddr);
    }

    // Get available utxos
    vector<COutput> vecOutputs;
    pwalletMain->AvailableCoins(vecOutputs, true, NULL, false, true);

    // Find unspent coinbase utxos and update estimated size
    BOOST_FOREACH(const COutput& out, vecOutputs) {
        if (!out.fSpendable) {
            continue;
        }

        CTxDestination address;
        if (!ExtractDestination(out.tx->GetVout()[out.pos].scriptPubKey, address)) {
            continue;
        }
        // If taddr is not wildcard "*", filter utxos
        if (setAddress.size()>0 && !setAddress.count(address)) {
            continue;
        }

        if (!out.tx->IsCoinBase()) {
            continue;
        }

        utxoCounter++;
        CAmount nValue = out.tx->GetVout()[out.pos].nValue;

        if (!maxedOutFlag) {
            CBitcoinAddress ba(address);
            size_t increase = (ba.IsScript()) ? CTXIN_SPEND_P2SH_SIZE : CTXIN_SPEND_DUST_SIZE;
            if (estimatedTxSize + increase >= MAX_TX_SIZE ||
                (mempoolLimit > 0 && utxoCounter > mempoolLimit))
            {
                maxedOutFlag = true;
            } else {
                estimatedTxSize += increase;
                ShieldCoinbaseUTXO utxo = {out.tx->GetHash(), out.pos, nValue};
                inputs.push_back(utxo);
                shieldedValue += nValue;
            }
        }

        if (maxedOutFlag) {
            remainingValue += nValue;
        }
    }

    size_t numUtxos = inputs.size();

    if (numUtxos == 0) {
        throw JSONRPCError(RPC_WALLET_INSUFFICIENT_FUNDS, "Could not find any coinbase funds to shield.");
    }

    if (shieldedValue < nFee) {
        throw JSONRPCError(RPC_WALLET_INSUFFICIENT_FUNDS,
            strprintf("Insufficient coinbase funds, have %s, which is less than miners fee %s",
            FormatMoney(shieldedValue), FormatMoney(nFee)));
    }

    // Check that the user specified fee is sane (if too high, it can result in error -25 absurd fee)
    CAmount netAmount = shieldedValue - nFee;
    if (nFee > netAmount) {
        throw JSONRPCError(RPC_INVALID_PARAMETER, strprintf("Fee %s is greater than the net amount to be shielded %s", FormatMoney(nFee), FormatMoney(netAmount)));
    }

    // Keep record of parameters in context object
    UniValue contextInfo(UniValue::VOBJ);
    contextInfo.push_back(Pair("fromaddress", params[0]));
    contextInfo.push_back(Pair("toaddress", params[1]));
    contextInfo.push_back(Pair("fee", ValueFromAmount(nFee)));

    const int shieldedTxVersion = ForkManager::getInstance().getShieldedTxVersion(chainActive.Height() + 1);
    LogPrintf("z_shieldcoinbase shieldedTxVersion (Forkmanager): %d\n", shieldedTxVersion);

    // Contextual transaction we will build on
    // (used if no Sapling addresses are involved)
    CMutableTransaction contextualTx;
    contextualTx.nVersion = shieldedTxVersion;

    // Create operation and add to global queue
    std::shared_ptr<AsyncRPCQueue> q = getAsyncRPCQueue();
    std::shared_ptr<AsyncRPCOperation> operation( new AsyncRPCOperation_shieldcoinbase(contextualTx, inputs, destaddress, nFee, contextInfo) );
    q->addOperation(operation);
    AsyncRPCOperationId operationId = operation->getId();

    // Return continuation information
    UniValue o(UniValue::VOBJ);
    o.push_back(Pair("remainingUTXOs", utxoCounter - numUtxos));
    o.push_back(Pair("remainingValue", ValueFromAmount(remainingValue)));
    o.push_back(Pair("shieldingUTXOs", numUtxos));
    o.push_back(Pair("shieldingValue", ValueFromAmount(shieldedValue)));
    o.push_back(Pair("opid", operationId));
    return o;
}


UniValue z_listoperationids(const UniValue& params, bool fHelp)
{
    if (!EnsureWalletIsAvailable(fHelp))
        return NullUniValue;

    if (fHelp || params.size() > 1)
        throw runtime_error(
            "z_listoperationids\n"
            "\nReturns the list of operation ids currently known to the wallet.\n"
            "\nArguments:\n"
            "1. \"status\"         (string, optional) Filter result by the operation's state state e.g. \"success\".\n"
            "\nResult:\n"
            "[                     (json array of string)\n"
            "  \"operationid\"       (string) an operation id belonging to the wallet\n"
            "  ,...\n"
            "]\n"
            "\nExamples:\n"
            + HelpExampleCli("z_listoperationids", "")
            + HelpExampleRpc("z_listoperationids", "")
        );

    LOCK2(cs_main, pwalletMain->cs_wallet);

    std::string filter;
    bool useFilter = false;
    if (params.size()==1) {
        filter = params[0].get_str();
        useFilter = true;
    }

    UniValue ret(UniValue::VARR);
    std::shared_ptr<AsyncRPCQueue> q = getAsyncRPCQueue();
    std::vector<AsyncRPCOperationId> ids = q->getAllOperationIds();
    for (auto id : ids) {
        std::shared_ptr<AsyncRPCOperation> operation = q->getOperationForId(id);
        if (!operation) {
            continue;
        }
        std::string state = operation->getStateAsString();
        if (useFilter && filter.compare(state)!=0)
            continue;
        ret.push_back(id);
    }

    return ret;
}<|MERGE_RESOLUTION|>--- conflicted
+++ resolved
@@ -3432,37 +3432,16 @@
         CAmount nValue = out.tx->GetVout()[out.pos].nValue;
         const CScript& pk = out.tx->GetVout()[out.pos].scriptPubKey;
         UniValue entry(UniValue::VOBJ);
-<<<<<<< HEAD
         entry.push_back(Pair("txid", out.tx->GetHash().GetHex()));
-        entry.push_back(Pair("vout", out.i));
-
-#if 1
+        entry.push_back(Pair("vout", out.pos));
         if (out.tx->IsCertificate() )
         {
-=======
-
-        if (out.tx->IsCertificate() )
-        {
-            entry.push_back(Pair("cert", out.tx->GetHash().GetHex()));
-            entry.push_back(Pair("vout", out.pos));
->>>>>>> 0915b899
             entry.push_back(Pair("certified", true));
         }
         else
         {
-<<<<<<< HEAD
             entry.push_back(Pair("generated", out.tx->IsCoinBase()));
         }
-#else
-        entry.push_back(Pair("generated", out.tx->IsCoinBase()));
-#endif
-=======
-            entry.push_back(Pair("txid", out.tx->GetHash().GetHex()));
-            entry.push_back(Pair("vout", out.pos));
-            entry.push_back(Pair("generated", out.tx->IsCoinBase()));
-        }
-
->>>>>>> 0915b899
         CTxDestination address;
         if (ExtractDestination(out.tx->GetVout()[out.pos].scriptPubKey, address)) {
             entry.push_back(Pair("address", CBitcoinAddress(address).ToString()));
