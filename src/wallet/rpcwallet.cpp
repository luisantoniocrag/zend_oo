--- conflicted
+++ resolved
@@ -1517,23 +1517,10 @@
     CAmount nBalance = 0;
 
     // Tally wallet transactions
-<<<<<<< HEAD
-=======
-#if 0
-    for (map<uint256, CWalletTx>::iterator it = pwalletMain->mapWallet.begin(); it != pwalletMain->mapWallet.end(); ++it)
-    {
-        const CWalletTx& wtx = (*it).second;
-        if (!CheckFinalTx(wtx) || !wtx.IsMature() || wtx.GetDepthInMainChain() < 0)
-#else
->>>>>>> ad223649
     for (auto it = pwalletMain->mapWallet.begin(); it != pwalletMain->mapWallet.end(); ++it)
     {
         const CWalletObjBase& wtx = *((*it).second);
         if (!wtx.CheckFinal() || !wtx.IsMature() || wtx.GetDepthInMainChain() < 0)
-<<<<<<< HEAD
-=======
-#endif
->>>>>>> ad223649
             continue;
 
         CAmount nReceived, nSent, nFee;
@@ -1599,23 +1586,10 @@
         // (GetBalance() sums up all unspent TxOuts)
         // getbalance and "getbalance * 1 true" should return the same number
         CAmount nBalance = 0;
-<<<<<<< HEAD
-=======
-#if 0
-        for (map<uint256, CWalletTx>::iterator it = pwalletMain->mapWallet.begin(); it != pwalletMain->mapWallet.end(); ++it)
-        {
-            const CWalletTx& wtx = (*it).second;
-            if (!CheckFinalTx(wtx) || !wtx.IsMature() || wtx.GetDepthInMainChain() < 0)
-#else
->>>>>>> ad223649
         for (auto it = pwalletMain->mapWallet.begin(); it != pwalletMain->mapWallet.end(); ++it)
         {
             const CWalletObjBase& wtx = *((*it).second);
             if (!wtx.CheckFinal() || !wtx.IsMature() || wtx.GetDepthInMainChain() < 0)
-<<<<<<< HEAD
-=======
-#endif
->>>>>>> ad223649
                 continue;
 
             CAmount allFee;
@@ -3462,11 +3436,7 @@
         const CScript& pk = out.tx->GetVout()[out.i].scriptPubKey;
         UniValue entry(UniValue::VOBJ);
 #if 1
-<<<<<<< HEAD
-        if (out.tx->IsCert() )
-=======
         if (out.tx->IsCertificate() )
->>>>>>> ad223649
         {
             entry.push_back(Pair("cert", out.tx->GetHash().GetHex()));
             entry.push_back(Pair("vout", out.i));
