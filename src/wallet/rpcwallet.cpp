// Copyright (c) 2010 Satoshi Nakamoto
// Copyright (c) 2009-2014 The Bitcoin Core developers
// Distributed under the MIT software license, see the accompanying
// file COPYING or http://www.opensource.org/licenses/mit-license.php.

#include "amount.h"
#include "base58.h"
#include "core_io.h"
#include "init.h"
#include "main.h"
#include "net.h"
#include "netbase.h"
#include "rpc/server.h"
#include "timedata.h"
#include "util.h"
#include "utilmoneystr.h"
#include "wallet.h"
#include "walletdb.h"
#include "primitives/transaction.h"
#include "zcbenchmarks.h"
#include "script/interpreter.h"

#include "utiltime.h"
#include "asyncrpcoperation.h"
#include "asyncrpcqueue.h"
#include "wallet/asyncrpcoperation_sendmany.h"
#include "wallet/asyncrpcoperation_shieldcoinbase.h"

#include "sodium.h"

#include <stdint.h>

#include <boost/assign/list_of.hpp>

#include <univalue.h>

#include <numeric>

#include "sc/sidechainrpc.h"

using namespace std;

using namespace libzcash;
using namespace Sidechain;

extern void ScriptPubKeyToJSON(const CScript& scriptPubKey, UniValue& out, bool fIncludeHex);

int64_t nWalletUnlockTime;
static CCriticalSection cs_nWalletUnlockTime;

// transaction.h comment: spending taddr output requires CTxIn >= 148 bytes and typical taddr txout is 34 bytes
#define CTXIN_SPEND_DUST_SIZE   148
#define CTXOUT_REGULAR_SIZE     34


// Private method:
UniValue z_getoperationstatus_IMPL(const UniValue&, bool);

std::string HelpRequiringPassphrase()
{
    return pwalletMain && pwalletMain->IsCrypted()
        ? "\nRequires wallet passphrase to be set with walletpassphrase call."
        : "";
}

bool EnsureWalletIsAvailable(bool avoidException)
{
    if (!pwalletMain)
    {
        if (!avoidException)
            throw JSONRPCError(RPC_METHOD_NOT_FOUND, "Method not found (disabled)");
        else
            return false;
    }
    return true;
}

void EnsureWalletIsUnlocked()
{
    if (pwalletMain->IsLocked())
        throw JSONRPCError(RPC_WALLET_UNLOCK_NEEDED, "Error: Please enter the wallet passphrase with walletpassphrase first.");
}

void AddVinExpandedToJSON(const CWalletTransactionBase& tx, UniValue& entry)
{
    if (!tx.getTxBase()->IsCertificate() )
        entry.push_back(Pair("locktime", (int64_t)tx.getTxBase()->GetLockTime()));
    UniValue vinArr(UniValue::VARR);
    for (const CTxIn& txin : tx.getTxBase()->GetVin())
    {
        UniValue in(UniValue::VOBJ);
        if (tx.getTxBase()->IsCoinBase())
        {
            in.push_back(Pair("coinbase", HexStr(txin.scriptSig.begin(), txin.scriptSig.end())));
        }
        else
        {
            const uint256& inputTxHash = txin.prevout.hash;

            in.push_back(Pair("txid", inputTxHash.GetHex()));
            in.push_back(Pair("vout", (int64_t)txin.prevout.n));

            UniValue o(UniValue::VOBJ);
            o.push_back(Pair("asm", txin.scriptSig.ToString()));
            o.push_back(Pair("hex", HexStr(txin.scriptSig.begin(), txin.scriptSig.end())));
            in.push_back(Pair("scriptSig", o));

            auto mi = pwalletMain->getMapWallet().find(inputTxHash);
            if (mi != pwalletMain->getMapWallet().end() )
            {
                if ((*mi).second->getTxBase()->GetHash() == inputTxHash)
                {
                    const CTxOut& txout = (*mi).second->getTxBase()->GetVout()[txin.prevout.n];

                    in.push_back(Pair("value", ValueFromAmount(txout.nValue)));
                    in.push_back(Pair("valueSat", txout.nValue));

                    txnouttype type;
                    int nRequired;
                    vector<CTxDestination> addresses;
                    if (!ExtractDestinations(txout.scriptPubKey, type, addresses, nRequired)) {
                        in.push_back(Pair("addr", "Unknown"));
                    } else {
                        const CTxDestination& addr = addresses[0];
                        in.push_back(Pair("addr", (CBitcoinAddress(addr).ToString() )));
                    }
                }
            }

        }
        in.push_back(Pair("sequence", (int64_t)txin.nSequence));
        vinArr.push_back(in);
    }
    entry.push_back(Pair("vin", vinArr));
}

void TxExpandedToJSON(const CWalletTransactionBase& tx,  UniValue& entry)
{
    entry.push_back(Pair("txid", tx.getTxBase()->GetHash().GetHex()));
    entry.push_back(Pair("version", tx.getTxBase()->nVersion));

    AddVinExpandedToJSON(tx, entry);

    int conf = tx.GetDepthInMainChain();
    int64_t timestamp = tx.GetTxTime();
    bool hasBlockTime = false;

    if (!tx.hashBlock.IsNull()) {
        BlockMap::iterator mi = mapBlockIndex.find(tx.hashBlock);
        if (mi != mapBlockIndex.end() && (*mi).second) {
            CBlockIndex* pindex = (*mi).second;
            if (chainActive.Contains(pindex)) {
                timestamp = pindex->GetBlockTime();
                hasBlockTime = true;
            } else {
                timestamp = tx.GetTxTime();
            }
        }
    }

    int bwtMaturityHeight = -1;
    if (tx.getTxBase()->IsCertificate() )
    {
        const uint256& scid = dynamic_cast<const CScCertificate*>(tx.getTxBase())->GetScId();
        entry.push_back(Pair("scid", scid.GetHex()));
        if (conf >= 0) {
            CSidechain sidechain;
            assert(pcoinsTip->GetSidechain(scid, sidechain));
            bwtMaturityHeight = sidechain.GetCertMaturityHeight(dynamic_cast<const CScCertificate*>(tx.getTxBase())->epochNumber);
        }
    }

    UniValue vout(UniValue::VARR);
    for (unsigned int i = 0; i < tx.getTxBase()->GetVout().size(); i++) {
        const CTxOut& txout = tx.getTxBase()->GetVout()[i];
        UniValue out(UniValue::VOBJ);
        out.push_back(Pair("value", ValueFromAmount(txout.nValue)));
        out.push_back(Pair("valueSat", txout.nValue));
        out.push_back(Pair("n", (int64_t)i));
        UniValue o(UniValue::VOBJ);
        ScriptPubKeyToJSON(txout.scriptPubKey, o, true);
        out.push_back(Pair("scriptPubKey", o));
        if (tx.getTxBase()->IsBackwardTransfer(i))
        {
            out.push_back(Pair("backwardTransfer", true));
            out.push_back(Pair("maturityHeight", bwtMaturityHeight));
        }
        vout.push_back(out);
    }
    entry.push_back(Pair("vout", vout));

    tx.getTxBase()->AddCeasedSidechainWithdrawalInputsToJSON(entry);
    tx.getTxBase()->AddSidechainOutsToJSON(entry);
    tx.getTxBase()->AddJoinSplitToJSON(entry);

    if (!tx.hashBlock.IsNull()) {
        entry.push_back(Pair("blockhash", tx.hashBlock.GetHex()));
        entry.push_back(Pair("confirmations", conf));
        entry.push_back(Pair("time", timestamp));
        if (hasBlockTime) {
            entry.push_back(Pair("blocktime", timestamp));
        }
    } else {
        entry.push_back(Pair("confirmations", conf));
        entry.push_back(Pair("time", timestamp));
    }

    if (tx.IsFromMe(ISMINE_ALL)) {
        // get any ceasing sidechain withdrawal input
        CAmount cswInTotAmount = tx.getTxBase()->GetCSWValueIn();
        // nDebit has only vin contribution, we must add the ceased sc with part if any
        CAmount nDebit = tx.GetDebit(ISMINE_ALL) + cswInTotAmount;

        CAmount nFee = tx.getTxBase()->GetFeeAmount(nDebit);
        entry.push_back(Pair("fees", ValueFromAmount(nFee)));
    }
}

void WalletTxToJSON(const CWalletTransactionBase& wtx, UniValue& entry, isminefilter filter)
{
    int confirms = wtx.GetDepthInMainChain();
    entry.push_back(Pair("confirmations", confirms));
    if (wtx.getTxBase()->IsCoinBase())
        entry.push_back(Pair("generated", true));
    if (confirms > 0)
    {
        entry.push_back(Pair("blockhash", wtx.hashBlock.GetHex()));
        entry.push_back(Pair("blockindex", wtx.nIndex));
        entry.push_back(Pair("blocktime", mapBlockIndex[wtx.hashBlock]->GetBlockTime()));
    }
    uint256 hash = wtx.getTxBase()->GetHash();
    entry.push_back(Pair("txid", hash.GetHex()));
    UniValue conflicts(UniValue::VARR);
    BOOST_FOREACH(const uint256& conflict, wtx.GetConflicts())
        conflicts.push_back(conflict.GetHex());
    entry.push_back(Pair("walletconflicts", conflicts));
    entry.push_back(Pair("time", wtx.GetTxTime()));
    entry.push_back(Pair("timereceived", (int64_t)wtx.nTimeReceived));
    BOOST_FOREACH(const PAIRTYPE(string,string)& item, wtx.mapValue)
        entry.push_back(Pair(item.first, item.second));

    // add the cross chain outputs if any
    wtx.getTxBase()->AddCeasedSidechainWithdrawalInputsToJSON(entry);
    wtx.getTxBase()->AddSidechainOutsToJSON(entry);
    wtx.getTxBase()->AddJoinSplitToJSON(entry);
}

static void FillScCreationReturnObj(const CTransaction& tx, UniValue& ret)
{ 
    // clear it and set type to VOBJ
    ret.setObject();

    // there must be one and only one creation output in the passed tx
    if (tx.GetVscCcOut().size() != 1)
    {
        throw JSONRPCError(RPC_TYPE_ERROR, strprintf("creation vector output size %d is invalid",
            tx.GetVscCcOut().size()));
    }

    ret.push_back(Pair("txid", tx.GetHash().GetHex()));
    ret.push_back(Pair("scid", tx.GetScIdFromScCcOut(0).GetHex()));
}

string AccountFromValue(const UniValue& value)
{
    string strAccount = value.get_str();
    if (strAccount != "")
        throw JSONRPCError(RPC_WALLET_ACCOUNTS_UNSUPPORTED, "Accounts are unsupported");
    return strAccount;
}

UniValue getnewaddress(const UniValue& params, bool fHelp)
{
    if (!EnsureWalletIsAvailable(fHelp))
        return NullUniValue;

    if (fHelp || params.size() > 2)
        throw runtime_error(
            "getnewaddress ( \"account\" , (retpubkeyhash))\n"
            "\nReturns a new Horizen address for receiving payments.\n"
            "\nArguments:\n"
            "1. \"account\"        (string, optional) DEPRECATED. If provided, it MUST be set to the empty string \"\" to represent the default account. Passing any other string will result in an error.\n"
            "2. retpubkeyhash    (boolean, optional) If provided the command will output the public key hash corresponding to the address.\n"
            "\nResult, one of these:\n"
            "\"horizenaddress\"    (string) The new Horizen address (default)\n"
            "\"public key hash\"   (string) If retpubkeyhash==true, the public key hash (20 Bytes) corresponding to a new Horizen address (not shown)\n"
            "\nExamples:\n"
            + HelpExampleCli("getnewaddress", "")
            + HelpExampleCli("getnewaddress \"\"", "true")
            + HelpExampleRpc("getnewaddress", "")
        );
    LOCK2(cs_main, pwalletMain->cs_wallet);

    // Parse the account first so we don't generate a key if there's an error
    string strAccount;
    bool retPkh = false;

    if (params.size() > 0)
        strAccount = AccountFromValue(params[0]);

    if (params.size() == 2 )
        retPkh = params[1].get_bool();

    if (!pwalletMain->IsLocked())
        pwalletMain->TopUpKeyPool();

    // Generate a new key that is added to wallet
    CPubKey newKey;
    if (!pwalletMain->GetKeyFromPool(newKey))
        throw JSONRPCError(RPC_WALLET_KEYPOOL_RAN_OUT, "Error: Keypool ran out, please call keypoolrefill first");
    CKeyID keyID = newKey.GetID();

    pwalletMain->SetAddressBook(keyID, strAccount, "receive");

    std::string ret;
    if (retPkh)
    {
        // return the public key hash string
        ret = keyID.ToString();
    }
    else
    {
        // return the taddr string
        ret = CBitcoinAddress(keyID).ToString();
    }
    return ret;
}


CBitcoinAddress GetAccountAddress(string strAccount, bool bForceNew=false)
{
    CWalletDB walletdb(pwalletMain->strWalletFile);

    CAccount account;
    walletdb.ReadAccount(strAccount, account);

    bool bKeyUsed = false;

    // Check if the current key has been used
    if (account.vchPubKey.IsValid())
    {
        /* Get script for addr without OP_CHECKBLOCKATHEIGHT, cause we will use it only for searching */
        CScript scriptPubKey = GetScriptForDestination(account.vchPubKey.GetID(), false);
        for (auto it = pwalletMain->getMapWallet().begin();
             it != pwalletMain->getMapWallet().end() && account.vchPubKey.IsValid();
             ++it)
        {
#if 0
            const CWalletTx& wtx = (*it).second;
#else
            const CWalletTransactionBase& wtx = *((*it).second);
#endif
            BOOST_FOREACH(const CTxOut& txout, wtx.getTxBase()->GetVout())
            {
                /* Check that txout.scriptPubKey starts with scriptPubKey instead of full match,
                 * cause we cant compare OP_CHECKBLOCKATHEIGHT arguments, they are different all the time */
                auto res = std::search(txout.scriptPubKey.begin(), txout.scriptPubKey.end(), scriptPubKey.begin(),
                                       scriptPubKey.end());
                if (res == txout.scriptPubKey.begin())
                    bKeyUsed = true;
            }
        }
    }

    // Generate a new key
    if (!account.vchPubKey.IsValid() || bForceNew || bKeyUsed)
    {
        if (!pwalletMain->GetKeyFromPool(account.vchPubKey))
            throw JSONRPCError(RPC_WALLET_KEYPOOL_RAN_OUT, "Error: Keypool ran out, please call keypoolrefill first");

        pwalletMain->SetAddressBook(account.vchPubKey.GetID(), strAccount, "receive");
        walletdb.WriteAccount(strAccount, account);
    }

    return CBitcoinAddress(account.vchPubKey.GetID());
}

UniValue getaccountaddress(const UniValue& params, bool fHelp)
{
    if (!EnsureWalletIsAvailable(fHelp))
        return NullUniValue;

    if (fHelp || params.size() != 1)
        throw runtime_error(
            "getaccountaddress \"account\"\n"
            "\nDEPRECATED. Returns the current Horizen address for receiving payments to this account.\n"
            "\nArguments:\n"
            "1. \"account\"       (string, required) MUST be set to the empty string \"\" to represent the default account. Passing any other string will result in an error.\n"
            "\nResult:\n"
            "\"horizenaddress\"   (string) The account Horizen address\n"
            "\nExamples:\n"
            + HelpExampleCli("getaccountaddress", "")
            + HelpExampleCli("getaccountaddress", "\"\"")
            + HelpExampleCli("getaccountaddress", "\"myaccount\"")
            + HelpExampleRpc("getaccountaddress", "\"myaccount\"")
        );

    LOCK2(cs_main, pwalletMain->cs_wallet);

    // Parse the account first so we don't generate a key if there's an error
    string strAccount = AccountFromValue(params[0]);

    UniValue ret(UniValue::VSTR);

    ret = GetAccountAddress(strAccount).ToString();
    return ret;
}


UniValue getrawchangeaddress(const UniValue& params, bool fHelp)
{
    if (!EnsureWalletIsAvailable(fHelp))
        return NullUniValue;

    if (fHelp || params.size() > 1)
        throw runtime_error(
            "getrawchangeaddress\n"
            "\nReturns a new Horizen address, for receiving change.\n"
            "This is for use with raw transactions, NOT normal use.\n"
            "\nResult:\n"
            "\"address\"    (string) The address\n"
            "\nExamples:\n"
            + HelpExampleCli("getrawchangeaddress", "")
            + HelpExampleRpc("getrawchangeaddress", "")
       );

    LOCK2(cs_main, pwalletMain->cs_wallet);

    if (!pwalletMain->IsLocked())
        pwalletMain->TopUpKeyPool();

    CReserveKey reservekey(pwalletMain);
    CPubKey vchPubKey;
    if (!reservekey.GetReservedKey(vchPubKey))
        throw JSONRPCError(RPC_WALLET_KEYPOOL_RAN_OUT, "Error: Keypool ran out, please call keypoolrefill first");

    reservekey.KeepKey();

    CKeyID keyID = vchPubKey.GetID();

    return CBitcoinAddress(keyID).ToString();
}


UniValue setaccount(const UniValue& params, bool fHelp)
{
    if (!EnsureWalletIsAvailable(fHelp))
        return NullUniValue;

    if (fHelp || params.size() < 1 || params.size() > 2)
        throw runtime_error(
            "setaccount \"horizenaddress\" \"account\"\n"
            "\nDEPRECATED. Sets the account associated with the given address.\n"
            "\nArguments:\n"
            "1. \"horizenaddress\"  (string, required) The Horizen address to be associated with an account.\n"
            "2. \"account\"         (string, required) MUST be set to the empty string \"\" to represent the default account. Passing any other string will result in an error.\n"
            "\nExamples:\n"
            + HelpExampleCli("setaccount", "\"t14oHp2v54vfmdgQ3v3SNuQga8JKHTNi2a1\" \"tabby\"")
            + HelpExampleRpc("setaccount", "\"t14oHp2v54vfmdgQ3v3SNuQga8JKHTNi2a1\", \"tabby\"")
        );

    LOCK2(cs_main, pwalletMain->cs_wallet);

    CBitcoinAddress address(params[0].get_str());
    if (!address.IsValid())
        throw JSONRPCError(RPC_INVALID_ADDRESS_OR_KEY, "Invalid Zen address");

    string strAccount;
    if (params.size() > 1)
        strAccount = AccountFromValue(params[1]);

    // Only add the account if the address is yours.
    if (IsMine(*pwalletMain, address.Get()))
    {
        // Detect when changing the account of an address that is the 'unused current key' of another account:
        if (pwalletMain->mapAddressBook.count(address.Get()))
        {
            string strOldAccount = pwalletMain->mapAddressBook[address.Get()].name;
            if (address == GetAccountAddress(strOldAccount))
                GetAccountAddress(strOldAccount, true);
        }
        pwalletMain->SetAddressBook(address.Get(), strAccount, "receive");
    }
    else
        throw JSONRPCError(RPC_MISC_ERROR, "setaccount can only be used with own address");

    return NullUniValue;
}


UniValue getaccount(const UniValue& params, bool fHelp)
{
    if (!EnsureWalletIsAvailable(fHelp))
        return NullUniValue;

    if (fHelp || params.size() != 1)
        throw runtime_error(
            "getaccount \"horizenaddress\"\n"
            "\nDEPRECATED. Returns the account associated with the given address.\n"
            "\nArguments:\n"
            "1. \"horizenaddress\"  (string, required) The horizen address for account lookup.\n"
            "\nResult:\n"
            "\"accountname\"        (string) the account address\n"
            "\nExamples:\n"
            + HelpExampleCli("getaccount", "\"t14oHp2v54vfmdgQ3v3SNuQga8JKHTNi2a1\"")
            + HelpExampleRpc("getaccount", "\"t14oHp2v54vfmdgQ3v3SNuQga8JKHTNi2a1\"")
        );

    LOCK2(cs_main, pwalletMain->cs_wallet);

    CBitcoinAddress address(params[0].get_str());
    if (!address.IsValid())
        throw JSONRPCError(RPC_INVALID_ADDRESS_OR_KEY, "Invalid Zen address");

    string strAccount;
    map<CTxDestination, CAddressBookData>::iterator mi = pwalletMain->mapAddressBook.find(address.Get());
    if (mi != pwalletMain->mapAddressBook.end() && !(*mi).second.name.empty())
        strAccount = (*mi).second.name;
    return strAccount;
}


UniValue getaddressesbyaccount(const UniValue& params, bool fHelp)
{
    if (!EnsureWalletIsAvailable(fHelp))
        return NullUniValue;

    if (fHelp || params.size() != 1)
        throw runtime_error(
            "getaddressesbyaccount \"account\"\n"
            "\nDEPRECATED. Returns the list of addresses for the given account.\n"
            "\nArguments:\n"
            "1. \"account\"  (string, required) MUST be set to the empty string \"\" to represent the default account. Passing any other string will result in an error.\n"
            "\nResult:\n"
            "[                     (json array of string)\n"
            "  \"horizenaddress\"  (string) a horizen address associated with the given account\n"
            "  ,...\n"
            "]\n"
            "\nExamples:\n"
            + HelpExampleCli("getaddressesbyaccount", "\"tabby\"")
            + HelpExampleRpc("getaddressesbyaccount", "\"tabby\"")
        );

    LOCK2(cs_main, pwalletMain->cs_wallet);

    string strAccount = AccountFromValue(params[0]);

    // Find all addresses that have the given account
    UniValue ret(UniValue::VARR);
    BOOST_FOREACH(const PAIRTYPE(CBitcoinAddress, CAddressBookData)& item, pwalletMain->mapAddressBook)
    {
        const CBitcoinAddress& address = item.first;
        const string& strName = item.second.name;
        if (strName == strAccount)
            ret.push_back(address.ToString());
    }
    return ret;
}

UniValue listaddresses(const UniValue& params, bool fHelp)
{
    if (!EnsureWalletIsAvailable(fHelp))
        return NullUniValue;

    if (fHelp || params.size() > 1)
        throw runtime_error(
                "listaddresses\n"
                "Returns the list of transparent addresses.\n"
                "\nResult:\n"
                "[                     (json array of string)\n"
                "  \"horizenaddress\"  (string) a horizen address associated with the given account\n"
                "  ,...\n"
                "]\n"
                "\nExamples:\n"
                + HelpExampleCli("listaddresses", "")
                + HelpExampleRpc("listaddresses", "")
        );

    LOCK2(cs_main, pwalletMain->cs_wallet);

    UniValue ret(UniValue::VARR);
    BOOST_FOREACH(const PAIRTYPE(CBitcoinAddress, CAddressBookData)& item, pwalletMain->mapAddressBook)
    {
        const CBitcoinAddress& address = item.first;
        const string& strName = item.second.name;
        if (strName == "")
            ret.push_back(address.ToString());
    }
    return ret;
}

static void SendMoney(const CTxDestination &address, CAmount nValue, bool fSubtractFeeFromAmount, CWalletTx& wtxNew)
{
    CAmount curBalance = pwalletMain->GetBalance();

    // Check amount
    if (nValue <= 0)
        throw JSONRPCError(RPC_INVALID_PARAMETER, "Invalid amount");

    if (nValue > curBalance)
        throw JSONRPCError(RPC_WALLET_INSUFFICIENT_FUNDS, "Insufficient funds");

    // Parse Zcash address
    CScript scriptPubKey = GetScriptForDestination(address);

    // Create and send the transaction
    CReserveKey reservekey(pwalletMain);
    CAmount nFeeRequired;
    std::string strError;
    vector<CRecipient> vecSend;
    vector<CRecipientScCreation> vecScSend;
    vector<CRecipientForwardTransfer> vecFtSend;
    vector<CRecipientBwtRequest> vecBwtRequest;
    int nChangePosRet = -1;
    CRecipient recipient = {scriptPubKey, nValue, fSubtractFeeFromAmount};
    vecSend.push_back(recipient);
    if (!pwalletMain->CreateTransaction(vecSend, vecScSend, vecFtSend, vecBwtRequest,
            wtxNew, reservekey, nFeeRequired, nChangePosRet, strError))
    {
        if (!fSubtractFeeFromAmount && nValue + nFeeRequired > pwalletMain->GetBalance())
            strError = strprintf("Error: This transaction requires a transaction fee of at least %s because of its amount, complexity, or use of recently received funds!", FormatMoney(nFeeRequired));
        throw JSONRPCError(RPC_WALLET_ERROR, strError);
    }
    if (!pwalletMain->CommitTransaction(wtxNew, reservekey))
        throw JSONRPCError(RPC_WALLET_ERROR, "Error: The transaction was rejected! This might happen if some of the coins in your wallet were already spent, such as if you used a copy of wallet.dat and coins were spent in the copy but not marked as spent here.");
}

UniValue sendtoaddress(const UniValue& params, bool fHelp)
{
    if (!EnsureWalletIsAvailable(fHelp))
        return NullUniValue;

    if (fHelp || params.size() < 2 || params.size() > 5)
        throw runtime_error(
            "sendtoaddress \"horizenaddress\" amount ( \"comment\" \"comment-to\" subtractfeefromamount )\n"
            "\nSend an amount to a given address. The amount is a real and is rounded to the nearest 0.00000001\n"
            + HelpRequiringPassphrase() +
            "\nArguments:\n"
            "1. \"horizenaddress\"  (string, required) The horizen address to send to.\n"
            "2. \"amount\"      (numeric, required) The amount in btc to send. eg 0.1\n"
            "3. \"comment\"     (string, optional) A comment used to store what the transaction is for. \n"
            "                             This is not part of the transaction, just kept in your wallet.\n"
            "4. \"comment-to\"  (string, optional) A comment to store the name of the person or organization \n"
            "                             to which you're sending the transaction. This is not part of the \n"
            "                             transaction, just kept in your wallet.\n"
            "5. subtractfeefromamount  (boolean, optional, default=false) The fee will be deducted from the amount being sent.\n"
            "                             The recipient will receive less Horizen than you enter in the amount field.\n"
            "\nResult:\n"
            "\"transactionid\"  (string) The transaction id.\n"
            "\nExamples:\n"
            + HelpExampleCli("sendtoaddress", "\"znnwwojWQJp1ARgbi1dqYtmnNMfihmg8m1b\" 0.1")
            + HelpExampleCli("sendtoaddress", "\"znnwwojWQJp1ARgbi1dqYtmnNMfihmg8m1b\" 0.1 \"donation\" \"ZenCash outpost\"")
            + HelpExampleCli("sendtoaddress", "\"znnwwojWQJp1ARgbi1dqYtmnNMfihmg8m1b\" 0.1 \"\" \"\" true")
            + HelpExampleRpc("sendtoaddress", "\"znnwwojWQJp1ARgbi1dqYtmnNMfihmg8m1b\", 0.1, \"donation\", \"ZenCash outpost\"")
        );

    LOCK2(cs_main, pwalletMain->cs_wallet);

    CBitcoinAddress address(params[0].get_str());
    if (!address.IsValid())
        throw JSONRPCError(RPC_INVALID_ADDRESS_OR_KEY, "Invalid Zen address");

    // Amount
    CAmount nAmount = AmountFromValue(params[1]);
    if (nAmount <= 0)
        throw JSONRPCError(RPC_TYPE_ERROR, "Invalid amount for send");

    // Wallet comments
    CWalletTx wtx;
    if (params.size() > 2 && !params[2].isNull() && !params[2].get_str().empty())
        wtx.mapValue["comment"] = params[2].get_str();
    if (params.size() > 3 && !params[3].isNull() && !params[3].get_str().empty())
        wtx.mapValue["to"]      = params[3].get_str();

    bool fSubtractFeeFromAmount = false;
    if (params.size() > 4)
        fSubtractFeeFromAmount = params[4].get_bool();

    EnsureWalletIsUnlocked();

    SendMoney(address.Get(), nAmount, fSubtractFeeFromAmount, wtx);

    return wtx.getWrappedTx().GetHash().GetHex();
}

UniValue sc_send(const UniValue& params, bool fHelp)
{
    if (!EnsureWalletIsAvailable(fHelp))
        return NullUniValue;

    if (fHelp || params.size() != 3)
        throw runtime_error(
            "sc_send \"address\" amount \"scid\"\n"
            "\nSend a ZEN amount to an address of the given SC\n"
            + HelpRequiringPassphrase() +
            "\nArguments:\n"
            "1. \"address\"        (string, required) The uint256 hex representation of the PublicKey25519Proposition in the SC to send to.\n"
            "2. \"amount\"         (numeric, required) The amount in zen to send. eg 0.1\n"
            "3. \"side chain ID\"  (string, required) The uint256 side chain ID\n"
            "\nResult:\n"
            "\"transactionid\"  (string) The transaction id.\n"
            "\nExamples:\n"
            + HelpExampleCli("sc_send", "\"1a3e7ccbfd40c4e2304c3215f76d204e4de63c578ad835510f580d529516a874\" 0.1 \"ea3e7ccbfd40c4e2304c4215f76d204e4de63c578ad835510f580d529516a874\"")
        );

    LOCK2(cs_main, pwalletMain->cs_wallet);

    uint256 sc_address;
    std::string inputString = params[0].get_str();
    if (inputString.find_first_not_of("0123456789abcdefABCDEF", 0) != std::string::npos)
        throw JSONRPCError(RPC_TYPE_ERROR, "Invalid address format: not an hex");

    sc_address.SetHex(inputString);

    if (sc_address.IsNull() )
        throw JSONRPCError(RPC_TYPE_ERROR, "Invalid address");

    // Amount
    CAmount nAmount = AmountFromValue(params[1]);
    if (nAmount <= 0)
        throw JSONRPCError(RPC_TYPE_ERROR, "Invalid amount for send");

    // side chain id
    inputString = params[2].get_str();
    if (inputString.find_first_not_of("0123456789abcdefABCDEF", 0) != std::string::npos)
        throw JSONRPCError(RPC_TYPE_ERROR, "Invalid scid format: not an hex");

    uint256 scId;
    scId.SetHex(inputString);

    {
        LOCK(mempool.cs);
        CCoinsViewMemPool scView(pcoinsTip, mempool);
        if (!scView.HaveSidechain(scId))
        {
            LogPrint("sc", "scid[%s] not yet created\n", scId.ToString() );
            throw JSONRPCError(RPC_INVALID_PARAMETER, string("scid not yet created: ") + scId.ToString());
        }
    }

    // Wallet comments
    CWalletTx wtx;

    EnsureWalletIsUnlocked();

    // rely on 'many' implementation
    UniValue input(UniValue::VARR);

    UniValue array(UniValue::VARR);
    UniValue entry(UniValue::VOBJ);
    entry.push_back(Pair("address", sc_address.GetHex()));
    entry.push_back(Pair("amount", ValueFromAmount(nAmount)));
    entry.push_back(Pair("scid", scId.GetHex()));
    array.push_back(entry);

    input.push_back(array);
    return sc_sendmany(input, false);
}

static void ScHandleTransaction(CWalletTx& wtx, std::vector<CRecipientScCreation>& vecScSend,
    std::vector<CRecipientForwardTransfer>& vecFtSend, const std::vector<CRecipientBwtRequest>& vecBwtRequest,
     const CAmount& nTotalOut)
{
    CAmount curBalance = pwalletMain->GetBalance();
    if (nTotalOut > curBalance)
        throw JSONRPCError(RPC_WALLET_INSUFFICIENT_FUNDS, "Account has insufficient funds");

    CReserveKey keyChange(pwalletMain);
    CAmount nFeeRequired = 0;
    int nChangePosRet = -1;
    string strFailReason;
    std::vector<CRecipient> vecSend;
    bool fCreated = pwalletMain->CreateTransaction(vecSend, vecScSend, vecFtSend, vecBwtRequest,
        wtx, keyChange, nFeeRequired, nChangePosRet, strFailReason);
    if (!fCreated)
        throw JSONRPCError(RPC_WALLET_INSUFFICIENT_FUNDS, strFailReason);
    if (!pwalletMain->CommitTransaction(wtx, keyChange))
        throw JSONRPCError(RPC_WALLET_ERROR, "Transaction commit failed");
}
// TODO: description seems outdated
UniValue sc_create(const UniValue& params, bool fHelp)
{
    if (!EnsureWalletIsAvailable(fHelp))
        return NullUniValue;

    if (fHelp ||  params.size() < 4 ) 
        throw runtime_error(
            "sc_create withdrawalEpochLength [{\"address\":... ,\"amount\":...,\"wCertVk\":...,\"customData\":...,\"constant\":...,...},...]\n"
            "\nCreate a Side chain with the given id staring from the given block. A fixed amount is charged to the creator\n"
            "\nIt also sends cross chain forward transfer of coins multiple times. Amounts are double-precision floating point numbers."
            "\nArguments:\n"
<<<<<<< HEAD
            "1. withdrawalEpochLength:        (numeric, required) Length of the withdrawal epochs. The minimum valid value for " +
                                               Params().NetworkIDString() + " is: " +  strprintf("%d", Params().ScMinWithdrawalEpochLength()) + "\n"
            "2. \"address\"                     (string, required) The receiver PublicKey25519Proposition in the SC\n"
            "3. amount:                       (numeric, required) The numeric amount in ZEN is the value\n"
            "4. \"wCertVk\"                     (string, required) It is an arbitrary byte string of even length expressed in\n"
            "                                        hexadecimal format. Required to verify a WCert SC proof. Its size must be " + strprintf("%d", SC_VK_SIZE) + " bytes\n"
            "5. \"customData\"                  (string, optional) It is an arbitrary byte string of even length expressed in\n"
            "                                        hexadecimal format. A max limit of 1024 bytes will be checked. If not specified, an empty string \"\" must be passed.\n"
            "6. \"constant\"                    (string, optional) It is an arbitrary byte string of even length expressed in\n"
            "                                        hexadecimal format. Used as public input for WCert proof verification. Its size must be " + strprintf("%d", SC_FIELD_SIZE) + " bytes\n"
            "7. \"wMbtrVk\"                     (string, optional) It is an arbitrary byte string of even length expressed in\n"
            "                                        hexadecimal format. Required to verify a mainchain bwt request proof. Its size must be " + strprintf("%d", SC_VK_SIZE) + " bytes\n"
            "8. \"vCompressedFieldElementConfig\" (array, optional) An array whose entries are sizes (in bits). Any certificate should have as many custom FieldElements with the corresponding size.\n"
            "9. \"vCompressedMerkleTreeConfig\" (array, optional) An array whose entries are mkl tree heights. Any certificate should have as many custom CompressedMerkleTree with the corresponding tree height\n"
=======
            "1. withdrawalEpochLength:   (numeric, required) Length of the withdrawal epochs. The minimum valid value for " +
                                          Params().NetworkIDString() + " is: " +  strprintf("%d", Params().ScMinWithdrawalEpochLength()) + "\n"
            "2. \"address\"                (string, required) The receiver PublicKey25519Proposition in the SC\n"
            "3. amount:                    (numeric, required) The numeric amount in ZEN is the value\n"
            "4. \"wCertVk\"                (string, required) It is an arbitrary byte string of even length expressed in\n"
            "                                   hexadecimal format. Required to verify a WCert SC proof. Its size must be " + strprintf("%d", SC_VK_SIZE) + " bytes\n"
            "5. \"customData\"             (string, optional) It is an arbitrary byte string of even length expressed in\n"
            "                                   hexadecimal format. A max limit of 1024 bytes will be checked. If not specified, an empty string \"\" must be passed.\n"
            "6. \"constant\"               (string, optional) It is an arbitrary byte string of even length expressed in\n"
            "                                   hexadecimal format. Used as public input for WCert proof verification. Its size must be " + strprintf("%d", SC_FIELD_SIZE) + " bytes\n"
            "7. \"wMbtrVk\"                (string, optional) It is an arbitrary byte string of even length expressed in\n"
            "                                   hexadecimal format. Required to verify a mainchain bwt request proof. Its size must be " + strprintf("%d", SC_VK_SIZE) + " bytes\n"
            "8. \"wCeasedVk\"              (string, optional) It is an arbitrary byte string of even length expressed in\n"
            "                                   hexadecimal format. Used to verify a Ceased sidechain withdrawal proofs for given SC. Its size must be " + strprintf("%d", SC_VK_SIZE) + " bytes\n"
>>>>>>> 8b44ed7a
            "\nResult:\n"
            "\"transactionid\"    (string) The transaction id. Only 1 transaction is created regardless of \n"
            "                                    the number of addresses.\n"
            "\nExamples:\n"
            + HelpExampleCli("sc_create"," 123456 \"8aaddc9671dc5c8d33a3494df262883411935f4f54002fe283745fb394be508a\" 5.0 \"abcd..ef\" \"abcd..ef\" \"abcd..ef\" ")
        );

    LOCK2(cs_main, pwalletMain->cs_wallet);

    CRecipientScCreation sc;

    int withdrawalEpochLength = params[0].get_int(); 
    if (withdrawalEpochLength < getScMinWithdrawalEpochLength())
        throw JSONRPCError(RPC_TYPE_ERROR, "Invalid withdrawalEpochLength, less that minimum value allowed\n");
    sc.creationData.withdrawalEpochLength = withdrawalEpochLength;

    {
        uint256 address;
        const std::string& inputString = params[1].get_str();
        if (inputString.find_first_not_of("0123456789abcdefABCDEF", 0) != std::string::npos)
            throw JSONRPCError(RPC_TYPE_ERROR, "Invalid address format: not an hex");
        address.SetHex(inputString);
        sc.address = address;
    }

    CAmount nAmount = AmountFromValue(params[2]);
    if (nAmount <= 0)
        throw JSONRPCError(RPC_INVALID_PARAMETER, "Invalid parameter, amount must be positive");

    sc.nValue = nAmount;

    std::string error;

    {
        const std::string& inputString = params[3].get_str();
        std::vector<unsigned char> wCertVkVec;
        if (!Sidechain::AddScData(inputString, wCertVkVec, SC_VK_SIZE, true, error))
        {
            throw JSONRPCError(RPC_TYPE_ERROR, string("wCertVk: ") + error);
        }
        sc.creationData.wCertVk = libzendoomc::ScVk(wCertVkVec);

        if (!libzendoomc::IsValidScVk(sc.creationData.wCertVk))
        {
            throw JSONRPCError(RPC_INVALID_PARAMETER, "Invalid wCertVk");
        }
    }

    if ((params.size() > 4) && (params[4].get_str().size() != 0))
    {
        const std::string& inputString = params[4].get_str();
        if(!Sidechain::AddScData(inputString, sc.creationData.customData, MAX_SC_DATA_LEN, false, error))
        {
            throw JSONRPCError(RPC_TYPE_ERROR, string("customData: ") + error);
        }
    }

    if (params.size() > 5)
    {
        const std::string& inputString = params[5].get_str();
        if (!Sidechain::AddScData(inputString, sc.creationData.constant, SC_FIELD_SIZE, true, error))
        {
            throw JSONRPCError(RPC_TYPE_ERROR, string("constant: ") + error);
        }

        if(!libzendoomc::IsValidScConstant(sc.creationData.constant))
        {
            throw JSONRPCError(RPC_INVALID_PARAMETER, "Invalid constant");
        }
    }

    if (params.size() > 6)
    {
<<<<<<< HEAD
        const std::string& inputString = params[6].get_str();
        // it is optional, non-empty if set
        if (!inputString.empty())
=======
    	const std::string& inputString = params[6].get_str();
        std::vector<unsigned char> wMbtrVkVec;
        if (!Sidechain::AddScData(inputString, wMbtrVkVec, SC_VK_SIZE, true, error))
>>>>>>> 8b44ed7a
        {
            std::vector<unsigned char> wMbtrVkVec;
            if (!Sidechain::AddScData(inputString, wMbtrVkVec, SC_VK_SIZE, true, error))
            {
                throw JSONRPCError(RPC_TYPE_ERROR, string("wMbtrVk: ") + error);
            }
            sc.creationData.wMbtrVk = libzendoomc::ScVk(wMbtrVkVec);
            if (!libzendoomc::IsValidScVk(sc.creationData.wMbtrVk.get()))
            {
                throw JSONRPCError(RPC_INVALID_PARAMETER, "Invalid wMbtrVk");
            }
        }
    }

    if (params.size() > 7) 
    {
        UniValue intArray = params[7].get_array();
        if (!Sidechain::AddScData(intArray, sc.creationData.vCompressedFieldElementConfig))
        {
            throw JSONRPCError(RPC_INVALID_PARAMETER, "Invalid parameter, expected integer");
        }
        // TODO as soon as CSW are supported, check against wCeasedVk presence: in that case must be size() > 0
    }

<<<<<<< HEAD
    if (params.size() > 8) 
    {
        UniValue intArray = params[8].get_array();
        if (!Sidechain::AddScData(intArray, sc.creationData.vCompressedMerkleTreeConfig))
        {
            throw JSONRPCError(RPC_INVALID_PARAMETER, "Invalid parameter, expected integer");
        }
        // TODO as soon as CSW are supported, check against wCeasedVk presence: in that case must be size() > 0
=======
    if (params.size() > 7)
    {
    	const std::string& inputString = params[7].get_str();
        std::vector<unsigned char> wCeasedVkVec;
        if (!Sidechain::AddScData(inputString, wCeasedVkVec, SC_VK_SIZE, true, error))
        {
            throw JSONRPCError(RPC_TYPE_ERROR, string("wMbtrVk: ") + error);
        }

        sc.creationData.wCeasedVk = libzendoomc::ScVk(wCeasedVkVec);
        if (!libzendoomc::IsValidScVk(sc.creationData.wCeasedVk.get()))
        {
            throw JSONRPCError(RPC_INVALID_PARAMETER, "Invalid wCeasedVk");
        }
>>>>>>> 8b44ed7a
    }

    vector<CRecipientScCreation> vecScSend;
    vecScSend.push_back(sc);

    EnsureWalletIsUnlocked();
    vector<CRecipientForwardTransfer> dumVecFtSend;
    vector<CRecipientBwtRequest> dumVecBwtRequest;
    
    CWalletTx wtx;
    ScHandleTransaction(wtx, vecScSend, dumVecFtSend, dumVecBwtRequest, nAmount);

    UniValue ret(UniValue::VOBJ);
    FillScCreationReturnObj(wtx.getWrappedTx(), ret);
    return ret;
}

UniValue create_sidechain(const UniValue& params, bool fHelp)
{
    if (!EnsureWalletIsAvailable(fHelp))
        return NullUniValue;

    if (fHelp ||  params.size() != 1)
        throw runtime_error(
            "create_sidechain {\"withdrawalEpochLength\":... , \"fromaddress\":..., \"toaddress\":... ,\"amount\":... ,\"minconf\":..., \"fee\":..., \"wCertVk\":..., \"customData\":..., \"constant\":... \"wMbtrVk\":...}\n"
            "\nCreate a Side chain.\n"
            "\nArguments:\n"
            "{\n"                     
            "   \"withdrawalEpochLength\": epoch  (numeric, optional, default=" + strprintf("%d", SC_RPC_OPERATION_DEFAULT_EPOCH_LENGTH) +
                                                  ") length of the withdrawal epochs. The minimum valid value in " + Params().NetworkIDString() +
                                                  " is: " +  strprintf("%d", Params().ScMinWithdrawalEpochLength()) + "\n"
            "   \"fromaddress\":taddr             (string, optional) The taddr to send the funds from. If omitted funds are taken from all available UTXO\n"
            "   \"changeaddress\":taddr           (string, optional) The taddr to send the change to, if any. If not set, \"fromaddress\" is used. If the latter is not set too, a new generated address will be used\n"
            "   \"toaddress\":scaddr              (string, required) The receiver PublicKey25519Proposition in the SC\n"
            "   \"amount\":amount                 (numeric, required) Value expressed in " + CURRENCY_UNIT + "\n"
            "   \"minconf\":conf                  (numeric, optional, default=1) Only use funds confirmed at least this many times.\n"
            "   \"fee\":fee                       (numeric, optional, default=" +
                                                      strprintf("%s", FormatMoney(SC_RPC_OPERATION_DEFAULT_MINERS_FEE)) +
                                                      ") The fee amount to attach to this transaction.\n"
            "   \"wCertVk\":data                  (string, required) It is an arbitrary byte string of even length expressed in\n"
            "                                          hexadecimal format. Required to verify a WCert SC proof. Its size must be " + strprintf("%d", SC_VK_SIZE) + " bytes\n"
            "   \"customData\":data               (string, optional) It is an arbitrary byte string of even length expressed in\n"
            "                                          hexadecimal format. A max limit of 1024 bytes will be checked\n"
            "   \"constant\":data                 (string, optional) It is an arbitrary byte string of even length expressed in\n"
            "                                          hexadecimal format. Used as public input for WCert proof verification. Its size must be " + strprintf("%d", SC_FIELD_SIZE) + " bytes\n"
            "   \"wMbtrVk\":data                  (string, optional) It is an arbitrary byte string of even length expressed in\n"
            "                                          hexadecimal format. Required to verify a mainchain bwt request proof. Its size must be " + strprintf("%d", SC_VK_SIZE) + " bytes\n"
<<<<<<< HEAD
            "   \"vCompressedFieldElementConfig\"           (array, optional) An array whose entries are sizes (in bits). Any certificate should have as many custom FieldElements with the corresponding size.\n"
            "   \"vCompressedMerkleTreeConfig\"   (array, optional) An array whose entries are mkl tree heights. Any certificate should have as many custom CompressedMerkleTree with the corresponding tree height\n"
=======
            "   \"wCeasedVk\":data                (string, optional) It is an arbitrary byte string of even length expressed in\n"
            "                                          hexadecimal format. Used to verify a Ceased sidechain withdrawal proofs for given SC. Its size must be " + strprintf("%d", SC_VK_SIZE) + " bytes\n"
>>>>>>> 8b44ed7a
            "}\n"
            "\nResult:\n"
            "{\n"
            "  \"txid\": transaction id    (string) The resulting transaction id.\n"
            "  \"scid\": sidechainid       (string) The id of the sidechain created by this tx.\n"
            "}\n"
            "\nExamples:\n"
            + HelpExampleCli("create_sidechain", "'{\"toaddress\": \"8aaddc9671dc5c8d33a3494df262883411935f4f54002fe283745fb394be508a\" ,\"amount\": 5.0, \"wCertVk\": abcd..ef}'")
        );

    LOCK2(cs_main, pwalletMain->cs_wallet);

    // valid input keywords
    static const std::set<std::string> validKeyArgs =
<<<<<<< HEAD
        {"withdrawalEpochLength", "fromaddress", "changeaddress", "toaddress", "amount", "minconf", "fee",
         "wCertVk", "customData", "constant", "wMbtrVk", "vCompressedFieldElementConfig", "vCompressedMerkleTreeConfig"};
=======
        {"withdrawalEpochLength", "fromaddress", "changeaddress",
         "toaddress", "amount", "minconf", "fee", "wCertVk", "customData", "constant", "wMbtrVk", "wCeasedVk"};
>>>>>>> 8b44ed7a

    UniValue inputObject = params[0].get_obj();

    if (!inputObject.isObject())
        throw JSONRPCError(RPC_INVALID_PARAMETER, "Invalid parameter, expected object");

    // keywords set in cmd
    std::set<std::string> setKeyArgs;

    // sanity check, report error if unknown/duplicate key-value pairs
    for (const string& s : inputObject.getKeys())
    {
        if (!validKeyArgs.count(s))
            throw JSONRPCError(RPC_INVALID_PARAMETER, string("Invalid parameter, unknown key: ") + s);

        if (!setKeyArgs.insert(s).second)
            throw JSONRPCError(RPC_INVALID_PARAMETER, string("Duplicate key in input: ") + s);
    }

    // ---------------------------------------------------------
    int withdrawalEpochLength = SC_RPC_OPERATION_DEFAULT_EPOCH_LENGTH;
    if (setKeyArgs.count("withdrawalEpochLength"))
    {
        withdrawalEpochLength = find_value(inputObject, "withdrawalEpochLength").get_int();
        if (withdrawalEpochLength < 1 )
            throw JSONRPCError(RPC_TYPE_ERROR, "Invalid withdrawalEpochLength: must be greater that 1");
    }

    ScCreationParameters creationData;
    creationData.withdrawalEpochLength = withdrawalEpochLength;

    // ---------------------------------------------------------
    CBitcoinAddress fromaddress;
    if (setKeyArgs.count("fromaddress"))
    {
        string inputString = find_value(inputObject, "fromaddress").get_str();
        fromaddress = CBitcoinAddress(inputString);
        if(!fromaddress.IsValid())
        {
            throw JSONRPCError(RPC_INVALID_PARAMETER, string("Invalid parameter, unknown fromaddress format: ")+inputString );
        }
    }

    // ---------------------------------------------------------
    CBitcoinAddress changeaddress;
    if (setKeyArgs.count("changeaddress"))
    {
        string inputString = find_value(inputObject, "changeaddress").get_str();
        changeaddress = CBitcoinAddress(inputString);
        if(!changeaddress.IsValid())
        {
            throw JSONRPCError(RPC_INVALID_PARAMETER, string("Invalid parameter, unknown changeaddress format: ")+inputString );
        }
        if (!IsMine(*pwalletMain, GetScriptForDestination(changeaddress.Get())))
            throw JSONRPCError(RPC_INVALID_PARAMETER, string("Invalid parameter, changeaddress is not mine: ")+inputString );
    }

    // ---------------------------------------------------------
    uint256 toaddress;
    if (setKeyArgs.count("toaddress"))
    {
        string inputString = find_value(inputObject, "toaddress").get_str();
        if (inputString.length() == 0 || inputString.find_first_not_of("0123456789abcdefABCDEF", 0) != std::string::npos)
            throw JSONRPCError(RPC_TYPE_ERROR, "Invalid toaddress format: not an hex");

        toaddress.SetHex(inputString);
    }
    else
    {
        throw JSONRPCError(RPC_INVALID_PARAMETER, "Missing mandatory parameter in input: \"toaddress\"" );
    }

    // ---------------------------------------------------------
    CAmount nAmount = 0;
    if (setKeyArgs.count("amount"))
    {
        UniValue av = find_value(inputObject, "amount");
        nAmount = AmountFromValue( av );
        if (!MoneyRange(nAmount))
            throw JSONRPCError(RPC_INVALID_PARAMETER, "Invalid parameter, amount out of range");
        if (nAmount == 0)
            throw JSONRPCError(RPC_INVALID_PARAMETER, "Invalid parameter, amount can not be null");
    }
    else
    {
        throw JSONRPCError(RPC_INVALID_PARAMETER, "Missing mandatory parameter in input: \"amount\"" );
    }

    // ---------------------------------------------------------
    int nMinDepth = 1;
    if (setKeyArgs.count("minconf"))
    {
        nMinDepth = find_value(inputObject, "minconf").get_int();
        if (nMinDepth < 0)
            throw JSONRPCError(RPC_TYPE_ERROR, "Invalid minconf: must be greater that 0");
    }

    // ---------------------------------------------------------
    CAmount nFee = SC_RPC_OPERATION_DEFAULT_MINERS_FEE;
    if (setKeyArgs.count("fee"))
    {
        UniValue val = find_value(inputObject, "fee");
        if (val.get_real() == 0.0)
        {
            nFee = 0;
        }
        else
        {
            nFee = AmountFromValue(val);
        }
    }
    if (!MoneyRange(nFee))
        throw JSONRPCError(RPC_INVALID_PARAMETER, "Invalid parameter, fee out of range");
    if (nFee > nAmount)
        throw JSONRPCError(RPC_INVALID_PARAMETER, strprintf("Fee %s is greater than output %s",
            FormatMoney(nFee), FormatMoney(nAmount)));

    // ---------------------------------------------------------
    std::string error;

    if (setKeyArgs.count("wCertVk"))
    {
        string inputString = find_value(inputObject, "wCertVk").get_str();
        std::vector<unsigned char> wCertVkVec;
        if (!Sidechain::AddScData(inputString, wCertVkVec, SC_VK_SIZE, true, error))
        {
            throw JSONRPCError(RPC_TYPE_ERROR, string("wCertVk: ") + error);
        }

        creationData.wCertVk = libzendoomc::ScVk(wCertVkVec);

        if (!libzendoomc::IsValidScVk(creationData.wCertVk))
        {
            throw JSONRPCError(RPC_INVALID_PARAMETER, "Invalid wCertVk");
        }
    }
    else
    {
        throw JSONRPCError(RPC_INVALID_PARAMETER, "Missing mandatory parameter in input: \"wCertVk\"" );
    }

    // ---------------------------------------------------------
    if (setKeyArgs.count("customData"))
    {
        string inputString = find_value(inputObject, "customData").get_str();
        if (!Sidechain::AddScData(inputString, creationData.customData, MAX_SC_DATA_LEN, false, error))
        {
            throw JSONRPCError(RPC_TYPE_ERROR, string("customData: ") + error);
        }
    }

    // ---------------------------------------------------------
    if (setKeyArgs.count("constant"))
    {
        string inputString = find_value(inputObject, "constant").get_str();
        if (!Sidechain::AddScData(inputString, creationData.constant, SC_FIELD_SIZE, true, error))
        {
            throw JSONRPCError(RPC_TYPE_ERROR, string("constant: ") + error);
        }

        if (!libzendoomc::IsValidScConstant(creationData.constant))
        {
            throw JSONRPCError(RPC_INVALID_PARAMETER, "invalid constant");
        }
    }

    // ---------------------------------------------------------
    if (setKeyArgs.count("wMbtrVk"))
    {
        string inputString = find_value(inputObject, "wMbtrVk").get_str();
        std::vector<unsigned char> wMbtrVkVec;
        if (!Sidechain::AddScData(inputString, wMbtrVkVec, SC_VK_SIZE, true, error))
        {
            throw JSONRPCError(RPC_TYPE_ERROR, string("wMbtrVk: ") + error);
        }

        creationData.wMbtrVk = libzendoomc::ScVk(wMbtrVkVec);

        if (!libzendoomc::IsValidScVk(creationData.wMbtrVk.get()))
        {
            throw JSONRPCError(RPC_INVALID_PARAMETER, "Invalid wMbtrVk");
        }
    }

    // ---------------------------------------------------------
<<<<<<< HEAD
    if (setKeyArgs.count("vCompressedFieldElementConfig"))
    {
        UniValue intArray = find_value(inputObject, "vCompressedFieldElementConfig").get_array();
        if (!Sidechain::AddScData(intArray, creationData.vCompressedFieldElementConfig))
        {
            throw JSONRPCError(RPC_INVALID_PARAMETER, "Invalid parameter, expected integer");
        }
        // TODO as soon as CSW are supported, check against wCeasedVk presence: in that case must be size() > 0
    }

    // ---------------------------------------------------------
    if (setKeyArgs.count("vCompressedMerkleTreeConfig"))
    {
        UniValue intArray = find_value(inputObject, "vCompressedMerkleTreeConfig").get_array();
        if (!Sidechain::AddScData(intArray, creationData.vCompressedMerkleTreeConfig))
        {
            throw JSONRPCError(RPC_INVALID_PARAMETER, "Invalid parameter, expected integer");
        }
        // TODO as soon as CSW are supported, check against wCeasedVk presence: in that case must be size() > 0
=======
    if (setKeyArgs.count("wCeasedVk"))
    {
        string inputString = find_value(inputObject, "wCeasedVk").get_str();
        std::vector<unsigned char> wCeasedVkVec;
        if (!Sidechain::AddScData(inputString, wCeasedVkVec, SC_VK_SIZE, true, error))
        {
            throw JSONRPCError(RPC_TYPE_ERROR, string("wCeasedVk: ") + error);
        }

        creationData.wCeasedVk = libzendoomc::ScVk(wCeasedVkVec);

        if (!libzendoomc::IsValidScVk(creationData.wCeasedVk.get()))
        {
            throw JSONRPCError(RPC_INVALID_PARAMETER, "Invalid wCeasedVk");
        }
>>>>>>> 8b44ed7a
    }

    CMutableTransaction tx_create;
    tx_create.nVersion = SC_TX_VERSION;

    std::vector<ScRpcCreationCmdTx::sCrOutParams> vOutputs;
    vOutputs.push_back(ScRpcCreationCmdTx::sCrOutParams(toaddress, nAmount));

    Sidechain::ScRpcCreationCmdTx cmd(tx_create, vOutputs, fromaddress, changeaddress, nMinDepth, nFee, creationData);

    cmd.execute();
        
    CTransaction tx(tx_create);
    UniValue ret(UniValue::VOBJ);
    FillScCreationReturnObj(tx, ret);
    return ret;
}

UniValue send_to_sidechain(const UniValue& params, bool fHelp)
{
    if (!EnsureWalletIsAvailable(fHelp))
        return NullUniValue;

    if (fHelp || (params.size() != 1 && params.size() != 2))
        throw runtime_error(
            "send_to_sidechain {...}\n"
            "\nArguments:\n"
            "1. \"outputs\"                       (string, required) A json array of json objects representing the amounts to send.\n"
            "[{\n"
            "   \"scid\": id                      (string, required) The uint256 side chain ID\n"
            "   \"toaddress\":scaddr              (string, required) The receiver PublicKey25519Proposition in the SC\n"
            "   \"amount\":amount                 (numeric, required) Value expressed in " + CURRENCY_UNIT + "\n"
            "},...,]\n"
            "2. \"params\"                        (string, optional) A json object with the command parameters\n"
            "{\n"                     
            "   \"fromaddress\":taddr             (string, optional) The taddr to send the funds from. If omitted funds are taken from all available UTXO\n"
            "   \"changeaddress\":taddr           (string, optional) The taddr to send the change to, if any. If not set, \"fromaddress\" is used. If the latter is not set too, a new generated address will be used\n"
            "   \"minconf\":conf                  (numeric, optional, default=1) Only use funds confirmed at least this many times.\n"
            "   \"fee\":fee                       (numeric, optional, default=" +
                                                      strprintf("%s", FormatMoney(SC_RPC_OPERATION_DEFAULT_MINERS_FEE)) +
                                                      ") The fee amount to attach to this transaction.\n"
            "}\n"
            "\nResult:\n"
            "\"transactionid\"    (string) The resulting transaction id.\n"
            "\nExamples:\n"
            + HelpExampleCli("send_to_sidechain", "'{TODO}]'")
        );

    LOCK2(cs_main, pwalletMain->cs_wallet);
    RPCTypeCheck(params, boost::assign::list_of (UniValue::VARR)(UniValue::VOBJ));

    // valid keywords in optional params
    static const std::set<std::string> validKeyArgs =
        {"fromaddress", "changeaddress", "minconf", "fee"};

    // valid keywords in output array
    static const std::set<std::string> validKeyOutputArray =
        {"scid", "toaddress", "amount"};

    UniValue outputsArr = params[0].get_array();

    // ---------------------------------------------------------
    std::vector<ScRpcSendCmdTx::sFtOutParams> vOutputs;
    CAmount totalAmount = 0;

    if (outputsArr.size()==0)
        throw JSONRPCError(RPC_INVALID_PARAMETER, "Invalid parameter, output arrays is empty.");

    // keywords set in output array
    for (const UniValue& o : outputsArr.getValues())
    {
        if (!o.isObject())
            throw JSONRPCError(RPC_INVALID_PARAMETER, "Invalid parameter, expected object");

        std::set<std::string> setKeyOutputArray;

        // sanity check, report error if unknown/duplicate key-value pairs
        for (const string& s : o.getKeys())
        {
            if (!validKeyOutputArray.count(s))
                throw JSONRPCError(RPC_INVALID_PARAMETER, string("Invalid parameter, unknown key: ") + s);
  
            if (!setKeyOutputArray.insert(s).second)
                throw JSONRPCError(RPC_INVALID_PARAMETER, string("Duplicate key in input: ") + s);
        }

        // ---------------------------------------------------------
        uint256 scId;
        if (setKeyOutputArray.count("scid"))
        {
            string inputString = find_value(o, "scid").get_str();
            if (inputString.length() == 0 || inputString.find_first_not_of("0123456789abcdefABCDEF", 0) != std::string::npos)
                throw JSONRPCError(RPC_TYPE_ERROR, "Invalid scid format: not an hex");
            scId.SetHex(inputString);
        }
        else
        {
            throw JSONRPCError(RPC_INVALID_PARAMETER, "Missing mandatory parameter in input: \"toaddress\"" );
        }

        // ---------------------------------------------------------
        uint256 toaddress;
        if (setKeyOutputArray.count("toaddress"))
        {
            string inputString = find_value(o, "toaddress").get_str();
            if (inputString.length() == 0 || inputString.find_first_not_of("0123456789abcdefABCDEF", 0) != std::string::npos)
                throw JSONRPCError(RPC_TYPE_ERROR, "Invalid toaddress format: not an hex");
  
            toaddress.SetHex(inputString);
        }
        else
        {
            throw JSONRPCError(RPC_INVALID_PARAMETER, "Missing mandatory parameter in input: \"toaddress\"" );
        }
  
        // ---------------------------------------------------------
        CAmount nAmount = 0;
        if (setKeyOutputArray.count("amount"))
        {
            UniValue av = find_value(o, "amount");
            nAmount = AmountFromValue( av );
            if (!MoneyRange(nAmount))
                throw JSONRPCError(RPC_INVALID_PARAMETER, "Invalid parameter, amount out of range");
            if (nAmount == 0)
                throw JSONRPCError(RPC_INVALID_PARAMETER, "Invalid parameter, amount can not be null");
        }
        else
        {
            throw JSONRPCError(RPC_INVALID_PARAMETER, "Missing mandatory parameter in input: \"amount\"" );
        }

        {
            LOCK(mempool.cs);
            CCoinsViewMemPool scView(pcoinsTip, mempool);
            if (!scView.HaveSidechain(scId))
            {
                LogPrint("sc", "scid[%s] not yet created\n", scId.ToString() );
                throw JSONRPCError(RPC_INVALID_PARAMETER, string("scid not yet created: ") + scId.ToString());
            }
        }
 
        vOutputs.push_back(ScRpcSendCmdTx::sFtOutParams(scId, toaddress, nAmount));
        totalAmount += nAmount;
    }

    // optional parametes
    CBitcoinAddress fromaddress;
    CBitcoinAddress changeaddress;
    int nMinDepth = 1;
    CAmount nFee = SC_RPC_OPERATION_DEFAULT_MINERS_FEE;

    if (params.size() > 1 && !params[1].isNull())
    {
        UniValue cmdParams  = params[1].get_obj();

        if (!cmdParams.isObject())
            throw JSONRPCError(RPC_INVALID_PARAMETER, "Invalid parameter, expected object");
 
        // keywords set in cmd
        std::set<std::string> setKeyArgs;
 
        // sanity check, report error if unknown/duplicate key-value pairs
        for (const string& s : cmdParams.getKeys())
        {
            if (!validKeyArgs.count(s))
                throw JSONRPCError(RPC_INVALID_PARAMETER, string("Invalid parameter, unknown key: ") + s);
 
            if (!setKeyArgs.insert(s).second)
                throw JSONRPCError(RPC_INVALID_PARAMETER, string("Duplicate key in input: ") + s);
        }

        // ---------------------------------------------------------
        if (setKeyArgs.count("fromaddress"))
        {
            string inputString = find_value(cmdParams, "fromaddress").get_str();
            fromaddress = CBitcoinAddress(inputString);
            if(!fromaddress.IsValid())
            {
                throw JSONRPCError(RPC_INVALID_PARAMETER, string("Invalid parameter, unknown fromaddress format: ")+inputString );
            }
        }
 
        // ---------------------------------------------------------
        if (setKeyArgs.count("changeaddress"))
        {
            string inputString = find_value(cmdParams, "changeaddress").get_str();
            changeaddress = CBitcoinAddress(inputString);
            if(!changeaddress.IsValid())
            {
                throw JSONRPCError(RPC_INVALID_PARAMETER, string("Invalid parameter, unknown changeaddress format: ")+inputString );
            }
            if (!IsMine(*pwalletMain, GetScriptForDestination(changeaddress.Get())))
                throw JSONRPCError(RPC_INVALID_PARAMETER, string("Invalid parameter, changeaddress is not mine: ")+inputString );
        }
 
        // ---------------------------------------------------------
        if (setKeyArgs.count("minconf"))
        {
            nMinDepth = find_value(cmdParams, "minconf").get_int();
            if (nMinDepth < 0)
                throw JSONRPCError(RPC_TYPE_ERROR, "Invalid minconf: must be greater that 0");
        }
 
        // ---------------------------------------------------------
        if (setKeyArgs.count("fee"))
        {
            UniValue val = find_value(cmdParams, "fee");
            if (val.get_real() == 0.0)
            {
                nFee = 0;
            }
            else
            {
                nFee = AmountFromValue(val);
            }
        }
        if (!MoneyRange(nFee))
            throw JSONRPCError(RPC_INVALID_PARAMETER, "Invalid parameter, fee out of range");
        if (nFee > totalAmount)
            throw JSONRPCError(RPC_INVALID_PARAMETER, strprintf("Fee %s is greater than output %s",
                FormatMoney(nFee), FormatMoney(totalAmount)));
    }

    CMutableTransaction tx_fwd;
    tx_fwd.nVersion = SC_TX_VERSION;

    Sidechain::ScRpcSendCmdTx cmd(tx_fwd, vOutputs, fromaddress, changeaddress, nMinDepth, nFee);
    cmd.execute();
        
    return tx_fwd.GetHash().GetHex();
}

// request a backward transfer (BWT)
UniValue request_transfer_from_sidechain(const UniValue& params, bool fHelp)
{
    if (!EnsureWalletIsAvailable(fHelp))
        return NullUniValue;

    if (fHelp || (params.size() != 1 && params.size() != 2))
        throw runtime_error(
            "request_transfer_from_sidechain {TODO}\n"
            "\nArguments:\n"
            "1. \"outputs\"                       (string, required) A json array of json objects representing the amounts to send.\n"
            "[{\n"
            "   \"scid\":side chain ID             (string, required) The uint256 side chain ID\n"
            "   \"scUtxoId\":hexstr                (string, required) It is an arbitrary byte string of even length expressed in\n"
            "                                         hexadecimal format representing the SC Utxo ID for which a backward transafer is being requested. Its size must be " + strprintf("%d", SC_FIELD_SIZE) + " bytes\n"
            "   \"pubkeyhash\":pkh                 (string, required) The uint160 public key hash corresponding to a main chain address where to send the backward transferred amount\n"
            "   \"scFee\":amount,                  (numeric, required) The numeric amount in " + CURRENCY_UNIT + " representing the value spent by the sender that will be gained by a SC forger\n"
            "   \"scProof\":hexstr,                (string, required) SNARK proof. Its size must be " + strprintf("%d", SC_PROOF_SIZE) + " bytes\n"
            "},...,]\n"
            "2. \"params\"                        (string, optional) A json object with the command parameters\n"
            "{\n"                     
            "   \"fromaddress\":taddr             (string, optional) The taddr to send the funds from. If omitted funds are taken from all available UTXO\n"
            "   \"changeaddress\":taddr           (string, optional) The taddr to send the change to, if any. If not set, \"fromaddress\" is used. If the latter is not set too, a new generated address will be used\n"
            "   \"minconf\":conf                  (numeric, optional, default=1) Only use funds confirmed at least this many times.\n"
            "   \"fee\":fee                       (numeric, optional, default=" +
                                                      strprintf("%s", FormatMoney(SC_RPC_OPERATION_DEFAULT_MINERS_FEE)) +
                                                      ") The fee amount to attach to this transaction.\n"
            "}\n"
            "\nResult:\n"
            "\"transactionid\"    (string) The resulting transaction id.\n"
            "\nExamples:\n"
            + HelpExampleCli("request_transfer_from_sidechain", "'{TODO}]'")
        );

    LOCK2(cs_main, pwalletMain->cs_wallet);
    RPCTypeCheck(params, boost::assign::list_of (UniValue::VARR)(UniValue::VOBJ));

    // valid keywords in cmd arguments
    static const std::set<std::string> validKeyOutputArray =
        {"scid", "scUtxoId", "pubkeyhash", "scFee", "scProof"};

    // valid keywords in optional params
    static const std::set<std::string> validKeyArgs =
        {"fromaddress", "changeaddress", "minconf", "fee"};

    UniValue argsArray = params[0].get_array();

    if (argsArray.size()==0)
        throw JSONRPCError(RPC_INVALID_PARAMETER, "Invalid parameter, args arrays is empty.");

    std::vector<ScRpcRetrieveCmdTx::sBtOutParams> vOutputs;

    // keywords set in args array
    for (const UniValue& o : argsArray.getValues())
    {
        if (!o.isObject())
            throw JSONRPCError(RPC_INVALID_PARAMETER, "Invalid parameter, expected object");

        std::set<std::string> setKeyOutputArray;

        // sanity check, report error if unknown/duplicate key-value pairs
        for (const string& s : o.getKeys())
        {
            if (!validKeyOutputArray.count(s))
                throw JSONRPCError(RPC_INVALID_PARAMETER, string("Invalid parameter, unknown key: ") + s);
  
            if (!setKeyOutputArray.insert(s).second)
                throw JSONRPCError(RPC_INVALID_PARAMETER, string("Duplicate key in input: ") + s);
        }

        // ---------------------------------------------------------
        uint256 scId;
        if (setKeyOutputArray.count("scid"))
        {
            string inputString = find_value(o, "scid").get_str();
            if (inputString.length() == 0 || inputString.find_first_not_of("0123456789abcdefABCDEF", 0) != std::string::npos)
                throw JSONRPCError(RPC_TYPE_ERROR, "Invalid scid format: not an hex");
            scId.SetHex(inputString);
        }
        else
        {
            throw JSONRPCError(RPC_INVALID_PARAMETER, "Missing mandatory parameter in input: \"toaddress\"" );
        }

        {
            LOCK(mempool.cs);
            CCoinsViewMemPool scView(pcoinsTip, mempool);
            if (!scView.HaveSidechain(scId))
            {
                LogPrint("sc", "scid[%s] not yet created\n", scId.ToString() );
                throw JSONRPCError(RPC_INVALID_PARAMETER, string("scid not yet created: ") + scId.ToString());
            }
        }
 
        // ---------------------------------------------------------
        uint160 pkeyValue;
        if (setKeyOutputArray.count("pubkeyhash"))
        {
            const string& pkeyStr = find_value(o, "pubkeyhash").get_str();
            if (pkeyStr.find_first_not_of("0123456789abcdefABCDEF", 0) != std::string::npos)
                throw JSONRPCError(RPC_TYPE_ERROR, "Invalid pkey format: not an hex");
            if (pkeyStr.length() != 40)
                throw JSONRPCError(RPC_TYPE_ERROR, "Invalid pkey format: len is not 20 bytes ");
            pkeyValue.SetHex(pkeyStr);
        }
        else
        {
            throw JSONRPCError(RPC_INVALID_PARAMETER, "Missing mandatory parameter in input: \"pubkeyhash\"" );
        }

        CKeyID keyID(pkeyValue);
        CBitcoinAddress taddr(keyID);

        if (!taddr.IsValid()) {
            throw JSONRPCError(RPC_INVALID_PARAMETER, "Invalid parameter, pubkeyhash does not give a valid address");
        }
  
        // ---------------------------------------------------------
        CAmount scFee = 0;
        if (setKeyOutputArray.count("scFee"))
        {
            UniValue av = find_value(o, "scFee");
            scFee = AmountFromValue( av );
            // we allow also 0 scFee, check only the amount range
            if (!MoneyRange(scFee))
                throw JSONRPCError(RPC_INVALID_PARAMETER, "Invalid parameter, amount out of range");
        }
        else
        {
            throw JSONRPCError(RPC_INVALID_PARAMETER, "Missing mandatory parameter in input: \"scFee\"" );
        }

        // ---------------------------------------------------------
        std::vector<unsigned char> scProofVec;
        if (setKeyOutputArray.count("scProof"))
        {
            const string& scProofString = find_value(o, "scProof").get_str();
            std::string error;
            if (!Sidechain::AddScData(scProofString, scProofVec, SC_PROOF_SIZE, true ,error))
                throw JSONRPCError(RPC_TYPE_ERROR, string("scProof: ") + error);
        }
        else
        {
            throw JSONRPCError(RPC_INVALID_PARAMETER, "Missing mandatory parameter in input: \"scProof\"" );
        }
        libzendoomc::ScProof scProof = libzendoomc::ScProof(scProofVec);

#if 1 // TODO 
        if(!libzendoomc::IsValidScProof(scProof))
            throw JSONRPCError(RPC_INVALID_PARAMETER, string("invalid bwt scProof"));
#endif

        // ---------------------------------------------------------
        std::vector<unsigned char> scUtxoIdVec;
        if (setKeyOutputArray.count("scUtxoId"))
        {
            const string& scUtxoIdString = find_value(o, "scUtxoId").get_str();
            std::string error;
            if (!Sidechain::AddScData(scUtxoIdString, scUtxoIdVec, SC_FIELD_SIZE, true ,error))
                throw JSONRPCError(RPC_TYPE_ERROR, string("scUtxoId: ") + error);
        }
        else
        {
            throw JSONRPCError(RPC_INVALID_PARAMETER, "Missing mandatory parameter in input: \"scUtxoId\"" );
        }
        libzendoomc::ScFieldElement scUtxoId = libzendoomc::ScFieldElement(scUtxoIdVec);

        if(!libzendoomc::IsValidScFieldElement(scUtxoId))
            throw JSONRPCError(RPC_INVALID_PARAMETER, string("invalid bwt scUtxoId"));

        ScBwtRequestParameters bwtData;
        bwtData.scFee = scFee;
        bwtData.scProof = scProof;
        bwtData.scUtxoId = scUtxoId;

        vOutputs.push_back(ScRpcRetrieveCmdTx::sBtOutParams(scId, pkeyValue, bwtData));
    }

    CBitcoinAddress fromaddress;
    CBitcoinAddress changeaddress;
    int nMinDepth = 1;
    CAmount nFee = SC_RPC_OPERATION_DEFAULT_MINERS_FEE;

    if (params.size() > 1 && !params[1].isNull())
    {
        UniValue cmdParams  = params[1].get_obj();

        if (!cmdParams.isObject())
            throw JSONRPCError(RPC_INVALID_PARAMETER, "Invalid parameter, expected object");
 
        // keywords set in cmd
        std::set<std::string> setKeyArgs;
 
        // sanity check, report error if unknown/duplicate key-value pairs
        for (const string& s : cmdParams.getKeys())
        {
            if (!validKeyArgs.count(s))
                throw JSONRPCError(RPC_INVALID_PARAMETER, string("Invalid parameter, unknown key: ") + s);
 
            if (!setKeyArgs.insert(s).second)
                throw JSONRPCError(RPC_INVALID_PARAMETER, string("Duplicate key in input: ") + s);
        }

        // ---------------------------------------------------------
        if (setKeyArgs.count("fromaddress"))
        {
            string inputString = find_value(cmdParams, "fromaddress").get_str();
            fromaddress = CBitcoinAddress(inputString);
            if(!fromaddress.IsValid())
            {
                throw JSONRPCError(RPC_INVALID_PARAMETER, string("Invalid parameter, unknown fromaddress format: ")+inputString );
            }
        }
 
        // ---------------------------------------------------------
        if (setKeyArgs.count("changeaddress"))
        {
            string inputString = find_value(cmdParams, "changeaddress").get_str();
            changeaddress = CBitcoinAddress(inputString);
            if(!changeaddress.IsValid())
            {
                throw JSONRPCError(RPC_INVALID_PARAMETER, string("Invalid parameter, unknown changeaddress format: ")+inputString );
            }
            if (!IsMine(*pwalletMain, GetScriptForDestination(changeaddress.Get())))
                throw JSONRPCError(RPC_INVALID_PARAMETER, string("Invalid parameter, changeaddress is not mine: ")+inputString );
        }
 
        // ---------------------------------------------------------
        if (setKeyArgs.count("minconf"))
        {
            nMinDepth = find_value(cmdParams, "minconf").get_int();
            if (nMinDepth < 0)
                throw JSONRPCError(RPC_TYPE_ERROR, "Invalid minconf: must be greater that 0");
        }
 
        // ---------------------------------------------------------
        if (setKeyArgs.count("fee"))
        {
            UniValue val = find_value(cmdParams, "fee");
            if (val.get_real() == 0.0)
            {
                nFee = 0;
            }
            else
            {
                nFee = AmountFromValue(val);
            }
        }
        if (!MoneyRange(nFee))
            throw JSONRPCError(RPC_INVALID_PARAMETER, "Invalid parameter, fee out of range");
    }

    CMutableTransaction tx_bwt;
    tx_bwt.nVersion = SC_TX_VERSION;

    Sidechain::ScRpcRetrieveCmdTx cmd(tx_bwt, vOutputs, fromaddress, changeaddress, nMinDepth, nFee);
    cmd.execute();
        
    return tx_bwt.GetHash().GetHex();
}

UniValue listaddressgroupings(const UniValue& params, bool fHelp)
{
    if (!EnsureWalletIsAvailable(fHelp))
        return NullUniValue;

    if (fHelp)
        throw runtime_error(
            "listaddressgroupings\n"
            "\nLists groups of addresses which have had their common ownership\n"
            "made public by common use as inputs or as the resulting change\n"
            "in past transactions\n"
            "\nResult:\n"
            "[\n"
            "  [\n"
            "    [\n"
            "      \"horizenaddress\",     (string) The horizen address\n"
            "      amount,                 (numeric) The amount in btc\n"
            "      \"account\"             (string, optional) The account (DEPRECATED)\n"
            "    ]\n"
            "    ,...\n"
            "  ]\n"
            "  ,...\n"
            "]\n"
            "\nExamples:\n"
            + HelpExampleCli("listaddressgroupings", "")
            + HelpExampleRpc("listaddressgroupings", "")
        );

    LOCK2(cs_main, pwalletMain->cs_wallet);

    UniValue jsonGroupings(UniValue::VARR);
    map<CTxDestination, CAmount> balances = pwalletMain->GetAddressBalances();
    BOOST_FOREACH(set<CTxDestination> grouping, pwalletMain->GetAddressGroupings())
    {
        UniValue jsonGrouping(UniValue::VARR);
        BOOST_FOREACH(CTxDestination address, grouping)
        {
            UniValue addressInfo(UniValue::VARR);
            addressInfo.push_back(CBitcoinAddress(address).ToString());
            addressInfo.push_back(ValueFromAmount(balances[address]));
            {
                if (pwalletMain->mapAddressBook.find(CBitcoinAddress(address).Get()) != pwalletMain->mapAddressBook.end())
                    addressInfo.push_back(pwalletMain->mapAddressBook.find(CBitcoinAddress(address).Get())->second.name);
            }
            jsonGrouping.push_back(addressInfo);
        }
        jsonGroupings.push_back(jsonGrouping);
    }
    return jsonGroupings;
}

UniValue signmessage(const UniValue& params, bool fHelp)
{
    if (!EnsureWalletIsAvailable(fHelp))
        return NullUniValue;

    if (fHelp || params.size() != 2)
        throw runtime_error(
            "signmessage \"horizenaddress\" \"message\"\n"
            "\nSign a message with the private key of an address"
            + HelpRequiringPassphrase() + "\n"
            "\nArguments:\n"
            "1. \"horizenaddress\"  (string, required) The horizen address to use for the private key.\n"
            "2. \"message\"         (string, required) The message to create a signature of.\n"
            "\nResult:\n"
            "\"signature\"          (string) The signature of the message encoded in base 64\n"
            "\nExamples:\n"
            "\nUnlock the wallet for 30 seconds\n"
            + HelpExampleCli("walletpassphrase", "\"mypassphrase\" 30") +
            "\nCreate the signature\n"
            + HelpExampleCli("signmessage", "\"znnwwojWQJp1ARgbi1dqYtmnNMfihmg8m1b\" \"my message\"") +
            "\nVerify the signature\n"
            + HelpExampleCli("verifymessage", "\"znnwwojWQJp1ARgbi1dqYtmnNMfihmg8m1b\" \"signature\" \"my message\"") +
            "\nAs json rpc\n"
            + HelpExampleRpc("signmessage", "\"znnwwojWQJp1ARgbi1dqYtmnNMfihmg8m1b\", \"my message\"")
        );

    LOCK2(cs_main, pwalletMain->cs_wallet);

    EnsureWalletIsUnlocked();

    string strAddress = params[0].get_str();
    string strMessage = params[1].get_str();

    CBitcoinAddress addr(strAddress);
    if (!addr.IsValid())
        throw JSONRPCError(RPC_TYPE_ERROR, "Invalid address");

    CKeyID keyID;
    if (!addr.GetKeyID(keyID))
        throw JSONRPCError(RPC_TYPE_ERROR, "Address does not refer to key");

    CKey key;
    if (!pwalletMain->GetKey(keyID, key))
        throw JSONRPCError(RPC_WALLET_ERROR, "Private key not available");

    CHashWriter ss(SER_GETHASH, 0);
    ss << strMessageMagic;
    ss << strMessage;

    vector<unsigned char> vchSig;
    if (!key.SignCompact(ss.GetHash(), vchSig))
        throw JSONRPCError(RPC_INVALID_ADDRESS_OR_KEY, "Sign failed");

    return EncodeBase64(&vchSig[0], vchSig.size());
}

UniValue getreceivedbyaddress(const UniValue& params, bool fHelp)
{
    if (!EnsureWalletIsAvailable(fHelp))
        return NullUniValue;

    if (fHelp || params.size() < 1 || params.size() > 2)
        throw runtime_error(
            "getreceivedbyaddress \"horizenaddress\" ( minconf )\n"
            "\nReturns the total amount received by the given horizenaddress in transactions with at least minconf confirmations.\n"
            "\nArguments:\n"
            "1. \"horizenaddress\"  (string, required) The horizen address for transactions.\n"
            "2. minconf             (numeric, optional, default=1) Only include transactions confirmed at least this many times.\n"
            "\nResult:\n"
            "amount   (numeric) The total amount in " + CURRENCY_UNIT + " received at this address.\n"
            "\nExamples:\n"
            "\nThe amount from transactions with at least 1 confirmation\n"
            + HelpExampleCli("getreceivedbyaddress", "\"znnwwojWQJp1ARgbi1dqYtmnNMfihmg8m1b\"") +
            "\nThe amount including unconfirmed transactions, zero confirmations\n"
            + HelpExampleCli("getreceivedbyaddress", "\"znnwwojWQJp1ARgbi1dqYtmnNMfihmg8m1b\" 0") +
            "\nThe amount with at least 6 confirmation, very safe\n"
            + HelpExampleCli("getreceivedbyaddress", "\"znnwwojWQJp1ARgbi1dqYtmnNMfihmg8m1b\" 6") +
            "\nAs a json rpc call\n"
            + HelpExampleRpc("getreceivedbyaddress", "\"znnwwojWQJp1ARgbi1dqYtmnNMfihmg8m1b\", 6")
       );

    LOCK2(cs_main, pwalletMain->cs_wallet);

    // Bitcoin address
    CBitcoinAddress address = CBitcoinAddress(params[0].get_str());
    if (!address.IsValid())
        throw JSONRPCError(RPC_INVALID_ADDRESS_OR_KEY, "Invalid Zen address");

    /* Get script for addr without OP_CHECKBLOCKATHEIGHT, cause we will use it only for searching */
    CScript scriptPubKey = GetScriptForDestination(address.Get(), false);
    if (!IsMine(*pwalletMain,scriptPubKey))
        return (double)0.0;

    // Minimum confirmations
    int nMinDepth = 1;
    if (params.size() > 1)
        nMinDepth = params[1].get_int();

    // Tally
    CAmount nAmount = 0;
    for (auto it = pwalletMain->getMapWallet().begin(); it != pwalletMain->getMapWallet().end(); ++it)
    {
        const CWalletTransactionBase& wtx = *((*it).second);
        if (wtx.getTxBase()->IsCoinBase() || !CheckFinalTx(*wtx.getTxBase()))
            continue;

        BOOST_FOREACH(const CTxOut& txout, wtx.getTxBase()->GetVout())
        {
            /* Check that txout.scriptPubKey starts with scriptPubKey instead of full match,
             * cause we cant compare OP_CHECKBLOCKATHEIGHT arguments, they are different all the time */
            auto res = std::search(txout.scriptPubKey.begin(), txout.scriptPubKey.end(), scriptPubKey.begin(),
                                   scriptPubKey.end());
            if (res == txout.scriptPubKey.begin())
                if (wtx.GetDepthInMainChain() >= nMinDepth)
                    nAmount += txout.nValue;
        }
    }

    return  ValueFromAmount(nAmount);
}


UniValue getreceivedbyaccount(const UniValue& params, bool fHelp)
{
    if (!EnsureWalletIsAvailable(fHelp))
        return NullUniValue;

    if (fHelp || params.size() < 1 || params.size() > 2)
        throw runtime_error(
            "getreceivedbyaccount \"account\" ( minconf )\n"
            "\nDEPRECATED. Returns the total amount received by addresses with <account> in transactions with at least [minconf] confirmations.\n"
            "\nArguments:\n"
            "1. \"account\"      (string, required) MUST be set to the empty string \"\" to represent the default account. Passing any other string will result in an error.\n"
            "2. minconf          (numeric, optional, default=1) Only include transactions confirmed at least this many times.\n"
            "\nResult:\n"
            "amount              (numeric) The total amount in " + CURRENCY_UNIT + " received for this account.\n"
            "\nExamples:\n"
            "\nAmount received by the default account with at least 1 confirmation\n"
            + HelpExampleCli("getreceivedbyaccount", "\"\"") +
            "\nAmount received at the tabby account including unconfirmed amounts with zero confirmations\n"
            + HelpExampleCli("getreceivedbyaccount", "\"tabby\" 0") +
            "\nThe amount with at least 6 confirmation, very safe\n"
            + HelpExampleCli("getreceivedbyaccount", "\"tabby\" 6") +
            "\nAs a json rpc call\n"
            + HelpExampleRpc("getreceivedbyaccount", "\"tabby\", 6")
        );

    LOCK2(cs_main, pwalletMain->cs_wallet);

    // Minimum confirmations
    int nMinDepth = 1;
    if (params.size() > 1)
        nMinDepth = params[1].get_int();

    // Get the set of pub keys assigned to account
    string strAccount = AccountFromValue(params[0]);
    set<CTxDestination> setAddress = pwalletMain->GetAccountAddresses(strAccount);

    // Tally
    CAmount nAmount = 0;

    for (auto it = pwalletMain->getMapWallet().begin(); it != pwalletMain->getMapWallet().end(); ++it)
    {
        const CWalletTransactionBase& wtx = *((*it).second);
        if (wtx.getTxBase()->IsCoinBase() || !CheckFinalTx(*wtx.getTxBase()))
            continue;

        BOOST_FOREACH(const CTxOut& txout, wtx.getTxBase()->GetVout())
        {
            CTxDestination address;
            if (ExtractDestination(txout.scriptPubKey, address) && IsMine(*pwalletMain, address) && setAddress.count(address))
                if (wtx.GetDepthInMainChain() >= nMinDepth)
                    nAmount += txout.nValue;
        }
    }

    return (double)nAmount / (double)COIN;
}


CAmount GetAccountBalance(CWalletDB& walletdb, const string& strAccount, int nMinDepth, const isminefilter& filter)
{
    CAmount nBalance = 0;

    // Tally wallet transactions
    for (auto it = pwalletMain->getMapWallet().begin(); it != pwalletMain->getMapWallet().end(); ++it)
    {
        const CWalletTransactionBase& wtx = *((*it).second);
        if (!CheckFinalTx(*wtx.getTxBase()) || (wtx.getTxBase()->IsCoinBase() && !wtx.HasMatureOutputs()))
            continue;

        CAmount nReceived, nSent, nFee;
        wtx.GetMatureAmountsForAccount(strAccount, nReceived, nSent, nFee, filter);

        if (nReceived != 0 && wtx.GetDepthInMainChain() >= nMinDepth)
            nBalance += nReceived;
        nBalance -= nSent + nFee;
    }

    // Tally internal accounting entries
    nBalance += walletdb.GetAccountCreditDebit(strAccount);

    return nBalance;
}

CAmount GetAccountBalance(const string& strAccount, int nMinDepth, const isminefilter& filter)
{
    CWalletDB walletdb(pwalletMain->strWalletFile);
    return GetAccountBalance(walletdb, strAccount, nMinDepth, filter);
}


UniValue getbalance(const UniValue& params, bool fHelp)
{
    if (!EnsureWalletIsAvailable(fHelp))
        return NullUniValue;

    if (fHelp || params.size() > 3)
        throw runtime_error(
            "getbalance ( \"account\" minconf includeWatchonly )\n"
            "\nReturns the server's total available balance.\n"
            "\nArguments:\n"
            "1. \"account\"      (string, optional) DEPRECATED. If provided, it MUST be set to the empty string \"\" or to the string \"*\", either of which will give the total available balance. Passing any other string will result in an error.\n"
            "2. minconf          (numeric, optional, default=1) Only include transactions confirmed at least this many times.\n"
            "3. includeWatchonly (bool, optional, default=false) Also include balance in watchonly addresses (see 'importaddress')\n"
            "\nResult:\n"
            "amount              (numeric) The total amount in " + CURRENCY_UNIT + " received for this account.\n"
            "\nExamples:\n"
            "\nThe total amount in the wallet\n"
            + HelpExampleCli("getbalance", "") +
            "\nThe total amount in the wallet at least 5 blocks confirmed\n"
            + HelpExampleCli("getbalance", "\"*\" 6") +
            "\nAs a json rpc call\n"
            + HelpExampleRpc("getbalance", "\"*\", 6")
        );

    LOCK2(cs_main, pwalletMain->cs_wallet);

    if (params.size() == 0)
        return  ValueFromAmount(pwalletMain->GetBalance());

    int nMinDepth = 1;
    if (params.size() > 1)
        nMinDepth = params[1].get_int();
    isminefilter filter = ISMINE_SPENDABLE;
    if(params.size() > 2)
        if(params[2].get_bool())
            filter = filter | ISMINE_WATCH_ONLY;

    if (params[0].get_str() == "*")
    {
        // Calculate total balance a different way from GetBalance()
        // (GetBalance() sums up all unspent TxOuts)
        // getbalance and "getbalance * 1 true" should return the same number
        CAmount nBalance = 0;
        for (auto it = pwalletMain->getMapWallet().begin(); it != pwalletMain->getMapWallet().end(); ++it)
        {
            const CWalletTransactionBase* wtx = it->second.get();
            if (!CheckFinalTx(*wtx->getTxBase()) || !wtx->HasMatureOutputs())
                continue;

            CAmount allFee;
            string strSentAccount;
            list<COutputEntry> listReceived;
            list<COutputEntry> listSent;
            list<CScOutputEntry> listScSent;
            wtx->GetAmounts(listReceived, listSent, listScSent, allFee, strSentAccount, filter);
            if (wtx->GetDepthInMainChain() >= nMinDepth) {
                for(const COutputEntry& r: listReceived)
                    if (r.maturity == CCoins::outputMaturity::MATURE)
                        nBalance += r.amount;
            }

            for(const COutputEntry& s: listSent)
                nBalance -= s.amount;
            for(const CScOutputEntry& s: listScSent)
                nBalance -= s.amount;

            nBalance -= allFee;
        }
        return  ValueFromAmount(nBalance);
    }

    string strAccount = AccountFromValue(params[0]);

    CAmount nBalance = GetAccountBalance(strAccount, nMinDepth, filter);

    return ValueFromAmount(nBalance);
}

UniValue getunconfirmedbalance(const UniValue &params, bool fHelp)
{
    if (!EnsureWalletIsAvailable(fHelp))
        return NullUniValue;

    if (fHelp || params.size() > 0)
        throw runtime_error(
                "getunconfirmedbalance\n"
                "Returns the server's total unconfirmed balance\n");

    LOCK2(cs_main, pwalletMain->cs_wallet);

    return ValueFromAmount(pwalletMain->GetUnconfirmedBalance());
}


UniValue movecmd(const UniValue& params, bool fHelp)
{
    if (!EnsureWalletIsAvailable(fHelp))
        return NullUniValue;

    if (fHelp || params.size() < 3 || params.size() > 5)
        throw runtime_error(
            "move \"fromaccount\" \"toaccount\" amount ( minconf \"comment\" )\n"
            "\nDEPRECATED. Move a specified amount from one account in your wallet to another.\n"
            "\nArguments:\n"
            "1. \"fromaccount\"   (string, required) MUST be set to the empty string \"\" to represent the default account. Passing any other string will result in an error.\n"
            "2. \"toaccount\"     (string, required) MUST be set to the empty string \"\" to represent the default account. Passing any other string will result in an error.\n"
            "3. amount            (numeric) Quantity of " + CURRENCY_UNIT + " to move between accounts.\n"
            "4. minconf           (numeric, optional, default=1) Only use funds with at least this many confirmations.\n"
            "5. \"comment\"       (string, optional) An optional comment, stored in the wallet only.\n"
            "\nResult:\n"
            "true|false           (boolean) true if successful.\n"
            "\nExamples:\n"
            "\nMove 0.01 " + CURRENCY_UNIT + " from the default account to the account named tabby\n"
            + HelpExampleCli("move", "\"\" \"tabby\" 0.01") +
            "\nMove 0.01 " + CURRENCY_UNIT + " timotei to akiko with a comment and funds have 6 confirmations\n"
            + HelpExampleCli("move", "\"timotei\" \"akiko\" 0.01 6 \"happy birthday!\"") +
            "\nAs a json rpc call\n"
            + HelpExampleRpc("move", "\"timotei\", \"akiko\", 0.01, 6, \"happy birthday!\"")
        );

    LOCK2(cs_main, pwalletMain->cs_wallet);

    string strFrom = AccountFromValue(params[0]);
    string strTo = AccountFromValue(params[1]);
    CAmount nAmount = AmountFromValue(params[2]);
    if (nAmount <= 0)
        throw JSONRPCError(RPC_TYPE_ERROR, "Invalid amount for send");
    if (params.size() > 3)
        // unused parameter, used to be nMinDepth, keep type-checking it though
        (void)params[3].get_int();
    string strComment;
    if (params.size() > 4)
        strComment = params[4].get_str();

    CWalletDB walletdb(pwalletMain->strWalletFile);
    if (!walletdb.TxnBegin())
        throw JSONRPCError(RPC_DATABASE_ERROR, "database error");

    int64_t nNow = GetTime();

    // Debit
    CAccountingEntry debit;
    debit.nOrderPos = pwalletMain->IncOrderPosNext(&walletdb);
    debit.strAccount = strFrom;
    debit.nCreditDebit = -nAmount;
    debit.nTime = nNow;
    debit.strOtherAccount = strTo;
    debit.strComment = strComment;
    pwalletMain->AddAccountingEntry(debit, walletdb);

    // Credit
    CAccountingEntry credit;
    credit.nOrderPos = pwalletMain->IncOrderPosNext(&walletdb);
    credit.strAccount = strTo;
    credit.nCreditDebit = nAmount;
    credit.nTime = nNow;
    credit.strOtherAccount = strFrom;
    credit.strComment = strComment;
    pwalletMain->AddAccountingEntry(credit, walletdb);

    if (!walletdb.TxnCommit())
        throw JSONRPCError(RPC_DATABASE_ERROR, "database error");

    return true;
}


UniValue sendfrom(const UniValue& params, bool fHelp)
{
    if (!EnsureWalletIsAvailable(fHelp))
        return NullUniValue;

    if (fHelp || params.size() < 3 || params.size() > 6)
        throw runtime_error(
            "sendfrom \"fromaccount\" \"tohorizenaddress\" amount ( minconf \"comment\" \"comment-to\" )\n"
            "\nDEPRECATED (use sendtoaddress). Sent an amount from an account to a Horizen address.\n"
            "The amount is a real and is rounded to the nearest 0.00000001."
            + HelpRequiringPassphrase() + "\n"
            "\nArguments:\n"
            "1. \"fromaccount\"       (string, required) MUST be set to the empty string \"\" to represent the default account. Passing any other string will result in an error.\n"
            "2. \"tohorizenaddress\"  (string, required) The horizen address to send funds to.\n"
            "3. amount                (numeric, required) The amount in btc. (transaction fee is added on top).\n"
            "4. minconf               (numeric, optional, default=1) Only use funds with at least this many confirmations.\n"
            "5. \"comment\"           (string, optional) A comment used to store what the transaction is for. \n"
            "                                     This is not part of the transaction, just kept in your wallet.\n"
            "6. \"comment-to\"        (string, optional) An optional comment to store the name of the person or organization \n"
            "                                     to which you're sending the transaction. This is not part of the transaction, \n"
            "                                     it is just kept in your wallet.\n"
            "\nResult:\n"
            "\"transactionid\"        (string) The transaction id.\n"
            "\nExamples:\n"
            "\nSend 0.01 " + CURRENCY_UNIT + " from the default account to the address, must have at least 1 confirmation\n"
            + HelpExampleCli("sendfrom", "\"\" \"znnwwojWQJp1ARgbi1dqYtmnNMfihmg8m1b\" 0.01") +
            "\nSend 0.01 from the tabby account to the given address, funds must have at least 6 confirmations\n"
            + HelpExampleCli("sendfrom", "\"tabby\" \"znnwwojWQJp1ARgbi1dqYtmnNMfihmg8m1b\" 0.01 6 \"donation\" \"ZenCash outpost\"") +
            "\nAs a json rpc call\n"
            + HelpExampleRpc("sendfrom", "\"tabby\", \"znnwwojWQJp1ARgbi1dqYtmnNMfihmg8m1b\", 0.01, 6, \"donation\", \"ZenCash outpost\"")
        );

    LOCK2(cs_main, pwalletMain->cs_wallet);

    string strAccount = AccountFromValue(params[0]);
    CBitcoinAddress address(params[1].get_str());
    if (!address.IsValid())
        throw JSONRPCError(RPC_INVALID_ADDRESS_OR_KEY, "Invalid Zen address");
    CAmount nAmount = AmountFromValue(params[2]);
    if (nAmount <= 0)
        throw JSONRPCError(RPC_TYPE_ERROR, "Invalid amount for send");
    int nMinDepth = 1;
    if (params.size() > 3)
        nMinDepth = params[3].get_int();

    CWalletTx wtx;
    wtx.strFromAccount = strAccount;
    if (params.size() > 4 && !params[4].isNull() && !params[4].get_str().empty())
        wtx.mapValue["comment"] = params[4].get_str();
    if (params.size() > 5 && !params[5].isNull() && !params[5].get_str().empty())
        wtx.mapValue["to"]      = params[5].get_str();

    EnsureWalletIsUnlocked();

    // Check funds
    CAmount nBalance = GetAccountBalance(strAccount, nMinDepth, ISMINE_SPENDABLE);
    if (nAmount > nBalance)
        throw JSONRPCError(RPC_WALLET_INSUFFICIENT_FUNDS, "Account has insufficient funds");

    SendMoney(address.Get(), nAmount, false, wtx);

    return wtx.getWrappedTx().GetHash().GetHex();
}


UniValue sendmany(const UniValue& params, bool fHelp)
{
    if (!EnsureWalletIsAvailable(fHelp))
        return NullUniValue;

    if (fHelp || params.size() < 2 || params.size() > 5)
        throw runtime_error(
            "sendmany \"fromaccount\" {\"address\":amount,...} ( minconf \"comment\" [\"address\",...] )\n"
            "\nSend multiple times. Amounts are double-precision floating point numbers."
            + HelpRequiringPassphrase() + "\n"
            "\nArguments:\n"
            "1. \"fromaccount\"         (string, required) MUST be set to the empty string \"\" to represent the default account. Passing any other string will result in an error.\n"
            "2. \"amounts\"             (string, required) A json object with addresses and amounts\n"
            "    {\n"
            "      \"address\":amount   (numeric) The horizen address is the key, the numeric amount in btc is the value\n"
            "      ,...\n"
            "    }\n"
            "3. minconf                 (numeric, optional, default=1) Only use the balance confirmed at least this many times.\n"
            "4. \"comment\"             (string, optional) A comment\n"
            "5. subtractfeefromamount   (string, optional) A json array with addresses.\n"
            "                           The fee will be equally deducted from the amount of each selected address.\n"
            "                           Those recipients will receive less Zen than you enter in their corresponding amount field.\n"
            "                           If no addresses are specified here, the sender pays the fee.\n"
            "    [\n"
            "      \"address\"            (string) Subtract fee from this address\n"
            "      ,...\n"
            "    ]\n"
            "\nResult:\n"
            "\"transactionid\"          (string) The transaction id for the send. Only 1 transaction is created regardless of \n"
            "                                    the number of addresses.\n"
            "\nExamples:\n"
            "\nSend two amounts to two different addresses:\n"
            + HelpExampleCli("sendmany", "\"\" \"{\\\"znnwwojWQJp1ARgbi1dqYtmnNMfihmg8m1b\\\":0.01,\\\"znYHqyumkLY3zVwgaHq3sbtHXuP8GxsNws3\\\":0.02}\"") +
            "\nSend two amounts to two different addresses setting the confirmation and comment:\n"
            + HelpExampleCli("sendmany", "\"\" \"{\\\"znnwwojWQJp1ARgbi1dqYtmnNMfihmg8m1b\\\":0.01,\\\"znYHqyumkLY3zVwgaHq3sbtHXuP8GxsNws3\\\":0.02}\" 6 \"testing\"") +
            "\nSend two amounts to two different addresses, subtract fee from amount:\n"
            + HelpExampleCli("sendmany", "\"\" \"{\\\"znnwwojWQJp1ARgbi1dqYtmnNMfihmg8m1b\\\":0.01,\\\"znYHqyumkLY3zVwgaHq3sbtHXuP8GxsNws3\\\":0.02}\" 1 \"\" \"[\\\"znnwwojWQJp1ARgbi1dqYtmnNMfihmg8m1b\\\",\\\"znYHqyumkLY3zVwgaHq3sbtHXuP8GxsNws3\\\"]\"") +
            "\nAs a json rpc call\n"
            + HelpExampleRpc("sendmany", "\"\", \"{\\\"znnwwojWQJp1ARgbi1dqYtmnNMfihmg8m1b\\\":0.01,\\\"znYHqyumkLY3zVwgaHq3sbtHXuP8GxsNws3\\\":0.02}\", 6, \"testing\"")
        );

    LOCK2(cs_main, pwalletMain->cs_wallet);

    string strAccount = AccountFromValue(params[0]);
    UniValue sendTo = params[1].get_obj();
    int nMinDepth = 1;
    if (params.size() > 2)
        nMinDepth = params[2].get_int();

    CWalletTx wtx;
    wtx.strFromAccount = strAccount;
    if (params.size() > 3 && !params[3].isNull() && !params[3].get_str().empty())
        wtx.mapValue["comment"] = params[3].get_str();

    UniValue subtractFeeFromAmount(UniValue::VARR);
    if (params.size() > 4)
        subtractFeeFromAmount = params[4].get_array();

    set<CBitcoinAddress> setAddress;
    vector<CRecipient> vecSend;

    CAmount totalAmount = 0;
    vector<string> keys = sendTo.getKeys();
    BOOST_FOREACH(const string& name_, keys)
    {
        CBitcoinAddress address(name_);
        if (!address.IsValid())
            throw JSONRPCError(RPC_INVALID_ADDRESS_OR_KEY, string("Invalid Zen address: ")+name_);

        if (setAddress.count(address))
            throw JSONRPCError(RPC_INVALID_PARAMETER, string("Invalid parameter, duplicated address: ")+name_);
        setAddress.insert(address);

        CScript scriptPubKey = GetScriptForDestination(address.Get());
        CAmount nAmount = AmountFromValue(sendTo[name_]);
        if (nAmount <= 0)
            throw JSONRPCError(RPC_TYPE_ERROR, "Invalid amount for send");
        totalAmount += nAmount;

        bool fSubtractFeeFromAmount = false;
        for (size_t idx = 0; idx < subtractFeeFromAmount.size(); idx++) {
            const UniValue& addr = subtractFeeFromAmount[idx];
            if (addr.get_str() == name_)
                fSubtractFeeFromAmount = true;
        }

        CRecipient recipient = {scriptPubKey, nAmount, fSubtractFeeFromAmount};
        vecSend.push_back(recipient);
    }

    EnsureWalletIsUnlocked();

    // Check funds
    CAmount nBalance = GetAccountBalance(strAccount, nMinDepth, ISMINE_SPENDABLE);
    if (totalAmount > nBalance)
        throw JSONRPCError(RPC_WALLET_INSUFFICIENT_FUNDS, "Account has insufficient funds");

    // Send
    CReserveKey keyChange(pwalletMain);
    CAmount nFeeRequired = 0;
    int nChangePosRet = -1;
    string strFailReason;
    vector<CRecipientScCreation> dumVecScSend;
    vector<CRecipientForwardTransfer> dumVecFtSend;
    vector<CRecipientBwtRequest> dumVecBwtRequest;

    bool fCreated = pwalletMain->CreateTransaction(vecSend, dumVecScSend, dumVecFtSend, dumVecBwtRequest,
        wtx, keyChange, nFeeRequired, nChangePosRet, strFailReason);
    if (!fCreated)
        throw JSONRPCError(RPC_WALLET_INSUFFICIENT_FUNDS, strFailReason);
    if (!pwalletMain->CommitTransaction(wtx, keyChange))
        throw JSONRPCError(RPC_WALLET_ERROR, "Transaction commit failed");

    return wtx.getWrappedTx().GetHash().GetHex();
}

// Defined in rpcmisc.cpp
extern CScript _createmultisig_redeemScript(const UniValue& params);

UniValue addmultisigaddress(const UniValue& params, bool fHelp)
{
    if (!EnsureWalletIsAvailable(fHelp))
        return NullUniValue;

    if (fHelp || params.size() < 2 || params.size() > 3)
    {
        string msg = "addmultisigaddress nrequired [\"key\",...] ( \"account\" )\n"
            "\nAdd a nrequired-to-sign multisignature address to the wallet.\n"
            "Each key is a Zen address or hex-encoded public key.\n"
            "If 'account' is specified (DEPRECATED), assign address to that account.\n"

            "\nArguments:\n"
            "1. nrequired        (numeric, required) The number of required signatures out of the n keys or addresses.\n"
            "2. \"keysobject\"   (string, required) A json array of horizen addresses or hex-encoded public keys\n"
            "     [\n"
            "       \"address\"  (string) horizen address or hex-encoded public key\n"
            "       ...,\n"
            "     ]\n"
            "3. \"account\"      (string, optional) DEPRECATED. If provided, MUST be set to the empty string \"\" to represent the default account. Passing any other string will result in an error.\n"

            "\nResult:\n"
            "\"horizenaddress\"  (string) A horizen address associated with the keys.\n"

            "\nExamples:\n"
            "\nAdd a multisig address from 2 addresses\n"
            + HelpExampleCli("addmultisigaddress", "2 \"[\\\"t16sSauSf5pF2UkUwvKGq4qjNRzBZYqgEL5\\\",\\\"t171sgjn4YtPu27adkKGrdDwzRTxnRkBfKV\\\"]\"") +
            "\nAs json rpc call\n"
            + HelpExampleRpc("addmultisigaddress", "2, \"[\\\"t16sSauSf5pF2UkUwvKGq4qjNRzBZYqgEL5\\\",\\\"t171sgjn4YtPu27adkKGrdDwzRTxnRkBfKV\\\"]\"")
        ;
        throw runtime_error(msg);
    }

    LOCK2(cs_main, pwalletMain->cs_wallet);

    string strAccount;
    if (params.size() > 2)
        strAccount = AccountFromValue(params[2]);

    // Construct using pay-to-script-hash:
    CScript inner = _createmultisig_redeemScript(params);
    CScriptID innerID(inner);
    pwalletMain->AddCScript(inner);

    pwalletMain->SetAddressBook(innerID, strAccount, "send");
    return CBitcoinAddress(innerID).ToString();
}


struct tallyitem
{
    CAmount nAmount;
    int nConf;
    vector<uint256> txids;
    bool fIsWatchonly;
    tallyitem()
    {
        nAmount = 0;
        nConf = std::numeric_limits<int>::max();
        fIsWatchonly = false;
    }
};

UniValue ListReceived(const UniValue& params, bool fByAccounts)
{
    // Minimum confirmations
    int nMinDepth = 1;
    if (params.size() > 0)
        nMinDepth = params[0].get_int();

    // Whether to include empty accounts
    bool fIncludeEmpty = false;
    if (params.size() > 1)
        fIncludeEmpty = params[1].get_bool();

    isminefilter filter = ISMINE_SPENDABLE;
    if(params.size() > 2)
        if(params[2].get_bool())
            filter = filter | ISMINE_WATCH_ONLY;

    // Tally
    map<CBitcoinAddress, tallyitem> mapTally;
    for (auto it = pwalletMain->getMapWallet().begin(); it != pwalletMain->getMapWallet().end(); ++it)
    {
        const CWalletTransactionBase& wtx = *((*it).second);
        if (wtx.getTxBase()->IsCoinBase() || !CheckFinalTx(*wtx.getTxBase()) )
            continue;

        int nDepth = wtx.GetDepthInMainChain();
        if (nDepth < nMinDepth)
            continue;

        BOOST_FOREACH(const CTxOut& txout, wtx.getTxBase()->GetVout())
        {
            CTxDestination address;
            if (!ExtractDestination(txout.scriptPubKey, address))
                continue;

            isminefilter mine = IsMine(*pwalletMain, address);
            if(!(mine & filter))
                continue;

            tallyitem& item = mapTally[address];
            item.nAmount += txout.nValue;
            item.nConf = min(item.nConf, nDepth);
            item.txids.push_back(wtx.getTxBase()->GetHash());
            if (mine & ISMINE_WATCH_ONLY)
                item.fIsWatchonly = true;
        }
    }

    // Reply
    UniValue ret(UniValue::VARR);
    map<string, tallyitem> mapAccountTally;
    BOOST_FOREACH(const PAIRTYPE(CBitcoinAddress, CAddressBookData)& item, pwalletMain->mapAddressBook)
    {
        const CBitcoinAddress& address = item.first;
        const string& strAccount = item.second.name;
        map<CBitcoinAddress, tallyitem>::iterator it = mapTally.find(address);
        if (it == mapTally.end() && !fIncludeEmpty)
            continue;

        CAmount nAmount = 0;
        int nConf = std::numeric_limits<int>::max();
        bool fIsWatchonly = false;
        if (it != mapTally.end())
        {
            nAmount = (*it).second.nAmount;
            nConf = (*it).second.nConf;
            fIsWatchonly = (*it).second.fIsWatchonly;
        }

        if (fByAccounts)
        {
            tallyitem& item = mapAccountTally[strAccount];
            item.nAmount += nAmount;
            item.nConf = min(item.nConf, nConf);
            item.fIsWatchonly = fIsWatchonly;
        }
        else
        {
            UniValue obj(UniValue::VOBJ);
            if(fIsWatchonly)
                obj.push_back(Pair("involvesWatchonly", true));
            obj.push_back(Pair("address",       address.ToString()));
            obj.push_back(Pair("account",       strAccount));
            obj.push_back(Pair("amount",        ValueFromAmount(nAmount)));
            obj.push_back(Pair("confirmations", (nConf == std::numeric_limits<int>::max() ? 0 : nConf)));
            UniValue transactions(UniValue::VARR);
            if (it != mapTally.end())
            {
                BOOST_FOREACH(const uint256& item, (*it).second.txids)
                {
                    transactions.push_back(item.GetHex());
                }
            }
            obj.push_back(Pair("txids", transactions));
            ret.push_back(obj);
        }
    }

    if (fByAccounts)
    {
        for (map<string, tallyitem>::iterator it = mapAccountTally.begin(); it != mapAccountTally.end(); ++it)
        {
            CAmount nAmount = (*it).second.nAmount;
            int nConf = (*it).second.nConf;
            UniValue obj(UniValue::VOBJ);
            if((*it).second.fIsWatchonly)
                obj.push_back(Pair("involvesWatchonly", true));
            obj.push_back(Pair("account",       (*it).first));
            obj.push_back(Pair("amount",        ValueFromAmount(nAmount)));
            obj.push_back(Pair("confirmations", (nConf == std::numeric_limits<int>::max() ? 0 : nConf)));
            ret.push_back(obj);
        }
    }

    return ret;
}

UniValue listreceivedbyaddress(const UniValue& params, bool fHelp)
{
    if (!EnsureWalletIsAvailable(fHelp))
        return NullUniValue;

    if (fHelp || params.size() > 3)
        throw runtime_error(
            "listreceivedbyaddress ( minconf includeempty includeWatchonly)\n"
            "\nList balances by receiving address.\n"
            "\nArguments:\n"
            "1. minconf       (numeric, optional, default=1) The minimum number of confirmations before payments are included.\n"
            "2. includeempty  (numeric, optional, default=false) Whether to include addresses that haven't received any payments.\n"
            "3. includeWatchonly (bool, optional, default=false) Whether to include watchonly addresses (see 'importaddress').\n"

            "\nResult:\n"
            "[\n"
            "  {\n"
            "    \"involvesWatchonly\" : true,        (bool) Only returned if imported addresses were involved in transaction\n"
            "    \"address\" : \"receivingaddress\",  (string) The receiving address\n"
            "    \"account\" : \"accountname\",       (string) DEPRECATED. The account of the receiving address. The default account is \"\".\n"
            "    \"amount\" : x.xxx,                  (numeric) The total amount in " + CURRENCY_UNIT + " received by the address\n"
            "    \"confirmations\" : n                (numeric) The number of confirmations of the most recent transaction included\n"
            "  }\n"
            "  ,...\n"
            "]\n"

            "\nExamples:\n"
            + HelpExampleCli("listreceivedbyaddress", "")
            + HelpExampleCli("listreceivedbyaddress", "6 true")
            + HelpExampleRpc("listreceivedbyaddress", "6, true, true")
        );

    LOCK2(cs_main, pwalletMain->cs_wallet);

    return ListReceived(params, false);
}

UniValue listreceivedbyaccount(const UniValue& params, bool fHelp)
{
    if (!EnsureWalletIsAvailable(fHelp))
        return NullUniValue;

    if (fHelp || params.size() > 3)
        throw runtime_error(
            "listreceivedbyaccount ( minconf includeempty includeWatchonly)\n"
            "\nDEPRECATED. List balances by account.\n"
            "\nArguments:\n"
            "1. minconf      (numeric, optional, default=1) The minimum number of confirmations before payments are included.\n"
            "2. includeempty (boolean, optional, default=false) Whether to include accounts that haven't received any payments.\n"
            "3. includeWatchonly (bool, optional, default=false) Whether to include watchonly addresses (see 'importaddress').\n"

            "\nResult:\n"
            "[\n"
            "  {\n"
            "    \"involvesWatchonly\" : true,   (bool) Only returned if imported addresses were involved in transaction\n"
            "    \"account\" : \"accountname\",  (string) The account name of the receiving account\n"
            "    \"amount\" : x.xxx,             (numeric) The total amount received by addresses with this account\n"
            "    \"confirmations\" : n           (numeric) The number of confirmations of the most recent transaction included\n"
            "  }\n"
            "  ,...\n"
            "]\n"

            "\nExamples:\n"
            + HelpExampleCli("listreceivedbyaccount", "")
            + HelpExampleCli("listreceivedbyaccount", "6 true")
            + HelpExampleRpc("listreceivedbyaccount", "6, true, true")
        );

    LOCK2(cs_main, pwalletMain->cs_wallet);

    return ListReceived(params, true);
}

static void MaybePushAddress(UniValue & entry, const CTxDestination &dest)
{
    CBitcoinAddress addr;
    if (addr.Set(dest))
        entry.push_back(Pair("address", addr.ToString()));
}

void ListTransactions(const CWalletTransactionBase& wtx, const string& strAccount, int nMinDepth, bool fLong, UniValue& ret, const isminefilter& filter)
{
    CAmount nFee;
    string strSentAccount;
    list<COutputEntry> listReceived;
    list<COutputEntry> listSent;
    list<CScOutputEntry> listScSent;

    wtx.GetAmounts(listReceived, listSent, listScSent, nFee, strSentAccount, filter);

    bool fAllAccounts = (strAccount == string("*"));
    bool involvesWatchonly = wtx.IsFromMe(ISMINE_WATCH_ONLY);

    // Sent
    if (( (!listSent.empty() || !listScSent.empty() ) || nFee != 0) && (fAllAccounts || strAccount == strSentAccount))
    {
        BOOST_FOREACH(const COutputEntry& s, listSent)
        {
            UniValue entry(UniValue::VOBJ);
            if(involvesWatchonly || (::IsMine(*pwalletMain, s.destination) & ISMINE_WATCH_ONLY))
                entry.push_back(Pair("involvesWatchonly", true));
            entry.push_back(Pair("account", strSentAccount));
            MaybePushAddress(entry, s.destination);
            entry.push_back(Pair("category", "send"));
            entry.push_back(Pair("amount", ValueFromAmount(-s.amount)));
            if (s.vout != -1)
               entry.push_back(Pair("vout", s.vout));
            entry.push_back(Pair("fee", ValueFromAmount(-nFee)));
            if (fLong)
                WalletTxToJSON(wtx, entry, filter);

            entry.push_back(Pair("size", (int)(wtx.getTxBase()->GetSerializeSize(SER_NETWORK, PROTOCOL_VERSION)) ));
            ret.push_back(entry);
        }
        BOOST_FOREACH(const CScOutputEntry& s, listScSent)
        {
            UniValue entry(UniValue::VOBJ);
            entry.push_back(Pair("sc address", s.address.GetHex()));
            entry.push_back(Pair("category", "crosschain"));
            entry.push_back(Pair("amount", ValueFromAmount(-s.amount)));
            entry.push_back(Pair("fee", ValueFromAmount(-nFee)));
            if (fLong)
                WalletTxToJSON(wtx, entry, filter);

            entry.push_back(Pair("size", (int)(wtx.getTxBase()->GetSerializeSize(SER_NETWORK, PROTOCOL_VERSION)) ));
            ret.push_back(entry);
        }
    }

    // Received
    if (listReceived.size() > 0 && wtx.GetDepthInMainChain() >= nMinDepth) {
        for(const COutputEntry& r: listReceived) {
            string account;
            if (pwalletMain->mapAddressBook.count(r.destination))
                account = pwalletMain->mapAddressBook[r.destination].name;
            if (fAllAccounts || (account == strAccount))
            {
                UniValue entry(UniValue::VOBJ);
                if(involvesWatchonly || (::IsMine(*pwalletMain, r.destination) & ISMINE_WATCH_ONLY))
                    entry.push_back(Pair("involvesWatchonly", true));
                entry.push_back(Pair("account", account));
                MaybePushAddress(entry, r.destination);
                if (wtx.getTxBase()->IsCoinBase())
                {
                    if (wtx.GetDepthInMainChain() < 1)
                        entry.push_back(Pair("category", "orphan"));
                    else if (!wtx.HasMatureOutputs())
                        entry.push_back(Pair("category", "immature"));
                    else
                        entry.push_back(Pair("category", "generate"));
                }
                else
                {
                    if (r.maturity == CCoins::outputMaturity::MATURE)
                        entry.push_back(Pair("category", "receive"));
                    else
                        entry.push_back(Pair("category", "immature"));
                }
                entry.push_back(Pair("amount", ValueFromAmount(r.amount)));
                if (r.vout != -1)
                   entry.push_back(Pair("vout", r.vout));
                if (fLong)
                    WalletTxToJSON(wtx, entry, filter);

                entry.push_back(Pair("size", (int)(wtx.getTxBase()->GetSerializeSize(SER_NETWORK, PROTOCOL_VERSION)) ));
                ret.push_back(entry);
            }
        }
    }
}

void AcentryToJSON(const CAccountingEntry& acentry, const string& strAccount, UniValue& ret)
{
    bool fAllAccounts = (strAccount == string("*"));

    if (fAllAccounts || acentry.strAccount == strAccount)
    {
        UniValue entry(UniValue::VOBJ);
        entry.push_back(Pair("account", acentry.strAccount));
        entry.push_back(Pair("category", "move"));
        entry.push_back(Pair("time", acentry.nTime));
        entry.push_back(Pair("amount", ValueFromAmount(acentry.nCreditDebit)));
        entry.push_back(Pair("otheraccount", acentry.strOtherAccount));
        entry.push_back(Pair("comment", acentry.strComment));
        ret.push_back(entry);
    }
}

UniValue listtransactions(const UniValue& params, bool fHelp)
{
    if (!EnsureWalletIsAvailable(fHelp))
        return NullUniValue;

    if (fHelp || params.size() > 5)
        throw runtime_error(
            "listtransactions ( \"account\" count from includeWatchonly)\n"
            "\nReturns up to 'count' most recent transactions skipping the first 'from' transactions for address 'address'.\n"
            "\nArguments:\n"
            "1. \"account\"    (string, optional) DEPRECATED. The account name. Should be \"*\".\n"
            "2. count          (numeric, optional, default=10) The number of transactions to return\n"
            "3. from           (numeric, optional, default=0) The number of transactions to skip\n"
            "4. includeWatchonly (bool, optional, default=false) Include transactions to watchonly addresses (see 'importaddress')\n"
            "5. address (string, optional) Include only transactions involving this address\n"
            "\nResult:\n"
            "[\n"
            "  {\n"
            "    \"account\":\"accountname\",       (string) DEPRECATED. The account name associated with the transaction. \n"
            "                                                It will be \"\" for the default account.\n"
            "    \"address\":\"horizenaddress\",    (string) The horizen address of the transaction. Not present for \n"
            "                                                move transactions (category = move).\n"
            "    \"category\":\"send|receive|move\", (string) The transaction category. 'move' is a local (off blockchain)\n"
            "                                                transaction between accounts, and not associated with an address,\n"
            "                                                transaction id or block. 'send' and 'receive' transactions are \n"
            "                                                associated with an address, transaction id and block details\n"
            "    \"amount\": x.xxx,          (numeric) The amount in " + CURRENCY_UNIT + ". This is negative for the 'send' category, and for the\n"
            "                                         'move' category for moves outbound. It is positive for the 'receive' category,\n"
            "                                         and for the 'move' category for inbound funds.\n"
            "    \"vout\" : n,               (numeric) the vout value\n"
            "    \"fee\": x.xxx,             (numeric) The amount of the fee in " + CURRENCY_UNIT + ". This is negative and only available for the \n"
            "                                         'send' category of transactions.\n"
            "    \"confirmations\": n,       (numeric) The number of confirmations for the transaction. Available for 'send' and \n"
            "                                         'receive' category of transactions.\n"
            "    \"blockhash\": \"hashvalue\", (string) The block hash containing the transaction. Available for 'send' and 'receive'\n"
            "                                          category of transactions.\n"
            "    \"blockindex\": n,          (numeric) The block index containing the transaction. Available for 'send' and 'receive'\n"
            "                                          category of transactions.\n"
            "    \"txid\": \"transactionid\", (string) The transaction id. Available for 'send' and 'receive' category of transactions.\n"
            "    \"time\": xxx,              (numeric) The transaction time in seconds since epoch (midnight Jan 1 1970 GMT).\n"
            "    \"timereceived\": xxx,      (numeric) The time received in seconds since epoch (midnight Jan 1 1970 GMT). Available \n"
            "                                          for 'send' and 'receive' category of transactions.\n"
            "    \"comment\": \"...\",       (string) If a comment is associated with the transaction.\n"
            "    \"otheraccount\": \"accountname\",  (string) For the 'move' category of transactions, the account the funds came \n"
            "                                          from (for receiving funds, positive amounts), or went to (for sending funds,\n"
            "                                          negative amounts).\n"
            "    \"size\": n,                (numeric) Transaction size in bytes\n"
            "  }\n"
            "]\n"

            "\nExamples:\n"
            "\nList the most recent 10 transactions in the systems\n"
            + HelpExampleCli("listtransactions", "") +
            "\nList transactions 100 to 120\n"
            + HelpExampleCli("listtransactions", "\"*\" 20 100") +
            "\nAs a json rpc call\n"
            + HelpExampleRpc("listtransactions", "\"*\", 20, 100")
        );

    LOCK2(cs_main, pwalletMain->cs_wallet);

    string strAccount("*");
    if (params.size() > 0)
        strAccount = params[0].get_str();

    int nCount = 10;
    if (params.size() > 1)
        nCount = params[1].get_int();
    if (nCount < 0)
        throw JSONRPCError(RPC_INVALID_PARAMETER, "Negative count");

    int nFrom = 0;
    if (params.size() > 2)
        nFrom = params[2].get_int();
    if (nFrom < 0)
        throw JSONRPCError(RPC_INVALID_PARAMETER, "Negative from");

    isminefilter filter = ISMINE_SPENDABLE;
    if(params.size() > 3)
        if(params[3].get_bool())
            filter = filter | ISMINE_WATCH_ONLY;
    string address("*");
    CBitcoinAddress baddress;
    CScript scriptPubKey;
    if (params.size()>4) {
        address=params[4].get_str();
        if (address!=("*")) {
            baddress = CBitcoinAddress(address);
            if (!baddress.IsValid())
                throw JSONRPCError(RPC_INVALID_ADDRESS_OR_KEY, "Invalid Zen address");
            else
                scriptPubKey = GetScriptForDestination(baddress.Get(), false);
        }
    }

    UniValue ret(UniValue::VARR);
    const TxItems & txOrdered = pwalletMain->wtxOrdered;
    // iterate backwards until we have nCount items to return:
    for (TxItems::const_reverse_iterator it = txOrdered.rbegin(); it != txOrdered.rend(); ++it)
    {
        CWalletTransactionBase *const pwtx = (*it).second.first;
        if (pwtx != nullptr){
            if(baddress.IsValid()) {
                for(const CTxOut& txout : pwtx->getTxBase()->GetVout()) {
                    auto res = std::search(txout.scriptPubKey.begin(), txout.scriptPubKey.end(), scriptPubKey.begin(), scriptPubKey.end());
                    if (res == txout.scriptPubKey.begin()) {
                        ListTransactions(*pwtx, strAccount, 0, true, ret, filter);
                        break;
                    }
                }
            }
            else {
                ListTransactions(*pwtx, strAccount, 0, true, ret, filter);
            }
        }
        CAccountingEntry *const pacentry = (*it).second.second;
        if (pacentry != nullptr)
            AcentryToJSON(*pacentry, strAccount, ret);

        if ((int)ret.size() >= (nCount+nFrom)) break;
    }

    //getting all the specific Txes requested by nCount and nFrom
    if (nFrom > (int)ret.size())
        nFrom = ret.size();
    if ((nFrom + nCount) > (int)ret.size())
        nCount = ret.size() - nFrom;

    vector<UniValue> arrTmp = ret.getValues();
    vector<UniValue>::iterator first = arrTmp.begin();
    std::advance(first, nFrom);
    vector<UniValue>::iterator last = arrTmp.begin();
    std::advance(last, nFrom+nCount);

    if (last != arrTmp.end()) arrTmp.erase(last, arrTmp.end());
    if (first != arrTmp.begin()) arrTmp.erase(arrTmp.begin(), first);

    std::reverse(arrTmp.begin(), arrTmp.end()); // Return oldest to newest

    ret.clear();
    ret.setArray();
    ret.push_backV(arrTmp);
    return ret;
}

UniValue getunconfirmedtxdata(const UniValue &params, bool fHelp)
{
    if (!EnsureWalletIsAvailable(fHelp))
        return NullUniValue;

    if (fHelp || params.size() > 3)
        throw runtime_error(
            "getunconfirmedtxdata ( \"address\")\n"
            "\nReturns the server's total unconfirmed data relevanto to the input address\n"
            "\nArguments:\n"
            " \"address\"            (string, mandatory) consider transactions involving this address\n"
            " spendzeroconfchange  (boolean, optional) If provided the command will force zero confirmation change\n"
            "                         spendability as specified, otherwise the value set by zend option \'spendzeroconfchange\' \n"
            "                         will be used instead\n"
            " includeNonFinalTxes  (boolean, optional, default=true) If true the command will consider also non final txes in the\n"
            "                         computation of unconfirmed quantities\n"

            "\nExamples:\n"
            + HelpExampleCli("getunconfirmedtxdata", "\"ztZ5M1P9ucj3P5JaW5xtY2hWTkp6JsToiHP\"")
        );

    LOCK2(cs_main, pwalletMain->cs_wallet);

    string address = params[0].get_str();
    CBitcoinAddress taddr = CBitcoinAddress(address);
    if (!taddr.IsValid())
        throw JSONRPCError(RPC_INVALID_ADDRESS_OR_KEY, "Invalid Zen address");

    CWallet::eZeroConfChangeUsage zconfchangeusage = CWallet::eZeroConfChangeUsage::ZCC_UNDEF; 
    if (params.size() >= 2 )
    {
        if (params[1].get_bool())
        {
            zconfchangeusage = CWallet::eZeroConfChangeUsage::ZCC_TRUE;
        }
        else
        {
            zconfchangeusage = CWallet::eZeroConfChangeUsage::ZCC_FALSE;
        }
    }

    bool fIncludeNonFinal = true;
    if (params.size() == 3 )
    {
        if (!params[2].get_bool())
        {
            fIncludeNonFinal = false;
        }
    }

    int n = 0;
    CAmount unconfInput = 0;
    CAmount unconfOutput = 0;
    CAmount bwtImmatureOutput = 0;
    pwalletMain->GetUnconfirmedData(address, n, unconfInput, unconfOutput, bwtImmatureOutput,
        zconfchangeusage, fIncludeNonFinal);

    UniValue ret(UniValue::VOBJ);
    ret.push_back(Pair("unconfirmedInput", ValueFromAmount(unconfInput)));
    ret.push_back(Pair("unconfirmedOutput", ValueFromAmount(unconfOutput)));
    ret.push_back(Pair("bwtImmatureOutput", ValueFromAmount(bwtImmatureOutput)));
    ret.push_back(Pair("unconfirmedTxApperances", n));

    return ret;
}

UniValue listtxesbyaddress(const UniValue& params, bool fHelp)
{
    if (!EnsureWalletIsAvailable(fHelp))
        return NullUniValue;

    if (fHelp || params.size() == 0 || params.size() > 4)
        throw runtime_error(
            "listtxesbyaddress ( \"address\" count)\n"
            "\nReturns up to 'count' most recent transactions involving address 'address' bot for vin and vout.\n"
            "\nArguments:\n"
            "1. \"address\"     (string, mandatory) Include transactions involving this address\n"
            "2. count          (numeric, optional, default=10) The number of transactions to return\n"
            "3. from           (numeric, optional, default=0) The number of transactions to skip\n"
            "4. reverse_order  (bool, optional, default=true) sort from the most recent to the oldest\n"
            "\nResult:\n"
            "[\n"
            "  {\n"
            "      TODO\n"
            "  }\n"
            "]\n"

            "\nExamples:\n"
            + HelpExampleCli("listtxesbyaddress", "\"ztZ5M1P9ucj3P5JaW5xtY2hWTkp6JsToiHP\" 20")
        );

    LOCK2(cs_main, pwalletMain->cs_wallet);

    string address = params[0].get_str();
    CBitcoinAddress taddr = CBitcoinAddress(address);
    if (!taddr.IsValid())
        throw JSONRPCError(RPC_INVALID_ADDRESS_OR_KEY, "Invalid Zen address");

    int nCount = 10;
    if (params.size() > 1)
        nCount = params[1].get_int();
    if (nCount < 0)
        throw JSONRPCError(RPC_INVALID_PARAMETER, "Negative count");

    int nFrom = 0;
    if (params.size() > 2)
        nFrom = params[2].get_int();
    if (nFrom < 0)
        throw JSONRPCError(RPC_INVALID_PARAMETER, "Negative from");

    bool reverse = false;
    if (params.size() > 3)
        reverse = params[3].get_bool();

    UniValue ret(UniValue::VARR);
    std::list<CAccountingEntry> unused;

    // tx are ordered in this vector from the oldest to the newest
    vTxWithInputs txOrdered = pwalletMain->OrderedTxWithInputs(address);

    // iterate backwards until we have nCount items to return:
    for (vTxWithInputs::reverse_iterator it = txOrdered.rbegin(); it != txOrdered.rend(); ++it)
    {
        const CWalletTransactionBase& wtx = *(*it);
        UniValue o(UniValue::VOBJ);
        TxExpandedToJSON(wtx, o);
        ret.push_back(o);

        if ((int)ret.size() >= (nCount+nFrom)) break;
    }

    //getting all the specific Txes requested by nCount and nFrom
    if (nFrom > (int)ret.size())
        nFrom = ret.size();
    if ((nFrom + nCount) > (int)ret.size())
        nCount = ret.size() - nFrom;

    vector<UniValue> arrTmp = ret.getValues();
    vector<UniValue>::iterator first = arrTmp.begin();
    std::advance(first, nFrom);
    vector<UniValue>::iterator last = arrTmp.begin();
    std::advance(last, nFrom+nCount);

    if (last != arrTmp.end()) arrTmp.erase(last, arrTmp.end());
    if (first != arrTmp.begin()) arrTmp.erase(arrTmp.begin(), first);

    if (reverse)
        std::reverse(arrTmp.begin(), arrTmp.end()); // Return oldest to newest

    ret.clear();
    ret.setArray();
    ret.push_backV(arrTmp);
    return ret;
}

UniValue listaccounts(const UniValue& params, bool fHelp)
{
    if (!EnsureWalletIsAvailable(fHelp))
        return NullUniValue;

    if (fHelp || params.size() > 2)
        throw runtime_error(
            "listaccounts ( minconf includeWatchonly)\n"
            "\nDEPRECATED. Returns Object that has account names as keys, account balances as values.\n"
            "\nArguments:\n"
            "1. minconf          (numeric, optional, default=1) Only include transactions with at least this many confirmations\n"
            "2. includeWatchonly (bool, optional, default=false) Include balances in watchonly addresses (see 'importaddress')\n"
            "\nResult:\n"
            "{                      (json object where keys are account names, and values are numeric balances\n"
            "  \"account\": x.xxx,  (numeric) The property name is the account name, and the value is the total balance for the account.\n"
            "  ...\n"
            "}\n"
            "\nExamples:\n"
            "\nList account balances where there at least 1 confirmation\n"
            + HelpExampleCli("listaccounts", "") +
            "\nList account balances including zero confirmation transactions\n"
            + HelpExampleCli("listaccounts", "0") +
            "\nList account balances for 6 or more confirmations\n"
            + HelpExampleCli("listaccounts", "6") +
            "\nAs json rpc call\n"
            + HelpExampleRpc("listaccounts", "6")
        );

    LOCK2(cs_main, pwalletMain->cs_wallet);

    int nMinDepth = 1;
    if (params.size() > 0)
        nMinDepth = params[0].get_int();
    isminefilter includeWatchonly = ISMINE_SPENDABLE;
    if(params.size() > 1)
        if(params[1].get_bool())
            includeWatchonly = includeWatchonly | ISMINE_WATCH_ONLY;

    map<string, CAmount> mapAccountBalances;
    BOOST_FOREACH(const PAIRTYPE(CTxDestination, CAddressBookData)& entry, pwalletMain->mapAddressBook) {
        if (IsMine(*pwalletMain, entry.first) & includeWatchonly) // This address belongs to me
            mapAccountBalances[entry.second.name] = 0;
    }

    for (auto it = pwalletMain->getMapWallet().begin(); it != pwalletMain->getMapWallet().end(); ++it)
    {
        const CWalletTransactionBase& wtx = *((*it).second);

        CAmount nFee;
        string strSentAccount;
        list<COutputEntry> listReceived;
        list<COutputEntry> listSent;
        list<CScOutputEntry> listScSent;

        if (!wtx.HasMatureOutputs())
            continue;

        wtx.GetAmounts(listReceived, listSent, listScSent, nFee, strSentAccount, includeWatchonly);

        mapAccountBalances[strSentAccount] -= nFee;

        for(const COutputEntry& s: listSent)
            mapAccountBalances[strSentAccount] -= s.amount;

        for(const CScOutputEntry& s: listScSent)
            mapAccountBalances[strSentAccount] -= s.amount;

        if (wtx.GetDepthInMainChain() >= nMinDepth) {
            for(const COutputEntry& r: listReceived) {
                if (r.maturity == CCoins::outputMaturity::IMMATURE)
                    continue;

                if (pwalletMain->mapAddressBook.count(r.destination))
                    mapAccountBalances[pwalletMain->mapAddressBook[r.destination].name] += r.amount;
                else
                    mapAccountBalances[""] += r.amount;
            }
        }
    }

    const list<CAccountingEntry> & acentries = pwalletMain->laccentries;
    BOOST_FOREACH(const CAccountingEntry& entry, acentries)
        mapAccountBalances[entry.strAccount] += entry.nCreditDebit;

    UniValue ret(UniValue::VOBJ);
    BOOST_FOREACH(const PAIRTYPE(string, CAmount)& accountBalance, mapAccountBalances) {
        ret.push_back(Pair(accountBalance.first, ValueFromAmount(accountBalance.second)));
    }
    return ret;
}

UniValue listsinceblock(const UniValue& params, bool fHelp)
{
    if (!EnsureWalletIsAvailable(fHelp))
        return NullUniValue;

    if (fHelp)
        throw runtime_error(
            "listsinceblock ( \"blockhash\" target-confirmations includeWatchonly)\n"
            "\nGet all transactions in blocks since block [blockhash], or all transactions if omitted\n"
            "\nArguments:\n"
            "1. \"blockhash\"   (string, optional) The block hash to list transactions since\n"
            "2. target-confirmations:    (numeric, optional) The confirmations required, must be 1 or more\n"
            "3. includeWatchonly:        (bool, optional, default=false) Include transactions to watchonly addresses (see 'importaddress')"
            "\nResult:\n"
            "{\n"
            "  \"transactions\": [\n"
            "    \"account\":\"accountname\",       (string) DEPRECATED. The account name associated with the transaction. Will be \"\" for the default account.\n"
            "    \"address\":\"horizenaddress\",    (string) The horizen address of the transaction. Not present for move transactions (category = move).\n"
            "    \"category\":\"send|receive\",     (string) The transaction category. 'send' has negative amounts, 'receive' has positive amounts.\n"
            "    \"amount\": x.xxx,          (numeric) The amount in " + CURRENCY_UNIT + ". This is negative for the 'send' category, and for the 'move' category for moves \n"
            "                                          outbound. It is positive for the 'receive' category, and for the 'move' category for inbound funds.\n"
            "    \"vout\" : n,               (numeric) the vout value\n"
            "    \"fee\": x.xxx,             (numeric) The amount of the fee in " + CURRENCY_UNIT + ". This is negative and only available for the 'send' category of transactions.\n"
            "    \"confirmations\": n,       (numeric) The number of confirmations for the transaction. Available for 'send' and 'receive' category of transactions.\n"
            "    \"blockhash\": \"hashvalue\",     (string) The block hash containing the transaction. Available for 'send' and 'receive' category of transactions.\n"
            "    \"blockindex\": n,          (numeric) The block index containing the transaction. Available for 'send' and 'receive' category of transactions.\n"
            "    \"blocktime\": xxx,         (numeric) The block time in seconds since epoch (1 Jan 1970 GMT).\n"
            "    \"txid\": \"transactionid\",  (string) The transaction id. Available for 'send' and 'receive' category of transactions.\n"
            "    \"time\": xxx,              (numeric) The transaction time in seconds since epoch (Jan 1 1970 GMT).\n"
            "    \"timereceived\": xxx,      (numeric) The time received in seconds since epoch (Jan 1 1970 GMT). Available for 'send' and 'receive' category of transactions.\n"
            "    \"comment\": \"...\",       (string) If a comment is associated with the transaction.\n"
            "    \"to\": \"...\",            (string) If a comment to is associated with the transaction.\n"
             "  ],\n"
            "  \"lastblock\": \"lastblockhash\"     (string) The hash of the last block\n"
            "}\n"
            "\nExamples:\n"
            + HelpExampleCli("listsinceblock", "")
            + HelpExampleCli("listsinceblock", "\"000000000000000bacf66f7497b7dc45ef753ee9a7d38571037cdb1a57f663ad\" 6")
            + HelpExampleRpc("listsinceblock", "\"000000000000000bacf66f7497b7dc45ef753ee9a7d38571037cdb1a57f663ad\", 6")
        );

    LOCK2(cs_main, pwalletMain->cs_wallet);

    CBlockIndex *pindex = NULL;
    int target_confirms = 1;
    isminefilter filter = ISMINE_SPENDABLE;

    if (params.size() > 0)
    {
        uint256 blockId;

        blockId.SetHex(params[0].get_str());
        BlockMap::iterator it = mapBlockIndex.find(blockId);
        if (it != mapBlockIndex.end())
            pindex = it->second;
    }

    if (params.size() > 1)
    {
        target_confirms = params[1].get_int();

        if (target_confirms < 1)
            throw JSONRPCError(RPC_INVALID_PARAMETER, "Invalid parameter");
    }

    if(params.size() > 2)
        if(params[2].get_bool())
            filter = filter | ISMINE_WATCH_ONLY;

    int depth = pindex ? (1 + chainActive.Height() - pindex->nHeight) : -1;

    UniValue transactions(UniValue::VARR);

#if 0
    for (map<uint256, CWalletTx>::iterator it = pwalletMain->getMapWallet().begin(); it != pwalletMain->getMapWallet().end(); ++it)
    {
        const CWalletTx& tx = (*it).second;
#else
    for (auto it = pwalletMain->getMapWallet().begin(); it != pwalletMain->getMapWallet().end(); ++it)
    {
        const CWalletTransactionBase& tx = *((*it).second);
#endif
        if (depth == -1 || tx.GetDepthInMainChain() < depth)
            ListTransactions(tx, "*", 0, true, transactions, filter);
    }

    CBlockIndex *pblockLast = chainActive[chainActive.Height() + 1 - target_confirms];
    uint256 lastblock = pblockLast ? pblockLast->GetBlockHash() : uint256();

    UniValue ret(UniValue::VOBJ);
    ret.push_back(Pair("transactions", transactions));
    ret.push_back(Pair("lastblock", lastblock.GetHex()));

    return ret;
}

UniValue gettransaction(const UniValue& params, bool fHelp)
{
    if (!EnsureWalletIsAvailable(fHelp))
        return NullUniValue;

    if (fHelp || params.size() < 1 || params.size() > 2)
        throw runtime_error(
            "gettransaction \"txid\" ( includeWatchonly )\n"
            "\nGet detailed information about in-wallet transaction <txid>\n"
            "\nArguments:\n"
            "1. \"txid\"    (string, required) The transaction id\n"
            "2. \"includeWatchonly\"    (bool, optional, default=false) Whether to include watchonly addresses in balance calculation and details[]\n"
            "\nResult:\n"
            "{\n"
            "  \"amount\" : x.xxx,        (numeric) The transaction amount in " + CURRENCY_UNIT + "\n"
            "  \"confirmations\" : n,     (numeric) The number of confirmations\n"
            "  \"blockhash\" : \"hash\",  (string) The block hash\n"
            "  \"blockindex\" : xx,       (numeric) The block index\n"
            "  \"blocktime\" : ttt,       (numeric) The time in seconds since epoch (1 Jan 1970 GMT)\n"
            "  \"txid\" : \"transactionid\",   (string) The transaction id.\n"
            "  \"time\" : ttt,            (numeric) The transaction time in seconds since epoch (1 Jan 1970 GMT)\n"
            "  \"timereceived\" : ttt,    (numeric) The time received in seconds since epoch (1 Jan 1970 GMT)\n"
            "  \"details\" : [\n"
            "    {\n"
            "      \"account\" : \"accountname\",  (string) DEPRECATED. The account name involved in the transaction, can be \"\" for the default account.\n"
            "      \"address\" : \"horizenaddress\",   (string) The horizen address involved in the transaction\n"
            "      \"category\" : \"send|receive\",    (string) The category, either 'send' or 'receive'\n"
            "      \"amount\" : x.xxx                  (numeric) The amount in " + CURRENCY_UNIT + "\n"
            "      \"vout\" : n,                       (numeric) the vout value\n"
            "    }\n"
            "    ,...\n"
            "  ],\n"
            "  \"vjoinsplit\" : [\n"
            "    {\n"
            "      \"anchor\" : \"treestateref\",          (string) Merkle root of note commitment tree\n"
            "      \"nullifiers\" : [ string, ... ]      (string) Nullifiers of input notes\n"
            "      \"commitments\" : [ string, ... ]     (string) Note commitments for note outputs\n"
            "      \"macs\" : [ string, ... ]            (string) Message authentication tags\n"
            "      \"vpub_old\" : x.xxx                  (numeric) The amount removed from the transparent value pool\n"
            "      \"vpub_new\" : x.xxx,                 (numeric) The amount added to the transparent value pool\n"
            "    }\n"
            "    ,...\n"
            "  ],\n"
            "  \"hex\" : \"data\"         (string) Raw data for transaction\n"
            "}\n"

            "\nExamples:\n"
            + HelpExampleCli("gettransaction", "\"1075db55d416d3ca199f55b6084e2115b9345e16c5cf302fc80e9d5fbf5d48d\"")
            + HelpExampleCli("gettransaction", "\"1075db55d416d3ca199f55b6084e2115b9345e16c5cf302fc80e9d5fbf5d48d\" true")
            + HelpExampleRpc("gettransaction", "\"1075db55d416d3ca199f55b6084e2115b9345e16c5cf302fc80e9d5fbf5d48d\"")
        );

    LOCK2(cs_main, pwalletMain->cs_wallet);

    uint256 hash;
    hash.SetHex(params[0].get_str());

    isminefilter filter = ISMINE_SPENDABLE;
    if(params.size() > 1)
        if(params[1].get_bool())
            filter = filter | ISMINE_WATCH_ONLY;

    UniValue entry(UniValue::VOBJ);
    if (!pwalletMain->getMapWallet().count(hash))
        throw JSONRPCError(RPC_INVALID_ADDRESS_OR_KEY, "Invalid or non-wallet transaction id");

    const CWalletTransactionBase& wtx = *(pwalletMain->getMapWallet().at(hash));

    CAmount nCredit = wtx.GetCredit(filter);
    CAmount nDebit = wtx.GetDebit(filter);
    
    CAmount nNet = nCredit - nDebit;
    CAmount nFee = 0;
    if (wtx.IsFromMe(filter))
    {
        // nDebit has only vin contribution, we must add the ceased sc with part if any
        CAmount cswInTotAmount = wtx.getTxBase()->GetCSWValueIn();
        nFee = -(wtx.getTxBase()->GetFeeAmount(nDebit) + cswInTotAmount);
    }

    entry.push_back(Pair("amount", ValueFromAmount(nNet - nFee)));
    if (wtx.IsFromMe(filter))
        entry.push_back(Pair("fee", ValueFromAmount(nFee)));

    WalletTxToJSON(wtx, entry, filter);

    UniValue details(UniValue::VARR);
    ListTransactions(wtx, "*", 0, false, details, filter);
    entry.push_back(Pair("details", details));

    string strHex = wtx.getTxBase()->EncodeHex();
    entry.push_back(Pair("hex", strHex));

    return entry;
}


UniValue backupwallet(const UniValue& params, bool fHelp)
{
    if (!EnsureWalletIsAvailable(fHelp))
        return NullUniValue;

    if (fHelp || params.size() != 1)
        throw runtime_error(
            "backupwallet \"destination\"\n"
            "\nSafely copies wallet.dat to destination filename\n"
            "\nArguments:\n"
            "1. \"destination\"   (string, required) The destination filename, saved in the directory set by -exportdir option.\n"
            "\nResult:\n"
            "\"path\"             (string) The full path of the destination file\n"
            "\nExamples:\n"
            + HelpExampleCli("backupwallet", "\"backupdata\"")
            + HelpExampleRpc("backupwallet", "\"backupdata\"")
        );

    LOCK2(cs_main, pwalletMain->cs_wallet);

    boost::filesystem::path exportdir;
    try {
        exportdir = GetExportDir();
    } catch (const std::runtime_error& e) {
        throw JSONRPCError(RPC_INTERNAL_ERROR, e.what());
    }
    if (exportdir.empty()) {
        throw JSONRPCError(RPC_WALLET_ERROR, "Cannot backup wallet until the -exportdir option has been set");
    }
    std::string unclean = params[0].get_str();
    std::string clean = SanitizeFilename(unclean);
    if (clean.compare(unclean) != 0) {
        throw JSONRPCError(RPC_WALLET_ERROR, strprintf("Filename is invalid as only alphanumeric characters are allowed.  Try '%s' instead.", clean));
    }
    boost::filesystem::path exportfilepath = exportdir / clean;

    if (!BackupWallet(*pwalletMain, exportfilepath.string()))
        throw JSONRPCError(RPC_WALLET_ERROR, "Error: Wallet backup failed!");

    return exportfilepath.string();
}


UniValue keypoolrefill(const UniValue& params, bool fHelp)
{
    if (!EnsureWalletIsAvailable(fHelp))
        return NullUniValue;

    if (fHelp || params.size() > 1)
        throw runtime_error(
            "keypoolrefill ( newsize )\n"
            "\nFills the keypool."
            + HelpRequiringPassphrase() + "\n"
            "\nArguments\n"
            "1. newsize     (numeric, optional, default=100) The new keypool size\n"
            "\nExamples:\n"
            + HelpExampleCli("keypoolrefill", "")
            + HelpExampleRpc("keypoolrefill", "")
        );

    LOCK2(cs_main, pwalletMain->cs_wallet);

    // 0 is interpreted by TopUpKeyPool() as the default keypool size given by -keypool
    unsigned int kpSize = 0;
    if (params.size() > 0) {
        if (params[0].get_int() < 0)
            throw JSONRPCError(RPC_INVALID_PARAMETER, "Invalid parameter, expected valid size.");
        kpSize = (unsigned int)params[0].get_int();
    }

    EnsureWalletIsUnlocked();
    pwalletMain->TopUpKeyPool(kpSize);

    if (pwalletMain->GetKeyPoolSize() < kpSize)
        throw JSONRPCError(RPC_WALLET_ERROR, "Error refreshing keypool.");

    return NullUniValue;
}


static void LockWallet(CWallet* pWallet)
{
    LOCK(cs_nWalletUnlockTime);
    nWalletUnlockTime = 0;
    pWallet->Lock();
}

UniValue walletpassphrase(const UniValue& params, bool fHelp)
{
    if (!EnsureWalletIsAvailable(fHelp))
        return NullUniValue;

    if (pwalletMain->IsCrypted() && (fHelp || params.size() != 2))
        throw runtime_error(
            "walletpassphrase \"passphrase\" timeout\n"
            "\nStores the wallet decryption key in memory for 'timeout' seconds.\n"
            "This is needed prior to performing transactions related to private keys such as sending horizen\n"
            "\nArguments:\n"
            "1. \"passphrase\"     (string, required) The wallet passphrase\n"
            "2. timeout            (numeric, required) The time to keep the decryption key in seconds.\n"
            "\nNote:\n"
            "Issuing the walletpassphrase command while the wallet is already unlocked will set a new unlock\n"
            "time that overrides the old one.\n"
            "\nExamples:\n"
            "\nunlock the wallet for 60 seconds\n"
            + HelpExampleCli("walletpassphrase", "\"my pass phrase\" 60") +
            "\nLock the wallet again (before 60 seconds)\n"
            + HelpExampleCli("walletlock", "") +
            "\nAs json rpc call\n"
            + HelpExampleRpc("walletpassphrase", "\"my pass phrase\", 60")
        );

    LOCK2(cs_main, pwalletMain->cs_wallet);

    if (fHelp)
        return true;
    if (!pwalletMain->IsCrypted())
        throw JSONRPCError(RPC_WALLET_WRONG_ENC_STATE, "Error: running with an unencrypted wallet, but walletpassphrase was called.");

    // Note that the walletpassphrase is stored in params[0] which is not mlock()ed
    SecureString strWalletPass;
    strWalletPass.reserve(100);
    // TODO: get rid of this .c_str() by implementing SecureString::operator=(std::string)
    // Alternately, find a way to make params[0] mlock()'d to begin with.
    strWalletPass = params[0].get_str().c_str();

    if (strWalletPass.length() > 0)
    {
        if (!pwalletMain->Unlock(strWalletPass))
            throw JSONRPCError(RPC_WALLET_PASSPHRASE_INCORRECT, "Error: The wallet passphrase entered was incorrect.");
    }
    else
        throw runtime_error(
            "walletpassphrase <passphrase> <timeout>\n"
            "Stores the wallet decryption key in memory for <timeout> seconds.");

    // No need to check return values, because the wallet was unlocked above
    pwalletMain->UpdateNullifierNoteMap();
    pwalletMain->TopUpKeyPool();

    int64_t nSleepTime = params[1].get_int64();
    LOCK(cs_nWalletUnlockTime);
    nWalletUnlockTime = GetTime() + nSleepTime;
    RPCRunLater("lockwallet", boost::bind(LockWallet, pwalletMain), nSleepTime);

    return NullUniValue;
}


UniValue walletpassphrasechange(const UniValue& params, bool fHelp)
{
    if (!EnsureWalletIsAvailable(fHelp))
        return NullUniValue;

    if (pwalletMain->IsCrypted() && (fHelp || params.size() != 2))
        throw runtime_error(
            "walletpassphrasechange \"oldpassphrase\" \"newpassphrase\"\n"
            "\nChanges the wallet passphrase from 'oldpassphrase' to 'newpassphrase'.\n"
            "\nArguments:\n"
            "1. \"oldpassphrase\"      (string) The current passphrase\n"
            "2. \"newpassphrase\"      (string) The new passphrase\n"
            "\nExamples:\n"
            + HelpExampleCli("walletpassphrasechange", "\"old one\" \"new one\"")
            + HelpExampleRpc("walletpassphrasechange", "\"old one\", \"new one\"")
        );

    LOCK2(cs_main, pwalletMain->cs_wallet);

    if (fHelp)
        return true;
    if (!pwalletMain->IsCrypted())
        throw JSONRPCError(RPC_WALLET_WRONG_ENC_STATE, "Error: running with an unencrypted wallet, but walletpassphrasechange was called.");

    // TODO: get rid of these .c_str() calls by implementing SecureString::operator=(std::string)
    // Alternately, find a way to make params[0] mlock()'d to begin with.
    SecureString strOldWalletPass;
    strOldWalletPass.reserve(100);
    strOldWalletPass = params[0].get_str().c_str();

    SecureString strNewWalletPass;
    strNewWalletPass.reserve(100);
    strNewWalletPass = params[1].get_str().c_str();

    if (strOldWalletPass.length() < 1 || strNewWalletPass.length() < 1)
        throw runtime_error(
            "walletpassphrasechange <oldpassphrase> <newpassphrase>\n"
            "Changes the wallet passphrase from <oldpassphrase> to <newpassphrase>.");

    if (!pwalletMain->ChangeWalletPassphrase(strOldWalletPass, strNewWalletPass))
        throw JSONRPCError(RPC_WALLET_PASSPHRASE_INCORRECT, "Error: The wallet passphrase entered was incorrect.");

    return NullUniValue;
}


UniValue walletlock(const UniValue& params, bool fHelp)
{
    if (!EnsureWalletIsAvailable(fHelp))
        return NullUniValue;

    if (pwalletMain->IsCrypted() && (fHelp || params.size() != 0))
        throw runtime_error(
            "walletlock\n"
            "\nRemoves the wallet encryption key from memory, locking the wallet.\n"
            "After calling this method, you will need to call walletpassphrase again\n"
            "before being able to call any methods which require the wallet to be unlocked.\n"
            "\nExamples:\n"
            "\nSet the passphrase for 2 minutes to perform a transaction\n"
            + HelpExampleCli("walletpassphrase", "\"my pass phrase\" 120") +
            "\nPerform a send (requires passphrase set)\n"
            + HelpExampleCli("sendtoaddress", "\"znnwwojWQJp1ARgbi1dqYtmnNMfihmg8m1b\" 1.0") +
            "\nClear the passphrase since we are done before 2 minutes is up\n"
            + HelpExampleCli("walletlock", "") +
            "\nAs json rpc call\n"
            + HelpExampleRpc("walletlock", "")
        );

    LOCK2(cs_main, pwalletMain->cs_wallet);

    if (fHelp)
        return true;
    if (!pwalletMain->IsCrypted())
        throw JSONRPCError(RPC_WALLET_WRONG_ENC_STATE, "Error: running with an unencrypted wallet, but walletlock was called.");

    {
        LOCK(cs_nWalletUnlockTime);
        pwalletMain->Lock();
        nWalletUnlockTime = 0;
    }

    return NullUniValue;
}


UniValue encryptwallet(const UniValue& params, bool fHelp)
{
    if (!EnsureWalletIsAvailable(fHelp))
        return NullUniValue;

    auto fEnableWalletEncryption = fExperimentalMode && GetBoolArg("-developerencryptwallet", false);

    std::string strWalletEncryptionDisabledMsg = "";
    if (!fEnableWalletEncryption) {
        strWalletEncryptionDisabledMsg = "\nWARNING: Wallet encryption is DISABLED. This call always fails.\n";
    }

    if (!pwalletMain->IsCrypted() && (fHelp || params.size() != 1))
        throw runtime_error(
            "encryptwallet \"passphrase\"\n"
            + strWalletEncryptionDisabledMsg +
            "\nEncrypts the wallet with 'passphrase'. This is for first time encryption.\n"
            "After this, any calls that interact with private keys such as sending or signing \n"
            "will require the passphrase to be set prior the making these calls.\n"
            "Use the walletpassphrase call for this, and then walletlock call.\n"
            "If the wallet is already encrypted, use the walletpassphrasechange call.\n"
            "Note that this will shutdown the server.\n"
            "\nArguments:\n"
            "1. \"passphrase\"    (string) The pass phrase to encrypt the wallet with. It must be at least 1 character, but should be long.\n"
            "\nExamples:\n"
            "\nEncrypt you wallet\n"
            + HelpExampleCli("encryptwallet", "\"my pass phrase\"") +
            "\nNow set the passphrase to use the wallet, such as for signing or sending horizen\n"
            + HelpExampleCli("walletpassphrase", "\"my pass phrase\"") +
            "\nNow we can so something like sign\n"
            + HelpExampleCli("signmessage", "\"horizenaddress\" \"test message\"") +
            "\nNow lock the wallet again by removing the passphrase\n"
            + HelpExampleCli("walletlock", "") +
            "\nAs a json rpc call\n"
            + HelpExampleRpc("encryptwallet", "\"my pass phrase\"")
        );

    LOCK2(cs_main, pwalletMain->cs_wallet);

    if (fHelp)
        return true;
    if (!fEnableWalletEncryption) {
        throw JSONRPCError(RPC_WALLET_ENCRYPTION_FAILED, "Error: wallet encryption is disabled.");
    }
    if (pwalletMain->IsCrypted())
        throw JSONRPCError(RPC_WALLET_WRONG_ENC_STATE, "Error: running with an encrypted wallet, but encryptwallet was called.");

    // TODO: get rid of this .c_str() by implementing SecureString::operator=(std::string)
    // Alternately, find a way to make params[0] mlock()'d to begin with.
    SecureString strWalletPass;
    strWalletPass.reserve(100);
    strWalletPass = params[0].get_str().c_str();

    if (strWalletPass.length() < 1)
        throw runtime_error(
            "encryptwallet <passphrase>\n"
            "Encrypts the wallet with <passphrase>.");

    if (!pwalletMain->EncryptWallet(strWalletPass))
        throw JSONRPCError(RPC_WALLET_ENCRYPTION_FAILED, "Error: Failed to encrypt the wallet.");

    // BDB seems to have a bad habit of writing old data into
    // slack space in .dat files; that is bad if the old data is
    // unencrypted private keys. So:
    StartShutdown();
    return "wallet encrypted; Horizen server stopping, restart to run with encrypted wallet. The keypool has been flushed, you need to make a new backup.";
}

UniValue lockunspent(const UniValue& params, bool fHelp)
{
    if (!EnsureWalletIsAvailable(fHelp))
        return NullUniValue;

    if (fHelp || params.size() < 1 || params.size() > 2)
        throw runtime_error(
            "lockunspent unlock [{\"txid\":\"txid\",\"vout\":n},...]\n"
            "\nUpdates list of temporarily unspendable outputs.\n"
            "Temporarily lock (unlock=false) or unlock (unlock=true) specified transaction outputs.\n"
            "A locked transaction output will not be chosen by automatic coin selection, when spending horizen.\n"
            "Locks are stored in memory only. Nodes start with zero locked outputs, and the locked output list\n"
            "is always cleared (by virtue of process exit) when a node stops or fails.\n"
            "Also see the listunspent call\n"
            "\nArguments:\n"
            "1. unlock            (boolean, required) Whether to unlock (true) or lock (false) the specified transactions\n"
            "2. \"transactions\"  (string, required) A json array of objects. Each object the txid (string) vout (numeric)\n"
            "     [           (json array of json objects)\n"
            "       {\n"
            "         \"txid\":\"id\",    (string) The transaction id\n"
            "         \"vout\": n         (numeric) The output number\n"
            "       }\n"
            "       ,...\n"
            "     ]\n"

            "\nResult:\n"
            "true|false    (boolean) Whether the command was successful or not\n"

            "\nExamples:\n"
            "\nList the unspent transactions\n"
            + HelpExampleCli("listunspent", "") +
            "\nLock an unspent transaction\n"
            + HelpExampleCli("lockunspent", "false \"[{\\\"txid\\\":\\\"a08e6907dbbd3d809776dbfc5d82e371b764ed838b5655e72f463568df1aadf0\\\",\\\"vout\\\":1}]\"") +
            "\nList the locked transactions\n"
            + HelpExampleCli("listlockunspent", "") +
            "\nUnlock the transaction again\n"
            + HelpExampleCli("lockunspent", "true \"[{\\\"txid\\\":\\\"a08e6907dbbd3d809776dbfc5d82e371b764ed838b5655e72f463568df1aadf0\\\",\\\"vout\\\":1}]\"") +
            "\nAs a json rpc call\n"
            + HelpExampleRpc("lockunspent", "false, \"[{\\\"txid\\\":\\\"a08e6907dbbd3d809776dbfc5d82e371b764ed838b5655e72f463568df1aadf0\\\",\\\"vout\\\":1}]\"")
        );

    LOCK2(cs_main, pwalletMain->cs_wallet);

    if (params.size() == 1)
        RPCTypeCheck(params, boost::assign::list_of(UniValue::VBOOL));
    else
        RPCTypeCheck(params, boost::assign::list_of(UniValue::VBOOL)(UniValue::VARR));

    bool fUnlock = params[0].get_bool();

    if (params.size() == 1) {
        if (fUnlock)
            pwalletMain->UnlockAllCoins();
        return true;
    }

    UniValue outputs = params[1].get_array();
    for (size_t idx = 0; idx < outputs.size(); idx++) {
        const UniValue& output = outputs[idx];
        if (!output.isObject())
            throw JSONRPCError(RPC_INVALID_PARAMETER, "Invalid parameter, expected object");
        const UniValue& o = output.get_obj();

        RPCTypeCheckObj(o, boost::assign::map_list_of("txid", UniValue::VSTR)("vout", UniValue::VNUM));

        string txid = find_value(o, "txid").get_str();
        if (!IsHex(txid))
            throw JSONRPCError(RPC_INVALID_PARAMETER, "Invalid parameter, expected hex txid");

        int nOutput = find_value(o, "vout").get_int();
        if (nOutput < 0)
            throw JSONRPCError(RPC_INVALID_PARAMETER, "Invalid parameter, vout must be positive");

        COutPoint outpt(uint256S(txid), nOutput);

        if (fUnlock)
            pwalletMain->UnlockCoin(outpt);
        else
            pwalletMain->LockCoin(outpt);
    }

    return true;
}

UniValue listlockunspent(const UniValue& params, bool fHelp)
{
    if (!EnsureWalletIsAvailable(fHelp))
        return NullUniValue;

    if (fHelp || params.size() > 0)
        throw runtime_error(
            "listlockunspent\n"
            "\nReturns list of temporarily unspendable outputs.\n"
            "See the lockunspent call to lock and unlock transactions for spending.\n"
            "\nResult:\n"
            "[\n"
            "  {\n"
            "    \"txid\" : \"transactionid\",     (string) The transaction id locked\n"
            "    \"vout\" : n                      (numeric) The vout value\n"
            "  }\n"
            "  ,...\n"
            "]\n"
            "\nExamples:\n"
            "\nList the unspent transactions\n"
            + HelpExampleCli("listunspent", "") +
            "\nLock an unspent transaction\n"
            + HelpExampleCli("lockunspent", "false \"[{\\\"txid\\\":\\\"a08e6907dbbd3d809776dbfc5d82e371b764ed838b5655e72f463568df1aadf0\\\",\\\"vout\\\":1}]\"") +
            "\nList the locked transactions\n"
            + HelpExampleCli("listlockunspent", "") +
            "\nUnlock the transaction again\n"
            + HelpExampleCli("lockunspent", "true \"[{\\\"txid\\\":\\\"a08e6907dbbd3d809776dbfc5d82e371b764ed838b5655e72f463568df1aadf0\\\",\\\"vout\\\":1}]\"") +
            "\nAs a json rpc call\n"
            + HelpExampleRpc("listlockunspent", "")
        );

    LOCK2(cs_main, pwalletMain->cs_wallet);

    vector<COutPoint> vOutpts;
    pwalletMain->ListLockedCoins(vOutpts);

    UniValue ret(UniValue::VARR);

    BOOST_FOREACH(COutPoint &outpt, vOutpts) {
        UniValue o(UniValue::VOBJ);

        o.push_back(Pair("txid", outpt.hash.GetHex()));
        o.push_back(Pair("vout", (int)outpt.n));
        ret.push_back(o);
    }

    return ret;
}

UniValue settxfee(const UniValue& params, bool fHelp)
{
    if (!EnsureWalletIsAvailable(fHelp))
        return NullUniValue;

    if (fHelp || params.size() < 1 || params.size() > 1)
        throw runtime_error(
            "settxfee amount\n"
            "\nSet the transaction fee per kB.\n"
            "\nArguments:\n"
            "1. amount         (numeric, required) The transaction fee in " + CURRENCY_UNIT + "/kB rounded to the nearest 0.00000001\n"
            "\nResult\n"
            "true|false        (boolean) Returns true if successful\n"
            "\nExamples:\n"
            + HelpExampleCli("settxfee", "0.00001")
            + HelpExampleRpc("settxfee", "0.00001")
        );

    LOCK2(cs_main, pwalletMain->cs_wallet);

    // Amount
    CAmount nAmount = AmountFromValue(params[0]);

    payTxFee = CFeeRate(nAmount, 1000);
    return true;
}

UniValue getwalletinfo(const UniValue& params, bool fHelp)
{
    if (!EnsureWalletIsAvailable(fHelp))
        return NullUniValue;

    if (fHelp || params.size() != 0)
        throw runtime_error(
            "getwalletinfo\n"
            "Returns an object containing various wallet state info.\n"
            "\nResult:\n"
            "{\n"
            "  \"walletversion\": xxxxx,     (numeric) the wallet version\n"
            "  \"balance\": xxxxxxx,         (numeric) the total confirmed horizen balance of the wallet\n"
            "  \"unconfirmed_balance\": xxx, (numeric) the total unconfirmed horizen balance of the wallet\n"
            "  \"immature_balance\": xxxxxx, (numeric) the total immature balance of the wallet\n"
            "  \"txcount\": xxxxxxx,         (numeric) the total number of transactions in the wallet\n"
            "  \"keypoololdest\": xxxxxx,    (numeric) the timestamp (seconds since GMT epoch) of the oldest pre-generated key in the key pool\n"
            "  \"keypoolsize\": xxxx,        (numeric) how many new keys are pre-generated\n"
            "  \"unlocked_until\": ttt,      (numeric) the timestamp in seconds since epoch (midnight Jan 1 1970 GMT) that the wallet is unlocked for transfers, or 0 if the wallet is locked\n"
            "  \"paytxfee\": x.xxxx,         (numeric) the transaction fee configuration, set in " + CURRENCY_UNIT + "/kB\n"
            "}\n"
            "\nExamples:\n"
            + HelpExampleCli("getwalletinfo", "")
            + HelpExampleRpc("getwalletinfo", "")
        );

    LOCK2(cs_main, pwalletMain->cs_wallet);

    UniValue obj(UniValue::VOBJ);
    obj.push_back(Pair("walletversion", pwalletMain->GetVersion()));
    obj.push_back(Pair("balance",       ValueFromAmount(pwalletMain->GetBalance())));
    obj.push_back(Pair("unconfirmed_balance", ValueFromAmount(pwalletMain->GetUnconfirmedBalance())));
    obj.push_back(Pair("immature_balance",    ValueFromAmount(pwalletMain->GetImmatureBalance())));
    obj.push_back(Pair("txcount",       (int)pwalletMain->getMapWallet().size()));
    obj.push_back(Pair("keypoololdest", pwalletMain->GetOldestKeyPoolTime()));
    obj.push_back(Pair("keypoolsize",   (int)pwalletMain->GetKeyPoolSize()));
    if (pwalletMain->IsCrypted())
        obj.push_back(Pair("unlocked_until", nWalletUnlockTime));
    obj.push_back(Pair("paytxfee",      ValueFromAmount(payTxFee.GetFeePerK())));
    return obj;
}

UniValue resendwallettransactions(const UniValue& params, bool fHelp)
{
    if (!EnsureWalletIsAvailable(fHelp))
        return NullUniValue;

    if (fHelp || params.size() != 0)
        throw runtime_error(
            "resendwallettransactions\n"
            "Immediately re-broadcast unconfirmed wallet transactions to all peers.\n"
            "Intended only for testing; the wallet code periodically re-broadcasts\n"
            "automatically.\n"
            "Returns array of transaction ids that were re-broadcast.\n"
            );

    LOCK2(cs_main, pwalletMain->cs_wallet);

    std::vector<uint256> txids = pwalletMain->ResendWalletTransactionsBefore(GetTime());
    UniValue result(UniValue::VARR);
    BOOST_FOREACH(const uint256& txid, txids)
    {
        result.push_back(txid.ToString());
    }
    return result;
}

UniValue listunspent(const UniValue& params, bool fHelp)
{
    if (!EnsureWalletIsAvailable(fHelp))
        return NullUniValue;

    if (fHelp || params.size() > 3)
        throw runtime_error(
            "listunspent ( minconf maxconf  [\"address\",...] )\n"
            "\nReturns array of unspent transaction outputs\n"
            "with between minconf and maxconf (inclusive) confirmations.\n"
            "Optionally filter to only include txouts paid to specified addresses.\n"
            "Results are an array of Objects, each of which has:\n"
            "{txid, vout, scriptPubKey, amount, confirmations}\n"
            "\nArguments:\n"
            "1. minconf          (numeric, optional, default=1) The minimum confirmations to filter\n"
            "2. maxconf          (numeric, optional, default=9999999) The maximum confirmations to filter\n"
            "3. \"addresses\"    (string) A json array of horizen addresses to filter\n"
            "    [\n"
            "      \"address\"   (string) horizen address\n"
            "      ,...\n"
            "    ]\n"
            "\nResult\n"
            "[                   (array of json object)\n"
            "  {\n"
            "    \"txid\" : \"txid\",        (string) the transaction id \n"
            "    \"vout\" : n,               (numeric) the vout value\n"
            "    \"generated\" : true|false  (boolean) true if txout is a coinbase transaction output\n"
            "    \"address\" : \"address\",  (string) the horizen address\n"
            "    \"account\" : \"account\",  (string) DEPRECATED. The associated account, or \"\" for the default account\n"
            "    \"scriptPubKey\" : \"key\", (string) the script key\n"
            "    \"amount\" : x.xxx,         (numeric) the transaction amount in " + CURRENCY_UNIT + "\n"
            "    \"confirmations\" : n       (numeric) The number of confirmations\n"
            "  }\n"
            "  ,...\n"
            "]\n"

            "\nExamples\n"
            + HelpExampleCli("listunspent", "")
            + HelpExampleCli("listunspent", "6 9999999 \"[\\\"t1PGFqEzfmQch1gKD3ra4k18PNj3tTUUSqg\\\",\\\"t1LtvqCaApEdUGFkpKMM4MstjcaL4dKg8SP\\\"]\"")
            + HelpExampleRpc("listunspent", "6, 9999999 \"[\\\"t1PGFqEzfmQch1gKD3ra4k18PNj3tTUUSqg\\\",\\\"t1LtvqCaApEdUGFkpKMM4MstjcaL4dKg8SP\\\"]\"")
        );

    RPCTypeCheck(params, boost::assign::list_of(UniValue::VNUM)(UniValue::VNUM)(UniValue::VARR));

    int nMinDepth = 1;
    if (params.size() > 0)
        nMinDepth = params[0].get_int();

    int nMaxDepth = 9999999;
    if (params.size() > 1)
        nMaxDepth = params[1].get_int();

    set<CBitcoinAddress> setAddress;
    if (params.size() > 2) {
        UniValue inputs = params[2].get_array();
        for (size_t idx = 0; idx < inputs.size(); idx++) {
            const UniValue& input = inputs[idx];
            CBitcoinAddress address(input.get_str());
            if (!address.IsValid())
                throw JSONRPCError(RPC_INVALID_ADDRESS_OR_KEY, string("Invalid horizen address: ")+input.get_str());
            if (setAddress.count(address))
                throw JSONRPCError(RPC_INVALID_PARAMETER, string("Invalid parameter, duplicated address: ")+input.get_str());
           setAddress.insert(address);
        }
    }

    UniValue results(UniValue::VARR);
    vector<COutput> vecOutputs;
    assert(pwalletMain != NULL);
    LOCK2(cs_main, pwalletMain->cs_wallet);
    pwalletMain->AvailableCoins(vecOutputs, false, NULL, true, true);
    for(const COutput& out: vecOutputs) {
        if (out.nDepth < nMinDepth || out.nDepth > nMaxDepth)
            continue;

        if (setAddress.size()) {
            CTxDestination address;
            if (!ExtractDestination(out.tx->getTxBase()->GetVout()[out.pos].scriptPubKey, address))
                continue;

            if (!setAddress.count(address))
                continue;
        }

        CAmount nValue = out.tx->getTxBase()->GetVout()[out.pos].nValue;
        const CScript& pk = out.tx->getTxBase()->GetVout()[out.pos].scriptPubKey;
        UniValue entry(UniValue::VOBJ);
        entry.push_back(Pair("txid", out.tx->getTxBase()->GetHash().GetHex()));
        entry.push_back(Pair("vout", out.pos));
        if (out.tx->getTxBase()->IsCertificate() )
        {
            entry.push_back(Pair("certified", true));
        }
        else
        {
            entry.push_back(Pair("generated", out.tx->getTxBase()->IsCoinBase()));
        }
        CTxDestination address;
        if (ExtractDestination(out.tx->getTxBase()->GetVout()[out.pos].scriptPubKey, address)) {
            entry.push_back(Pair("address", CBitcoinAddress(address).ToString()));
            if (pwalletMain->mapAddressBook.count(address))
                entry.push_back(Pair("account", pwalletMain->mapAddressBook[address].name));
        }
        entry.push_back(Pair("scriptPubKey", HexStr(pk.begin(), pk.end())));
        if (pk.IsPayToScriptHash()) {
            CTxDestination address;
            if (ExtractDestination(pk, address)) {
                const CScriptID& hash = boost::get<CScriptID>(address);
                CScript redeemScript;
                if (pwalletMain->GetCScript(hash, redeemScript))
                    entry.push_back(Pair("redeemScript", HexStr(redeemScript.begin(), redeemScript.end())));
            }
        }
        entry.push_back(Pair("amount",ValueFromAmount(nValue)));
        entry.push_back(Pair("satoshis", nValue));
        entry.push_back(Pair("confirmations",out.nDepth));
        entry.push_back(Pair("spendable", out.fSpendable));
        results.push_back(entry);
    }

    return results;
}

UniValue fundrawtransaction(const UniValue& params, bool fHelp)
{
    if (!EnsureWalletIsAvailable(fHelp))
        return NullUniValue;

    if (fHelp || params.size() != 1)
        throw runtime_error(
                            "fundrawtransaction \"hexstring\"\n"
                            "\nAdd inputs to a transaction until it has enough in value to meet its out value.\n"
                            "This will not modify existing inputs, and will add one change output to the outputs.\n"
                            "Note that inputs which were signed may need to be resigned after completion since in/outputs have been added.\n"
                            "The inputs added will not be signed, use signrawtransaction for that.\n"
                            "\nArguments:\n"
                            "1. \"hexstring\"    (string, required) The hex string of the raw transaction\n"
                            "\nResult:\n"
                            "{\n"
                            "  \"hex\":       \"value\", (string)  The resulting raw transaction (hex-encoded string)\n"
                            "  \"fee\":       n,         (numeric) The fee added to the transaction\n"
                            "  \"changepos\": n          (numeric) The position of the added change output, or -1\n"
                            "}\n"
                            "\"hex\"             \n"
                            "\nExamples:\n"
                            "\nCreate a transaction with no inputs\n"
                            + HelpExampleCli("createrawtransaction", "\"[]\" \"{\\\"myaddress\\\":0.01}\"") +
                            "\nAdd sufficient unsigned inputs to meet the output value\n"
                            + HelpExampleCli("fundrawtransaction", "\"rawtransactionhex\"") +
                            "\nSign the transaction\n"
                            + HelpExampleCli("signrawtransaction", "\"fundedtransactionhex\"") +
                            "\nSend the transaction\n"
                            + HelpExampleCli("sendrawtransaction", "\"signedtransactionhex\"")
                            );

    RPCTypeCheck(params, boost::assign::list_of(UniValue::VSTR));

    // parse hex string from parameter
    CTransaction origTx;
    if (!DecodeHexTx(origTx, params[0].get_str()))
        throw JSONRPCError(RPC_DESERIALIZATION_ERROR, "TX decode failed");

    CMutableTransaction tx(origTx);
    CAmount nFee;
    string strFailReason;
    int nChangePos = -1;
    if(!pwalletMain->FundTransaction(tx, nFee, nChangePos, strFailReason))
        throw JSONRPCError(RPC_INTERNAL_ERROR, strFailReason);

    UniValue result(UniValue::VOBJ);
    result.push_back(Pair("hex", EncodeHexTx(tx)));
    result.push_back(Pair("changepos", nChangePos));
    result.push_back(Pair("fee", ValueFromAmount(nFee)));

    return result;
}

UniValue zc_sample_joinsplit(const UniValue& params, bool fHelp)
{
    if (fHelp) {
        throw runtime_error(
            "zcsamplejoinsplit\n"
            "\n"
            "Perform a joinsplit and return the JSDescription.\n"
            );
    }

    LOCK(cs_main);

    const int shieldedTxVersion = ForkManager::getInstance().getShieldedTxVersion(chainActive.Height());
    LogPrintf("shieldedTxVersion (Forkmanager): %d\n", shieldedTxVersion);

    const bool isGroth = (shieldedTxVersion == GROTH_TX_VERSION);

    uint256 pubKeyHash;
    uint256 anchor = ZCIncrementalMerkleTree().root();
    JSDescription samplejoinsplit(isGroth,
                                  *pzcashParams,
                                  pubKeyHash,
                                  anchor,
                                  {JSInput(), JSInput()},
                                  {JSOutput(), JSOutput()},
                                  0,
                                  0);


    CDataStream ss(SER_NETWORK, PROTOCOL_VERSION);

    auto os = WithTxVersion(&ss, shieldedTxVersion);
    os << samplejoinsplit;
    return HexStr(ss.begin(), ss.end());
}

UniValue zc_benchmark(const UniValue& params, bool fHelp)
{
    if (!EnsureWalletIsAvailable(fHelp)) {
        return NullUniValue;
    }

    if (fHelp || params.size() < 2) {
        throw runtime_error(
            "zcbenchmark benchmarktype samplecount\n"
            "\n"
            "Runs a benchmark of the selected type samplecount times,\n"
            "returning the running times of each sample.\n"
            "\n"
            "Output: [\n"
            "  {\n"
            "    \"runningtime\": runningtime\n"
            "  },\n"
            "  {\n"
            "    \"runningtime\": runningtime\n"
            "  }\n"
            "  ...\n"
            "]\n"
            );
    }

    const int shieldedTxVersion = ForkManager::getInstance().getShieldedTxVersion(chainActive.Height());
    LogPrintf("shieldedTxVersion (Forkmanager): %d\n", shieldedTxVersion);



    LOCK(cs_main);

    std::string benchmarktype = params[0].get_str();
    int samplecount = params[1].get_int();

    if (samplecount <= 0) {
        throw JSONRPCError(RPC_TYPE_ERROR, "Invalid samplecount");
    }

    std::vector<double> sample_times;

    JSDescription samplejoinsplit = JSDescription::getNewInstance(shieldedTxVersion == GROTH_TX_VERSION);

    if (benchmarktype == "verifyjoinsplit") {
        CDataStream ss(ParseHexV(params[2].get_str(), "js"), SER_NETWORK, PROTOCOL_VERSION);
        auto os = WithTxVersion(&ss, shieldedTxVersion);
        os >> samplejoinsplit;
    }

    for (int i = 0; i < samplecount; i++) {
        if (benchmarktype == "sleep") {
            sample_times.push_back(benchmark_sleep());
        } else if (benchmarktype == "parameterloading") {
            sample_times.push_back(benchmark_parameter_loading());
        } else if (benchmarktype == "createjoinsplit") {
            if (params.size() < 3) {
                sample_times.push_back(benchmark_create_joinsplit());
            } else {
                int nThreads = params[2].get_int();
                std::vector<double> vals = benchmark_create_joinsplit_threaded(nThreads);
                // Divide by nThreads^2 to get average seconds per JoinSplit because
                // we are running one JoinSplit per thread.
                sample_times.push_back(std::accumulate(vals.begin(), vals.end(), 0.0) / (nThreads*nThreads));
            }
        } else if (benchmarktype == "verifyjoinsplit") {
            sample_times.push_back(benchmark_verify_joinsplit(samplejoinsplit));
#ifdef ENABLE_MINING
        } else if (benchmarktype == "solveequihash") {
            if (params.size() < 3) {
                sample_times.push_back(benchmark_solve_equihash());
            } else {
                int nThreads = params[2].get_int();
                std::vector<double> vals = benchmark_solve_equihash_threaded(nThreads);
                sample_times.insert(sample_times.end(), vals.begin(), vals.end());
            }
#endif
        } else if (benchmarktype == "verifyequihash") {
            sample_times.push_back(benchmark_verify_equihash());
        } else if (benchmarktype == "validatelargetx") {
            sample_times.push_back(benchmark_large_tx());
        } else if (benchmarktype == "trydecryptnotes") {
            int nAddrs = params[2].get_int();
            sample_times.push_back(benchmark_try_decrypt_notes(nAddrs));
        } else if (benchmarktype == "incnotewitnesses") {
            int nTxs = params[2].get_int();
            sample_times.push_back(benchmark_increment_note_witnesses(nTxs));
        } else if (benchmarktype == "connectblockslow") {
            if (Params().NetworkIDString() != "regtest") {
                throw JSONRPCError(RPC_TYPE_ERROR, "Benchmark must be run in regtest mode");
            }
            sample_times.push_back(benchmark_connectblock_slow());
        } else if (benchmarktype == "sendtoaddress") {
            if (Params().NetworkIDString() != "regtest") {
                throw JSONRPCError(RPC_TYPE_ERROR, "Benchmark must be run in regtest mode");
            }
            auto amount = AmountFromValue(params[2]);
            sample_times.push_back(benchmark_sendtoaddress(amount));
        } else if (benchmarktype == "loadwallet") {
            if (Params().NetworkIDString() != "regtest") {
                throw JSONRPCError(RPC_TYPE_ERROR, "Benchmark must be run in regtest mode");
            }
            sample_times.push_back(benchmark_loadwallet());
        } else if (benchmarktype == "listunspent") {
            sample_times.push_back(benchmark_listunspent());
        } else {
            throw JSONRPCError(RPC_TYPE_ERROR, "Invalid benchmarktype");
        }
    }

    UniValue results(UniValue::VARR);
    for (auto time : sample_times) {
        UniValue result(UniValue::VOBJ);
        result.push_back(Pair("runningtime", time));
        results.push_back(result);
    }

    return results;
}

UniValue zc_raw_receive(const UniValue& params, bool fHelp)
{
    if (!EnsureWalletIsAvailable(fHelp)) {
        return NullUniValue;
    }

    if (fHelp || params.size() != 2) {
        throw runtime_error(
            "zcrawreceive zcsecretkey encryptednote\n"
            "\n"
            "DEPRECATED. Decrypts encryptednote and checks if the coin commitments\n"
            "are in the blockchain as indicated by the \"exists\" result.\n"
            "\n"
            "Output: {\n"
            "  \"amount\": value,\n"
            "  \"note\": noteplaintext,\n"
            "  \"exists\": exists\n"
            "}\n"
            );
    }

    RPCTypeCheck(params, boost::assign::list_of(UniValue::VSTR)(UniValue::VSTR));

    LOCK(cs_main);

    CZCSpendingKey spendingkey(params[0].get_str());
    SpendingKey k = spendingkey.Get();

    uint256 epk;
    unsigned char nonce;
    ZCNoteEncryption::Ciphertext ct;
    uint256 h_sig;

    {
        CDataStream ssData(ParseHexV(params[1], "encrypted_note"), SER_NETWORK, PROTOCOL_VERSION);
        try {
            ssData >> nonce;
            ssData >> epk;
            ssData >> ct;
            ssData >> h_sig;
        } catch(const std::exception &) {
            throw runtime_error(
                "encrypted_note could not be decoded"
            );
        }
    }

    ZCNoteDecryption decryptor(k.receiving_key());

    NotePlaintext npt = NotePlaintext::decrypt(
        decryptor,
        ct,
        epk,
        h_sig,
        nonce
    );
    PaymentAddress payment_addr = k.address();
    Note decrypted_note = npt.note(payment_addr);

    assert(pwalletMain != NULL);
    std::vector<boost::optional<ZCIncrementalWitness>> witnesses;
    uint256 anchor;
    uint256 commitment = decrypted_note.cm();
    pwalletMain->WitnessNoteCommitment(
        {commitment},
        witnesses,
        anchor
    );

    CDataStream ss(SER_NETWORK, PROTOCOL_VERSION);
    ss << npt;

    UniValue result(UniValue::VOBJ);
    result.push_back(Pair("amount", ValueFromAmount(decrypted_note.value())));
    result.push_back(Pair("note", HexStr(ss.begin(), ss.end())));
    result.push_back(Pair("exists", (bool) witnesses[0]));
    return result;
}



UniValue zc_raw_joinsplit(const UniValue& params, bool fHelp)
{
    if (!EnsureWalletIsAvailable(fHelp)) {
        return NullUniValue;
    }

    if (fHelp || params.size() != 5) {
        throw runtime_error(
            "zcrawjoinsplit rawtx inputs outputs vpub_old vpub_new\n"
            "  inputs: a JSON object mapping {note: zcsecretkey, ...}\n"
            "  outputs: a JSON object mapping {zcaddr: value, ...}\n"
            "\n"
            "DEPRECATED. Splices a joinsplit into rawtx. Inputs are unilaterally confidential.\n"
            "Outputs are confidential between sender/receiver. The vpub_old and\n"
            "vpub_new values are globally public and move transparent value into\n"
            "or out of the confidential value store, respectively.\n"
            "\n"
            "Note: The caller is responsible for delivering the output enc1 and\n"
            "enc2 to the appropriate recipients, as well as signing rawtxout and\n"
            "ensuring it is mined. (A future RPC call will deliver the confidential\n"
            "payments in-band on the blockchain.)\n"
            "\n"
            "Output: {\n"
            "  \"encryptednote1\": enc1,\n"
            "  \"encryptednote2\": enc2,\n"
            "  \"rawtxn\": rawtxout\n"
            "}\n"
            );
    }

    LOCK(cs_main);

    CTransaction tx;
    if (!DecodeHexTx(tx, params[0].get_str()))
        throw JSONRPCError(RPC_DESERIALIZATION_ERROR, "TX decode failed");

    UniValue inputs = params[1].get_obj();
    UniValue outputs = params[2].get_obj();

    CAmount vpub_old(0);
    CAmount vpub_new(0);

    if (params[3].get_real() != 0.0)
        vpub_old = AmountFromValue(params[3]);

    if (params[4].get_real() != 0.0)
        vpub_new = AmountFromValue(params[4]);

    std::vector<JSInput> vjsin;
    std::vector<JSOutput> vjsout;
    std::vector<Note> notes;
    std::vector<SpendingKey> keys;
    std::vector<uint256> commitments;

    for (const string& name_ : inputs.getKeys()) {
        CZCSpendingKey spendingkey(inputs[name_].get_str());
        SpendingKey k = spendingkey.Get();

        keys.push_back(k);

        NotePlaintext npt;

        {
            CDataStream ssData(ParseHexV(name_, "note"), SER_NETWORK, PROTOCOL_VERSION);
            ssData >> npt;
        }

        PaymentAddress addr = k.address();
        Note note = npt.note(addr);
        notes.push_back(note);
        commitments.push_back(note.cm());
    }

    uint256 anchor;
    std::vector<boost::optional<ZCIncrementalWitness>> witnesses;
    pwalletMain->WitnessNoteCommitment(commitments, witnesses, anchor);

    assert(witnesses.size() == notes.size());
    assert(notes.size() == keys.size());

    {
        for (size_t i = 0; i < witnesses.size(); i++) {
            if (!witnesses[i]) {
                throw runtime_error(
                    "joinsplit input could not be found in tree"
                );
            }

            vjsin.push_back(JSInput(*witnesses[i], notes[i], keys[i]));
        }
    }

    while (vjsin.size() < ZC_NUM_JS_INPUTS) {
        vjsin.push_back(JSInput());
    }

    for (const string& name_ : outputs.getKeys()) {
        CZCPaymentAddress pubaddr(name_);
        PaymentAddress addrTo = pubaddr.Get();
        CAmount nAmount = AmountFromValue(outputs[name_]);

        vjsout.push_back(JSOutput(addrTo, nAmount));
    }

    while (vjsout.size() < ZC_NUM_JS_OUTPUTS) {
        vjsout.push_back(JSOutput());
    }

    // TODO
    if (vjsout.size() != ZC_NUM_JS_INPUTS || vjsin.size() != ZC_NUM_JS_OUTPUTS) {
        throw runtime_error("unsupported joinsplit input/output counts");
    }

    uint256 joinSplitPubKey;
    unsigned char joinSplitPrivKey[crypto_sign_SECRETKEYBYTES];
    crypto_sign_keypair(joinSplitPubKey.begin(), joinSplitPrivKey);

    CMutableTransaction mtx(tx);
    const int shieldedTxVersion = ForkManager::getInstance().getShieldedTxVersion(chainActive.Height() + 1);
    mtx.nVersion = shieldedTxVersion;
    mtx.joinSplitPubKey = joinSplitPubKey;
    JSDescription jsdesc(mtx.nVersion == GROTH_TX_VERSION,
                         *pzcashParams,
                         joinSplitPubKey,
                         anchor,
                         {vjsin[0], vjsin[1]},
                         {vjsout[0], vjsout[1]},
                         vpub_old,
                         vpub_new);

    {
        auto verifier = libzcash::ProofVerifier::Strict();
        assert(jsdesc.Verify(*pzcashParams, verifier, joinSplitPubKey));
    }

    mtx.vjoinsplit.push_back(jsdesc);

    // Empty output script.
    CScript scriptCode;
    CTransaction signTx(mtx);
    uint256 dataToBeSigned = SignatureHash(scriptCode, signTx, NOT_AN_INPUT, SIGHASH_ALL);

    // Add the signature
    assert(crypto_sign_detached(&mtx.joinSplitSig[0], NULL,
                         dataToBeSigned.begin(), 32,
                         joinSplitPrivKey
                        ) == 0);

    // Sanity check
    assert(crypto_sign_verify_detached(&mtx.joinSplitSig[0],
                                       dataToBeSigned.begin(), 32,
                                       mtx.joinSplitPubKey.begin()
                                      ) == 0);

    CTransaction rawTx(mtx);

    CDataStream ss(SER_NETWORK, PROTOCOL_VERSION);
    ss << rawTx;

    std::string encryptedNote1;
    std::string encryptedNote2;
    {
        CDataStream ss2(SER_NETWORK, PROTOCOL_VERSION);
        ss2 << ((unsigned char) 0x00);
        ss2 << jsdesc.ephemeralKey;
        ss2 << jsdesc.ciphertexts[0];
        ss2 << jsdesc.h_sig(*pzcashParams, joinSplitPubKey);

        encryptedNote1 = HexStr(ss2.begin(), ss2.end());
    }
    {
        CDataStream ss2(SER_NETWORK, PROTOCOL_VERSION);
        ss2 << ((unsigned char) 0x01);
        ss2 << jsdesc.ephemeralKey;
        ss2 << jsdesc.ciphertexts[1];
        ss2 << jsdesc.h_sig(*pzcashParams, joinSplitPubKey);

        encryptedNote2 = HexStr(ss2.begin(), ss2.end());
    }

    UniValue result(UniValue::VOBJ);
    result.push_back(Pair("encryptednote1", encryptedNote1));
    result.push_back(Pair("encryptednote2", encryptedNote2));
    result.push_back(Pair("rawtxn", HexStr(ss.begin(), ss.end())));
    return result;
}

UniValue zc_raw_keygen(const UniValue& params, bool fHelp)
{
    if (!EnsureWalletIsAvailable(fHelp)) {
        return NullUniValue;
    }

    if (fHelp || params.size() != 0) {
        throw runtime_error(
            "zcrawkeygen\n"
            "\n"
            "DEPRECATED. Generate a zcaddr which can send and receive confidential values.\n"
            "\n"
            "Output: {\n"
            "  \"zcaddress\": zcaddr,\n"
            "  \"zcsecretkey\": zcsecretkey,\n"
            "  \"zcviewingkey\": zcviewingkey,\n"
            "}\n"
            );
    }

    auto k = SpendingKey::random();
    auto addr = k.address();
    auto viewing_key = k.viewing_key();

    CZCPaymentAddress pubaddr(addr);
    CZCSpendingKey spendingkey(k);
    CZCViewingKey viewingkey(viewing_key);

    UniValue result(UniValue::VOBJ);
    result.push_back(Pair("zcaddress", pubaddr.ToString()));
    result.push_back(Pair("zcsecretkey", spendingkey.ToString()));
    result.push_back(Pair("zcviewingkey", viewingkey.ToString()));
    return result;
}


UniValue z_getnewaddress(const UniValue& params, bool fHelp)
{
    if (!EnsureWalletIsAvailable(fHelp))
        return NullUniValue;

    if (fHelp || params.size() > 0)
        throw runtime_error(
            "z_getnewaddress\n"
            "\nReturns a new zaddr for receiving payments.\n"
            "\nArguments:\n"
            "\nResult:\n"
            "\"horizenaddress\"    (string) The new zaddr\n"
            "\nExamples:\n"
            + HelpExampleCli("z_getnewaddress", "")
            + HelpExampleRpc("z_getnewaddress", "")
        );

    LOCK2(cs_main, pwalletMain->cs_wallet);

    EnsureWalletIsUnlocked();

    CZCPaymentAddress pubaddr = pwalletMain->GenerateNewZKey();
    std::string result = pubaddr.ToString();
    return result;
}


UniValue z_listaddresses(const UniValue& params, bool fHelp)
{
    if (!EnsureWalletIsAvailable(fHelp))
        return NullUniValue;

    if (fHelp || params.size() > 1)
        throw runtime_error(
            "z_listaddresses ( includeWatchonly )\n"
            "\nReturns the list of zaddr belonging to the wallet.\n"
            "\nArguments:\n"
            "1. includeWatchonly (bool, optional, default=false) Also include watchonly addresses (see 'z_importviewingkey')\n"
            "\nResult:\n"
            "[                     (json array of string)\n"
            "  \"zaddr\"           (string) a zaddr belonging to the wallet\n"
            "  ,...\n"
            "]\n"
            "\nExamples:\n"
            + HelpExampleCli("z_listaddresses", "")
            + HelpExampleRpc("z_listaddresses", "")
        );

    LOCK2(cs_main, pwalletMain->cs_wallet);

    bool fIncludeWatchonly = false;
    if (params.size() > 0) {
        fIncludeWatchonly = params[0].get_bool();
    }

    UniValue ret(UniValue::VARR);
    std::set<libzcash::PaymentAddress> addresses;
    pwalletMain->GetPaymentAddresses(addresses);
    for (auto addr : addresses ) {
        if (fIncludeWatchonly || pwalletMain->HaveSpendingKey(addr)) {
            ret.push_back(CZCPaymentAddress(addr).ToString());
        }
    }
    return ret;
}

CAmount getBalanceTaddr(std::string transparentAddress, int minDepth=1, bool ignoreUnspendable=true) {
    set<CBitcoinAddress> setAddress;
    vector<COutput> vecOutputs;
    CAmount balance = 0;

    if (transparentAddress.length() > 0) {
        CBitcoinAddress taddr = CBitcoinAddress(transparentAddress);
        if (!taddr.IsValid()) {
            throw std::runtime_error("invalid transparent address");
        }
        setAddress.insert(taddr);
    }

    LOCK2(cs_main, pwalletMain->cs_wallet);

    pwalletMain->AvailableCoins(vecOutputs, false, NULL, true, true);

    BOOST_FOREACH(const COutput& out, vecOutputs) {
        if (out.nDepth < minDepth) {
            continue;
        }

        if (ignoreUnspendable && !out.fSpendable) {
            continue;
        }

        if (setAddress.size()) {
            CTxDestination address;
            if (!ExtractDestination(out.tx->getTxBase()->GetVout()[out.pos].scriptPubKey, address)) {
                continue;
            }

            if (!setAddress.count(address)) {
                continue;
            }
        }

        CAmount nValue = out.tx->getTxBase()->GetVout()[out.pos].nValue;
        balance += nValue;
    }
    return balance;
}

CAmount getBalanceZaddr(std::string address, int minDepth = 1, bool ignoreUnspendable=true) {
    CAmount balance = 0;
    std::vector<CNotePlaintextEntry> entries;
    LOCK2(cs_main, pwalletMain->cs_wallet);
    pwalletMain->GetFilteredNotes(entries, address, minDepth, true, ignoreUnspendable);
    for (auto & entry : entries) {
        balance += CAmount(entry.plaintext.value());
    }
    return balance;
}


UniValue z_listreceivedbyaddress(const UniValue& params, bool fHelp)
{
    if (!EnsureWalletIsAvailable(fHelp))
        return NullUniValue;

    if (fHelp || params.size()==0 || params.size() >2)
        throw runtime_error(
            "z_listreceivedbyaddress \"address\" ( minconf )\n"
            "\nReturn a list of amounts received by a zaddr belonging to the node’s wallet.\n"
            "\nArguments:\n"
            "1. \"address\"      (string) The private address.\n"
            "2. minconf          (numeric, optional, default=1) Only include transactions confirmed at least this many times.\n"
            "\nResult:\n"
            "{\n"
            "  \"txid\": xxxxx,     (string) the transaction id\n"
            "  \"amount\": xxxxx,   (numeric) the amount of value in the note\n"
            "  \"memo\": xxxxx,     (string) hexademical string representation of memo field\n"
            "}\n"
            "\nExamples:\n"
            + HelpExampleCli("z_listreceivedbyaddress", "\"ztfaW34Gj9FrnGUEf833ywDVL62NWXBM81u6EQnM6VR45eYnXhwztecW1SjxA7JrmAXKJhxhj3vDNEpVCQoSvVoSpmbhtjf\"")
            + HelpExampleRpc("z_listreceivedbyaddress", "\"ztfaW34Gj9FrnGUEf833ywDVL62NWXBM81u6EQnM6VR45eYnXhwztecW1SjxA7JrmAXKJhxhj3vDNEpVCQoSvVoSpmbhtjf\"")
        );

    LOCK2(cs_main, pwalletMain->cs_wallet);

    int nMinDepth = 1;
    if (params.size() > 1) {
        nMinDepth = params[1].get_int();
    }
    if (nMinDepth < 0) {
        throw JSONRPCError(RPC_INVALID_PARAMETER, "Minimum number of confirmations cannot be less than 0");
    }

    // Check that the from address is valid.
    auto fromaddress = params[0].get_str();

    libzcash::PaymentAddress zaddr;
    CZCPaymentAddress address(fromaddress);
    try {
        zaddr = address.Get();
    } catch (const std::runtime_error&) {
        throw JSONRPCError(RPC_INVALID_ADDRESS_OR_KEY, "Invalid zaddr.");
    }

    if (!(pwalletMain->HaveSpendingKey(zaddr) || pwalletMain->HaveViewingKey(zaddr))) {
        throw JSONRPCError(RPC_INVALID_ADDRESS_OR_KEY, "From address does not belong to this node, zaddr spending key or viewing key not found.");
    }


    UniValue result(UniValue::VARR);
    std::vector<CNotePlaintextEntry> entries;
    pwalletMain->GetFilteredNotes(entries, fromaddress, nMinDepth, false, false);
    for (CNotePlaintextEntry & entry : entries) {
        UniValue obj(UniValue::VOBJ);
        obj.push_back(Pair("txid",entry.jsop.hash.ToString()));
        obj.push_back(Pair("amount", ValueFromAmount(CAmount(entry.plaintext.value()))));
        std::string data(entry.plaintext.memo().begin(), entry.plaintext.memo().end());
        obj.push_back(Pair("memo", HexStr(data)));
        result.push_back(obj);
    }
    return result;
}


UniValue z_getbalance(const UniValue& params, bool fHelp)
{
    if (!EnsureWalletIsAvailable(fHelp))
        return NullUniValue;

    if (fHelp || params.size()==0 || params.size() >2)
        throw runtime_error(
            "z_getbalance \"address\" ( minconf )\n"
            "\nReturns the balance of a taddr or zaddr belonging to the node’s wallet.\n"
            "\nCAUTION: If address is a watch-only zaddr, the returned balance may be larger than the actual balance,"
            "\nbecause spends cannot be detected with incoming viewing keys.\n"
            "\nArguments:\n"
            "1. \"address\"      (string) The selected address. It may be a transparent or private address.\n"
            "2. minconf          (numeric, optional, default=1) Only include transactions confirmed at least this many times.\n"
            "\nResult:\n"
            "amount              (numeric) The total amount in " + CURRENCY_UNIT + " received for this address.\n"
            "\nExamples:\n"
            "\nThe total amount received by address \"myaddress\"\n"
            + HelpExampleCli("z_getbalance", "\"myaddress\"") +
            "\nThe total amount received by address \"myaddress\" at least 5 blocks confirmed\n"
            + HelpExampleCli("z_getbalance", "\"myaddress\" 5") +
            "\nAs a json rpc call\n"
            + HelpExampleRpc("z_getbalance", "\"myaddress\", 5")
        );

    LOCK2(cs_main, pwalletMain->cs_wallet);

    int nMinDepth = 1;
    if (params.size() > 1) {
        nMinDepth = params[1].get_int();
    }
    if (nMinDepth < 0) {
        throw JSONRPCError(RPC_INVALID_PARAMETER, "Minimum number of confirmations cannot be less than 0");
    }

    // Check that the from address is valid.
    auto fromaddress = params[0].get_str();
    bool fromTaddr = false;
    CBitcoinAddress taddr(fromaddress);
    fromTaddr = taddr.IsValid();
    libzcash::PaymentAddress zaddr;
    if (!fromTaddr) {
        CZCPaymentAddress address(fromaddress);
        try {
            zaddr = address.Get();
        } catch (const std::runtime_error&) {
            throw JSONRPCError(RPC_INVALID_ADDRESS_OR_KEY, "Invalid from address, should be a taddr or zaddr.");
        }
        if (!(pwalletMain->HaveSpendingKey(zaddr) || pwalletMain->HaveViewingKey(zaddr))) {
             throw JSONRPCError(RPC_INVALID_ADDRESS_OR_KEY, "From address does not belong to this node, zaddr spending key or viewing key not found.");
        }
    }

    CAmount nBalance = 0;
    if (fromTaddr) {
        nBalance = getBalanceTaddr(fromaddress, nMinDepth, false);
    } else {
        nBalance = getBalanceZaddr(fromaddress, nMinDepth, false);
    }

    return ValueFromAmount(nBalance);
}


UniValue z_gettotalbalance(const UniValue& params, bool fHelp)
{
    if (!EnsureWalletIsAvailable(fHelp))
        return NullUniValue;

    if (fHelp || params.size() > 2)
        throw runtime_error(
            "z_gettotalbalance ( minconf includeWatchonly )\n"
            "\nReturn the total value of funds stored in the node’s wallet.\n"
            "\nCAUTION: If the wallet contains watch-only zaddrs, the returned private balance may be larger than the actual balance,"
            "\nbecause spends cannot be detected with incoming viewing keys.\n"
            "\nArguments:\n"
            "1. minconf          (numeric, optional, default=1) Only include private and transparent transactions confirmed at least this many times.\n"
            "2. includeWatchonly (bool, optional, default=false) Also include balance in watchonly addresses (see 'importaddress' and 'z_importviewingkey')\n"
            "\nResult:\n"
            "{\n"
            "  \"transparent\": xxxxx,     (numeric) the total balance of transparent funds\n"
            "  \"private\": xxxxx,         (numeric) the total balance of private funds\n"
            "  \"total\": xxxxx,           (numeric) the total balance of both transparent and private funds\n"
            "}\n"
            "\nExamples:\n"
            "\nThe total amount in the wallet\n"
            + HelpExampleCli("z_gettotalbalance", "") +
            "\nThe total amount in the wallet at least 5 blocks confirmed\n"
            + HelpExampleCli("z_gettotalbalance", "5") +
            "\nAs a json rpc call\n"
            + HelpExampleRpc("z_gettotalbalance", "5")
        );

    LOCK2(cs_main, pwalletMain->cs_wallet);

    int nMinDepth = 1;
    if (params.size() > 0) {
        nMinDepth = params[0].get_int();
    }
    if (nMinDepth < 0) {
        throw JSONRPCError(RPC_INVALID_PARAMETER, "Minimum number of confirmations cannot be less than 0");
    }

    bool fIncludeWatchonly = false;
    if (params.size() > 1) {
        fIncludeWatchonly = params[1].get_bool();
    }

    // getbalance and "getbalance * 1 true" should return the same number
    // but they don't because wtx.GetAmounts() does not handle tx where there are no outputs
    // pwalletMain->GetBalance() does not accept min depth parameter
    // so we use our own method to get balance of utxos.
    CAmount nBalance = getBalanceTaddr("", nMinDepth, !fIncludeWatchonly);
    CAmount nPrivateBalance = getBalanceZaddr("", nMinDepth, !fIncludeWatchonly);
    CAmount nTotalBalance = nBalance + nPrivateBalance;
    UniValue result(UniValue::VOBJ);
    result.push_back(Pair("transparent", FormatMoney(nBalance)));
    result.push_back(Pair("private", FormatMoney(nPrivateBalance)));
    result.push_back(Pair("total", FormatMoney(nTotalBalance)));
    return result;
}

UniValue z_getoperationresult(const UniValue& params, bool fHelp)
{
    if (!EnsureWalletIsAvailable(fHelp))
        return NullUniValue;

    if (fHelp || params.size() > 1)
        throw runtime_error(
            "z_getoperationresult ([\"operationid\", ... ]) \n"
            "\nRetrieve the result and status of an operation which has finished, and then remove the operation from memory."
            + HelpRequiringPassphrase() + "\n"
            "\nArguments:\n"
            "1. \"operationid\"         (array, optional) A list of operation ids we are interested in.  If not provided, examine all operations known to the node.\n"
            "\nResult:\n"
            "\"    [object, ...]\"      (array) A list of JSON objects\n"
            "\nExamples:\n"
            + HelpExampleCli("z_getoperationresult", "'[\"operationid\", ... ]'")
            + HelpExampleRpc("z_getoperationresult", "'[\"operationid\", ... ]'")
        );

    // This call will remove finished operations
    return z_getoperationstatus_IMPL(params, true);
}

UniValue z_getoperationstatus(const UniValue& params, bool fHelp)
{
   if (!EnsureWalletIsAvailable(fHelp))
        return NullUniValue;

    if (fHelp || params.size() > 1)
        throw runtime_error(
            "z_getoperationstatus ([\"operationid\", ... ]) \n"
            "\nGet operation status and any associated result or error data.  The operation will remain in memory."
            + HelpRequiringPassphrase() + "\n"
            "\nArguments:\n"
            "1. \"operationid\"         (array, optional) A list of operation ids we are interested in.  If not provided, examine all operations known to the node.\n"
            "\nResult:\n"
            "\"    [object, ...]\"      (array) A list of JSON objects\n"
            "\nExamples:\n"
            + HelpExampleCli("z_getoperationstatus", "'[\"operationid\", ... ]'")
            + HelpExampleRpc("z_getoperationstatus", "'[\"operationid\", ... ]'")
        );

   // This call is idempotent so we don't want to remove finished operations
   return z_getoperationstatus_IMPL(params, false);
}

UniValue z_getoperationstatus_IMPL(const UniValue& params, bool fRemoveFinishedOperations=false)
{
    LOCK2(cs_main, pwalletMain->cs_wallet);

    std::set<AsyncRPCOperationId> filter;
    if (params.size()==1) {
        UniValue ids = params[0].get_array();
        for (const UniValue & v : ids.getValues()) {
            filter.insert(v.get_str());
        }
    }
    bool useFilter = (filter.size()>0);

    UniValue ret(UniValue::VARR);
    std::shared_ptr<AsyncRPCQueue> q = getAsyncRPCQueue();
    std::vector<AsyncRPCOperationId> ids = q->getAllOperationIds();

    for (auto id : ids) {
        if (useFilter && !filter.count(id))
            continue;

        std::shared_ptr<AsyncRPCOperation> operation = q->getOperationForId(id);
        if (!operation) {
            continue;
            // It's possible that the operation was removed from the internal queue and map during this loop
            // throw JSONRPCError(RPC_INVALID_PARAMETER, "No operation exists for that id.");
        }

        UniValue obj = operation->getStatus();
        std::string s = obj["status"].get_str();
        if (fRemoveFinishedOperations) {
            // Caller is only interested in retrieving finished results
            if ("success"==s || "failed"==s || "cancelled"==s) {
                ret.push_back(obj);
                q->popOperationForId(id);
            }
        } else {
            ret.push_back(obj);
        }
    }

    std::vector<UniValue> arrTmp = ret.getValues();

    // sort results chronologically by creation_time
    std::sort(arrTmp.begin(), arrTmp.end(), [](UniValue a, UniValue b) -> bool {
        const int64_t t1 = find_value(a.get_obj(), "creation_time").get_int64();
        const int64_t t2 = find_value(b.get_obj(), "creation_time").get_int64();
        return t1 < t2;
    });

    ret.clear();
    ret.setArray();
    ret.push_backV(arrTmp);

    return ret;
}


// Here we define the maximum number of zaddr outputs that can be included in a transaction.
// If input notes are small, we might actually require more than one joinsplit per zaddr output.
// For now though, we assume we use one joinsplit per zaddr output (and the second output note is change).
// We reduce the result by 1 to ensure there is room for non-joinsplit CTransaction data.
#define Z_SENDMANY_MAX_ZADDR_OUTPUTS(TX_VER)    ((MAX_TX_SIZE / JSDescription::getNewInstance(TX_VER == GROTH_TX_VERSION).GetSerializeSize(SER_NETWORK, PROTOCOL_VERSION, TX_VER)) - 1)

UniValue z_sendmany(const UniValue& params, bool fHelp)
{
    if (!EnsureWalletIsAvailable(fHelp))
        return NullUniValue;

    const int shieldedTxVersion = ForkManager::getInstance().getShieldedTxVersion(chainActive.Height() + 1);
    LogPrintf("z_sendmany shieldedTxVersion: %d\n", shieldedTxVersion);

    if (fHelp || params.size() < 2 || params.size() > 5)
        throw runtime_error(
            "z_sendmany \"fromaddress\" [{\"address\":... ,\"amount\":...},...] ( minconf ) ( fee ) (sendChangeToSource)\n"
            "\nSend multiple times. Amounts are double-precision floating point numbers."
            "\nChange from a taddr flows to a new taddr address, while change from zaddr returns to itself."
            "\nWhen sending coinbase UTXOs to a zaddr, change is not allowed. The entire value of the UTXO(s) must be consumed."
            + strprintf("\nCurrently, the maximum number of zaddr outputs is %d due to transaction size limits.\n", Z_SENDMANY_MAX_ZADDR_OUTPUTS(shieldedTxVersion))
            + HelpRequiringPassphrase() + "\n"
            "\nArguments:\n"
            "1. \"fromaddress\"         (string, required) The taddr or zaddr to send the funds from.\n"
            "2. \"amounts\"             (array, required) An array of json objects representing the amounts to send.\n"
            "    [{\n"
            "      \"address\":address  (string, required) The address is a taddr or zaddr\n"
            "      \"amount\":amount    (numeric, required) The numeric amount in " + CURRENCY_UNIT + " is the value\n"
            "      \"memo\":memo        (string, optional) If the address is a zaddr, raw data represented in hexadecimal string format\n"
            "    }, ... ]\n"
            "3. minconf               (numeric, optional, default=1) Only use funds confirmed at least this many times.\n"
            "4. fee                   (numeric, optional, default="
            + strprintf("%s", FormatMoney(ASYNC_RPC_OPERATION_DEFAULT_MINERS_FEE)) + ") The fee amount to attach to this transaction.\n"
            "5. sendChangeToSource    (boolean, optional, default = false) If true and fromaddress is a taddress return the change to it\n"
            "\nResult:\n"
            "\"operationid\"          (string) An operationid to pass to z_getoperationstatus to get the result of the operation.\n"
            "\nExamples:\n"
            + HelpExampleCli("z_sendmany", "\"znnwwojWQJp1ARgbi1dqYtmnNMfihmg8m1b\" '[{\"address\": \"ztfaW34Gj9FrnGUEf833ywDVL62NWXBM81u6EQnM6VR45eYnXhwztecW1SjxA7JrmAXKJhxhj3vDNEpVCQoSvVoSpmbhtjf\" ,\"amount\": 5.0}]'")
            + HelpExampleRpc("z_sendmany", "\"znnwwojWQJp1ARgbi1dqYtmnNMfihmg8m1b\", [{\"address\": \"ztfaW34Gj9FrnGUEf833ywDVL62NWXBM81u6EQnM6VR45eYnXhwztecW1SjxA7JrmAXKJhxhj3vDNEpVCQoSvVoSpmbhtjf\" ,\"amount\": 5.0}]")
        );

    LOCK2(cs_main, pwalletMain->cs_wallet);

    // Check that the from address is valid.
    auto fromaddress = params[0].get_str();
    bool fromTaddr = false;
    CBitcoinAddress taddr(fromaddress);
    fromTaddr = taddr.IsValid();
    libzcash::PaymentAddress zaddr;
    if (!fromTaddr) {
        CZCPaymentAddress address(fromaddress);
        try {
            zaddr = address.Get();
        } catch (const std::runtime_error&) {
            // invalid
            throw JSONRPCError(RPC_INVALID_ADDRESS_OR_KEY, "Invalid from address, should be a taddr or zaddr.");
        }
    }

    // Check that we have the spending key
    if (!fromTaddr) {
        if (!pwalletMain->HaveSpendingKey(zaddr)) {
             throw JSONRPCError(RPC_INVALID_ADDRESS_OR_KEY, "From address does not belong to this node, zaddr spending key not found.");
        }
    }

    UniValue outputs = params[1].get_array();

    if (outputs.size()==0)
        throw JSONRPCError(RPC_INVALID_PARAMETER, "Invalid parameter, amounts array is empty.");

    // Keep track of addresses to spot duplicates
    set<std::string> setAddress;

    // Recipients
    std::vector<SendManyRecipient> taddrRecipients;
    std::vector<SendManyRecipient> zaddrRecipients;
    CAmount nTotalOut = 0;

    bool sendChangeToSource = false;
    if (params.size() > 4) {
        if (params[4].get_bool() == true) {
            sendChangeToSource = true;
        }
    }

    for (const UniValue& o : outputs.getValues()) {
        if (!o.isObject())
            throw JSONRPCError(RPC_INVALID_PARAMETER, "Invalid parameter, expected object");

        // sanity check, report error if unknown key-value pairs
        for (const string& name_ : o.getKeys()) {
            std::string s = name_;
            if (s != "address" && s != "amount" && s!="memo")
                throw JSONRPCError(RPC_INVALID_PARAMETER, string("Invalid parameter, unknown key: ")+s);
        }

        string address = find_value(o, "address").get_str();
        bool isZaddr = false;
        CBitcoinAddress taddr(address);
        if (!taddr.IsValid()) {
            try {
                CZCPaymentAddress zaddr(address);
                zaddr.Get();
                isZaddr = true;
            } catch (const std::runtime_error&) {
                throw JSONRPCError(RPC_INVALID_PARAMETER, string("Invalid parameter, unknown address format: ")+address );
            }
        }

        if (setAddress.count(address))
            throw JSONRPCError(RPC_INVALID_PARAMETER, string("Invalid parameter, duplicated address: ")+address);
        setAddress.insert(address);

        UniValue memoValue = find_value(o, "memo");
        string memo;
        if (!memoValue.isNull()) {
            memo = memoValue.get_str();
            if (!isZaddr) {
                throw JSONRPCError(RPC_INVALID_PARAMETER, "Memo can not be used with a taddr.  It can only be used with a zaddr.");
            } else if (!IsHex(memo)) {
                throw JSONRPCError(RPC_INVALID_PARAMETER, "Invalid parameter, expected memo data in hexadecimal format.");
            }
            if (memo.length() > ZC_MEMO_SIZE*2) {
                throw JSONRPCError(RPC_INVALID_PARAMETER,  strprintf("Invalid parameter, size of memo is larger than maximum allowed %d", ZC_MEMO_SIZE ));
            }
        }

        UniValue av = find_value(o, "amount");
        CAmount nAmount = AmountFromValue( av );
        if (nAmount < 0)
            throw JSONRPCError(RPC_INVALID_PARAMETER, "Invalid parameter, amount must be positive");

        if (isZaddr) {
            zaddrRecipients.push_back( SendManyRecipient(address, nAmount, memo) );
        } else {
            taddrRecipients.push_back( SendManyRecipient(address, nAmount, memo) );
        }

        nTotalOut += nAmount;
    }



    // Check the number of zaddr outputs does not exceed the limit.
    if (zaddrRecipients.size() > Z_SENDMANY_MAX_ZADDR_OUTPUTS(shieldedTxVersion))  {
        throw JSONRPCError(RPC_INVALID_PARAMETER, "Invalid parameter, too many zaddr outputs");
    }

    // As a sanity check, estimate and verify that the size of the transaction will be valid.
    // Depending on the input notes, the actual tx size may turn out to be larger and perhaps invalid.
    size_t txsize = 0;
    CMutableTransaction mtx;
    mtx.nVersion = shieldedTxVersion;
    for (unsigned int i = 0; i < zaddrRecipients.size(); i++) {
        mtx.vjoinsplit.push_back(JSDescription::getNewInstance(mtx.nVersion == GROTH_TX_VERSION));
    }
    CTransaction tx(mtx);
    txsize += tx.GetSerializeSize(SER_NETWORK, PROTOCOL_VERSION);
    if (fromTaddr) {
        txsize += CTXIN_SPEND_DUST_SIZE;
        txsize += CTXOUT_REGULAR_SIZE;      // There will probably be taddr change
    }
    txsize += CTXOUT_REGULAR_SIZE * taddrRecipients.size();
    if (txsize > MAX_TX_SIZE) {
        throw JSONRPCError(RPC_INVALID_PARAMETER, strprintf("Too many outputs, size of raw transaction would be larger than limit of %d bytes", MAX_TX_SIZE ));
    }

    // Minimum confirmations
    int nMinDepth = 1;
    if (params.size() > 2) {
        nMinDepth = params[2].get_int();
    }
    if (nMinDepth < 0) {
        throw JSONRPCError(RPC_INVALID_PARAMETER, "Minimum number of confirmations cannot be less than 0");
    }

    // Fee in Zatoshis, not currency format)
    CAmount nFee = ASYNC_RPC_OPERATION_DEFAULT_MINERS_FEE;
    if (params.size() > 3) {
        if (params[3].get_real() == 0.0) {
            nFee = 0;
        } else {
            nFee = AmountFromValue( params[3] );
        }

        // Check that the user specified fee is sane.
        if (nFee > nTotalOut) {
            throw JSONRPCError(RPC_INVALID_PARAMETER, strprintf("Fee %s is greater than the sum of outputs %s", FormatMoney(nFee), FormatMoney(nTotalOut)));
        }
    }


    // Use input parameters as the optional context info to be returned by z_getoperationstatus and z_getoperationresult.
    UniValue o(UniValue::VOBJ);
    o.push_back(Pair("fromaddress", params[0]));
    o.push_back(Pair("amounts", params[1]));
    o.push_back(Pair("minconf", nMinDepth));
    o.push_back(Pair("fee", std::stod(FormatMoney(nFee))));
    UniValue contextInfo = o;

    CMutableTransaction contextualTx;
    bool isShielded = !fromTaddr || zaddrRecipients.size() > 0;
    contextualTx.nVersion = 1;
    if(isShielded) {
        contextualTx.nVersion = shieldedTxVersion;
    }
    // Create operation and add to global queue
    std::shared_ptr<AsyncRPCQueue> q = getAsyncRPCQueue();
    std::shared_ptr<AsyncRPCOperation> operation( new AsyncRPCOperation_sendmany(contextualTx, fromaddress, taddrRecipients, zaddrRecipients, nMinDepth, nFee, contextInfo, sendChangeToSource) );
    q->addOperation(operation);
    AsyncRPCOperationId operationId = operation->getId();
    return operationId;
}

UniValue sc_sendmany(const UniValue& params, bool fHelp)
{
    if (!EnsureWalletIsAvailable(fHelp))
        return NullUniValue;

    if (fHelp || params.size() < 1 || params.size() > 2)
        throw runtime_error(
            "sc_sendmany [{\"address\":... ,\"amount\":...,\"scid\":,...},...]\n"
            "\nSend cross chain forward transfer of coins multiple times. Amounts are double-precision floating point numbers."
            "\nArguments:\n"
            "\"amounts\"                (array, required) An array of json objects representing the amounts to send.\n"
            "    [{\n"                     
            "      \"address\":address     (string, required) The receiver PublicKey25519Proposition in the SC\n"
            "      \"amount\":amount       (numeric, required) The numeric amount in " + CURRENCY_UNIT + " is the value\n"
            "      \"scid\":side chain ID  (string, required) The uint256 side chain ID\n"
            "    }, ... ]\n"
            "\nResult:\n"
            "\"transactionid\"          (string) The transaction id for the send. Only 1 transaction is created regardless of \n"
            "                                    the number of addresses.\n"
            "\nExamples:\n"
            + HelpExampleCli("sc_sendmany", " '[{\"address\": \"8aaddc9671dc5c8d33a3494df262883411935f4f54002fe283745fb394be508a\" ,\"amount\": 5.0 ,\"scid\": \"ea3e7ccbfd40c4e2304c4215f76d204e4de63c578ad835510f580d529516a874\"}]'")
        );

    LOCK2(cs_main, pwalletMain->cs_wallet);

    UniValue outputs = params[0].get_array();

    if (outputs.size()==0)
        throw JSONRPCError(RPC_INVALID_PARAMETER, "Invalid parameter, output array is empty.");

    // Recipients
    CAmount nTotalOut = 0;
    vector<CRecipientForwardTransfer> vecFtSend;

    for (const UniValue& o : outputs.getValues())
    {
        if (!o.isObject())
            throw JSONRPCError(RPC_INVALID_PARAMETER, "Invalid parameter, expected object");

        // sanity check, report error if unknown key-value pairs
        for (const string& s : o.getKeys())
        {
            if (s != "address" && s != "amount" && s != "scid")
                throw JSONRPCError(RPC_INVALID_PARAMETER, string("Invalid parameter, unknown key: ") + s);
        }

        uint256 address;
        address.SetHex(find_value(o, "address").get_str() );

        UniValue av = find_value(o, "amount");
        CAmount nAmount = AmountFromValue( av );
        if (nAmount <= 0)
            throw JSONRPCError(RPC_INVALID_PARAMETER, "Invalid parameter, amount must be positive");

        string inputString = find_value(o, "scid").get_str();
        if (inputString.find_first_not_of("0123456789abcdefABCDEF", 0) != std::string::npos)
            throw JSONRPCError(RPC_TYPE_ERROR, "Invalid scid format: not an hex");

        uint256 scId;
        scId.SetHex(inputString);

        {
            LOCK(mempool.cs);
            CCoinsViewMemPool scView(pcoinsTip, mempool);
            if (!scView.HaveSidechain(scId))
            {
                LogPrint("sc", "scid[%s] not yet created\n", scId.ToString() );
                throw JSONRPCError(RPC_INVALID_PARAMETER, string("scid not yet created: ") + scId.ToString());
            }
        }

        CRecipientForwardTransfer ft;
        ft.address = address;
        ft.nValue = nAmount;
        ft.scId = scId;

        vecFtSend.push_back(ft);

        nTotalOut += nAmount;
    }

    // As a sanity check, estimate and verify that the size of the transaction will be valid.
    // Depending on the input notes, the actual tx size may turn out to be larger and perhaps invalid.
    size_t txsize = 0;
    CMutableTransaction mtx;
    mtx.nVersion = SC_TX_VERSION;
    CTransaction tx(mtx);
    txsize += tx.GetSerializeSize(SER_NETWORK, PROTOCOL_VERSION);
    txsize += CTXIN_SPEND_DUST_SIZE;
    txsize += CTXOUT_REGULAR_SIZE;      // There will probably be taddr change
    txsize += CTXOUT_REGULAR_SIZE * vecFtSend.size();
    if (txsize > MAX_TX_SIZE) {
        throw JSONRPCError(RPC_INVALID_PARAMETER, strprintf("Too many outputs, size of raw transaction would be larger than limit of %d bytes", MAX_TX_SIZE ));
    }

    EnsureWalletIsUnlocked();

    // Send
    CWalletTx wtx;

    vector<CRecipientScCreation> dumVecScSend;
    vector<CRecipientBwtRequest> dumVecBwtRequest;

    ScHandleTransaction(wtx, dumVecScSend, vecFtSend, dumVecBwtRequest, nTotalOut);

    return wtx.getWrappedTx().GetHash().GetHex();
}

UniValue send_certificate(const UniValue& params, bool fHelp)
{
    if (!EnsureWalletIsAvailable(fHelp))
        return NullUniValue;

    if (fHelp || params.size() < 6  )
        throw runtime_error(
            "send_certificate scid epochNumber quality endEpochBlockHash scProof [{\"pubkeyhash\":... ,\"amount\":...},...] (subtractfeefromamount) (fee)\n"
            "\nSend cross chain backward transfers from SC to MC as a certificate."
            "\nArguments:\n"
            "1. \"scid\"                      (string, required) The uint256 side chain ID\n"
            "2. epochNumber                 (numeric, required) The epoch number this certificate refers to, zero-based numbered\n"
            "3. quality                     (numeric, required) The quality of this withdrawal certificate. \n"
            "4. \"endEpochBlockHash\"         (string, required) The block hash determining the end of the referenced epoch\n"
            "5. \"scProof\"                   (string, required) SNARK proof whose verification key wCertVk was set upon sidechain registration. Its size must be " + strprintf("%d", SC_PROOF_SIZE) + " bytes\n"
            "6. transfers:                  (array, required) An array of json objects representing the amounts of the backward transfers. Can also be empty\n"
            "    [{\n"                     
            "      \"pubkeyhash\":\"pkh\"    (string, required) The public key hash of the receiver\n"
            "      \"amount\":amount       (numeric, required) The numeric amount in ZEN\n"
            "    }, ... ]\n"
            "7. fee                         (numeric, optional, default=" + strprintf("%s", FormatMoney(SC_RPC_OPERATION_DEFAULT_MINERS_FEE)) + ") The fee of the certificate in ZEN\n"
            "8. vCompressedFieldElement           (array, optional) An array of byte strings...TODO add description\n"
            "    [\n"                     
            "      \"fieldElement\"    (string, required) The HEX string representing a generic field element\n"
            "    , ... ]\n"
            "9. vCompressedMerkleTree   (array, optional) An array of byte strings...TODO add description\n"
            "    [\n"                     
            "      \"compMklTree\"     (string, required) The HEX string representing a generic field element\n"
            "    , ... ]\n"
            "\nResult:\n"
            "  \"certificateId\"   (string) The resulting certificate id.\n"
            "\nExamples:\n"
            + HelpExampleCli("send_certificate", "\"ea3e7ccbfd40c4e2304c4215f76d204e4de63c578ad835510f580d529516a874\" 12 5 \"04a1527384c67d9fce3d091ababfc1de325dbac9b3b14025a53722ff6c53d40e\" \"abcd..ef\" '[{\"pubkeyhash\":\"813551c928d41c0436ba7361850797d9b30ad4ed\" ,\"amount\": 5.0}]'")
            + HelpExampleCli("send_certificate", "\"054671870079a64a491ea68e08ed7579ec2e0bd148c51c6e2fe6385b597540f4\" 10 7 \"0a85efb37d1130009f1b588dcddd26626bbb159ae4a19a703715277b51033144\" \"abcd..ef\" '[{\"pubkeyhash\":\"76fea046133b0acc74ebabbd17b80e99816228ab\", \"amount\":33.5}]' false 0.00001")

        );

    LOCK2(cs_main, pwalletMain->cs_wallet);

    CMutableScCertificate cert;
    cert.nVersion = SC_CERT_VERSION;

    // side chain id
    const string& scIdString = params[0].get_str();
    if (scIdString.find_first_not_of("0123456789abcdefABCDEF", 0) != std::string::npos)
        throw JSONRPCError(RPC_TYPE_ERROR, "Invalid scid format: not an hex");

    uint256 scId;
    scId.SetHex(scIdString);

    // sanity check of the side chain ID
    CCoinsView dummy;
    CCoinsViewCache scView(&dummy);
    CCoinsViewMemPool vm(pcoinsTip, mempool);
    scView.SetBackend(vm);
    CSidechain sidechain;
    if (!scView.GetSidechain(scId, sidechain))
    {
        LogPrint("sc", "scid[%s] does not exists \n", scId.ToString() );
        throw JSONRPCError(RPC_INVALID_PARAMETER, string("scid does not exists: ") + scId.ToString());
    }
    cert.scId = scId;

    int epochNumber = params[1].get_int(); 
    if (epochNumber < 0)
    {
        LogPrint("sc", "epochNumber can not be negative\n");
        throw JSONRPCError(RPC_INVALID_PARAMETER, "Invalid epochNumber parameter");
    }
    cert.epochNumber = epochNumber;

    int64_t quality = params[2].get_int64();
    if (quality < 0)
    {
        LogPrint("sc", "quality can not be negative\n");
        throw JSONRPCError(RPC_INVALID_PARAMETER, "Invalid quality parameter");
    }
    cert.quality = quality;

    // epoch block hash
    const string& blockHashStr = params[3].get_str();
    if (blockHashStr.find_first_not_of("0123456789abcdefABCDEF", 0) != std::string::npos)
        throw JSONRPCError(RPC_TYPE_ERROR, "Invalid block hash format: not an hex");

    uint256 endEpochBlockHash;
    endEpochBlockHash.SetHex(blockHashStr);

    // sanity check of the epoch number and epoch hash block: it must be a legal end-epoch hash and epoch number must
    // be consistent with the current epoch (no old epoch certificates allowed)
    if (!scView.CheckEndEpochBlockHash(sidechain, epochNumber, endEpochBlockHash) )
    {
        LogPrintf("ERROR: epochNumber[%d]/endEpochBlockHash[%s] are not legal\n", epochNumber, endEpochBlockHash.ToString() );
        throw JSONRPCError(RPC_INVALID_PARAMETER, string("invalid epoch data"));
    }

    if (scView.GetSidechainState(scId)!= CSidechain::State::ALIVE) {
        LogPrintf("ERROR: certificate cannot be accepted, sidechain [%s] already ceased at active height = %d\n",
            scId.ToString(), chainActive.Height());
        throw JSONRPCError(RPC_INVALID_PARAMETER, string("invalid cert height"));
    }

    cert.endEpochBlockHash = endEpochBlockHash;

    //scProof
    string inputString = params[4].get_str();
    {
        std::string error;
        std::vector<unsigned char> scProofVec;
        if (!Sidechain::AddScData(inputString, scProofVec, SC_PROOF_SIZE, true ,error))
            throw JSONRPCError(RPC_TYPE_ERROR, string("scProof: ") + error);

        cert.scProof = libzendoomc::ScProof(scProofVec);

        if(!libzendoomc::IsValidScProof(cert.scProof))
            throw JSONRPCError(RPC_INVALID_PARAMETER, string("invalid cert scProof"));
    }

    // can be empty
    const UniValue& outputs = params[5].get_array();

    // Recipients
    CAmount nTotalOut = 0;

    std::vector<ScRpcCmdCert::sBwdParams> vBackwardTransfers;
    for (const UniValue& o : outputs.getValues())
    {
        if (!o.isObject())
            throw JSONRPCError(RPC_INVALID_PARAMETER, "Invalid parameter, expected object");

        // sanity check, report error if unknown key-value pairs
        for (const string& s : o.getKeys())
        {
            if (s != "amount" && s != "pubkeyhash")
                throw JSONRPCError(RPC_INVALID_PARAMETER, string("Invalid parameter, unknown key: ") + s);
        }

        const string& pkeyStr = find_value(o, "pubkeyhash").get_str();
        if (pkeyStr.find_first_not_of("0123456789abcdefABCDEF", 0) != std::string::npos)
            throw JSONRPCError(RPC_TYPE_ERROR, "Invalid pkey format: not an hex");
        if (pkeyStr.length() != 40)
            throw JSONRPCError(RPC_TYPE_ERROR, "Invalid pkey format: len is not 20 bytes ");

        uint160 pkeyValue;
        pkeyValue.SetHex(pkeyStr);

        CKeyID keyID(pkeyValue);
        CBitcoinAddress taddr(keyID);

        if (!taddr.IsValid()) {
            throw JSONRPCError(RPC_INVALID_PARAMETER, "Invalid parameter, pubkeyhash does not give a valid address");
        }

        const UniValue& av = find_value(o, "amount");
        // this throw an exception also if it is a legal value less than 1 ZAT
        CAmount nAmount = AmountFromValue(av);
        if (nAmount <= 0)
            throw JSONRPCError(RPC_INVALID_PARAMETER, "Invalid parameter, amount must be positive");

        vBackwardTransfers.push_back(ScRpcCmdCert::sBwdParams(GetScriptForDestination(taddr.Get(), false), nAmount));

        nTotalOut += nAmount;
    }

    // fee, default to a small amount
    CAmount nCertFee = SC_RPC_OPERATION_DEFAULT_MINERS_FEE;
    if (params.size() > 6)
    {
        try {
            nCertFee = AmountFromValue(params[6]);
        } catch (const UniValue& error) {
            UniValue errMsg  = find_value(error, "message");
            throw JSONRPCError(RPC_TYPE_ERROR, ("Invalid fee param:" + errMsg.getValStr() ));
        } 

        if (nCertFee < 0)
            throw JSONRPCError(RPC_TYPE_ERROR, "Invalid amount for fee, can not be negative");
        // any check for upper threshold is left to cert processing
    }

    // get fe cfg from creation params if any
    std::vector<CompressedFieldElementConfig> vCompressedFieldElementConfig = sidechain.creationData.vCompressedFieldElementConfig;
    std::vector<CompressedMerkleTreeConfig> vCompressedMerkleTreeConfig = sidechain.creationData.vCompressedMerkleTreeConfig;

    std::vector<CompressedFieldElement> vCompressedFieldElement;
    UniValue feArray(UniValue::VARR);
    if (params.size() > 7)
    {
        feArray = params[7].get_array();
        int count = 0;
        for (const UniValue& o : feArray.getValues())
        {
            if (!o.isStr())
                throw JSONRPCError(RPC_INVALID_PARAMETER, "Invalid parameter, expected string");

            std::string strError;
            std::vector<unsigned char> fe;
            int nBits = vCompressedFieldElementConfig.at(count).getBitSize(); 
            int nBytes = nBits/8;
            if (nBits % 8)
                nBytes++;

            if (!Sidechain::AddCustomFieldElement(o.get_str(), fe, nBytes, strError))
                throw JSONRPCError(RPC_TYPE_ERROR, string("vCompressedFieldElement[" + std::to_string(count) + "]: ") + strError);
 
            vCompressedFieldElement.push_back(fe);
            count++;
        }
    }
    // check here because we must check also if custom field vec is empty and sc creation has a non-empty cfg 
    if (feArray.size() != vCompressedFieldElementConfig.size() )
    {
        throw JSONRPCError(RPC_INVALID_PARAMETER, strprintf(
            "Invalid parameter, fe array has size %d, but the expected size is %d",
            feArray.size(), vCompressedFieldElementConfig.size()));
    }

    std::vector<CompressedMerkleTree> vCompressedMerkleTree;
    UniValue cmtArray(UniValue::VARR);
    if (params.size() > 8)
    {
        cmtArray = params[8].get_array();
        int count = 0;
        for (const UniValue& o : cmtArray.getValues())
        {
            if (!o.isStr())
                throw JSONRPCError(RPC_INVALID_PARAMETER, "Invalid parameter, expected string");

            std::string error;
            std::vector<unsigned char> cmt;
            int cmt_size = vCompressedMerkleTreeConfig.at(count).getBitSize(); 

            // check upper limit only since data are compressed
            static const bool STRICT_SZ_CHECK = false;

            if (!Sidechain::AddScData(o.get_str(), cmt, cmt_size, STRICT_SZ_CHECK, error))
                throw JSONRPCError(RPC_TYPE_ERROR, string("vCompressedMerkleTree[" + std::to_string(count) + "]: ") + error);
 
            vCompressedMerkleTree.push_back(cmt);
            count++;
        }
    }
    if (cmtArray.size() != vCompressedMerkleTreeConfig.size() )
    {
        throw JSONRPCError(RPC_INVALID_PARAMETER, strprintf(
            "Invalid parameter, compr mkl tree array has size %d, but the expected size is %d",
            cmtArray.size(), vCompressedMerkleTreeConfig.size()));
    }

    EnsureWalletIsUnlocked();

    std::string strFailReason;

    // optional parameters (TODO to be handled since they will be probabl useful to SBH wallet)
    CBitcoinAddress fromaddress;
    CBitcoinAddress changeaddress;
    
    // allow use of unconfirmed coins
    int nMinDepth = 0; //1; 

    CAmount delta = 0;
    if (epochNumber == sidechain.lastTopQualityCertReferencedEpoch)
    {
        delta = sidechain.lastTopQualityCertBwtAmount;
    }

    if (nTotalOut > sidechain.balance+delta)
    {
        LogPrint("sc", "%s():%d - insufficent balance in scid[%s]: balance[%s], cert amount[%s]\n",
            __func__, __LINE__, scId.ToString(), FormatMoney(sidechain.balance+delta), FormatMoney(nTotalOut) );
        throw JSONRPCError(RPC_WALLET_INSUFFICIENT_FUNDS, "sidechain has insufficient funds");
    }

    Sidechain::ScRpcCmdCert cmd(cert, vBackwardTransfers, fromaddress, changeaddress, nMinDepth, nCertFee,
        vCompressedFieldElement, vCompressedMerkleTree);
    cmd.execute();

    return cert.GetHash().GetHex();
}

/**
When estimating the number of coinbase utxos we can shield in a single transaction:
1. Joinsplit description is 1802 bytes.
2. Transaction overhead ~ 100 bytes
3. Spending a typical P2PKH is >=148 bytes, as defined in CTXIN_SPEND_DUST_SIZE.
4. Spending a multi-sig P2SH address can vary greatly:
   https://github.com/bitcoin/bitcoin/blob/c3ad56f4e0b587d8d763af03d743fdfc2d180c9b/src/main.cpp#L517
   In real-world coinbase utxos, we consider a 3-of-3 multisig, where the size is roughly:
    (3*(33+1))+3 = 105 byte redeem script
    105 + 1 + 3*(73+1) = 328 bytes of scriptSig, rounded up to 400 based on testnet experiments.
*/
#define CTXIN_SPEND_P2SH_SIZE 400

#define SHIELD_COINBASE_DEFAULT_LIMIT 50

UniValue z_shieldcoinbase(const UniValue& params, bool fHelp)
{
    if (!EnsureWalletIsAvailable(fHelp))
        return NullUniValue;

    if (fHelp || params.size() < 2 || params.size() > 4)
        throw runtime_error(
            "z_shieldcoinbase \"fromaddress\" \"tozaddress\" ( fee ) ( limit )\n"
            "\nShield transparent coinbase funds by sending to a shielded zaddr.  This is an asynchronous operation and utxos"
            "\nselected for shielding will be locked.  If there is an error, they are unlocked.  The RPC call `listlockunspent`"
            "\ncan be used to return a list of locked utxos.  The number of coinbase utxos selected for shielding can be limited"
            "\nby the caller.  If the limit parameter is set to zero, the -mempooltxinputlimit option will determine the number"
            "\nof uxtos.  Any limit is constrained by the consensus rule defining a maximum transaction size of "
            + strprintf("%d bytes.", MAX_TX_SIZE)
            + HelpRequiringPassphrase() + "\n"
            "\nArguments:\n"
            "1. \"fromaddress\"         (string, required) The address is a taddr or \"*\" for all taddrs belonging to the wallet.\n"
            "2. \"toaddress\"           (string, required) The address is a zaddr.\n"
            "3. fee                   (numeric, optional, default="
            + strprintf("%s", FormatMoney(SHIELD_COINBASE_DEFAULT_MINERS_FEE)) + ") The fee amount to attach to this transaction.\n"
            "4. limit                 (numeric, optional, default="
            + strprintf("%d", SHIELD_COINBASE_DEFAULT_LIMIT) + ") Limit on the maximum number of utxos to shield.  Set to 0 to use node option -mempooltxinputlimit.\n"
            "\nResult:\n"
            "{\n"
            "  \"operationid\": xxx          (string) An operationid to pass to z_getoperationstatus to get the result of the operation.\n"
            "  \"shieldedUTXOs\": xxx        (numeric) Number of coinbase utxos being shielded.\n"
            "  \"shieldedValue\": xxx        (numeric) Value of coinbase utxos being shielded.\n"
            "  \"remainingUTXOs\": xxx       (numeric) Number of coinbase utxos still available for shielding.\n"
            "  \"remainingValue\": xxx       (numeric) Value of coinbase utxos still available for shielding.\n"
            "}\n"
        );

    LOCK2(cs_main, pwalletMain->cs_wallet);

    // Validate the from address
    auto fromaddress = params[0].get_str();
    bool isFromWildcard = fromaddress == "*";
    CBitcoinAddress taddr;
    if (!isFromWildcard) {
        taddr = CBitcoinAddress(fromaddress);
        if (!taddr.IsValid()) {
            throw JSONRPCError(RPC_INVALID_ADDRESS_OR_KEY, "Invalid from address, should be a taddr or \"*\".");
        }
    }

    // Validate the destination address
    auto destaddress = params[1].get_str();
    try {
        CZCPaymentAddress pa(destaddress);
        /*libzcash::PaymentAddress zaddr =*/ pa.Get();
    } catch (const std::runtime_error&) {
        throw JSONRPCError(RPC_INVALID_PARAMETER, string("Invalid parameter, unknown address format: ") + destaddress );
    }

    // Convert fee from currency format to zatoshis
    CAmount nFee = SHIELD_COINBASE_DEFAULT_MINERS_FEE;
    if (params.size() > 2) {
        if (params[2].get_real() == 0.0) {
            nFee = 0;
        } else {
            nFee = AmountFromValue( params[2] );
        }
    }

    int nLimit = SHIELD_COINBASE_DEFAULT_LIMIT;
    if (params.size() > 3) {
        nLimit = params[3].get_int();
        if (nLimit < 0) {
            throw JSONRPCError(RPC_INVALID_PARAMETER, "Limit on maximum number of utxos cannot be negative");
        }
    }

    // Prepare to get coinbase utxos
    std::vector<ShieldCoinbaseUTXO> inputs;
    CAmount shieldedValue = 0;
    CAmount remainingValue = 0;
    size_t estimatedTxSize = 2000;  // 1802 joinsplit description + tx overhead + wiggle room
    size_t utxoCounter = 0;
    bool maxedOutFlag = false;
    size_t mempoolLimit = (nLimit != 0) ? nLimit : (size_t)GetArg("-mempooltxinputlimit", 0);

    // Set of addresses to filter utxos by
    set<CBitcoinAddress> setAddress = {};
    if (!isFromWildcard) {
        setAddress.insert(taddr);
    }

    // Get available utxos
    vector<COutput> vecOutputs;
    pwalletMain->AvailableCoins(vecOutputs, true, NULL, false, true);

    // Find unspent coinbase utxos and update estimated size
    BOOST_FOREACH(const COutput& out, vecOutputs) {
        if (!out.fSpendable) {
            continue;
        }

        CTxDestination address;
        if (!ExtractDestination(out.tx->getTxBase()->GetVout()[out.pos].scriptPubKey, address)) {
            continue;
        }
        // If taddr is not wildcard "*", filter utxos
        if (setAddress.size()>0 && !setAddress.count(address)) {
            continue;
        }

        if (!out.tx->getTxBase()->IsCoinBase()) {
            continue;
        }

        utxoCounter++;
        CAmount nValue = out.tx->getTxBase()->GetVout()[out.pos].nValue;

        if (!maxedOutFlag) {
            CBitcoinAddress ba(address);
            size_t increase = (ba.IsScript()) ? CTXIN_SPEND_P2SH_SIZE : CTXIN_SPEND_DUST_SIZE;
            if (estimatedTxSize + increase >= MAX_TX_SIZE ||
                (mempoolLimit > 0 && utxoCounter > mempoolLimit))
            {
                maxedOutFlag = true;
            } else {
                estimatedTxSize += increase;
                ShieldCoinbaseUTXO utxo = {out.tx->getTxBase()->GetHash(), out.pos, nValue};
                inputs.push_back(utxo);
                shieldedValue += nValue;
            }
        }

        if (maxedOutFlag) {
            remainingValue += nValue;
        }
    }

    size_t numUtxos = inputs.size();

    if (numUtxos == 0) {
        throw JSONRPCError(RPC_WALLET_INSUFFICIENT_FUNDS, "Could not find any coinbase funds to shield.");
    }

    if (shieldedValue < nFee) {
        throw JSONRPCError(RPC_WALLET_INSUFFICIENT_FUNDS,
            strprintf("Insufficient coinbase funds, have %s, which is less than miners fee %s",
            FormatMoney(shieldedValue), FormatMoney(nFee)));
    }

    // Check that the user specified fee is sane (if too high, it can result in error -25 absurd fee)
    CAmount netAmount = shieldedValue - nFee;
    if (nFee > netAmount) {
        throw JSONRPCError(RPC_INVALID_PARAMETER, strprintf("Fee %s is greater than the net amount to be shielded %s", FormatMoney(nFee), FormatMoney(netAmount)));
    }

    // Keep record of parameters in context object
    UniValue contextInfo(UniValue::VOBJ);
    contextInfo.push_back(Pair("fromaddress", params[0]));
    contextInfo.push_back(Pair("toaddress", params[1]));
    contextInfo.push_back(Pair("fee", ValueFromAmount(nFee)));

    const int shieldedTxVersion = ForkManager::getInstance().getShieldedTxVersion(chainActive.Height() + 1);
    LogPrintf("z_shieldcoinbase shieldedTxVersion (Forkmanager): %d\n", shieldedTxVersion);

    // Contextual transaction we will build on
    // (used if no Sapling addresses are involved)
    CMutableTransaction contextualTx;
    contextualTx.nVersion = shieldedTxVersion;

    // Create operation and add to global queue
    std::shared_ptr<AsyncRPCQueue> q = getAsyncRPCQueue();
    std::shared_ptr<AsyncRPCOperation> operation( new AsyncRPCOperation_shieldcoinbase(contextualTx, inputs, destaddress, nFee, contextInfo) );
    q->addOperation(operation);
    AsyncRPCOperationId operationId = operation->getId();

    // Return continuation information
    UniValue o(UniValue::VOBJ);
    o.push_back(Pair("remainingUTXOs", utxoCounter - numUtxos));
    o.push_back(Pair("remainingValue", ValueFromAmount(remainingValue)));
    o.push_back(Pair("shieldingUTXOs", numUtxos));
    o.push_back(Pair("shieldingValue", ValueFromAmount(shieldedValue)));
    o.push_back(Pair("opid", operationId));
    return o;
}


UniValue z_listoperationids(const UniValue& params, bool fHelp)
{
    if (!EnsureWalletIsAvailable(fHelp))
        return NullUniValue;

    if (fHelp || params.size() > 1)
        throw runtime_error(
            "z_listoperationids\n"
            "\nReturns the list of operation ids currently known to the wallet.\n"
            "\nArguments:\n"
            "1. \"status\"         (string, optional) Filter result by the operation's state state e.g. \"success\".\n"
            "\nResult:\n"
            "[                     (json array of string)\n"
            "  \"operationid\"       (string) an operation id belonging to the wallet\n"
            "  ,...\n"
            "]\n"
            "\nExamples:\n"
            + HelpExampleCli("z_listoperationids", "")
            + HelpExampleRpc("z_listoperationids", "")
        );

    LOCK2(cs_main, pwalletMain->cs_wallet);

    std::string filter;
    bool useFilter = false;
    if (params.size()==1) {
        filter = params[0].get_str();
        useFilter = true;
    }

    UniValue ret(UniValue::VARR);
    std::shared_ptr<AsyncRPCQueue> q = getAsyncRPCQueue();
    std::vector<AsyncRPCOperationId> ids = q->getAllOperationIds();
    for (auto id : ids) {
        std::shared_ptr<AsyncRPCOperation> operation = q->getOperationForId(id);
        if (!operation) {
            continue;
        }
        std::string state = operation->getStateAsString();
        if (useFilter && filter.compare(state)!=0)
            continue;
        ret.push_back(id);
    }

    return ret;
}<|MERGE_RESOLUTION|>--- conflicted
+++ resolved
@@ -789,7 +789,6 @@
             "\nCreate a Side chain with the given id staring from the given block. A fixed amount is charged to the creator\n"
             "\nIt also sends cross chain forward transfer of coins multiple times. Amounts are double-precision floating point numbers."
             "\nArguments:\n"
-<<<<<<< HEAD
             "1. withdrawalEpochLength:        (numeric, required) Length of the withdrawal epochs. The minimum valid value for " +
                                                Params().NetworkIDString() + " is: " +  strprintf("%d", Params().ScMinWithdrawalEpochLength()) + "\n"
             "2. \"address\"                     (string, required) The receiver PublicKey25519Proposition in the SC\n"
@@ -802,24 +801,10 @@
             "                                        hexadecimal format. Used as public input for WCert proof verification. Its size must be " + strprintf("%d", SC_FIELD_SIZE) + " bytes\n"
             "7. \"wMbtrVk\"                     (string, optional) It is an arbitrary byte string of even length expressed in\n"
             "                                        hexadecimal format. Required to verify a mainchain bwt request proof. Its size must be " + strprintf("%d", SC_VK_SIZE) + " bytes\n"
-            "8. \"vCompressedFieldElementConfig\" (array, optional) An array whose entries are sizes (in bits). Any certificate should have as many custom FieldElements with the corresponding size.\n"
-            "9. \"vCompressedMerkleTreeConfig\" (array, optional) An array whose entries are mkl tree heights. Any certificate should have as many custom CompressedMerkleTree with the corresponding tree height\n"
-=======
-            "1. withdrawalEpochLength:   (numeric, required) Length of the withdrawal epochs. The minimum valid value for " +
-                                          Params().NetworkIDString() + " is: " +  strprintf("%d", Params().ScMinWithdrawalEpochLength()) + "\n"
-            "2. \"address\"                (string, required) The receiver PublicKey25519Proposition in the SC\n"
-            "3. amount:                    (numeric, required) The numeric amount in ZEN is the value\n"
-            "4. \"wCertVk\"                (string, required) It is an arbitrary byte string of even length expressed in\n"
-            "                                   hexadecimal format. Required to verify a WCert SC proof. Its size must be " + strprintf("%d", SC_VK_SIZE) + " bytes\n"
-            "5. \"customData\"             (string, optional) It is an arbitrary byte string of even length expressed in\n"
-            "                                   hexadecimal format. A max limit of 1024 bytes will be checked. If not specified, an empty string \"\" must be passed.\n"
-            "6. \"constant\"               (string, optional) It is an arbitrary byte string of even length expressed in\n"
-            "                                   hexadecimal format. Used as public input for WCert proof verification. Its size must be " + strprintf("%d", SC_FIELD_SIZE) + " bytes\n"
-            "7. \"wMbtrVk\"                (string, optional) It is an arbitrary byte string of even length expressed in\n"
-            "                                   hexadecimal format. Required to verify a mainchain bwt request proof. Its size must be " + strprintf("%d", SC_VK_SIZE) + " bytes\n"
             "8. \"wCeasedVk\"              (string, optional) It is an arbitrary byte string of even length expressed in\n"
             "                                   hexadecimal format. Used to verify a Ceased sidechain withdrawal proofs for given SC. Its size must be " + strprintf("%d", SC_VK_SIZE) + " bytes\n"
->>>>>>> 8b44ed7a
+			"9. \"vCompressedFieldElementConfig\" (array, optional) An array whose entries are sizes (in bits). Any certificate should have as many custom FieldElements with the corresponding size.\n"
+            "10. \"vCompressedMerkleTreeConfig\" (array, optional) An array whose entries are mkl tree heights. Any certificate should have as many custom CompressedMerkleTree with the corresponding tree height\n"
             "\nResult:\n"
             "\"transactionid\"    (string) The transaction id. Only 1 transaction is created regardless of \n"
             "                                    the number of addresses.\n"
@@ -893,15 +878,9 @@
 
     if (params.size() > 6)
     {
-<<<<<<< HEAD
-        const std::string& inputString = params[6].get_str();
-        // it is optional, non-empty if set
-        if (!inputString.empty())
-=======
     	const std::string& inputString = params[6].get_str();
         std::vector<unsigned char> wMbtrVkVec;
         if (!Sidechain::AddScData(inputString, wMbtrVkVec, SC_VK_SIZE, true, error))
->>>>>>> 8b44ed7a
         {
             std::vector<unsigned char> wMbtrVkVec;
             if (!Sidechain::AddScData(inputString, wMbtrVkVec, SC_VK_SIZE, true, error))
@@ -916,7 +895,23 @@
         }
     }
 
-    if (params.size() > 7) 
+	if (params.size() > 7)
+	{
+		const std::string& inputString = params[7].get_str();
+		std::vector<unsigned char> wCeasedVkVec;
+		if (!Sidechain::AddScData(inputString, wCeasedVkVec, SC_VK_SIZE, true, error))
+		{
+			throw JSONRPCError(RPC_TYPE_ERROR, string("wMbtrVk: ") + error);
+		}
+
+		sc.creationData.wCeasedVk = libzendoomc::ScVk(wCeasedVkVec);
+		if (!libzendoomc::IsValidScVk(sc.creationData.wCeasedVk.get()))
+		{
+			throw JSONRPCError(RPC_INVALID_PARAMETER, "Invalid wCeasedVk");
+		}
+	}
+
+    if (params.size() > 8)
     {
         UniValue intArray = params[7].get_array();
         if (!Sidechain::AddScData(intArray, sc.creationData.vCompressedFieldElementConfig))
@@ -926,8 +921,7 @@
         // TODO as soon as CSW are supported, check against wCeasedVk presence: in that case must be size() > 0
     }
 
-<<<<<<< HEAD
-    if (params.size() > 8) 
+    if (params.size() > 9)
     {
         UniValue intArray = params[8].get_array();
         if (!Sidechain::AddScData(intArray, sc.creationData.vCompressedMerkleTreeConfig))
@@ -935,22 +929,6 @@
             throw JSONRPCError(RPC_INVALID_PARAMETER, "Invalid parameter, expected integer");
         }
         // TODO as soon as CSW are supported, check against wCeasedVk presence: in that case must be size() > 0
-=======
-    if (params.size() > 7)
-    {
-    	const std::string& inputString = params[7].get_str();
-        std::vector<unsigned char> wCeasedVkVec;
-        if (!Sidechain::AddScData(inputString, wCeasedVkVec, SC_VK_SIZE, true, error))
-        {
-            throw JSONRPCError(RPC_TYPE_ERROR, string("wMbtrVk: ") + error);
-        }
-
-        sc.creationData.wCeasedVk = libzendoomc::ScVk(wCeasedVkVec);
-        if (!libzendoomc::IsValidScVk(sc.creationData.wCeasedVk.get()))
-        {
-            throw JSONRPCError(RPC_INVALID_PARAMETER, "Invalid wCeasedVk");
-        }
->>>>>>> 8b44ed7a
     }
 
     vector<CRecipientScCreation> vecScSend;
@@ -998,13 +976,10 @@
             "                                          hexadecimal format. Used as public input for WCert proof verification. Its size must be " + strprintf("%d", SC_FIELD_SIZE) + " bytes\n"
             "   \"wMbtrVk\":data                  (string, optional) It is an arbitrary byte string of even length expressed in\n"
             "                                          hexadecimal format. Required to verify a mainchain bwt request proof. Its size must be " + strprintf("%d", SC_VK_SIZE) + " bytes\n"
-<<<<<<< HEAD
+            "   \"wCeasedVk\":data                (string, optional) It is an arbitrary byte string of even length expressed in\n"
+            "                                          hexadecimal format. Used to verify a Ceased sidechain withdrawal proofs for given SC. Its size must be " + strprintf("%d", SC_VK_SIZE) + " bytes\n"
             "   \"vCompressedFieldElementConfig\"           (array, optional) An array whose entries are sizes (in bits). Any certificate should have as many custom FieldElements with the corresponding size.\n"
             "   \"vCompressedMerkleTreeConfig\"   (array, optional) An array whose entries are mkl tree heights. Any certificate should have as many custom CompressedMerkleTree with the corresponding tree height\n"
-=======
-            "   \"wCeasedVk\":data                (string, optional) It is an arbitrary byte string of even length expressed in\n"
-            "                                          hexadecimal format. Used to verify a Ceased sidechain withdrawal proofs for given SC. Its size must be " + strprintf("%d", SC_VK_SIZE) + " bytes\n"
->>>>>>> 8b44ed7a
             "}\n"
             "\nResult:\n"
             "{\n"
@@ -1019,13 +994,8 @@
 
     // valid input keywords
     static const std::set<std::string> validKeyArgs =
-<<<<<<< HEAD
         {"withdrawalEpochLength", "fromaddress", "changeaddress", "toaddress", "amount", "minconf", "fee",
-         "wCertVk", "customData", "constant", "wMbtrVk", "vCompressedFieldElementConfig", "vCompressedMerkleTreeConfig"};
-=======
-        {"withdrawalEpochLength", "fromaddress", "changeaddress",
-         "toaddress", "amount", "minconf", "fee", "wCertVk", "customData", "constant", "wMbtrVk", "wCeasedVk"};
->>>>>>> 8b44ed7a
+         "wCertVk", "customData", "constant", "wMbtrVk","wCeasedVk", "vCompressedFieldElementConfig", "vCompressedMerkleTreeConfig"};
 
     UniValue inputObject = params[0].get_obj();
 
@@ -1211,27 +1181,6 @@
     }
 
     // ---------------------------------------------------------
-<<<<<<< HEAD
-    if (setKeyArgs.count("vCompressedFieldElementConfig"))
-    {
-        UniValue intArray = find_value(inputObject, "vCompressedFieldElementConfig").get_array();
-        if (!Sidechain::AddScData(intArray, creationData.vCompressedFieldElementConfig))
-        {
-            throw JSONRPCError(RPC_INVALID_PARAMETER, "Invalid parameter, expected integer");
-        }
-        // TODO as soon as CSW are supported, check against wCeasedVk presence: in that case must be size() > 0
-    }
-
-    // ---------------------------------------------------------
-    if (setKeyArgs.count("vCompressedMerkleTreeConfig"))
-    {
-        UniValue intArray = find_value(inputObject, "vCompressedMerkleTreeConfig").get_array();
-        if (!Sidechain::AddScData(intArray, creationData.vCompressedMerkleTreeConfig))
-        {
-            throw JSONRPCError(RPC_INVALID_PARAMETER, "Invalid parameter, expected integer");
-        }
-        // TODO as soon as CSW are supported, check against wCeasedVk presence: in that case must be size() > 0
-=======
     if (setKeyArgs.count("wCeasedVk"))
     {
         string inputString = find_value(inputObject, "wCeasedVk").get_str();
@@ -1247,7 +1196,28 @@
         {
             throw JSONRPCError(RPC_INVALID_PARAMETER, "Invalid wCeasedVk");
         }
->>>>>>> 8b44ed7a
+    }
+
+    // ---------------------------------------------------------
+    if (setKeyArgs.count("vCompressedFieldElementConfig"))
+    {
+        UniValue intArray = find_value(inputObject, "vCompressedFieldElementConfig").get_array();
+        if (!Sidechain::AddScData(intArray, creationData.vCompressedFieldElementConfig))
+        {
+            throw JSONRPCError(RPC_INVALID_PARAMETER, "Invalid parameter, expected integer");
+        }
+        // TODO as soon as CSW are supported, check against wCeasedVk presence: in that case must be size() > 0
+    }
+
+    // ---------------------------------------------------------
+    if (setKeyArgs.count("vCompressedMerkleTreeConfig"))
+    {
+        UniValue intArray = find_value(inputObject, "vCompressedMerkleTreeConfig").get_array();
+        if (!Sidechain::AddScData(intArray, creationData.vCompressedMerkleTreeConfig))
+        {
+            throw JSONRPCError(RPC_INVALID_PARAMETER, "Invalid parameter, expected integer");
+        }
+        // TODO as soon as CSW are supported, check against wCeasedVk presence: in that case must be size() > 0
     }
 
     CMutableTransaction tx_create;
