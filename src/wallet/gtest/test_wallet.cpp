#include <gmock/gmock.h>
#include <gtest/gtest.h>
#include <sodium.h>

#include "base58.h"
#include "chainparams.h"
#include "main.h"
#include "primitives/block.h"
#include "random.h"
#include "utiltest.h"
#include "wallet/wallet.h"
#include "zcash/JoinSplit.hpp"
#include "zcash/Note.hpp"
#include "zcash/NoteEncryption.hpp"

#include <boost/filesystem.hpp>

using ::testing::Return;
using ::testing::Eq;
using ::testing::ByRef;

extern ZCJoinSplit* params;

ACTION(ThrowLogicError) {
    throw std::logic_error("Boom");
}

class MockWalletDB {
public:
    MOCK_METHOD0(TxnBegin, bool());
    MOCK_METHOD0(TxnCommit, bool());
    MOCK_METHOD0(TxnAbort, bool());

#if 0
    MOCK_METHOD2(WriteWalletTxBase, bool(uint256 hash, const CWalletTx& wtx));
#else
    MOCK_METHOD2(WriteWalletTxBase, bool(uint256 hash, const CWalletTransactionBase& wtx));
#endif
    MOCK_METHOD1(WriteWitnessCacheSize, bool(int64_t nWitnessCacheSize));
    MOCK_METHOD1(WriteBestBlock, bool(const CBlockLocator& loc));
};

template void CWallet::SetBestChainINTERNAL<MockWalletDB>(
        MockWalletDB& walletdb, const CBlockLocator& loc);

class TestWallet : public CWallet {
public:
    TestWallet() : CWallet() { }

    bool EncryptKeys(CKeyingMaterial& vMasterKeyIn) {
        return CCryptoKeyStore::EncryptKeys(vMasterKeyIn);
    }

    bool Unlock(const CKeyingMaterial& vMasterKeyIn) {
        return CCryptoKeyStore::Unlock(vMasterKeyIn);
    }

    void IncrementNoteWitnesses(const CBlockIndex* pindex,
                                const CBlock* pblock,
                                ZCIncrementalMerkleTree& tree) {
        CWallet::IncrementNoteWitnesses(pindex, pblock, tree);
    }
    void DecrementNoteWitnesses(const CBlockIndex* pindex) {
        CWallet::DecrementNoteWitnesses(pindex);
    }
    void SetBestChain(MockWalletDB& walletdb, const CBlockLocator& loc) {
        CWallet::SetBestChainINTERNAL(walletdb, loc);
    }
    bool UpdatedNoteData(const CWalletTx& wtxIn, CWalletTx& wtx) {
        return CWallet::UpdatedNoteData(wtxIn, wtx);
    }
    void MarkAffectedTransactionsDirty(const CTransaction& tx) {
        CWallet::MarkAffectedTransactionsDirty(tx);
    }
};

CWalletTx GetValidReceive(const libzcash::SpendingKey& sk, CAmount value, bool randomInputs) {
    return GetValidReceive(*params, sk, value, randomInputs);
}

CWalletTx GetInvalidCommitmentReceive(const libzcash::SpendingKey& sk, CAmount value, bool randomInputs, int32_t version = 2) {
    return GetInvalidCommitmentReceive(*params, sk, value, randomInputs, version);
}

libzcash::Note GetNote(const libzcash::SpendingKey& sk,
                       const CTransaction& tx, size_t js, size_t n) {
    return GetNote(*params, sk, tx, js, n);
}

CWalletTx GetValidSpend(const libzcash::SpendingKey& sk,
                        const libzcash::Note& note, CAmount value) {
    return GetValidSpend(*params, sk, note, value);
}

JSOutPoint CreateValidBlock(TestWallet& wallet,
                            const libzcash::SpendingKey& sk,
                            const CBlockIndex& index,
                            CBlock& block,
                            ZCIncrementalMerkleTree& tree) {
    auto wtx = GetValidReceive(sk, 50, true);
    auto note = GetNote(sk, wtx, 0, 1);
    auto nullifier = note.nullifier(sk);

    mapNoteData_t noteData;
    JSOutPoint jsoutpt {wtx.GetHash(), 0, 1};
    CNoteData nd {sk.address(), nullifier};
    noteData[jsoutpt] = nd;
    wtx.SetNoteData(noteData);
    wallet.AddToWallet(wtx, true, NULL);

    block.vtx.push_back(wtx);
    wallet.IncrementNoteWitnesses(&index, &block, tree);

    return jsoutpt;
}

TEST(wallet_tests, setup_datadir_location_run_as_first_test) {
    // Get temporary and unique path for file.
    boost::filesystem::path pathTemp = boost::filesystem::temp_directory_path() / boost::filesystem::unique_path();
    boost::filesystem::create_directories(pathTemp);
    mapArgs["-datadir"] = pathTemp.string();
}

TEST(wallet_tests, note_data_serialisation) {
    auto sk = libzcash::SpendingKey::random();
    auto wtx = GetValidReceive(sk, 10, true);
    auto note = GetNote(sk, wtx, 0, 1);
    auto nullifier = note.nullifier(sk);

    mapNoteData_t noteData;
    JSOutPoint jsoutpt {wtx.GetHash(), 0, 1};
    CNoteData nd {sk.address(), nullifier};
    ZCIncrementalMerkleTree tree;
    nd.witnesses.push_front(tree.witness());
    noteData[jsoutpt] = nd;

    CDataStream ss(SER_DISK, CLIENT_VERSION);
    ss << noteData;

    mapNoteData_t noteData2;
    ss >> noteData2;

    EXPECT_EQ(noteData, noteData2);
    EXPECT_EQ(noteData[jsoutpt].witnesses, noteData2[jsoutpt].witnesses);
}


TEST(wallet_tests, find_unspent_notes) {
    SelectParams(CBaseChainParams::TESTNET);
    CWallet wallet;
    auto sk = libzcash::SpendingKey::random();
    wallet.AddSpendingKey(sk);

    auto wtx = GetValidReceive(sk, 10, true);
    auto note = GetNote(sk, wtx, 0, 1);
    auto nullifier = note.nullifier(sk);

    mapNoteData_t noteData;
    JSOutPoint jsoutpt {wtx.GetHash(), 0, 1};
    CNoteData nd {sk.address(), nullifier};
    noteData[jsoutpt] = nd;

    wtx.SetNoteData(noteData);
    wallet.AddToWallet(wtx, true, NULL);
    EXPECT_FALSE(wallet.IsSpent(nullifier));

    // We currently have an unspent and unconfirmed note in the wallet (depth of -1)
    std::vector<CNotePlaintextEntry> entries;
    wallet.GetFilteredNotes(entries, "", 0);
    EXPECT_EQ(0, entries.size());
    entries.clear();
    wallet.GetFilteredNotes(entries, "", -1);
    EXPECT_EQ(1, entries.size());
    entries.clear();

    // Fake-mine the transaction
    EXPECT_EQ(-1, chainActive.Height());
    CBlock block;
    block.vtx.push_back(wtx);
    block.hashMerkleRoot = block.BuildMerkleTree();
    auto blockHash = block.GetHash();
    CBlockIndex fakeIndex {block};
    mapBlockIndex.insert(std::make_pair(blockHash, &fakeIndex));
    chainActive.SetTip(&fakeIndex);
    EXPECT_TRUE(chainActive.Contains(&fakeIndex));
    EXPECT_EQ(0, chainActive.Height());

    wtx.SetMerkleBranch(block);
    wallet.AddToWallet(wtx, true, NULL);
    EXPECT_FALSE(wallet.IsSpent(nullifier));


    // We now have an unspent and confirmed note in the wallet (depth of 1)
    wallet.GetFilteredNotes(entries, "", 0);
    EXPECT_EQ(1, entries.size());
    entries.clear();
    wallet.GetFilteredNotes(entries, "", 1);
    EXPECT_EQ(1, entries.size());
    entries.clear();
    wallet.GetFilteredNotes(entries, "", 2);
    EXPECT_EQ(0, entries.size());
    entries.clear();


    // Let's spend the note.
    auto wtx2 = GetValidSpend(sk, note, 5);
    wallet.AddToWallet(wtx2, true, NULL);
    EXPECT_FALSE(wallet.IsSpent(nullifier));

    // Fake-mine a spend transaction
    EXPECT_EQ(0, chainActive.Height());
    CBlock block2;
    block2.vtx.push_back(wtx2);
    block2.hashMerkleRoot = block2.BuildMerkleTree();
    block2.hashPrevBlock = blockHash;
    auto blockHash2 = block2.GetHash();
    CBlockIndex fakeIndex2 {block2};
    mapBlockIndex.insert(std::make_pair(blockHash2, &fakeIndex2));
    fakeIndex2.nHeight = 1;
    chainActive.SetTip(&fakeIndex2);
    EXPECT_TRUE(chainActive.Contains(&fakeIndex2));
    EXPECT_EQ(1, chainActive.Height());

    wtx2.SetMerkleBranch(block2);
    wallet.AddToWallet(wtx2, true, NULL);
    EXPECT_TRUE(wallet.IsSpent(nullifier));

    // The note has been spent.  By default, GetFilteredNotes() ignores spent notes.
    wallet.GetFilteredNotes(entries, "", 0);
    EXPECT_EQ(0, entries.size());
    entries.clear();
    // Let's include spent notes to retrieve it.
    wallet.GetFilteredNotes(entries, "", 0, false);
    EXPECT_EQ(1, entries.size());
    entries.clear();
    // The spent note has two confirmations.
    wallet.GetFilteredNotes(entries, "", 2, false);
    EXPECT_EQ(1, entries.size());
    entries.clear();
    // It does not have 3 confirmations.
    wallet.GetFilteredNotes(entries, "", 3, false);
    EXPECT_EQ(0, entries.size());
    entries.clear();


    // Let's receive a new note
    std::unique_ptr<CWalletTx> wtx3;
    {
        auto wtx = GetValidReceive(sk, 20, true);
        auto note = GetNote(sk, wtx, 0, 1);
        auto nullifier = note.nullifier(sk);

        mapNoteData_t noteData;
        JSOutPoint jsoutpt {wtx.GetHash(), 0, 1};
        CNoteData nd {sk.address(), nullifier};
        noteData[jsoutpt] = nd;

        wtx.SetNoteData(noteData);
        wallet.AddToWallet(wtx, true, NULL);
        EXPECT_FALSE(wallet.IsSpent(nullifier));

        wtx3 = std::unique_ptr<CWalletTx>(new CWalletTx(wtx));
    }

    // Fake-mine the new transaction
    EXPECT_EQ(1, chainActive.Height());
    CBlock block3;
    block3.vtx.push_back(*wtx3);
    block3.hashMerkleRoot = block3.BuildMerkleTree();
    block3.hashPrevBlock = blockHash2;
    auto blockHash3 = block3.GetHash();
    CBlockIndex fakeIndex3 {block3};
    mapBlockIndex.insert(std::make_pair(blockHash3, &fakeIndex3));
    fakeIndex3.nHeight = 2;
    chainActive.SetTip(&fakeIndex3);
    EXPECT_TRUE(chainActive.Contains(&fakeIndex3));
    EXPECT_EQ(2, chainActive.Height());

    wtx3->SetMerkleBranch(block3);
    wallet.AddToWallet(*wtx3, true, NULL);

    // We now have an unspent note which has one confirmation, in addition to our spent note.
    wallet.GetFilteredNotes(entries, "", 1);
    EXPECT_EQ(1, entries.size());
    entries.clear();
    // Let's return the spent note too.
    wallet.GetFilteredNotes(entries, "", 1, false);
    EXPECT_EQ(2, entries.size());
    entries.clear();
    // Increasing number of confirmations will exclude our new unspent note.
    wallet.GetFilteredNotes(entries, "", 2, false);
    EXPECT_EQ(1, entries.size());
    entries.clear();    
    // If we also ignore spent notes at thie depth, we won't find any notes.
    wallet.GetFilteredNotes(entries, "", 2, true);
    EXPECT_EQ(0, entries.size());
    entries.clear(); 

    // Tear down
    chainActive.SetTip(NULL);
    mapBlockIndex.erase(blockHash);
    mapBlockIndex.erase(blockHash2);
    mapBlockIndex.erase(blockHash3);
}


TEST(wallet_tests, set_note_addrs_in_cwallettx) {
    auto sk = libzcash::SpendingKey::random();
    auto wtx = GetValidReceive(sk, 10, true);
    auto note = GetNote(sk, wtx, 0, 1);
    auto nullifier = note.nullifier(sk);
    EXPECT_EQ(0, wtx.mapNoteData.size());

    mapNoteData_t noteData;
    JSOutPoint jsoutpt {wtx.GetHash(), 0, 1};
    CNoteData nd {sk.address(), nullifier};
    noteData[jsoutpt] = nd;

    wtx.SetNoteData(noteData);
    EXPECT_EQ(noteData, wtx.mapNoteData);
}

TEST(wallet_tests, set_invalid_note_addrs_in_cwallettx) {
    CWalletTx wtx;
    EXPECT_EQ(0, wtx.mapNoteData.size());

    mapNoteData_t noteData;
    auto sk = libzcash::SpendingKey::random();
    JSOutPoint jsoutpt {wtx.GetHash(), 0, 1};
    CNoteData nd {sk.address(), uint256()};
    noteData[jsoutpt] = nd;

    EXPECT_THROW(wtx.SetNoteData(noteData), std::logic_error);
}

TEST(WalletTests, CheckNoteCommitmentAgainstNotePlaintext) {
    CWallet wallet;

    auto sk = libzcash::SpendingKey::random();
    auto address = sk.address();
    auto dec = ZCNoteDecryption(sk.receiving_key());

    auto wtx = GetInvalidCommitmentReceive(sk, 10, true);
    auto note = GetNote(sk, wtx, 0, 1);
    auto nullifier = note.nullifier(sk);

    auto hSig = wtx.GetVjoinsplit()[0].h_sig(
        *params, wtx.joinSplitPubKey);

    ASSERT_THROW(wallet.GetNoteNullifier(
        wtx.GetVjoinsplit()[0],
        address,
        dec,
        hSig, 1), libzcash::note_decryption_failed);
}

TEST(WalletTests, GetNoteNullifier) {
    CWallet wallet;

    auto sk = libzcash::SpendingKey::random();
    auto address = sk.address();
    auto dec = ZCNoteDecryption(sk.receiving_key());

    auto wtx = GetValidReceive(sk, 10, true);
    auto note = GetNote(sk, wtx, 0, 1);
    auto nullifier = note.nullifier(sk);

    auto hSig = wtx.GetVjoinsplit()[0].h_sig(
        *params, wtx.joinSplitPubKey);

    auto ret = wallet.GetNoteNullifier(
        wtx.GetVjoinsplit()[0],
        address,
        dec,
        hSig, 1);
    EXPECT_NE(nullifier, ret);

    wallet.AddSpendingKey(sk);

    ret = wallet.GetNoteNullifier(
        wtx.GetVjoinsplit()[0],
        address,
        dec,
        hSig, 1);
    EXPECT_EQ(nullifier, ret);
}

TEST(wallet_tests, FindMyNotes) {
    CWallet wallet;

    auto sk = libzcash::SpendingKey::random();
    auto sk2 = libzcash::SpendingKey::random();
    wallet.AddSpendingKey(sk2);

    auto wtx = GetValidReceive(sk, 10, true);
    auto note = GetNote(sk, wtx, 0, 1);
    auto nullifier = note.nullifier(sk);

    auto noteMap = wallet.FindMyNotes(wtx);
    EXPECT_EQ(0, noteMap.size());

    wallet.AddSpendingKey(sk);

    noteMap = wallet.FindMyNotes(wtx);
    EXPECT_EQ(2, noteMap.size());

    JSOutPoint jsoutpt {wtx.GetHash(), 0, 1};
    CNoteData nd {sk.address(), nullifier};
    EXPECT_EQ(1, noteMap.count(jsoutpt));
    EXPECT_EQ(nd, noteMap[jsoutpt]);
}

TEST(wallet_tests, FindMyNotesInEncryptedWallet) {
    TestWallet wallet;
    uint256 r {GetRandHash()};
    CKeyingMaterial vMasterKey (r.begin(), r.end());

    auto sk = libzcash::SpendingKey::random();
    wallet.AddSpendingKey(sk);

    ASSERT_TRUE(wallet.EncryptKeys(vMasterKey));

    auto wtx = GetValidReceive(sk, 10, true);
    auto note = GetNote(sk, wtx, 0, 1);
    auto nullifier = note.nullifier(sk);

    auto noteMap = wallet.FindMyNotes(wtx);
    EXPECT_EQ(2, noteMap.size());

    JSOutPoint jsoutpt {wtx.GetHash(), 0, 1};
    CNoteData nd {sk.address(), nullifier};
    EXPECT_EQ(1, noteMap.count(jsoutpt));
    EXPECT_NE(nd, noteMap[jsoutpt]);

    ASSERT_TRUE(wallet.Unlock(vMasterKey));

    noteMap = wallet.FindMyNotes(wtx);
    EXPECT_EQ(2, noteMap.size());
    EXPECT_EQ(1, noteMap.count(jsoutpt));
    EXPECT_EQ(nd, noteMap[jsoutpt]);
}

TEST(wallet_tests, get_conflicted_notes) {
    CWallet wallet;

    auto sk = libzcash::SpendingKey::random();
    wallet.AddSpendingKey(sk);

    auto wtx = GetValidReceive(sk, 10, true);
    auto note = GetNote(sk, wtx, 0, 1);
    auto nullifier = note.nullifier(sk);

    auto wtx2 = GetValidSpend(sk, note, 5);
    auto wtx3 = GetValidSpend(sk, note, 10);
    auto hash2 = wtx2.GetHash();
    auto hash3 = wtx3.GetHash();

    // No conflicts for no spends
    EXPECT_EQ(0, wallet.GetConflicts(hash2).size());
    wallet.AddToWallet(wtx, true, NULL);
    EXPECT_EQ(0, wallet.GetConflicts(hash2).size());

    // No conflicts for one spend
    wallet.AddToWallet(wtx2, true, NULL);
    EXPECT_EQ(0, wallet.GetConflicts(hash2).size());

    // Conflicts for two spends
    wallet.AddToWallet(wtx3, true, NULL);
    auto c3 = wallet.GetConflicts(hash2);
    EXPECT_EQ(2, c3.size());
    EXPECT_EQ(std::set<uint256>({hash2, hash3}), c3);
}

TEST(wallet_tests, nullifier_is_spent) {
    CWallet wallet;

    auto sk = libzcash::SpendingKey::random();
    wallet.AddSpendingKey(sk);

    auto wtx = GetValidReceive(sk, 10, true);
    auto note = GetNote(sk, wtx, 0, 1);
    auto nullifier = note.nullifier(sk);

    EXPECT_FALSE(wallet.IsSpent(nullifier));

    wallet.AddToWallet(wtx, true, NULL);
    EXPECT_FALSE(wallet.IsSpent(nullifier));

    auto wtx2 = GetValidSpend(sk, note, 5);
    wallet.AddToWallet(wtx2, true, NULL);
    EXPECT_FALSE(wallet.IsSpent(nullifier));

    // Fake-mine the transaction
    EXPECT_EQ(-1, chainActive.Height());
    CBlock block;
    block.vtx.push_back(wtx2);
    block.hashMerkleRoot = block.BuildMerkleTree();
    auto blockHash = block.GetHash();
    CBlockIndex fakeIndex {block};
    mapBlockIndex.insert(std::make_pair(blockHash, &fakeIndex));
    chainActive.SetTip(&fakeIndex);
    EXPECT_TRUE(chainActive.Contains(&fakeIndex));
    EXPECT_EQ(0, chainActive.Height());

    wtx2.SetMerkleBranch(block);
    wallet.AddToWallet(wtx2, true, NULL);
    EXPECT_TRUE(wallet.IsSpent(nullifier));

    // Tear down
    chainActive.SetTip(NULL);
    mapBlockIndex.erase(blockHash);
}

TEST(wallet_tests, navigate_from_nullifier_to_note) {
    CWallet wallet;

    auto sk = libzcash::SpendingKey::random();
    wallet.AddSpendingKey(sk);

    auto wtx = GetValidReceive(sk, 10, true);
    auto note = GetNote(sk, wtx, 0, 1);
    auto nullifier = note.nullifier(sk);

    mapNoteData_t noteData;
    JSOutPoint jsoutpt {wtx.GetHash(), 0, 1};
    CNoteData nd {sk.address(), nullifier};
    noteData[jsoutpt] = nd;

    wtx.SetNoteData(noteData);

    EXPECT_EQ(0, wallet.mapNullifiersToNotes.count(nullifier));

    wallet.AddToWallet(wtx, true, NULL);
    EXPECT_EQ(1, wallet.mapNullifiersToNotes.count(nullifier));
    EXPECT_EQ(wtx.GetHash(), wallet.mapNullifiersToNotes[nullifier].hash);
    EXPECT_EQ(0, wallet.mapNullifiersToNotes[nullifier].js);
    EXPECT_EQ(1, wallet.mapNullifiersToNotes[nullifier].n);
}

TEST(wallet_tests, spent_note_is_from_me) {
    CWallet wallet;

    auto sk = libzcash::SpendingKey::random();
    wallet.AddSpendingKey(sk);

    auto wtx = GetValidReceive(sk, 10, true);
    auto note = GetNote(sk, wtx, 0, 1);
    auto nullifier = note.nullifier(sk);
    auto wtx2 = GetValidSpend(sk, note, 5);

    EXPECT_FALSE(wallet.IsFromMe(wtx));
    EXPECT_FALSE(wallet.IsFromMe(wtx2));

    mapNoteData_t noteData;
    JSOutPoint jsoutpt {wtx.GetHash(), 0, 1};
    CNoteData nd {sk.address(), nullifier};
    noteData[jsoutpt] = nd;

    wtx.SetNoteData(noteData);
    EXPECT_FALSE(wallet.IsFromMe(wtx));
    EXPECT_FALSE(wallet.IsFromMe(wtx2));

    wallet.AddToWallet(wtx, true, NULL);
    EXPECT_FALSE(wallet.IsFromMe(wtx));
    EXPECT_TRUE(wallet.IsFromMe(wtx2));
}

TEST(wallet_tests, cached_witnesses_empty_chain) {
    TestWallet wallet;

    auto sk = libzcash::SpendingKey::random();
    wallet.AddSpendingKey(sk);

    auto wtx = GetValidReceive(sk, 10, true);
    auto note = GetNote(sk, wtx, 0, 0);
    auto note2 = GetNote(sk, wtx, 0, 1);
    auto nullifier = note.nullifier(sk);
    auto nullifier2 = note2.nullifier(sk);

    mapNoteData_t noteData;
    JSOutPoint jsoutpt {wtx.GetHash(), 0, 0};
    JSOutPoint jsoutpt2 {wtx.GetHash(), 0, 1};
    CNoteData nd {sk.address(), nullifier};
    CNoteData nd2 {sk.address(), nullifier2};
    noteData[jsoutpt] = nd;
    noteData[jsoutpt2] = nd2;
    wtx.SetNoteData(noteData);

    std::vector<JSOutPoint> notes {jsoutpt, jsoutpt2};
    std::vector<boost::optional<ZCIncrementalWitness>> witnesses;
    uint256 anchor;

    wallet.GetNoteWitnesses(notes, witnesses, anchor);
    EXPECT_FALSE((bool) witnesses[0]);
    EXPECT_FALSE((bool) witnesses[1]);

    wallet.AddToWallet(wtx, true, NULL);
    witnesses.clear();
    wallet.GetNoteWitnesses(notes, witnesses, anchor);
    EXPECT_FALSE((bool) witnesses[0]);
    EXPECT_FALSE((bool) witnesses[1]);

    CBlock block;
    block.vtx.push_back(wtx);
    CBlockIndex index(block);
    ZCIncrementalMerkleTree tree;
    wallet.IncrementNoteWitnesses(&index, &block, tree);
    witnesses.clear();
    wallet.GetNoteWitnesses(notes, witnesses, anchor);
    EXPECT_TRUE((bool) witnesses[0]);
    EXPECT_TRUE((bool) witnesses[1]);

    // Until #1302 is implemented, this should triggger an assertion
    /*EXPECT_DEATH(wallet.DecrementNoteWitnesses(&index),
                 "Assertion( `| failed: \()nWitnessCacheSize > 0");*/
}

TEST(wallet_tests, cached_witnesses_chain_tip) {
    TestWallet wallet;
    uint256 anchor1;
    CBlock block1;
    ZCIncrementalMerkleTree tree;

    auto sk = libzcash::SpendingKey::random();
    wallet.AddSpendingKey(sk);

    {
        // First block (case tested in _empty_chain)
        CBlockIndex index1(block1);
        index1.nHeight = 1;
        auto jsoutpt = CreateValidBlock(wallet, sk, index1, block1, tree);

        // Called to fetch anchor
        std::vector<JSOutPoint> notes {jsoutpt};
        std::vector<boost::optional<ZCIncrementalWitness>> witnesses;
        wallet.GetNoteWitnesses(notes, witnesses, anchor1);
    }

    {
        // Second transaction
        auto wtx = GetValidReceive(sk, 50, true);
        auto note = GetNote(sk, wtx, 0, 1);
        auto nullifier = note.nullifier(sk);

        mapNoteData_t noteData;
        JSOutPoint jsoutpt {wtx.GetHash(), 0, 1};
        CNoteData nd {sk.address(), nullifier};
        noteData[jsoutpt] = nd;
        wtx.SetNoteData(noteData);
        wallet.AddToWallet(wtx, true, NULL);

        std::vector<JSOutPoint> notes {jsoutpt};
        std::vector<boost::optional<ZCIncrementalWitness>> witnesses;
        uint256 anchor2;

        wallet.GetNoteWitnesses(notes, witnesses, anchor2);
        EXPECT_FALSE((bool) witnesses[0]);

        // Second block
        CBlock block2;
        block2.hashPrevBlock = block1.GetHash();
        block2.vtx.push_back(wtx);
        CBlockIndex index2(block2);
        index2.nHeight = 2;
        ZCIncrementalMerkleTree tree2 {tree};
        wallet.IncrementNoteWitnesses(&index2, &block2, tree2);
        witnesses.clear();
        wallet.GetNoteWitnesses(notes, witnesses, anchor2);
        EXPECT_TRUE((bool) witnesses[0]);
        EXPECT_NE(anchor1, anchor2);

        // Decrementing should give us the previous anchor
        uint256 anchor3;
        wallet.DecrementNoteWitnesses(&index2);
        witnesses.clear();
        wallet.GetNoteWitnesses(notes, witnesses, anchor3);
        EXPECT_FALSE((bool) witnesses[0]);
        // Should not equal first anchor because none of these notes had witnesses
        EXPECT_NE(anchor1, anchor3);

        // Re-incrementing with the same block should give the same result
        uint256 anchor4;
        wallet.IncrementNoteWitnesses(&index2, &block2, tree);
        witnesses.clear();
        wallet.GetNoteWitnesses(notes, witnesses, anchor4);
        EXPECT_TRUE((bool) witnesses[0]);
        EXPECT_EQ(anchor2, anchor4);

        // Incrementing with the same block again should not change the cache
        uint256 anchor5;
        wallet.IncrementNoteWitnesses(&index2, &block2, tree);
        std::vector<boost::optional<ZCIncrementalWitness>> witnesses5;
        wallet.GetNoteWitnesses(notes, witnesses5, anchor5);
        EXPECT_EQ(witnesses, witnesses5);
        EXPECT_EQ(anchor4, anchor5);
    }
}

TEST(wallet_tests, CachedWitnessesDecrementFirst) {
    TestWallet wallet;
    uint256 anchor2;
    CBlock block2;
    CBlockIndex index2(block2);
    ZCIncrementalMerkleTree tree;

    auto sk = libzcash::SpendingKey::random();
    wallet.AddSpendingKey(sk);

    {
        // First block (case tested in _empty_chain)
        CBlock block1;
        CBlockIndex index1(block1);
        index1.nHeight = 1;
        CreateValidBlock(wallet, sk, index1, block1, tree);
    }

    {
        // Second block (case tested in _chain_tip)
        index2.nHeight = 2;
        auto jsoutpt = CreateValidBlock(wallet, sk, index2, block2, tree);

        // Called to fetch anchor
        std::vector<JSOutPoint> notes {jsoutpt};
        std::vector<boost::optional<ZCIncrementalWitness>> witnesses;
        wallet.GetNoteWitnesses(notes, witnesses, anchor2);
    }

    {
        // Third transaction - never mined
        auto wtx = GetValidReceive(sk, 20, true);
        auto note = GetNote(sk, wtx, 0, 1);
        auto nullifier = note.nullifier(sk);

        mapNoteData_t noteData;
        JSOutPoint jsoutpt {wtx.GetHash(), 0, 1};
        CNoteData nd {sk.address(), nullifier};
        noteData[jsoutpt] = nd;
        wtx.SetNoteData(noteData);
        wallet.AddToWallet(wtx, true, NULL);

        std::vector<JSOutPoint> notes {jsoutpt};
        std::vector<boost::optional<ZCIncrementalWitness>> witnesses;
        uint256 anchor3;

        wallet.GetNoteWitnesses(notes, witnesses, anchor3);
        EXPECT_FALSE((bool) witnesses[0]);

        // Decrementing (before the transaction has ever seen an increment)
        // should give us the previous anchor
        uint256 anchor4;
        wallet.DecrementNoteWitnesses(&index2);
        witnesses.clear();
        wallet.GetNoteWitnesses(notes, witnesses, anchor4);
        EXPECT_FALSE((bool) witnesses[0]);
        // Should not equal second anchor because none of these notes had witnesses
        EXPECT_NE(anchor2, anchor4);

        // Re-incrementing with the same block should give the same result
        uint256 anchor5;
        wallet.IncrementNoteWitnesses(&index2, &block2, tree);
        witnesses.clear();
        wallet.GetNoteWitnesses(notes, witnesses, anchor5);
        EXPECT_FALSE((bool) witnesses[0]);
        EXPECT_EQ(anchor3, anchor5);
    }
}

TEST(wallet_tests, CachedWitnessesCleanIndex) {
    TestWallet wallet;
    std::vector<CBlock> blocks;
    std::vector<CBlockIndex> indices;
    std::vector<JSOutPoint> notes;
    std::vector<uint256> anchors;
    ZCIncrementalMerkleTree tree;
    ZCIncrementalMerkleTree riTree = tree;
    std::vector<boost::optional<ZCIncrementalWitness>> witnesses;

    auto sk = libzcash::SpendingKey::random();
    wallet.AddSpendingKey(sk);

    // Generate a chain
    size_t numBlocks = WITNESS_CACHE_SIZE + 10;
    blocks.resize(numBlocks);
    indices.resize(numBlocks);
    for (size_t i = 0; i < numBlocks; i++) {
        indices[i].nHeight = i;
        auto old = tree.root();
        auto jsoutpt = CreateValidBlock(wallet, sk, indices[i], blocks[i], tree);
        EXPECT_NE(old, tree.root());
        notes.push_back(jsoutpt);

        witnesses.clear();
        uint256 anchor;
        wallet.GetNoteWitnesses(notes, witnesses, anchor);
        for (size_t j = 0; j <= i; j++) {
            EXPECT_TRUE((bool) witnesses[j]);
        }
        anchors.push_back(anchor);
    }

    // Now pretend we are reindexing: the chain is cleared, and each block is
    // used to increment witnesses again.
    for (size_t i = 0; i < numBlocks; i++) {
        ZCIncrementalMerkleTree riPrevTree {riTree};
        wallet.IncrementNoteWitnesses(&(indices[i]), &(blocks[i]), riTree);
        witnesses.clear();
        uint256 anchor;
        wallet.GetNoteWitnesses(notes, witnesses, anchor);
        for (size_t j = 0; j < numBlocks; j++) {
            EXPECT_TRUE((bool) witnesses[j]);
        }
        // Should equal final anchor because witness cache unaffected
        EXPECT_EQ(anchors.back(), anchor);

        if ((i == 5) || (i == 50)) {
            // Pretend a reorg happened that was recorded in the block files
            {
                wallet.DecrementNoteWitnesses(&(indices[i]));
                witnesses.clear();
                uint256 anchor;
                wallet.GetNoteWitnesses(notes, witnesses, anchor);
                for (size_t j = 0; j < numBlocks; j++) {
                    EXPECT_TRUE((bool) witnesses[j]);
                }
                // Should equal final anchor because witness cache unaffected
                EXPECT_EQ(anchors.back(), anchor);
            }

            {
                wallet.IncrementNoteWitnesses(&(indices[i]), &(blocks[i]), riPrevTree);
                witnesses.clear();
                uint256 anchor;
                wallet.GetNoteWitnesses(notes, witnesses, anchor);
                for (size_t j = 0; j < numBlocks; j++) {
                    EXPECT_TRUE((bool) witnesses[j]);
                }
                // Should equal final anchor because witness cache unaffected
                EXPECT_EQ(anchors.back(), anchor);
            }
        }
    }
}

TEST(wallet_tests, ClearNoteWitnessCache) {
    TestWallet wallet;

    auto sk = libzcash::SpendingKey::random();
    wallet.AddSpendingKey(sk);

    auto wtx = GetValidReceive(sk, 10, true);
    auto hash = wtx.GetHash();
    auto note = GetNote(sk, wtx, 0, 0);
    auto nullifier = note.nullifier(sk);

    mapNoteData_t noteData;
    JSOutPoint jsoutpt {wtx.GetHash(), 0, 0};
    JSOutPoint jsoutpt2 {wtx.GetHash(), 0, 1};
    CNoteData nd {sk.address(), nullifier};
    noteData[jsoutpt] = nd;
    wtx.SetNoteData(noteData);

    // Pretend we mined the tx by adding a fake witness
    ZCIncrementalMerkleTree tree;
    wtx.mapNoteData[jsoutpt].witnesses.push_front(tree.witness());
    wtx.mapNoteData[jsoutpt].witnessHeight = 1;
    wallet.nWitnessCacheSize = 1;

    wallet.AddToWallet(wtx, true, NULL);

    std::vector<JSOutPoint> notes {jsoutpt, jsoutpt2};
    std::vector<boost::optional<ZCIncrementalWitness>> witnesses;
    uint256 anchor2;

    // Before clearing, we should have a witness for one note
    wallet.GetNoteWitnesses(notes, witnesses, anchor2);
    EXPECT_TRUE((bool) witnesses[0]);
    EXPECT_FALSE((bool) witnesses[1]);
    EXPECT_EQ(1, wallet.getMapWallet().at(hash)->mapNoteData[jsoutpt].witnessHeight);
    EXPECT_EQ(1, wallet.nWitnessCacheSize);

    // After clearing, we should not have a witness for either note
    wallet.ClearNoteWitnessCache();
    witnesses.clear();
    wallet.GetNoteWitnesses(notes, witnesses, anchor2);
    EXPECT_FALSE((bool) witnesses[0]);
    EXPECT_FALSE((bool) witnesses[1]);
    EXPECT_EQ(-1, wallet.getMapWallet().at(hash)->mapNoteData[jsoutpt].witnessHeight);
    EXPECT_EQ(0, wallet.nWitnessCacheSize);
}

TEST(wallet_tests, WriteWitnessCache) {
    TestWallet wallet;
    MockWalletDB walletdb;
    CBlockLocator loc;

    auto sk = libzcash::SpendingKey::random();
    wallet.AddSpendingKey(sk);

<<<<<<< HEAD
    CWalletTx wtx = GetValidReceive(sk, 10, true);
    CWalletTransactionBase& refWtx(wtx);
    wallet.AddToWallet(refWtx, true, NULL);
=======
    auto wtx = GetValidReceive(sk, 10, true);
    auto note = GetNote(sk, wtx, 0, 1);
    auto nullifier = note.nullifier(sk);

    mapNoteData_t noteData;
    JSOutPoint jsoutpt {wtx.GetHash(), 0, 1};
    CNoteData nd {sk.address(), nullifier};
    noteData[jsoutpt] = nd;
    wtx.SetNoteData(noteData);
    wallet.AddToWallet(wtx, true, NULL);
>>>>>>> 8c8e7c28

    // TxnBegin fails
    EXPECT_CALL(walletdb, TxnBegin())
        .WillOnce(Return(false));
    wallet.SetBestChain(walletdb, loc);
    EXPECT_CALL(walletdb, TxnBegin())
        .WillRepeatedly(Return(true));

    // WriteWalletTxBase fails
    EXPECT_CALL(walletdb, WriteWalletTxBase(wtx.GetHash(), Eq(ByRef(refWtx))))
        .WillOnce(Return(false));
    EXPECT_CALL(walletdb, TxnAbort())
        .Times(1);
    wallet.SetBestChain(walletdb, loc);             
                                                    
    // WriteWalletTxBase throws
    EXPECT_CALL(walletdb, WriteWalletTxBase(wtx.GetHash(), Eq(ByRef(refWtx))))
        .WillOnce(ThrowLogicError());
    EXPECT_CALL(walletdb, TxnAbort())
        .Times(1);
    wallet.SetBestChain(walletdb, loc);
    EXPECT_CALL(walletdb, WriteWalletTxBase(wtx.GetHash(), Eq(ByRef(refWtx))))
        .WillRepeatedly(Return(true));

    // WriteWitnessCacheSize fails
    EXPECT_CALL(walletdb, WriteWitnessCacheSize(0))
        .WillOnce(Return(false));
    EXPECT_CALL(walletdb, TxnAbort())
        .Times(1);
    wallet.SetBestChain(walletdb, loc);

    // WriteWitnessCacheSize throws
    EXPECT_CALL(walletdb, WriteWitnessCacheSize(0))
        .WillOnce(ThrowLogicError());
    EXPECT_CALL(walletdb, TxnAbort())
        .Times(1);
    wallet.SetBestChain(walletdb, loc);
    EXPECT_CALL(walletdb, WriteWitnessCacheSize(0))
        .WillRepeatedly(Return(true));

    // WriteBestBlock fails
    EXPECT_CALL(walletdb, WriteBestBlock(loc))
        .WillOnce(Return(false));
    EXPECT_CALL(walletdb, TxnAbort())
        .Times(1);
    wallet.SetBestChain(walletdb, loc);

    // WriteBestBlock throws
    EXPECT_CALL(walletdb, WriteBestBlock(loc))
        .WillOnce(ThrowLogicError());
    EXPECT_CALL(walletdb, TxnAbort())
        .Times(1);
    wallet.SetBestChain(walletdb, loc);
    EXPECT_CALL(walletdb, WriteBestBlock(loc))
        .WillRepeatedly(Return(true));

    // TxCommit fails
    EXPECT_CALL(walletdb, TxnCommit())
        .WillOnce(Return(false));
    wallet.SetBestChain(walletdb, loc);
    EXPECT_CALL(walletdb, TxnCommit())
        .WillRepeatedly(Return(true));

    // Everything succeeds
    wallet.SetBestChain(walletdb, loc);
}

TEST(wallet_tests, UpdateNullifierNoteMap) {
    TestWallet wallet;
    uint256 r {GetRandHash()};
    CKeyingMaterial vMasterKey (r.begin(), r.end());

    auto sk = libzcash::SpendingKey::random();
    wallet.AddSpendingKey(sk);

    ASSERT_TRUE(wallet.EncryptKeys(vMasterKey));

    auto wtx = GetValidReceive(sk, 10, true);
    auto note = GetNote(sk, wtx, 0, 1);
    auto nullifier = note.nullifier(sk);

    // Pretend that we called FindMyNotes while the wallet was locked
    mapNoteData_t noteData;
    JSOutPoint jsoutpt {wtx.GetHash(), 0, 1};
    CNoteData nd {sk.address()};
    noteData[jsoutpt] = nd;
    wtx.SetNoteData(noteData);

    wallet.AddToWallet(wtx, true, NULL);
    EXPECT_EQ(0, wallet.mapNullifiersToNotes.count(nullifier));

    EXPECT_FALSE(wallet.UpdateNullifierNoteMap());

    ASSERT_TRUE(wallet.Unlock(vMasterKey));

    EXPECT_TRUE(wallet.UpdateNullifierNoteMap());
    EXPECT_EQ(1, wallet.mapNullifiersToNotes.count(nullifier));
    EXPECT_EQ(wtx.GetHash(), wallet.mapNullifiersToNotes[nullifier].hash);
    EXPECT_EQ(0, wallet.mapNullifiersToNotes[nullifier].js);
    EXPECT_EQ(1, wallet.mapNullifiersToNotes[nullifier].n);
}

TEST(wallet_tests, UpdatedNoteData) {
    TestWallet wallet;

    auto sk = libzcash::SpendingKey::random();
    wallet.AddSpendingKey(sk);

    auto wtx = GetValidReceive(sk, 10, true);
    auto note = GetNote(sk, wtx, 0, 0);
    auto note2 = GetNote(sk, wtx, 0, 1);
    auto nullifier = note.nullifier(sk);
    auto nullifier2 = note2.nullifier(sk);
    auto wtx2 = wtx;

    // First pretend we added the tx to the wallet and
    // we don't have the key for the second note
    mapNoteData_t noteData;
    JSOutPoint jsoutpt {wtx.GetHash(), 0, 0};
    CNoteData nd {sk.address(), nullifier};
    noteData[jsoutpt] = nd;
    wtx.SetNoteData(noteData);

    // Pretend we mined the tx by adding a fake witness
    ZCIncrementalMerkleTree tree;
    wtx.mapNoteData[jsoutpt].witnesses.push_front(tree.witness());
    wtx.mapNoteData[jsoutpt].witnessHeight = 100;

    // Now pretend we added the key for the second note, and
    // the tx was "added" to the wallet again to update it.
    // This happens via the 'z_importkey' RPC method.
    JSOutPoint jsoutpt2 {wtx2.GetHash(), 0, 1};
    CNoteData nd2 {sk.address(), nullifier2};
    noteData[jsoutpt2] = nd2;
    wtx2.SetNoteData(noteData);

    // The txs should initially be different
    EXPECT_NE(wtx.mapNoteData, wtx2.mapNoteData);
    EXPECT_EQ(1, wtx.mapNoteData[jsoutpt].witnesses.size());
    EXPECT_EQ(100, wtx.mapNoteData[jsoutpt].witnessHeight);

    // After updating, they should be the same
    EXPECT_TRUE(wallet.UpdatedNoteData(wtx2, wtx));
    EXPECT_EQ(wtx.mapNoteData, wtx2.mapNoteData);
    EXPECT_EQ(1, wtx.mapNoteData[jsoutpt].witnesses.size());
    EXPECT_EQ(100, wtx.mapNoteData[jsoutpt].witnessHeight);
    // TODO: The new note should get witnessed (but maybe not here) (#1350)
}

TEST(wallet_tests, MarkAffectedTransactionsDirty) {
    TestWallet wallet;

    auto sk = libzcash::SpendingKey::random();
    wallet.AddSpendingKey(sk);

    auto wtx = GetValidReceive(sk, 10, true);
    auto hash = wtx.GetHash();
    auto note = GetNote(sk, wtx, 0, 1);
    auto nullifier = note.nullifier(sk);
    auto wtx2 = GetValidSpend(sk, note, 5);

    mapNoteData_t noteData;
    JSOutPoint jsoutpt {hash, 0, 1};
    CNoteData nd {sk.address(), nullifier};
    noteData[jsoutpt] = nd;

    wtx.SetNoteData(noteData);
    wallet.AddToWallet(wtx, true, NULL);
    wallet.MarkAffectedTransactionsDirty(wtx);

    // After getting a cached value, the first tx should be clean
    wallet.getMapWallet().at(hash)->GetDebit(ISMINE_ALL);
    EXPECT_TRUE(wallet.getMapWallet().at(hash)->GetfDebitCached());

    // After adding the note spend, the first tx should be dirty
    wallet.AddToWallet(wtx2, true, NULL);
    wallet.MarkAffectedTransactionsDirty(wtx2);
<<<<<<< HEAD
    EXPECT_FALSE(wallet.getMapWallet().at(hash)->GetfDebitCached());
=======
    EXPECT_FALSE(wallet.mapWallet[hash].fDebitCached);
}

TEST(wallet_tests, SetBestChainIgnoresTxsWithoutShieldedData) {
    SelectParams(CBaseChainParams::REGTEST);

    TestWallet wallet;
    MockWalletDB walletdb;
    CBlockLocator loc;

    // Set up transparent address
	CKey tsk;
	tsk.MakeNewKey(true);
    wallet.AddKey(tsk);
    auto scriptPubKey = GetScriptForDestination(tsk.GetPubKey().GetID());

    // Set up a Sprout address
    auto sk = libzcash::SpendingKey::random();
    wallet.AddSpendingKey(sk);

    // Generate a transparent transaction that is ours
    CMutableTransaction t;
    t.vout.resize(1);
    t.vout[0].nValue = 90*CENT;
    t.vout[0].scriptPubKey = scriptPubKey;
    CWalletTx wtxTransparent {nullptr, t};
    wallet.AddToWallet(wtxTransparent, true, nullptr);

    // Generate a Sprout transaction that is ours
    auto wtxSprout = GetValidReceive(sk, 10, true);
    auto noteMap = wallet.FindMyNotes(wtxSprout);
    wtxSprout.SetNoteData(noteMap);
    wallet.AddToWallet(wtxSprout, true, nullptr);

    // Generate a Sprout transaction that only involves our transparent address
    auto sk2 = libzcash::SpendingKey::random();
    auto wtxInput = GetValidReceive(sk2, 10, true);
    auto note = GetNote(sk2, wtxInput, 0, 0);
    auto wtxTmp = GetValidSpend(sk2, note, 5);
    CMutableTransaction mtx {wtxTmp};
    mtx.vout[0].scriptPubKey = scriptPubKey;
    CWalletTx wtxSproutTransparent {nullptr, mtx};
    wallet.AddToWallet(wtxSproutTransparent, true, nullptr);

    EXPECT_CALL(walletdb, TxnBegin())
        .WillOnce(Return(true));
    EXPECT_CALL(walletdb, WriteTx(wtxTransparent.GetHash(), wtxTransparent))
        .Times(0);
    EXPECT_CALL(walletdb, WriteTx(wtxSprout.GetHash(), wtxSprout))
        .Times(1).WillOnce(Return(true));
    EXPECT_CALL(walletdb, WriteTx(wtxSproutTransparent.GetHash(), wtxSproutTransparent))
        .Times(0);
    EXPECT_CALL(walletdb, WriteWitnessCacheSize(0))
        .WillOnce(Return(true));
    EXPECT_CALL(walletdb, WriteBestBlock(loc))
        .WillOnce(Return(true));
    EXPECT_CALL(walletdb, TxnCommit())
        .WillOnce(Return(true));
    wallet.SetBestChain(walletdb, loc);
>>>>>>> 8c8e7c28
}<|MERGE_RESOLUTION|>--- conflicted
+++ resolved
@@ -896,22 +896,18 @@
     auto sk = libzcash::SpendingKey::random();
     wallet.AddSpendingKey(sk);
 
-<<<<<<< HEAD
-    CWalletTx wtx = GetValidReceive(sk, 10, true);
+    auto wtx = GetValidReceive(sk, 10, true);
+    auto note = GetNote(sk, wtx, 0, 1);
+    auto nullifier = note.nullifier(sk);
+
+    mapNoteData_t noteData;
+    JSOutPoint jsoutpt {wtx.GetHash(), 0, 1};
+    CNoteData nd {sk.address(), nullifier};
+    noteData[jsoutpt] = nd;
+    wtx.SetNoteData(noteData);
+
     CWalletTransactionBase& refWtx(wtx);
     wallet.AddToWallet(refWtx, true, NULL);
-=======
-    auto wtx = GetValidReceive(sk, 10, true);
-    auto note = GetNote(sk, wtx, 0, 1);
-    auto nullifier = note.nullifier(sk);
-
-    mapNoteData_t noteData;
-    JSOutPoint jsoutpt {wtx.GetHash(), 0, 1};
-    CNoteData nd {sk.address(), nullifier};
-    noteData[jsoutpt] = nd;
-    wtx.SetNoteData(noteData);
-    wallet.AddToWallet(wtx, true, NULL);
->>>>>>> 8c8e7c28
 
     // TxnBegin fails
     EXPECT_CALL(walletdb, TxnBegin())
@@ -1089,10 +1085,7 @@
     // After adding the note spend, the first tx should be dirty
     wallet.AddToWallet(wtx2, true, NULL);
     wallet.MarkAffectedTransactionsDirty(wtx2);
-<<<<<<< HEAD
     EXPECT_FALSE(wallet.getMapWallet().at(hash)->GetfDebitCached());
-=======
-    EXPECT_FALSE(wallet.mapWallet[hash].fDebitCached);
 }
 
 TEST(wallet_tests, SetBestChainIgnoresTxsWithoutShieldedData) {
@@ -1151,5 +1144,4 @@
     EXPECT_CALL(walletdb, TxnCommit())
         .WillOnce(Return(true));
     wallet.SetBestChain(walletdb, loc);
->>>>>>> 8c8e7c28
 }