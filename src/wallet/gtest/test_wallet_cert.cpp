--- conflicted
+++ resolved
@@ -10,21 +10,13 @@
 
 class SidechainsCertInWalletTestSuite : public ::testing::Test {
 public:
-<<<<<<< HEAD
-    SidechainCertInWalletTestSuite():
-=======
     SidechainsCertInWalletTestSuite():
->>>>>>> 44dbe2b2
         walletName("wallet.dat"), walletDbLocation(),
         pWallet(nullptr), pWalletDb(nullptr),
         pCsWalletLock(nullptr),
         csMainLock(cs_main, "cs_main", __FILE__, __LINE__) {}
 
-<<<<<<< HEAD
-    ~SidechainCertInWalletTestSuite() = default;
-=======
     ~SidechainsCertInWalletTestSuite() = default;
->>>>>>> 44dbe2b2
 
     void SetUp() override {
         //Setup environment
