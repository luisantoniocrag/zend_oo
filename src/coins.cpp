// Copyright (c) 2012-2014 The Bitcoin Core developers
// Distributed under the MIT software license, see the accompanying
// file COPYING or http://www.opensource.org/licenses/mit-license.php.

#include "coins.h"

#include "memusage.h"
#include "random.h"
#include "version.h"
#include "policy/fees.h"

#include <assert.h>
#include "utilmoneystr.h"
#include <undo.h>
#include <chainparams.h>

#include <main.h>
#include <consensus/validation.h>

std::string CCoins::ToString() const
{
    std::string ret;
    ret += strprintf("\n version           (%d)", nVersion);
    ret += strprintf("\n fCoinBase         (%d)", fCoinBase);
    ret += strprintf("\n height            (%d)", nHeight);
    ret += strprintf("\n nFirstBwtPos      (%d)", nFirstBwtPos);
    ret += strprintf("\n nBwtMaturityHeight(%d)", nBwtMaturityHeight);
    for (const CTxOut& out : vout)
    {
        ret += "\n    " + out.ToString();
    }
    return ret;
}

CCoins::CCoins() : fCoinBase(false), vout(0), nHeight(0), nVersion(0), nFirstBwtPos(BWT_POS_UNSET), nBwtMaturityHeight(0) { }

CCoins::CCoins(const CTransaction &tx, int nHeightIn) { From(tx, nHeightIn); }

CCoins::CCoins(const CScCertificate &cert, int nHeightIn, int bwtMaturityHeight, bool isBlockTopQualityCert)
{
    From(cert, nHeightIn, bwtMaturityHeight, isBlockTopQualityCert);
}

void CCoins::From(const CTransaction &tx, int nHeightIn) {
    fCoinBase          = tx.IsCoinBase();
    vout               = tx.GetVout();
    nHeight            = nHeightIn;
    nVersion           = tx.nVersion;
    nFirstBwtPos       = BWT_POS_UNSET;
    nBwtMaturityHeight = 0;
    ClearUnspendable();
}

void CCoins::From(const CScCertificate &cert, int nHeightIn, int bwtMaturityHeight, bool isBlockTopQualityCert) {
    fCoinBase          = cert.IsCoinBase();
    vout               = cert.GetVout();
    nHeight            = nHeightIn;
    nVersion           = cert.nVersion;
    nFirstBwtPos       = cert.nFirstBwtPos;
    nBwtMaturityHeight = bwtMaturityHeight;

    if (!isBlockTopQualityCert) //drop bwts of low q certs
    {
        for(unsigned int bwtPos = nFirstBwtPos; bwtPos < vout.size(); ++bwtPos)
            Spend(bwtPos);
    }

    ClearUnspendable();
}

void CCoins::Clear() {
    fCoinBase = false;
    std::vector<CTxOut>().swap(vout);
    nHeight = 0;
    nVersion = 0;
    nFirstBwtPos = BWT_POS_UNSET;
    nBwtMaturityHeight = 0;
}

void CCoins::Cleanup() {
    while (vout.size() > 0 && vout.back().IsNull())
        vout.pop_back();

    if (vout.empty())
        std::vector<CTxOut>().swap(vout);
}

void CCoins::ClearUnspendable() {
    BOOST_FOREACH(CTxOut &txout, vout) {
        if (txout.scriptPubKey.IsUnspendable())
            txout.SetNull();
    }
    Cleanup();
}

void CCoins::swap(CCoins &to) {
    std::swap(to.fCoinBase, fCoinBase);
    to.vout.swap(vout);
    std::swap(to.nHeight, nHeight);
    std::swap(to.nVersion, nVersion);
    std::swap(to.nFirstBwtPos, nFirstBwtPos);
    std::swap(to.nBwtMaturityHeight, nBwtMaturityHeight);
}

bool operator==(const CCoins &a, const CCoins &b) {
     // Empty CCoins objects are always equal.
     if (a.IsPruned() && b.IsPruned())
         return true;
     return a.fCoinBase          == b.fCoinBase          &&
            a.nHeight            == b.nHeight            &&
            a.nVersion           == b.nVersion           &&
            a.vout               == b.vout               &&
            a.nFirstBwtPos       == b.nFirstBwtPos       &&
            a.nBwtMaturityHeight == b.nBwtMaturityHeight;
}

bool operator!=(const CCoins &a, const CCoins &b) {
    return !(a == b);
}

bool CCoins::IsCoinBase() const {
    return fCoinBase;
}

bool CCoins::IsFromCert() const {
    // when restored from serialization, nVersion, if negative, is populated only with latest 7 bits of the original value!
    // we enforced that no tx/cert can have a version other than a list of well known ones
    // therefore no other 4-bytes signed version will have this 7-bits ending
    return (nVersion & 0x7f) == (SC_CERT_VERSION & 0x7f);
}

bool CCoins::isOutputMature(unsigned int outPos, int nSpendingHeigh) const
{
    if (!IsCoinBase() && !IsFromCert())
        return true;

    if (IsCoinBase())
        return nSpendingHeigh >= (nHeight + COINBASE_MATURITY);

    //Hereinafter a cert
    if (outPos >= nFirstBwtPos)
        return nSpendingHeigh >= nBwtMaturityHeight;
    else
        return true;
}

bool CCoins::Spend(uint32_t nPos)
{
    if (nPos >= vout.size() || vout[nPos].IsNull())
        return false;

    vout[nPos].SetNull();
    Cleanup();
    return true;
}

bool CCoins::IsAvailable(unsigned int nPos) const {
    return (nPos < vout.size() && !vout[nPos].IsNull());
}

bool CCoins::IsPruned() const {
    for(const CTxOut &out: vout)
        if (!out.IsNull())
            return false;
    return true;
}

size_t CCoins::DynamicMemoryUsage() const {
    size_t ret = memusage::DynamicUsage(vout);
    for(const CTxOut &out: vout) {
        ret += RecursiveDynamicUsage(out.scriptPubKey);
    }
    return ret;
}

void CCoins::CalcMaskSize(unsigned int &nBytes, unsigned int &nNonzeroBytes) const {
    unsigned int nLastUsedByte = 0;
    for (unsigned int b = 0; 2+b*8 < vout.size(); b++) {
        bool fZero = true;
        for (unsigned int i = 0; i < 8 && 2+b*8+i < vout.size(); i++) {
            if (!vout[2+b*8+i].IsNull()) {
                fZero = false;
                continue;
            }
        }
        if (!fZero) {
            nLastUsedByte = b + 1;
            nNonzeroBytes++;
        }
    }
    nBytes += nLastUsedByte;
}

bool CCoinsView::GetAnchorAt(const uint256 &rt, ZCIncrementalMerkleTree &tree)  const { return false; }
bool CCoinsView::GetNullifier(const uint256 &nullifier)                         const { return false; }
bool CCoinsView::GetCoins(const uint256 &txid, CCoins &coins)                   const { return false; }
bool CCoinsView::HaveCoins(const uint256 &txid)                                 const { return false; }
bool CCoinsView::HaveSidechain(const uint256& scId)                             const { return false; }
bool CCoinsView::GetSidechain(const uint256& scId, CSidechain& info)            const { return false; }
bool CCoinsView::HaveSidechainEvents(int height)                                const { return false; }
bool CCoinsView::GetSidechainEvents(int height, CSidechainEvents& scEvent)      const { return false; }
void CCoinsView::GetScIds(std::set<uint256>& scIdsList)                         const { scIdsList.clear(); return; }
bool CCoinsView::CheckQuality(const CScCertificate& cert)                       const { return false; }
uint256 CCoinsView::GetBestBlock()                                              const { return uint256(); }
uint256 CCoinsView::GetBestAnchor()                                             const { return uint256(); }
bool CCoinsView::HaveCswNullifier(const uint256& scId,
                                 const libzendoomc::ScFieldElement &nullifier)  const { return false; }
bool CCoinsView::GetActiveCertDataHash(const uint256& scId,
                           libzendoomc::ScFieldElement& certDataHash)           const { return false; }

bool CCoinsView::BatchWrite(CCoinsMap &mapCoins, const uint256 &hashBlock,
                            const uint256 &hashAnchor, CAnchorsMap &mapAnchors,
                            CNullifiersMap &mapNullifiers, CSidechainsMap& mapSidechains,
                            CSidechainEventsMap& mapSidechainEvents,
                            CCswNullifiersMap& cswNullifiers)                         { return false; }
bool CCoinsView::GetStats(CCoinsStats &stats)                                   const { return false; }


CCoinsViewBacked::CCoinsViewBacked(CCoinsView *viewIn) : base(viewIn) { }

bool CCoinsViewBacked::GetAnchorAt(const uint256 &rt, ZCIncrementalMerkleTree &tree)   const { return base->GetAnchorAt(rt, tree); }
bool CCoinsViewBacked::GetNullifier(const uint256 &nullifier)                          const { return base->GetNullifier(nullifier); }
bool CCoinsViewBacked::GetCoins(const uint256 &txid, CCoins &coins)                    const { return base->GetCoins(txid, coins); }
bool CCoinsViewBacked::HaveCoins(const uint256 &txid)                                  const { return base->HaveCoins(txid); }
bool CCoinsViewBacked::HaveSidechain(const uint256& scId)                              const { return base->HaveSidechain(scId); }
bool CCoinsViewBacked::GetSidechain(const uint256& scId, CSidechain& info)             const { return base->GetSidechain(scId,info); }
bool CCoinsViewBacked::HaveSidechainEvents(int height)                                 const { return base->HaveSidechainEvents(height); }
bool CCoinsViewBacked::GetSidechainEvents(int height, CSidechainEvents& scEvents)      const { return base->GetSidechainEvents(height, scEvents); }
void CCoinsViewBacked::GetScIds(std::set<uint256>& scIdsList)                          const { return base->GetScIds(scIdsList); }
bool CCoinsViewBacked::CheckQuality(const CScCertificate& cert)                        const { return base->CheckQuality(cert); }
uint256 CCoinsViewBacked::GetBestBlock()                                               const { return base->GetBestBlock(); }
uint256 CCoinsViewBacked::GetBestAnchor()                                              const { return base->GetBestAnchor(); }

bool CCoinsViewBacked::HaveCswNullifier(const uint256& scId,
                                        const libzendoomc::ScFieldElement &nullifier)  const { return base->HaveCswNullifier(scId,nullifier); }
bool CCoinsViewBacked::GetActiveCertDataHash(const uint256& scId,
                                        libzendoomc::ScFieldElement& certDataHash)     const { return base->GetActiveCertDataHash(scId, certDataHash); }

void CCoinsViewBacked::SetBackend(CCoinsView &viewIn) { base = &viewIn; }
bool CCoinsViewBacked::BatchWrite(CCoinsMap &mapCoins, const uint256 &hashBlock,
                                  const uint256 &hashAnchor, CAnchorsMap &mapAnchors,
                                  CNullifiersMap &mapNullifiers, CSidechainsMap& mapSidechains,
                                  CSidechainEventsMap& mapSidechainEvents,
                                  CCswNullifiersMap& cswNullifiers) { return base->BatchWrite(mapCoins, hashBlock, hashAnchor,
                                                                                              mapAnchors, mapNullifiers, mapSidechains,
                                                                                              mapSidechainEvents, cswNullifiers); }
bool CCoinsViewBacked::GetStats(CCoinsStats &stats)                                  const { return base->GetStats(stats); }

CCoinsKeyHasher::CCoinsKeyHasher() : salt(GetRandHash()) {}
CCswNullifiersKeyHasher::CCswNullifiersKeyHasher() : salt() {GetRandBytes(reinterpret_cast<unsigned char*>(salt), BUF_LEN);}

size_t CCswNullifiersKeyHasher::operator()(const std::pair<uint256, libzendoomc::ScFieldElement>& key) const {
    uint32_t buf[BUF_LEN/4];
    memcpy(buf, key.first.begin(), 32);
    memcpy((buf + 8), key.second.begin(), SC_FIELD_SIZE);
    return CalculateHash(buf, BUF_LEN/4, salt);
}

CCoinsViewCache::CCoinsViewCache(CCoinsView *baseIn) : CCoinsViewBacked(baseIn), hasModifier(false), cachedCoinsUsage(0) { }

CCoinsViewCache::~CCoinsViewCache()
{
    assert(!hasModifier);
}

size_t CCoinsViewCache::DynamicMemoryUsage() const {
    return memusage::DynamicUsage(cacheCoins) +
           memusage::DynamicUsage(cacheAnchors) +
           memusage::DynamicUsage(cacheNullifiers) +
           memusage::DynamicUsage(cacheSidechains) +
           memusage::DynamicUsage(cacheSidechainEvents) +
           memusage::DynamicUsage(cacheCswNullifiers) +
           cachedCoinsUsage;
}

CCoinsMap::const_iterator CCoinsViewCache::FetchCoins(const uint256 &txid) const {
    CCoinsMap::iterator it = cacheCoins.find(txid);
    if (it != cacheCoins.end())
        return it;
    CCoins tmp;
    if (!base->GetCoins(txid, tmp))
        return cacheCoins.end();
    CCoinsMap::iterator ret = cacheCoins.insert(std::make_pair(txid, CCoinsCacheEntry())).first;
    tmp.swap(ret->second.coins);
    if (ret->second.coins.IsPruned()) {
        // The parent only has an empty entry for this txid; we can consider our
        // version as fresh.
        ret->second.flags = CCoinsCacheEntry::FRESH;
    }
    cachedCoinsUsage += ret->second.coins.DynamicMemoryUsage();
    return ret;
}

CSidechainsMap::const_iterator CCoinsViewCache::FetchSidechains(const uint256& scId) const {
    CSidechainsMap::iterator candidateIt = cacheSidechains.find(scId);
    if (candidateIt != cacheSidechains.end())
        return candidateIt;

    CSidechain tmp;
    if (!base->GetSidechain(scId, tmp))
        return cacheSidechains.end();

    //Fill cache and return iterator. The insert in cache below looks cumbersome. However
    //it allows to insert CSidechain and keep iterator to inserted member without extra searches
    CSidechainsMap::iterator ret =
            cacheSidechains.insert(std::make_pair(scId, CSidechainsCacheEntry(tmp, CSidechainsCacheEntry::Flags::DEFAULT ))).first;

    cachedCoinsUsage += ret->second.sidechain.DynamicMemoryUsage();
    return ret;
}

CSidechainsMap::iterator CCoinsViewCache::ModifySidechain(const uint256& scId) {
    CSidechainsMap::iterator candidateIt = cacheSidechains.find(scId);
    if (candidateIt != cacheSidechains.end())
        return candidateIt;

    CSidechainsMap::iterator ret = cacheSidechains.end();
    CSidechain tmp;
    if (base->GetSidechain(scId, tmp))
        ret = cacheSidechains.insert(std::make_pair(scId, CSidechainsCacheEntry(tmp, CSidechainsCacheEntry::Flags::DEFAULT ))).first;
    else
        ret = cacheSidechains.insert(std::make_pair(scId, CSidechainsCacheEntry(tmp, CSidechainsCacheEntry::Flags::FRESH ))).first;

    cachedCoinsUsage += ret->second.sidechain.DynamicMemoryUsage();
    return ret;
}

const CSidechain* const CCoinsViewCache::AccessSidechain(const uint256& scId) const {
    CSidechainsMap::const_iterator it = FetchSidechains(scId);
    if (it == cacheSidechains.end())
        return nullptr;
    else
        return &it->second.sidechain;
}

CSidechainEventsMap::const_iterator CCoinsViewCache::FetchSidechainEvents(int height) const {
    CSidechainEventsMap::iterator candidateIt = cacheSidechainEvents.find(height);
    if (candidateIt != cacheSidechainEvents.end())
        return candidateIt;

    CSidechainEvents tmp;
    if (!base->GetSidechainEvents(height, tmp))
        return cacheSidechainEvents.end();

    //Fill cache and return iterator. The insert in cache below looks cumbersome. However
    //it allows to insert CCeasingSidechains and keep iterator to inserted member without extra searches
    CSidechainEventsMap::iterator ret =
            cacheSidechainEvents.insert(std::make_pair(height, CSidechainEventsCacheEntry(tmp, CSidechainEventsCacheEntry::Flags::DEFAULT ))).first;

    cachedCoinsUsage += ret->second.scEvents.DynamicMemoryUsage();
    return ret;
}

CSidechainEventsMap::iterator CCoinsViewCache::ModifySidechainEvents(int height)
{
    CSidechainEventsMap::iterator candidateIt = cacheSidechainEvents.find(height);
    if (candidateIt != cacheSidechainEvents.end())
        return candidateIt;

    CSidechainEventsMap::iterator ret = cacheSidechainEvents.end();
    CSidechainEvents tmp;
    if (!base->GetSidechainEvents(height, tmp))
        ret = cacheSidechainEvents.insert(std::make_pair(height, CSidechainEventsCacheEntry(tmp, CSidechainEventsCacheEntry::Flags::FRESH ))).first;
    else
        ret = cacheSidechainEvents.insert(std::make_pair(height, CSidechainEventsCacheEntry(tmp, CSidechainEventsCacheEntry::Flags::DEFAULT ))).first;

    cachedCoinsUsage += ret->second.scEvents.DynamicMemoryUsage();
    return ret;
}

bool CCoinsViewCache::GetAnchorAt(const uint256 &rt, ZCIncrementalMerkleTree &tree) const {
    CAnchorsMap::const_iterator it = cacheAnchors.find(rt);
    if (it != cacheAnchors.end()) {
        if (it->second.entered) {
            tree = it->second.tree;
            return true;
        } else {
            return false;
        }
    }

    if (!base->GetAnchorAt(rt, tree)) {
        return false;
    }

    CAnchorsMap::iterator ret = cacheAnchors.insert(std::make_pair(rt, CAnchorsCacheEntry())).first;
    ret->second.entered = true;
    ret->second.tree = tree;
    cachedCoinsUsage += ret->second.tree.DynamicMemoryUsage();

    return true;
}

bool CCoinsViewCache::GetNullifier(const uint256 &nullifier) const {
    CNullifiersMap::iterator it = cacheNullifiers.find(nullifier);
    if (it != cacheNullifiers.end())
        return it->second.entered;

    CNullifiersCacheEntry entry;
    bool tmp = base->GetNullifier(nullifier);
    entry.entered = tmp;

    cacheNullifiers.insert(std::make_pair(nullifier, entry));

    return tmp;
}

void CCoinsViewCache::PushAnchor(const ZCIncrementalMerkleTree &tree) {
    uint256 newrt = tree.root();

    auto currentRoot = GetBestAnchor();

    // We don't want to overwrite an anchor we already have.
    // This occurs when a block doesn't modify mapAnchors at all,
    // because there are no joinsplits. We could get around this a
    // different way (make all blocks modify mapAnchors somehow)
    // but this is simpler to reason about.
    if (currentRoot != newrt) {
        auto insertRet = cacheAnchors.insert(std::make_pair(newrt, CAnchorsCacheEntry()));
        CAnchorsMap::iterator ret = insertRet.first;

        ret->second.entered = true;
        ret->second.tree = tree;
        ret->second.flags = CAnchorsCacheEntry::DIRTY;

        if (insertRet.second) {
            // An insert took place
            cachedCoinsUsage += ret->second.tree.DynamicMemoryUsage();
        }

        hashAnchor = newrt;
    }
}

void CCoinsViewCache::PopAnchor(const uint256 &newrt) {
    auto currentRoot = GetBestAnchor();

    // Blocks might not change the commitment tree, in which
    // case restoring the "old" anchor during a reorg must
    // have no effect.
    if (currentRoot != newrt) {
        // Bring the current best anchor into our local cache
        // so that its tree exists in memory.
        {
            ZCIncrementalMerkleTree tree;
            assert(GetAnchorAt(currentRoot, tree));
        }

        // Mark the anchor as unentered, removing it from view
        cacheAnchors[currentRoot].entered = false;

        // Mark the cache entry as dirty so it's propagated
        cacheAnchors[currentRoot].flags = CAnchorsCacheEntry::DIRTY;

        // Mark the new root as the best anchor
        hashAnchor = newrt;
    }
}

void CCoinsViewCache::SetNullifier(const uint256 &nullifier, bool spent) {
    std::pair<CNullifiersMap::iterator, bool> ret = cacheNullifiers.insert(std::make_pair(nullifier, CNullifiersCacheEntry()));
    ret.first->second.entered = spent;
    ret.first->second.flags |= CNullifiersCacheEntry::DIRTY;
}

bool CCoinsViewCache::GetCoins(const uint256 &txid, CCoins &coins) const {
    CCoinsMap::const_iterator it = FetchCoins(txid);
    if (it != cacheCoins.end()) {
        coins = it->second.coins;
        return true;
    }
    return false;
}

CCoinsModifier CCoinsViewCache::ModifyCoins(const uint256 &txid) {
    assert(!hasModifier);
    std::pair<CCoinsMap::iterator, bool> ret = cacheCoins.insert(std::make_pair(txid, CCoinsCacheEntry()));
    size_t cachedCoinUsage = 0;
    if (ret.second) {
        if (!base->GetCoins(txid, ret.first->second.coins)) {
            // The parent view does not have this entry; mark it as fresh.
            ret.first->second.coins.Clear();
            ret.first->second.flags = CCoinsCacheEntry::FRESH;
        } else if (ret.first->second.coins.IsPruned()) {
            // The parent view only has a pruned entry for this; mark it as fresh.
            ret.first->second.flags = CCoinsCacheEntry::FRESH;
        }
    } else {
        cachedCoinUsage = ret.first->second.coins.DynamicMemoryUsage();
    }
    // Assume that whenever ModifyCoins is called, the entry will be modified.
    ret.first->second.flags |= CCoinsCacheEntry::DIRTY;
    return CCoinsModifier(*this, ret.first, cachedCoinUsage);
}

const CCoins* CCoinsViewCache::AccessCoins(const uint256 &txid) const {
    CCoinsMap::const_iterator it = FetchCoins(txid);
    if (it == cacheCoins.end()) {
        return NULL;
    } else {
        return &it->second.coins;
    }
}

bool CCoinsViewCache::HaveCoins(const uint256 &txid) const {
    CCoinsMap::const_iterator it = FetchCoins(txid);
    // We're using vtx.empty() instead of IsPruned here for performance reasons,
    // as we only care about the case where a transaction was replaced entirely
    // in a reorganization (which wipes vout entirely, as opposed to spending
    // which just cleans individual outputs).
    return (it != cacheCoins.end() && !it->second.coins.vout.empty());
}

uint256 CCoinsViewCache::GetBestBlock() const {
    if (hashBlock.IsNull())
        hashBlock = base->GetBestBlock();
    return hashBlock;
}


uint256 CCoinsViewCache::GetBestAnchor() const {
    if (hashAnchor.IsNull())
        hashAnchor = base->GetBestAnchor();
    return hashAnchor;
}

void CCoinsViewCache::SetBestBlock(const uint256 &hashBlockIn) {
    hashBlock = hashBlockIn;
}

bool CCoinsViewCache::HaveCswNullifier(const uint256& scId, const libzendoomc::ScFieldElement &nullifier) const {
    std::pair<uint256, libzendoomc::ScFieldElement> key = std::make_pair(scId, nullifier);

    CCswNullifiersMap::iterator it = cacheCswNullifiers.find(key);
    if (it != cacheCswNullifiers.end())
        return (it->second.flag != CCswNullifiersCacheEntry::Flags::ERASED);

    if (!base->HaveCswNullifier(scId, nullifier))
        return false;

    cacheCswNullifiers.insert(std::make_pair(key, CCswNullifiersCacheEntry{CCswNullifiersCacheEntry::Flags::DEFAULT}));
    return true;
}

bool CCoinsViewCache::AddCswNullifier(const uint256& scId, const libzendoomc::ScFieldElement &nullifier) {
    if (HaveCswNullifier(scId, nullifier))
        return false;

    std::pair<uint256, libzendoomc::ScFieldElement> key = std::make_pair(scId, nullifier);
    cacheCswNullifiers.insert(std::make_pair(key, CCswNullifiersCacheEntry{CCswNullifiersCacheEntry::Flags::FRESH}));
    return true;
}

bool CCoinsViewCache::RemoveCswNullifier(const uint256& scId, const libzendoomc::ScFieldElement &nullifier) {
    if (!HaveCswNullifier(scId, nullifier))
        return false;

    cacheCswNullifiers.at(std::make_pair(scId, nullifier)).flag = CCswNullifiersCacheEntry::Flags::ERASED;
    return true;
}

bool CCoinsViewCache::GetActiveCertDataHash(const uint256& scId, libzendoomc::ScFieldElement& certDataHash) const {
    // TODO: method real implementation will be integrated later from the MBTR branch.
    certDataHash = libzendoomc::ScFieldElement();
    return true;
}

bool CCoinsViewCache::BatchWrite(CCoinsMap &mapCoins,
                                 const uint256 &hashBlockIn,
                                 const uint256 &hashAnchorIn,
                                 CAnchorsMap &mapAnchors,
                                 CNullifiersMap &mapNullifiers,
                                 CSidechainsMap& mapSidechains,
                                 CSidechainEventsMap& mapSidechainEvents,
                                 CCswNullifiersMap& cswNullifiers) {
    assert(!hasModifier);
    for (CCoinsMap::iterator it = mapCoins.begin(); it != mapCoins.end();) {
        if (it->second.flags & CCoinsCacheEntry::DIRTY) { // Ignore non-dirty entries (optimization).
            CCoinsMap::iterator itUs = cacheCoins.find(it->first);
            if (itUs == cacheCoins.end()) {
                if (!it->second.coins.IsPruned()) {
                    // The parent cache does not have an entry, while the child
                    // cache does have (a non-pruned) one. Move the data up, and
                    // mark it as fresh (if the grandparent did have it, we
                    // would have pulled it in at first GetCoins).
                    assert(it->second.flags & CCoinsCacheEntry::FRESH);
                    CCoinsCacheEntry& entry = cacheCoins[it->first];
                    entry.coins.swap(it->second.coins);
                    cachedCoinsUsage += entry.coins.DynamicMemoryUsage();
                    entry.flags = CCoinsCacheEntry::DIRTY | CCoinsCacheEntry::FRESH;
                }
            } else {
                if ((itUs->second.flags & CCoinsCacheEntry::FRESH) && it->second.coins.IsPruned()) {
                    // The grandparent does not have an entry, and the child is
                    // modified and being pruned. This means we can just delete
                    // it from the parent.
                    cachedCoinsUsage -= itUs->second.coins.DynamicMemoryUsage();
                    cacheCoins.erase(itUs);
                } else {
                    // A normal modification.
                    cachedCoinsUsage -= itUs->second.coins.DynamicMemoryUsage();
                    itUs->second.coins.swap(it->second.coins);
                    cachedCoinsUsage += itUs->second.coins.DynamicMemoryUsage();
                    itUs->second.flags |= CCoinsCacheEntry::DIRTY;
                }
            }
        }
        CCoinsMap::iterator itOld = it++;
        mapCoins.erase(itOld);
    }

    for (CAnchorsMap::iterator child_it = mapAnchors.begin(); child_it != mapAnchors.end();)
    {
        if (child_it->second.flags & CAnchorsCacheEntry::DIRTY) {
            CAnchorsMap::iterator parent_it = cacheAnchors.find(child_it->first);

            if (parent_it == cacheAnchors.end()) {
                CAnchorsCacheEntry& entry = cacheAnchors[child_it->first];
                entry.entered = child_it->second.entered;
                entry.tree = child_it->second.tree;
                entry.flags = CAnchorsCacheEntry::DIRTY;

                cachedCoinsUsage += entry.tree.DynamicMemoryUsage();
            } else {
                if (parent_it->second.entered != child_it->second.entered) {
                    // The parent may have removed the entry.
                    parent_it->second.entered = child_it->second.entered;
                    parent_it->second.flags |= CAnchorsCacheEntry::DIRTY;
                }
            }
        }

        CAnchorsMap::iterator itOld = child_it++;
        mapAnchors.erase(itOld);
    }

    for (CNullifiersMap::iterator child_it = mapNullifiers.begin(); child_it != mapNullifiers.end();)
    {
        if (child_it->second.flags & CNullifiersCacheEntry::DIRTY) { // Ignore non-dirty entries (optimization).
            CNullifiersMap::iterator parent_it = cacheNullifiers.find(child_it->first);

            if (parent_it == cacheNullifiers.end()) {
                CNullifiersCacheEntry& entry = cacheNullifiers[child_it->first];
                entry.entered = child_it->second.entered;
                entry.flags = CNullifiersCacheEntry::DIRTY;
            } else {
                if (parent_it->second.entered != child_it->second.entered) {
                    parent_it->second.entered = child_it->second.entered;
                    parent_it->second.flags |= CNullifiersCacheEntry::DIRTY;
                }
            }
        }
        CNullifiersMap::iterator itOld = child_it++;
        mapNullifiers.erase(itOld);
    }

    // Sidechain related section
    for (auto& entryToWrite : mapSidechains)
    	WriteMutableEntry(entryToWrite.first, entryToWrite.second, cacheSidechains);

    for (auto& entryToWrite : mapSidechainEvents)
    	WriteMutableEntry(entryToWrite.first, entryToWrite.second, cacheSidechainEvents);

<<<<<<< HEAD
    mapSidechains.clear();
    mapSidechainEvents.clear();
=======
    for (auto& entryToWrite : cswNullifiers)
    	WriteImmutableEntry(entryToWrite.first, entryToWrite.second, cacheCswNullifiers);

    mapSidechains.clear();
    mapSidechainEvents.clear();
    cswNullifiers.clear();
>>>>>>> 9f69f9f8
    // End of sidechain related section

    hashAnchor = hashAnchorIn;
    hashBlock = hashBlockIn;
    return true;
}

bool CCoinsViewCache::HaveSidechain(const uint256& scId) const
{
    CSidechainsMap::const_iterator it = FetchSidechains(scId);
    return (it != cacheSidechains.end()) && (it->second.flag != CSidechainsCacheEntry::Flags::ERASED);
}

bool CCoinsViewCache::GetSidechain(const uint256 & scId, CSidechain& targetSidechain) const
{
    CSidechainsMap::const_iterator it = FetchSidechains(scId);
    if (it != cacheSidechains.end())
        LogPrint("sc", "%s():%d - FetchedSidechain: scId[%s]\n", __func__, __LINE__, scId.ToString());

    if (it != cacheSidechains.end() && it->second.flag != CSidechainsCacheEntry::Flags::ERASED) {
        targetSidechain = it->second.sidechain;
        return true;
    }
    return false;
}

void CCoinsViewCache::GetScIds(std::set<uint256>& scIdsList) const
{
    base->GetScIds(scIdsList);

    // Note that some of the values above may have been erased in current cache.
    // Also new id may be in current cache but not in persisted
    for (const auto& entry: cacheSidechains)
    {
      if (entry.second.flag == CSidechainsCacheEntry::Flags::ERASED)
          scIdsList.erase(entry.first);
      else
          scIdsList.insert(entry.first);
    }

    return;
}

bool CCoinsViewCache::CheckQuality(const CScCertificate& cert) const
{
    // check in blockchain if a better cert is already there for this epoch
    CSidechain info;
    if (GetSidechain(cert.GetScId(), info))
    {
        if (info.lastTopQualityCertHash != cert.GetHash() &&
            info.lastTopQualityCertReferencedEpoch == cert.epochNumber &&
            info.lastTopQualityCertQuality >= cert.quality)
        {
            LogPrint("cert", "%s.%s():%d - NOK, cert %s q=%d : a cert q=%d for same sc/epoch is already in blockchain\n",
                __FILE__, __func__, __LINE__, cert.GetHash().ToString(), cert.quality, info.lastTopQualityCertQuality);
            return false;
        }
    }
    else
    {
        LogPrint("cert", "%s.%s():%d - cert %s has no scid in blockchain\n",
            __FILE__, __func__, __LINE__, cert.GetHash().ToString());
    }

    LogPrint("cert", "%s.%s():%d - cert %s q=%d : OK, no better quality certs for same sc/epoch are in blockchain\n",
        __FILE__, __func__, __LINE__, cert.GetHash().ToString(), cert.quality);
    return true;
}


int CCoinsViewCache::getInitScCoinsMaturity()
{
    if ( (Params().NetworkIDString() == "regtest") )
    {
        int val = (int)(GetArg("-sccoinsmaturity", Params().ScCoinsMaturity() ));
        LogPrint("sc", "%s():%d - %s: using val %d \n", __func__, __LINE__, Params().NetworkIDString(), val);
        return val;
    }
    return Params().ScCoinsMaturity();
}

int CCoinsViewCache::getScCoinsMaturity()
{
    // gets constructed just one time
    static int retVal( getInitScCoinsMaturity() );
    return retVal;
}

bool CCoinsViewCache::UpdateSidechain(const CTransaction& tx, const CBlock& block, int blockHeight)
{
    const uint256& txHash = tx.GetHash();
    LogPrint("sc", "%s():%d - enter tx=%s\n", __func__, __LINE__, txHash.ToString() );

    static const int SC_COIN_MATURITY = getScCoinsMaturity();
    const int maturityHeight = blockHeight + SC_COIN_MATURITY;

    // ceased sidechain withdrawal ccin
    for (const CTxCeasedSidechainWithdrawalInput& csw: tx.GetVcswCcIn())
    {
        if (!HaveSidechain(csw.scId))
        {
            // should not happen
            LogPrintf("ERROR: %s():%d - Can not update balance, could not find scId=%s\n",
                __func__, __LINE__, csw.scId.ToString() );
            return false;
        }

        CSidechainsMap::iterator scIt = ModifySidechain(csw.scId);

        // decrease SC balance
        scIt->second.scInfo.balance -= csw.nValue;
        assert(scIt->second.scInfo.balance >= 0);
        scIt->second.flag = CSidechainsCacheEntry::Flags::DIRTY;

        LogPrint("sc", "%s():%d - sidechain balance decreased by CSW in scView csw_amount=%s scId=%s\n",
            __func__, __LINE__, FormatMoney(csw.nValue), csw.scId.ToString());
    }

    // creation ccout
    for (const auto& cr: tx.GetVscCcOut())
    {
        const uint256& scId = cr.GetScId();
        if (HaveSidechain(scId)) {
            LogPrintf("ERROR: %s():%d - CR: scId=%s already in scView\n", __func__, __LINE__, scId.ToString() );
            return false;
        }

        CSidechainsMap::iterator scIt = ModifySidechain(scId);
<<<<<<< HEAD
        scIt->second.sidechain.creationBlockHash = block.GetHash();
        scIt->second.sidechain.creationBlockHeight = blockHeight;
        scIt->second.sidechain.creationTxHash = txHash;
        scIt->second.sidechain.lastTopQualityCertReferencedEpoch = CScCertificate::EPOCH_NULL;
        scIt->second.sidechain.lastTopQualityCertHash.SetNull();
        scIt->second.sidechain.lastTopQualityCertQuality = CScCertificate::QUALITY_NULL;
        scIt->second.sidechain.lastTopQualityCertBwtAmount = 0;
        scIt->second.sidechain.creationData.withdrawalEpochLength = cr.withdrawalEpochLength;
        scIt->second.sidechain.creationData.customData = cr.customData;
        scIt->second.sidechain.creationData.constant = cr.constant;
        scIt->second.sidechain.creationData.wCertVk = cr.wCertVk;
        scIt->second.sidechain.creationData.wMbtrVk = cr.wMbtrVk;
        scIt->second.sidechain.mImmatureAmounts[maturityHeight] = cr.nValue;
=======
        scIt->second.scInfo.creationBlockHash = block.GetHash();
        scIt->second.scInfo.creationBlockHeight = blockHeight;
        scIt->second.scInfo.creationTxHash = txHash;
        scIt->second.scInfo.prevBlockTopQualityCertReferencedEpoch = CScCertificate::EPOCH_NULL;
        scIt->second.scInfo.prevBlockTopQualityCertHash.SetNull();
        scIt->second.scInfo.prevBlockTopQualityCertQuality = CScCertificate::QUALITY_NULL;
        scIt->second.scInfo.prevBlockTopQualityCertBwtAmount = 0;
        scIt->second.scInfo.creationData.withdrawalEpochLength = cr.withdrawalEpochLength;
        scIt->second.scInfo.creationData.customData = cr.customData;
        scIt->second.scInfo.creationData.constant = cr.constant;
        scIt->second.scInfo.creationData.wCertVk = cr.wCertVk;
        scIt->second.scInfo.creationData.wCeasedVk = cr.wCeasedVk;
        scIt->second.scInfo.mImmatureAmounts[maturityHeight] = cr.nValue;
        scIt->second.scInfo.currentState = (uint8_t)CSidechain::State::ALIVE;
>>>>>>> 9f69f9f8
        scIt->second.flag = CSidechainsCacheEntry::Flags::FRESH;

        LogPrint("sc", "%s():%d - immature balance added in scView (h=%d, amount=%s) %s\n",
            __func__, __LINE__, maturityHeight, FormatMoney(cr.nValue), scId.ToString());

        LogPrint("sc", "%s():%d - scId[%s] added in scView\n", __func__, __LINE__, scId.ToString() );
    }

    // forward transfer ccout
    for(auto& ft: tx.GetVftCcOut())
    {
        if (!HaveSidechain(ft.scId))
        {
            // should not happen
            LogPrintf("%s():%d - Can not update balance, could not find scId=%s\n",
                __func__, __LINE__, ft.scId.ToString() );
            return false;
        }
        CSidechainsMap::iterator scIt = ModifySidechain(ft.scId);

        // add a new immature balance entry in sc info or increment it if already there
        scIt->second.sidechain.mImmatureAmounts[maturityHeight] += ft.nValue;
        if (scIt->second.flag != CSidechainsCacheEntry::Flags::FRESH)
            scIt->second.flag = CSidechainsCacheEntry::Flags::DIRTY;

        LogPrint("sc", "%s():%d - immature balance added in scView (h=%d, amount=%s) %s\n",
            __func__, __LINE__, maturityHeight, FormatMoney(ft.GetScValue()), ft.scId.ToString());
    }

    // mc backward transfer request ccout
    for(auto& mbtr: tx.GetVBwtRequestOut())
    {
        if (!HaveSidechain(mbtr.scId))
        {
            // should not happen
            LogPrint("sc", "%s():%d - Can not update balance, could not find scId=%s\n",
                __func__, __LINE__, mbtr.scId.ToString() );
            return false;
        }
        CSidechainsMap::iterator scIt = ModifySidechain(mbtr.scId);

        // add a new immature balance entry in sc info or increment it if already there
        scIt->second.sidechain.mImmatureAmounts[maturityHeight] += mbtr.GetScValue();
        if (scIt->second.flag != CSidechainsCacheEntry::Flags::FRESH)
            scIt->second.flag = CSidechainsCacheEntry::Flags::DIRTY;

        LogPrint("sc", "%s():%d - immature balance added in scView (h=%d, amount=%s) %s\n",
            __func__, __LINE__, maturityHeight, FormatMoney(mbtr.GetScValue()), mbtr.scId.ToString());
    }

    return true;
}

bool CCoinsViewCache::RevertTxOutputs(const CTransaction& tx, int nHeight)
{
    static const int SC_COIN_MATURITY = getScCoinsMaturity();
    const int maturityHeight = nHeight + SC_COIN_MATURITY;

    // backward transfer request 
    for(const auto& entry: tx.GetVBwtRequestOut())
    {
        const uint256& scId = entry.scId;
        LogPrint("sc", "%s():%d - removing fwt for scId=%s\n", __func__, __LINE__, scId.ToString());

        if (!HaveSidechain(scId))
        {
            // should not happen
            LogPrint("sc", "ERROR: %s():%d - scId=%s not in scView\n", __func__, __LINE__, scId.ToString() );
            return false;
        }

        CSidechainsMap::iterator scIt = ModifySidechain(scId);
        if (!DecrementImmatureAmount(scId, scIt, entry.GetScValue(), maturityHeight) )
        {
            // should not happen
            LogPrint("sc", "ERROR %s():%d - scId=%s could not handle immature balance at height%d\n",
                __func__, __LINE__, scId.ToString(), maturityHeight);
            return false;
        }
    }

    // revert forward transfers
    for(const auto& entry: tx.GetVftCcOut())
    {
        const uint256& scId = entry.scId;
        LogPrint("sc", "%s():%d - removing fwt for scId=%s\n", __func__, __LINE__, scId.ToString());

        if (!HaveSidechain(scId))
        {
            // should not happen
            LogPrintf("ERROR: %s():%d - scId=%s not in scView\n", __func__, __LINE__, scId.ToString() );
            return false;
        }

        CSidechainsMap::iterator scIt = ModifySidechain(scId);
        if (!DecrementImmatureAmount(scId, scIt, entry.nValue, maturityHeight) )
        {
            // should not happen
            LogPrintf("ERROR %s():%d - scId=%s could not handle immature balance at height%d\n",
                __func__, __LINE__, scId.ToString(), maturityHeight);
            return false;
        }
    }

    // remove sidechain if the case
    for(const auto& entry: tx.GetVscCcOut())
    {
        const uint256& scId = entry.GetScId();
        LogPrint("sc", "%s():%d - removing scId=%s\n", __func__, __LINE__, scId.ToString());

        if (!HaveSidechain(scId))
        {
            // should not happen
            LogPrintf("ERROR: %s():%d - scId=%s not in scView\n", __func__, __LINE__, scId.ToString() );
            return false;
        }

        CSidechainsMap::iterator scIt = ModifySidechain(scId);
        if (!DecrementImmatureAmount(scId, scIt, entry.nValue, maturityHeight) )
        {
            // should not happen
            LogPrintf("ERROR %s():%d - scId=%s could not handle immature balance at height%d\n",
                __func__, __LINE__, scId.ToString(), maturityHeight);
            return false;
        }

        if (scIt->second.sidechain.balance > 0)
        {
            // should not happen either
<<<<<<< HEAD
            LogPrint("sc", "ERROR %s():%d - scId=%s balance not null: %s\n",
                __func__, __LINE__, scId.ToString(), FormatMoney(scIt->second.sidechain.balance));
=======
            LogPrintf("ERROR %s():%d - scId=%s balance not null: %s\n",
                __func__, __LINE__, scId.ToString(), FormatMoney(scIt->second.scInfo.balance));
>>>>>>> 9f69f9f8
            return false;
        }

        scIt->second.flag = CSidechainsCacheEntry::Flags::ERASED;
        LogPrint("sc", "%s():%d - scId=%s removed from scView\n", __func__, __LINE__, scId.ToString() );
    }

    // revert sidechain balances for CSWs
    for (const CTxCeasedSidechainWithdrawalInput& csw: tx.GetVcswCcIn())
    {
        LogPrint("sc", "%s():%d - removing CSW for scId=%s\n", __func__, __LINE__, csw.scId.ToString());

        if (!HaveSidechain(csw.scId))
        {
            // should not happen
            LogPrintf("ERROR: %s():%d - Can not update balance, could not find scId=%s\n",
                __func__, __LINE__, csw.scId.ToString() );
            return false;
        }

        CSidechainsMap::iterator scIt = ModifySidechain(csw.scId);

        // increase SC balance
        scIt->second.scInfo.balance += csw.nValue;
        scIt->second.flag = CSidechainsCacheEntry::Flags::DIRTY;

        LogPrint("sc", "%s():%d - sidechain balance increased by CSW in scView csw_amount=%s scId=%s\n",
            __func__, __LINE__, FormatMoney(csw.nValue), csw.scId.ToString());
    }

    return true;
}

#ifdef BITCOIN_TX
int CCoinsViewCache::GetHeight() const {return -1;}
std::string CSidechain::ToString() const {return std::string{};}
int CSidechain::EpochFor(int targetHeight) const { return CScCertificate::EPOCH_NULL; }
int CSidechain::StartHeightForEpoch(int targetEpoch) const { return -1; }
int CSidechain::SafeguardMargin() const { return -1; }
size_t CSidechain::DynamicMemoryUsage() const { return 0; }
std::string CSidechain::stateToString(State s) { return "";}
bool CCoinsViewCache::isEpochDataValid(const CSidechain& info, int epochNumber, const uint256& endEpochBlockHash) const {return true;}
<<<<<<< HEAD
bool CCoinsViewCache::IsCertApplicableToState(const CScCertificate& cert, int nHeight,
                                              libzendoomc::CScProofVerifier& scVerifier) const {return true;}
bool CCoinsViewCache::IsScTxApplicableToState(const CTransaction& tx, int height,
                                              libzendoomc::CScProofVerifier& scVerifier) const { return true;}
=======
bool CCoinsViewCache::IsTxCswApplicableToState(const CTransaction& tx, CValidationState& state, libzendoomc::CScProofVerifier& scVerifier) const {return true;}
bool libzendoomc::CScProofVerifier::verifyCTxCeasedSidechainWithdrawalInput(
        const ScFieldElement& certDataHash,
        const ScVk& wCeasedVk,
        const CTxCeasedSidechainWithdrawalInput& csw
    ) const { return true; }
bool CCoinsViewCache::IsCertApplicableToState(const CScCertificate& cert, int nHeight, CValidationState& state, libzendoomc::CScProofVerifier& scVerifier) const {return true;}
bool libzendoomc::CScProofVerifier::verifyCScCertificate(              
    const libzendoomc::ScConstant& constant,
    const libzendoomc::ScVk& wCertVk,
    const uint256& prev_end_epoch_block_hash,
    const CScCertificate& scCert
) const { return true; }
bool CCoinsViewCache::HaveScRequirements(const CTransaction& tx) { return true; }
>>>>>>> 9f69f9f8
size_t CSidechainEvents::DynamicMemoryUsage() const { return 0;}

libzendoomc::ScFieldElement libzendoomc::CalculateCertDataHash(const CScCertificate& cert) {return libzendoomc::ScFieldElement{};}
#else

<<<<<<< HEAD
int CCoinsViewCache::GetHeight() const
{
    LOCK(cs_main);
    BlockMap::const_iterator itBlockIdx = mapBlockIndex.find(this->GetBestBlock());
    CBlockIndex* pindexPrev = (itBlockIdx == mapBlockIndex.end()) ? nullptr : itBlockIdx->second;
    return pindexPrev->nHeight;
}

bool CCoinsViewCache::IsCertApplicableToState(const CScCertificate& cert, int nHeight, libzendoomc::CScProofVerifier& scVerifier) const
=======
#include "consensus/validation.h"
#include "main.h"

bool CCoinsViewCache::IsTxCswApplicableToState(const CTransaction& tx, CValidationState& state, libzendoomc::CScProofVerifier& scVerifier) const
{
    // Key is Sc id, value - total amount of coins to be withdrawn by Tx CSWs for given sidechain
    std::map<uint256, CAmount> cswTotalBalances;

    for(const CTxCeasedSidechainWithdrawalInput& csw: tx.GetVcswCcIn())
    {
        CSidechain sidechain;
        if (!GetSidechain(csw.scId, sidechain))
        {
            LogPrintf("%s():%d - tx[%s] CSW input [%s] refers to unknown scId\n",
                __func__, __LINE__, tx.ToString(), csw.ToString() );
            return state.Invalid(error("scid does not exist"),
                 REJECT_INVALID, "tx-csw-input-scid-missed");
        }

        if ((CSidechain::State)sidechain.currentState != CSidechain::State::CEASED) {
            LogPrintf("ERROR: Tx[%s] CSW input [%s] cannot be accepted, sidechain not ceased at height = %d\n",
                tx.ToString(), csw.ToString(), chainActive.Height());
            return state.Invalid(error("received a csw for not ceased sidechain"),
                         REJECT_INVALID, "tx-csw-input-scid-not-ceased");
        }

        if(!sidechain.creationData.wCeasedVk.is_initialized())
        {
            LogPrintf("%s():%d - tx[%s] CSW input [%s] refers to SC without CSW support\n",
                __func__, __LINE__, tx.ToString(), csw.ToString() );
            return state.Invalid(error("received a csw for sc without CSW support"),
                 REJECT_INVALID, "tx-csw-input-sc-without-csw-support");
        }

        // add a new balance entry in the map or increment it if already there
        cswTotalBalances[csw.scId] += csw.nValue;

        for(const CTxCeasedSidechainWithdrawalInput& cswIn : tx.GetVcswCcIn()) {
            if (this->HaveCswNullifier(csw.scId, cswIn.nullifier)) {
                return state.Invalid(error("csw input had been already used"),
                     REJECT_INVALID, "tx-csw-input-used-nullifier");                
            }
        }

        libzendoomc::ScFieldElement certDataHash;
        if (!this->GetActiveCertDataHash(csw.scId, certDataHash))
            return state.Invalid(error("missing active cert data hash for required scId"),
                 REJECT_INVALID, "tx-csw-missing-active-cert-data-hash");

        // Verify CSW proof
        if (!scVerifier.verifyCTxCeasedSidechainWithdrawalInput(certDataHash, sidechain.creationData.wCeasedVk.get(), csw))
        {
            LogPrintf("ERROR: tx[%s] CSW input [%s] cannot be accepted: proof verification failed\n",
                tx.ToString(), csw.ToString());
            return state.Invalid(error("proof not verified"),
                         REJECT_INVALID, "tx-csw-input-proof-not-verified");
        }
    }

    // Check that CSW balances don't exceed the SC balance
    for (auto const& totalBalance: cswTotalBalances)
    {
        CSidechain scInfo;
        GetSidechain(totalBalance.first, scInfo);
        if(totalBalance.second > scInfo.balance)
        {
            LogPrintf("ERROR: tx[%s] CSW inputs total amount[%s] > sc[%s] total balance[%s]\n",
                tx.ToString(), FormatMoney(totalBalance.second), totalBalance.first.ToString(), FormatMoney(scInfo.balance));
            return state.Invalid(error("CSW inputs total amount is greater than sidechain total amount"),
                         REJECT_INVALID, "tx-csw-inputs-amount-greater-than-sc-balance");
        }
    }

    return true;
}

bool CCoinsViewCache::IsCertApplicableToState(const CScCertificate& cert, int nHeight, CValidationState& state, libzendoomc::CScProofVerifier& scVerifier) const
>>>>>>> 9f69f9f8
{
    const uint256& certHash = cert.GetHash();

    LogPrint("cert", "%s():%d - called: cert[%s], scId[%s], height[%d]\n",
        __func__, __LINE__, certHash.ToString(), cert.GetScId().ToString(), nHeight );

    CSidechain sidechain;
    if (!GetSidechain(cert.GetScId(), sidechain))
    {
<<<<<<< HEAD
        return error("%s():%d - ERROR: cert[%s] refers to scId[%s] not yet created\n",
                __func__, __LINE__, certHash.ToString(), cert.GetScId().ToString());
=======
        LogPrintf("%s():%d - cert[%s] refers to scId[%s] not yet created\n",
            __func__, __LINE__, certHash.ToString(), cert.GetScId().ToString() );
        return state.Invalid(error("scid does not exist"),
             REJECT_INVALID, "sidechain-certificate-scid");
>>>>>>> 9f69f9f8
    }

    // check that epoch data are consistent
    if (!isEpochDataValid(sidechain, cert.epochNumber, cert.endEpochBlockHash) )
    {
<<<<<<< HEAD
        return error("%s():%d - ERROR: invalid cert[%s], scId[%s] invalid epoch data\n",
                __func__, __LINE__, certHash.ToString(), cert.GetScId().ToString());
    }

    int certWindowStartHeight = sidechain.StartHeightForEpoch(cert.epochNumber+1);
    if (!((nHeight >= certWindowStartHeight) && (nHeight <= certWindowStartHeight + sidechain.SafeguardMargin())))
    {
        return error("%s():%d - ERROR: invalid cert[%s], cert epoch not acceptable at this height\n",
                __func__, __LINE__, certHash.ToString());
    }

    if (isCeasedAtHeight(cert.GetScId(), nHeight)!= CSidechain::State::ALIVE)
    {
        return error("%s():%d - ERROR: certificate[%s] cannot be accepted, sidechain [%s] already ceased at active height = %d\n",
                __func__, __LINE__, certHash.ToString(), cert.GetScId().ToString(), chainActive.Height());
=======
        LogPrintf("%s():%d - invalid cert[%s], scId[%s] invalid epoch data\n",
            __func__, __LINE__, certHash.ToString(), cert.GetScId().ToString() );
        return state.Invalid(error("certificate with invalid epoch"),
             REJECT_INVALID, "sidechain-certificate-epoch");
    }

    if (nHeight < scInfo.StartHeightForEpoch(cert.epochNumber+1))
    {
        LogPrintf("%s():%d - invalid cert[%s] received too early (cert epoch %d, current height %d, current epoch %d)\n",
            __func__, __LINE__, certHash.ToString(), cert.epochNumber, nHeight, scInfo.prevBlockTopQualityCertReferencedEpoch+1);
        return state.Invalid(error("cert epoch not acceptable at this height"),
             REJECT_INVALID, "sidechain-certificate-epoch");
    }

    if (GetSidechainState(cert.GetScId()) != CSidechain::State::ALIVE) {
        LogPrintf("ERROR: certificate[%s] cannot be accepted, sidechain [%s] already ceased at height = %d (chain.h = %d)\n",
            certHash.ToString(), cert.GetScId().ToString(), nHeight, chainActive.Height());
        return state.Invalid(error("received a delayed cert"),
                     REJECT_INVALID, "sidechain-certificate-delayed");
>>>>>>> 9f69f9f8
    }

    if (!CheckQuality(cert))
    {
        return error("%s():%d - ERROR Dropping cert %s : invalid quality\n", __func__, __LINE__, certHash.ToString());
    }

    CAmount bwtTotalAmount = cert.GetValueOfBackwardTransfers(); 
    CAmount scBalance = sidechain.balance;
    if (cert.epochNumber == sidechain.lastTopQualityCertReferencedEpoch) 
    {
        // if we are targeting the same epoch of an existing certificate, add
        // to the sidechain.balance the amount of the former top-quality cert if any
        scBalance += sidechain.lastTopQualityCertBwtAmount;
    }

    if (bwtTotalAmount > scBalance)
    {
<<<<<<< HEAD
        return error("%s():%d - ERROR: insufficent balance in scId[%s]: balance[%s], cert amount[%s]\n",
                __func__, __LINE__, cert.GetScId().ToString(), FormatMoney(scBalance), FormatMoney(bwtTotalAmount));
=======
        LogPrintf("%s():%d - insufficent balance in scId[%s]: balance[%s], cert amount[%s]\n",
            __func__, __LINE__, cert.GetScId().ToString(), FormatMoney(scBalance), FormatMoney(bwtTotalAmount) );
        return state.Invalid(error("insufficient balance"),
                     REJECT_INVALID, "sidechain-insufficient-balance");
>>>>>>> 9f69f9f8
    }

    LogPrint("sc", "%s():%d - ok, balance in scId[%s]: balance[%s], cert amount[%s]\n",
        __func__, __LINE__, cert.GetScId().ToString(), FormatMoney(scBalance), FormatMoney(bwtTotalAmount) );

    // Retrieve previous end epoch block hash for certificate proof verification
    int targetHeight = sidechain.StartHeightForEpoch(cert.epochNumber) - 1;
    uint256 prev_end_epoch_block_hash = chainActive[targetHeight] -> GetBlockHash();

    // Verify certificate proof
    if (!scVerifier.verifyCScCertificate(sidechain.creationData.constant, sidechain.creationData.wCertVk, prev_end_epoch_block_hash, cert))
    {
        return error("%s():%d - ERROR: certificate[%s] cannot be accepted for sidechain [%s]: proof verification failed\n",
                __func__, __LINE__, certHash.ToString(), cert.GetScId().ToString());
    }

    return true;
}

bool CCoinsViewCache::isEpochDataValid(const CSidechain& sidechain, int epochNumber, const uint256& endEpochBlockHash) const
{
    if (epochNumber < 0 || endEpochBlockHash.IsNull())
    {
        LogPrint("sc", "%s():%d - invalid epoch data %d/%s\n", __func__, __LINE__, epochNumber, endEpochBlockHash.ToString() );
        return false;
    }

    // Adding handling of quality, we can have also certificates for the same epoch of the last certificate
    // 1. the epoch number must be consistent with the sc certificate history (no old epoch allowed)
    if ( epochNumber != sidechain.lastTopQualityCertReferencedEpoch &&
         epochNumber != sidechain.lastTopQualityCertReferencedEpoch + 1)

    {
        LogPrint("sc", "%s():%d - can not receive a certificate for epoch %d (expected: %d or %d)\n",
            __func__, __LINE__, epochNumber,
            sidechain.lastTopQualityCertReferencedEpoch, sidechain.lastTopQualityCertReferencedEpoch+1);
        return false;
    }

    // 2. the referenced end-epoch block must be in active chain
    LOCK(cs_main);
    if (mapBlockIndex.count(endEpochBlockHash) == 0)
    {
        LogPrint("sc", "%s():%d - endEpochBlockHash %s is not in block index map\n",
            __func__, __LINE__, endEpochBlockHash.ToString() );
        return false;
    }

    CBlockIndex* pblockindex = mapBlockIndex[endEpochBlockHash];
    if (!chainActive.Contains(pblockindex))
    {
        LogPrint("sc", "%s():%d - endEpochBlockHash %s refers to a valid block but is not in active chain\n",
            __func__, __LINE__, endEpochBlockHash.ToString() );
        return false;
    }

    // 3. combination of epoch number and epoch length, specified in sc info, must point to that end-epoch block
    int endEpochHeight = sidechain.StartHeightForEpoch(epochNumber+1) -1;
    pblockindex = chainActive[endEpochHeight];

    if (!pblockindex)
    {
        LogPrint("sc", "%s():%d - calculated height %d (createHeight=%d/epochNum=%d/epochLen=%d) is out of active chain\n",
            __func__, __LINE__, endEpochHeight, sidechain.creationBlockHeight, epochNumber, sidechain.creationData.withdrawalEpochLength);
        return false;
    }

    const uint256& hash = pblockindex->GetBlockHash();
    if (hash != endEpochBlockHash)
    {
        LogPrint("sc", "%s():%d - bock hash mismatch: endEpochBlockHash[%s] / calculated[%s]\n",
            __func__, __LINE__, endEpochBlockHash.ToString(), hash.ToString());
        return false;
    }

    return true;
}

<<<<<<< HEAD
bool CCoinsViewCache::IsScTxApplicableToState(const CTransaction& tx, int height, libzendoomc::CScProofVerifier& scVerifier) const
=======
bool CCoinsViewCache::HaveScRequirements(const CTransaction& tx)
>>>>>>> 9f69f9f8
{
    if (tx.IsCoinBase())
        return true;

    const uint256& txHash = tx.GetHash();

    // check creation
    for (const auto& sc: tx.GetVscCcOut())
    {
        const uint256& scId = sc.GetScId();
        if (HaveSidechain(scId))
        {
<<<<<<< HEAD
            return error("%s():%d - ERROR: Invalid tx[%s] : scid[%s] already created\n",
                    __func__, __LINE__, txHash.ToString(), scId.ToString());
=======
            LogPrintf("%s():%d - ERROR: Invalid tx[%s] : scid[%s] already created\n",
                __func__, __LINE__, txHash.ToString(), scId.ToString());
            return false;
>>>>>>> 9f69f9f8
        }

        LogPrint("sc", "%s():%d - OK: tx[%s] is creating scId[%s]\n",
            __func__, __LINE__, txHash.ToString(), scId.ToString());
    }

    // check fw tx
    for (const auto& ft: tx.GetVftCcOut())
    {
        const uint256& scId = ft.scId;
        if (HaveSidechain(scId))
        {
<<<<<<< HEAD
            if (isCeasedAtHeight(scId, height)!= CSidechain::State::ALIVE)
            {
                return error("%s():%d - ERROR: tx[%s] tries to send funds to scId[%s] already ceased at height = %d\n",
                        __func__, __LINE__, txHash.ToString(), scId.ToString(), height);
            }
        } else
        {
            if (!Sidechain::hasScCreationOutput(tx, scId))
            {
                return error("%s():%d - ERROR: tx [%s] tries to send funds to scId[%s] not yet created\n",
                        __func__, __LINE__, txHash.ToString(), scId.ToString());
=======
            auto s = GetSidechainState(scId);
            if (s != CSidechain::State::ALIVE && s != CSidechain::State::UNCONFIRMED)
            {
                LogPrintf("ERROR: tx[%s] tries to send funds to scId[%s] with state(%s)\n",
                            txHash.ToString(), scId.ToString(), CSidechain::stateToString(s));
                return false;
            }
        } else {
            if (!Sidechain::hasScCreationOutput(tx, scId)) {
                LogPrintf("%s():%d - ERROR: tx [%s] tries to send funds to scId[%s] not yet created\n",
                        __func__, __LINE__, txHash.ToString(), scId.ToString() );
                return false;
>>>>>>> 9f69f9f8
            }
        }

        LogPrint("sc", "%s():%d - OK: tx[%s] is sending [%s] to scId[%s]\n",
            __func__, __LINE__, txHash.ToString(), FormatMoney(ft.nValue), scId.ToString());
    }

<<<<<<< HEAD
    // check mbtr
    for(size_t idx = 0; idx < tx.GetVBwtRequestOut().size(); ++idx)
    {
        const CBwtRequestOut& mbtr = tx.GetVBwtRequestOut().at(idx);
        const uint256& scId = mbtr.scId;

        if (!HaveSidechain(scId))
        {
            return error("%s():%d - ERROR: tx [%s] contains mainchain bwt request for scId[%s] not yet created\n",
                    __func__, __LINE__, txHash.ToString(), scId.ToString());
        }

        if (isCeasedAtHeight(scId, height)!= CSidechain::State::ALIVE)
        {
            return error("%s():%d -  ERROR: tx[%s] contains mainchain bwt request for scId[%s] already ceased at height = %d\n",
                     __func__, __LINE__, txHash.ToString(), scId.ToString(), height);
        }

        boost::optional<libzendoomc::ScVk> wMbtrVk = this->AccessSidechain(scId)->creationData.wMbtrVk;

        if(!wMbtrVk.is_initialized())
        {
            return error("%s():%d - ERROR: mbtr not supported\n",  __func__, __LINE__);
        }

        // Verify mainchain bwt request proof
        if (!scVerifier.verifyCBwtRequest(mbtr.scId, mbtr.scRequestData,
                mbtr.mcDestinationAddress, mbtr.scFee, mbtr.scProof, wMbtrVk, this->GetActiveCertDataHash(mbtr.scId)))
            return error("%s():%d - ERROR: mbtr for scId [%s], tx[%s], pos[%d] cannot be accepted : proof verification failed\n",
                    __func__, __LINE__, mbtr.scId.ToString(), tx.GetHash().ToString(), idx);

        LogPrint("sc", "%s():%d - OK: tx[%s] contains bwt transfer request for scId[%s]\n",
            __func__, __LINE__, txHash.ToString(), scId.ToString());
=======
    // check CSW inputs
    for (const CTxCeasedSidechainWithdrawalInput& csw: tx.GetVcswCcIn())
    {
        auto s = GetSidechainState(csw.scId);
        if (s != CSidechain::State::CEASED)
        {
            LogPrintf("ERROR: tx[%s] tries to send make ceased sidechain withdrawal to not yet ceased sidechain scId[%s] with state(%s)\n",
                        txHash.ToString(), csw.scId.ToString(), CSidechain::stateToString(s));
            return false;
        }
>>>>>>> 9f69f9f8
    }

    return true;
}

#endif

bool CCoinsViewCache::UpdateSidechain(const CScCertificate& cert, CBlockUndo& blockUndo)
{
    const uint256& certHash       = cert.GetHash();
    const uint256& scId           = cert.GetScId();
    const CAmount& bwtTotalAmount = cert.GetValueOfBackwardTransfers();

    //UpdateSidechain must be called only once per block and scId, with top qualiy cert only
    assert(blockUndo.scUndoDatabyScId[scId].prevTopCommittedCertHash.IsNull());

    if (!HaveSidechain(scId)) // should not happen
    {
<<<<<<< HEAD
        return error("%s():%d - ERROR: cannot update balance, could not find scId=%s\n",
                __func__, __LINE__, scId.ToString());
=======
        // should not happen
        LogPrintf("%s():%d - Can not update balance, could not find scId=%s\n",
            __func__, __LINE__, scId.ToString() );
        return false;
>>>>>>> 9f69f9f8
    }

    CSidechainsMap::iterator scIt = ModifySidechain(scId);
    CSidechain& currentSc = scIt->second.sidechain;
    CSidechainUndoData& scUndoData = blockUndo.scUndoDatabyScId[scId];

    LogPrint("cert", "%s():%d - cert to be connected %s\n", __func__, __LINE__,cert.ToString());
    LogPrint("cert", "%s():%d - SidechainUndoData %s\n", __func__, __LINE__,scUndoData.ToString());
    LogPrint("cert", "%s():%d - current sc state %s\n", __func__, __LINE__,currentSc.ToString());

    if (cert.epochNumber == (currentSc.lastTopQualityCertReferencedEpoch+1))
    {
        //Lazy update of pastEpochTopQualityCertDataHash
        scUndoData.pastEpochTopQualityCertDataHash = currentSc.pastEpochTopQualityCertDataHash;
        scUndoData.contentBitMask |= CSidechainUndoData::AvailableSections::CROSS_EPOCH_CERT_DATA;

        currentSc.pastEpochTopQualityCertDataHash = currentSc.lastTopQualityCertDataHash;
    } else if (cert.epochNumber == currentSc.lastTopQualityCertReferencedEpoch)
    {
        if (cert.quality <= currentSc.lastTopQualityCertQuality) // should never happen
        {
            return error("%s():%d - ERROR: cert quality %d not greater than last seen %d",
                    __func__, __LINE__, cert.quality, currentSc.lastTopQualityCertQuality);
        }

        currentSc.balance += currentSc.lastTopQualityCertBwtAmount;
    } else
        return error("%s():%d - ERROR: bad epoch value: %d (should be %d)\n",
                __func__, __LINE__, cert.epochNumber, currentSc.lastTopQualityCertReferencedEpoch+1);

    if (currentSc.balance < bwtTotalAmount)
    {
        return error("%s():%d - ERROR: Can not update balance %s with amount[%s] for scId=%s, would be negative\n",
                __func__, __LINE__, FormatMoney(currentSc.balance), FormatMoney(bwtTotalAmount), scId.ToString());
    }
    currentSc.balance                          -= bwtTotalAmount;

    scUndoData.prevTopCommittedCertHash            = currentSc.lastTopQualityCertHash;
    scUndoData.prevTopCommittedCertReferencedEpoch = currentSc.lastTopQualityCertReferencedEpoch;
    scUndoData.prevTopCommittedCertQuality         = currentSc.lastTopQualityCertQuality;
    scUndoData.prevTopCommittedCertBwtAmount       = currentSc.lastTopQualityCertBwtAmount;
    scUndoData.lastTopQualityCertDataHash          = currentSc.lastTopQualityCertDataHash;
    scUndoData.contentBitMask |= CSidechainUndoData::AvailableSections::ANY_EPOCH_CERT_DATA;

    currentSc.lastTopQualityCertHash            = certHash;
    currentSc.lastTopQualityCertReferencedEpoch = cert.epochNumber;
    currentSc.lastTopQualityCertQuality         = cert.quality;
    currentSc.lastTopQualityCertBwtAmount       = bwtTotalAmount;
    currentSc.lastTopQualityCertDataHash        = cert.GetDataHash();

<<<<<<< HEAD
    LogPrint("cert", "%s():%d - updated sc state %s\n", __func__, __LINE__,currentSc.ToString());
=======
        }
        else
        {
            // should never happen if certs are ordered by quality in a block
            LogPrintf("%s():%d - cert quality %d not greater than last seen %d", 
                __func__, __LINE__, cert.quality, scIt->second.scInfo.prevBlockTopQualityCertQuality);
            return false;
        }
    }
>>>>>>> 9f69f9f8

    scIt->second.flag = CSidechainsCacheEntry::Flags::DIRTY;
    return true;
}

void CCoinsViewCache::NullifyBackwardTransfers(const uint256& certHash, std::vector<CTxInUndo>& nullifiedOuts)
{
    LogPrint("cert", "%s():%d - called for cert %s\n", __func__, __LINE__, certHash.ToString());
    if (certHash.IsNull())
        return;
 
    if (!this->HaveCoins(certHash))
    {
        //in case the cert had not bwt nor change, there won't be any coin generated by cert. Nothing to handle
        LogPrint("cert", "%s():%d - cert has no bwt nor change", __func__, __LINE__);
        return;
    }

    CCoinsModifier coins = this->ModifyCoins(certHash);
    assert(coins->nBwtMaturityHeight != 0);

    //null all bwt outputs and add related txundo in block
    for(int pos = coins->nFirstBwtPos; pos < coins->vout.size(); ++pos)
    {
        nullifiedOuts.push_back(CTxInUndo(coins->vout.at(pos)));
        LogPrint("cert", "%s():%d - nullifying %s amount, pos=%d, cert %s\n", __func__, __LINE__,
            FormatMoney(coins->vout.at(pos).nValue), pos, certHash.ToString());
        coins->Spend(pos);
        if (coins->vout.size() == 0)
        {
            CTxInUndo& undo         = nullifiedOuts.back();
            undo.nHeight            = coins->nHeight;
            undo.fCoinBase          = coins->fCoinBase;
            undo.nVersion           = coins->nVersion;
            undo.nFirstBwtPos       = coins->nFirstBwtPos;
            undo.nBwtMaturityHeight = coins->nBwtMaturityHeight;
        }
    }
}

bool CCoinsViewCache::RestoreBackwardTransfers(const uint256& certHash, const std::vector<CTxInUndo>& outsToRestore)
{
    bool fClean = true;
    LogPrint("cert", "%s():%d - called for cert %s\n", __func__, __LINE__, certHash.ToString());

    CCoinsModifier coins = this->ModifyCoins(certHash);

    for (size_t idx = outsToRestore.size(); idx-- > 0;)
    {
        if (outsToRestore.at(idx).nHeight != 0)
        {
            coins->fCoinBase          = outsToRestore.at(idx).fCoinBase;
            coins->nHeight            = outsToRestore.at(idx).nHeight;
            coins->nVersion           = outsToRestore.at(idx).nVersion;
            coins->nFirstBwtPos       = outsToRestore.at(idx).nFirstBwtPos;
            coins->nBwtMaturityHeight = outsToRestore.at(idx).nBwtMaturityHeight;
        }
        else
        {
            if (coins->IsPruned())
            {
                LogPrint("cert", "%s():%d - idx=%d coin is pruned\n", __func__, __LINE__, idx);
                fClean = fClean && error("%s: undo data idx=%d adding output to missing transaction", __func__, idx);
            }
        }
 
        if (coins->IsAvailable(coins->nFirstBwtPos + idx))
        {
            LogPrint("cert", "%s():%d - idx=%d coin is available\n", __func__, __LINE__, idx);
            fClean = fClean && error("%s: undo data idx=%d overwriting existing output", __func__, idx);
        }

        if (coins->vout.size() < (coins->nFirstBwtPos + idx+1))
        {
            coins->vout.resize(coins->nFirstBwtPos + idx+1);
        }
        coins->vout.at(coins->nFirstBwtPos + idx) = outsToRestore.at(idx).txout;
    }
 
    return fClean;
}

bool CCoinsViewCache::RestoreSidechain(const CScCertificate& certToRevert, const CSidechainUndoData& sidechainUndo)
{
    const uint256& certHash       = certToRevert.GetHash();
    const uint256& scId           = certToRevert.GetScId();
    const CAmount& bwtTotalAmount = certToRevert.GetValueOfBackwardTransfers();

    if (!HaveSidechain(scId)) // should not happen
    {
<<<<<<< HEAD
        return error("%s():%d - ERROR: cannot restore sidechain, could not find scId=%s\n",
                __func__, __LINE__, scId.ToString());
=======
        // should not happen
        LogPrintf("ERROR: %s():%d - scId=%s not in scView\n", __func__, __LINE__, scId.ToString() );
        return false;
>>>>>>> 9f69f9f8
    }

    CSidechainsMap::iterator scIt = ModifySidechain(scId);
    CSidechain& currentSc = scIt->second.sidechain;

    LogPrint("cert", "%s():%d - cert to be reverted %s\n", __func__, __LINE__,certToRevert.ToString());
    LogPrint("cert", "%s():%d - SidechainUndoData %s\n", __func__, __LINE__,sidechainUndo.ToString());
    LogPrint("cert", "%s():%d - current sc state %s\n", __func__, __LINE__,currentSc.ToString());

    // RestoreSidechain should be called only once per block and scId, with top qualiy cert only
    assert(certHash == currentSc.lastTopQualityCertHash);

    currentSc.balance += bwtTotalAmount;

    if (certToRevert.epochNumber == (sidechainUndo.prevTopCommittedCertReferencedEpoch+1))
    {
        assert(sidechainUndo.contentBitMask & CSidechainUndoData::AvailableSections::CROSS_EPOCH_CERT_DATA);
        currentSc.lastTopQualityCertDataHash = currentSc.pastEpochTopQualityCertDataHash;

        currentSc.pastEpochTopQualityCertDataHash = sidechainUndo.pastEpochTopQualityCertDataHash;
    } else if (certToRevert.epochNumber == sidechainUndo.prevTopCommittedCertReferencedEpoch)
    {
        // if we are restoring a cert for the same epoch it must have a lower quality than us
        assert(certToRevert.quality > sidechainUndo.prevTopCommittedCertQuality);

        // in this case we have to update the sc balance with undo amount
        currentSc.balance -= sidechainUndo.prevTopCommittedCertBwtAmount;
    } else
    {
        return false;  //Inconsistent data
    }

    assert(sidechainUndo.contentBitMask & CSidechainUndoData::AvailableSections::ANY_EPOCH_CERT_DATA);
    currentSc.lastTopQualityCertHash            = sidechainUndo.prevTopCommittedCertHash;
    currentSc.lastTopQualityCertReferencedEpoch = sidechainUndo.prevTopCommittedCertReferencedEpoch;
    currentSc.lastTopQualityCertQuality         = sidechainUndo.prevTopCommittedCertQuality;
    currentSc.lastTopQualityCertBwtAmount       = sidechainUndo.prevTopCommittedCertBwtAmount;
    currentSc.lastTopQualityCertDataHash        = sidechainUndo.lastTopQualityCertDataHash;

    scIt->second.flag = CSidechainsCacheEntry::Flags::DIRTY;

    LogPrint("cert", "%s():%d - updated sc state %s\n", __func__, __LINE__,currentSc.ToString());

    return true;
}

bool CCoinsViewCache::HaveSidechainEvents(int height) const
{
    CSidechainEventsMap::const_iterator it = FetchSidechainEvents(height);
    return (it != cacheSidechainEvents.end()) && (it->second.flag != CSidechainEventsCacheEntry::Flags::ERASED);
}

bool CCoinsViewCache::GetSidechainEvents(int height, CSidechainEvents& scEvents) const
{
    CSidechainEventsMap::const_iterator it = FetchSidechainEvents(height);
    if (it != cacheSidechainEvents.end() && it->second.flag != CSidechainEventsCacheEntry::Flags::ERASED) {
        scEvents = it->second.scEvents;
        return true;
    }
    return false;
}

bool CCoinsViewCache::ScheduleSidechainEvent(const CTxScCreationOut& scCreationOut, int creationHeight)
{
<<<<<<< HEAD
    const CSidechain* const pSidechain = AccessSidechain(scCreationOut.GetScId());
    if (pSidechain == nullptr) {
        return error("%s():%d - ERROR-SIDECHAIN-EVENT: attempt schedule maturing scCreation for unknown scId [%s]\n",
=======
    CSidechain scInfo;
    if (!this->GetSidechain(scCreationOut.GetScId(), scInfo)) {
        LogPrintf("%s():%d - SIDECHAIN-EVENT: attempt schedule maturing scCreation for unknown scId[%s]\n",
>>>>>>> 9f69f9f8
            __func__, __LINE__, scCreationOut.GetScId().ToString());
    }

    // Schedule maturing amount
    static const int SC_COIN_MATURITY = getScCoinsMaturity();
    const int maturityHeight = creationHeight + SC_COIN_MATURITY;

    CSidechainEventsMap::iterator scMaturingEventIt = ModifySidechainEvents(maturityHeight);
    if (scMaturingEventIt->second.flag == CSidechainEventsCacheEntry::Flags::FRESH) {
        scMaturingEventIt->second.scEvents.maturingScs.insert(scCreationOut.GetScId());
    } else {
        scMaturingEventIt->second.scEvents.maturingScs.insert(scCreationOut.GetScId());
        scMaturingEventIt->second.flag = CSidechainEventsCacheEntry::Flags::DIRTY;
    }

    LogPrint("sc", "%s():%d - SIDECHAIN-EVENT: scId[%s]: scCreation next maturing height [%d]\n",
             __func__, __LINE__, scCreationOut.GetScId().ToString(), maturityHeight);

    // Schedule Ceasing Sidechains
<<<<<<< HEAD
    int nextCeasingHeight = pSidechain->StartHeightForEpoch(1) + pSidechain->SafeguardMargin() +1;
=======
    int nextCeasingHeight = scInfo.StartHeightForEpoch(1) + scInfo.SafeguardMargin();
>>>>>>> 9f69f9f8

    CSidechainEventsMap::iterator scCeasingEventIt = ModifySidechainEvents(nextCeasingHeight);
    if (scCeasingEventIt->second.flag == CSidechainEventsCacheEntry::Flags::FRESH) {
        scCeasingEventIt->second.scEvents.ceasingScs.insert(scCreationOut.GetScId());
    } else {
        scCeasingEventIt->second.scEvents.ceasingScs.insert(scCreationOut.GetScId());
        scCeasingEventIt->second.flag = CSidechainEventsCacheEntry::Flags::DIRTY;
    }

    LogPrint("sc", "%s():%d - SIDECHAIN-EVENT: scId[%s]: scCreation next ceasing height [%d]\n",
            __func__, __LINE__, scCreationOut.GetScId().ToString(), nextCeasingHeight);

    return true;
}

bool CCoinsViewCache::ScheduleSidechainEvent(const CTxForwardTransferOut& forwardOut, int fwdHeight)
{
    if (!HaveSidechain(forwardOut.GetScId())) {
        return error("%s():%d - ERROR-SIDECHAIN-EVENT: attempt to schedule maturing fwd for unknown scId [%s]\n",
            __func__, __LINE__, forwardOut.GetScId().ToString());
    }

    // Schedule maturing amount
    static const int SC_COIN_MATURITY = getScCoinsMaturity();
    const int maturityHeight = fwdHeight + SC_COIN_MATURITY;

    CSidechainEventsMap::iterator scMaturingEventIt = ModifySidechainEvents(maturityHeight);
    if (scMaturingEventIt->second.flag == CSidechainEventsCacheEntry::Flags::FRESH) {
        scMaturingEventIt->second.scEvents.maturingScs.insert(forwardOut.GetScId());
    } else {
        scMaturingEventIt->second.scEvents.maturingScs.insert(forwardOut.GetScId());
        scMaturingEventIt->second.flag = CSidechainEventsCacheEntry::Flags::DIRTY;
    }

    LogPrint("sc", "%s():%d - SIDECHAIN-EVENT: scId[%s]: fwd Transfer next maturing height [%d]\n",
             __func__, __LINE__, forwardOut.GetScId().ToString(), maturityHeight);

    return true;
}

bool CCoinsViewCache::ScheduleSidechainEvent(const CBwtRequestOut& mbtrOut, int mbtrHeight)
{
    if (!HaveSidechain(mbtrOut.GetScId())) {
        return error("%s():%d - ERROR-SIDECHAIN-EVENT: attempt to schedule mainchain bt request for unknown scId [%s]\n",
            __func__, __LINE__, mbtrOut.scId.ToString());
    }

    // Schedule maturing amount
    static const int SC_COIN_MATURITY = getScCoinsMaturity();
    const int maturityHeight = mbtrHeight + SC_COIN_MATURITY;

    CSidechainEventsMap::iterator scMaturingEventIt = ModifySidechainEvents(maturityHeight);
    if (scMaturingEventIt->second.flag == CSidechainEventsCacheEntry::Flags::FRESH) {
        scMaturingEventIt->second.scEvents.maturingScs.insert(mbtrOut.scId);
    } else {
        scMaturingEventIt->second.scEvents.maturingScs.insert(mbtrOut.scId);
        scMaturingEventIt->second.flag = CSidechainEventsCacheEntry::Flags::DIRTY;
    }

    LogPrint("sc", "%s():%d - SIDECHAIN-EVENT: scId[%s]: mbtr scFees next maturing height [%d]\n",
             __func__, __LINE__, mbtrOut.scId.ToString(), maturityHeight);

    return true;
}

bool CCoinsViewCache::ScheduleSidechainEvent(const CScCertificate& cert)
{
    const CSidechain* const pSidechain = AccessSidechain(cert.GetScId());
    if (pSidechain == nullptr) {
        return error("%s():%d - ERROR-SIDECHAIN-EVENT: attempt schedule ceasing sidechain map with cert to unknown scId [%s]\n",
            __func__, __LINE__, cert.GetScId().ToString());
    }

<<<<<<< HEAD
    int curCeasingHeight = pSidechain->StartHeightForEpoch(cert.epochNumber+1) + pSidechain->SafeguardMargin()+1;
    int nextCeasingHeight = curCeasingHeight + pSidechain->creationData.withdrawalEpochLength;
=======
    int curCeasingHeight = sidechain.StartHeightForEpoch(cert.epochNumber+1) + sidechain.SafeguardMargin();
    int nextCeasingHeight = curCeasingHeight + sidechain.creationData.withdrawalEpochLength;
>>>>>>> 9f69f9f8

    //clear up current ceasing height, if any
    if (HaveSidechainEvents(curCeasingHeight))
    {
        CSidechainEventsMap::iterator scCurCeasingEventIt = ModifySidechainEvents(curCeasingHeight);
        scCurCeasingEventIt->second.scEvents.ceasingScs.erase(cert.GetScId());
        if (!scCurCeasingEventIt->second.scEvents.IsNull()) //still other sc ceasing at that height or fwds maturing
            scCurCeasingEventIt->second.flag = CSidechainEventsCacheEntry::Flags::DIRTY;
        else
            scCurCeasingEventIt->second.flag = CSidechainEventsCacheEntry::Flags::ERASED;

        LogPrint("sc", "%s():%d - SIDECHAIN-EVENT: scId[%s]: cert [%s] removes prevCeasingHeight [%d] (certEp=%d, currentEp=%d)\n",
                __func__, __LINE__, cert.GetScId().ToString(), cert.GetHash().ToString(), curCeasingHeight, cert.epochNumber,
                pSidechain->lastTopQualityCertReferencedEpoch);
    } else
    {
        if (!HaveSidechainEvents(nextCeasingHeight) )
        {
            return error("%s():%d - ERROR-SIDECHAIN-EVENT: scId[%s]: Could not find scheduling for current ceasing height [%d] nor next ceasing height [%d]\n",
                __func__, __LINE__, cert.GetScId().ToString(), curCeasingHeight, nextCeasingHeight);
        }
        LogPrint("sc", "%s():%d - SIDECHAIN-EVENT: scId[%s]: cert [%s] misses prevCeasingHeight [%d] to remove\n",
            __func__, __LINE__, cert.GetScId().ToString(), cert.GetHash().ToString(), curCeasingHeight);
        LogPrint("sc", "%s():%d - SIDECHAIN-EVENT: scId[%s]: nextCeasingHeight already scheduled at[%d].\n",
            __func__, __LINE__, cert.GetScId().ToString(), nextCeasingHeight);
        return true;
    }

    //add next ceasing Height
    CSidechainEventsMap::iterator scNextCeasingEventIt = ModifySidechainEvents(nextCeasingHeight);
    if (scNextCeasingEventIt->second.flag == CSidechainEventsCacheEntry::Flags::FRESH) {
        scNextCeasingEventIt->second.scEvents.ceasingScs.insert(cert.GetScId());
    } else {
        scNextCeasingEventIt->second.scEvents.ceasingScs.insert(cert.GetScId());
        scNextCeasingEventIt->second.flag = CSidechainEventsCacheEntry::Flags::DIRTY;
    }

    LogPrint("sc", "%s():%d - SIDECHAIN-EVENT: scId[%s]: cert [%s] sets nextCeasingHeight to [%d]\n",
            __func__, __LINE__, cert.GetScId().ToString(), cert.GetHash().ToString(), nextCeasingHeight);

    return true;
}

bool CCoinsViewCache::CancelSidechainEvent(const CTxScCreationOut& scCreationOut, int creationHeight)
{
    const CSidechain* const pSidechain = AccessSidechain(scCreationOut.GetScId());
    if (pSidechain == nullptr) {
        return error("%s():%d - ERROR-SIDECHAIN-EVENT: attempt to undo ScCreation amount maturing for unknown scId [%s]\n",
            __func__, __LINE__, scCreationOut.GetScId().ToString());
    }

    // Cancel maturing amount
    static const int SC_COIN_MATURITY = getScCoinsMaturity();
    const int maturityHeight = creationHeight + SC_COIN_MATURITY;

    if (HaveSidechainEvents(maturityHeight))
    {
        CSidechainEventsMap::iterator scMaturityEventIt = ModifySidechainEvents(maturityHeight);
        scMaturityEventIt->second.scEvents.maturingScs.erase(scCreationOut.GetScId());
        if (!scMaturityEventIt->second.scEvents.IsNull()) //still other sc ceasing at that height or fwds
            scMaturityEventIt->second.flag = CSidechainEventsCacheEntry::Flags::DIRTY;
        else
            scMaturityEventIt->second.flag = CSidechainEventsCacheEntry::Flags::ERASED;

        LogPrint("sc", "%s():%d - SIDECHAIN-EVENT: scId[%s] deleted maturing height [%d] for creation amount.\n",
            __func__, __LINE__, scCreationOut.GetScId().ToString(), maturityHeight);
    } else
        LogPrint("sc", "%s():%d - SIDECHAIN-EVENT: scId[%s] nothing to do for scCreation amount maturing canceling at height [%d].\n",
            __func__, __LINE__, scCreationOut.GetScId().ToString(), maturityHeight);


    //remove current ceasing Height
<<<<<<< HEAD
    int currentCeasingHeight = pSidechain->StartHeightForEpoch(1) + pSidechain->SafeguardMargin() +1;
=======
    int currentCeasingHeight = sidechain.StartHeightForEpoch(1) + sidechain.SafeguardMargin();
>>>>>>> 9f69f9f8

    // Cancel Ceasing Sidechains
    if (!HaveSidechainEvents(currentCeasingHeight)) {
        return error("%s():%d - ERROR-SIDECHAIN-EVENT: scId[%s] misses current ceasing height; expected value was [%d]\n",
            __func__, __LINE__, scCreationOut.GetScId().ToString(), currentCeasingHeight);
    }

    CSidechainEventsMap::iterator scCurCeasingEventIt = ModifySidechainEvents(currentCeasingHeight);
    scCurCeasingEventIt->second.scEvents.ceasingScs.erase(scCreationOut.GetScId());
    if (!scCurCeasingEventIt->second.scEvents.IsNull())
        scCurCeasingEventIt->second.flag = CSidechainEventsCacheEntry::Flags::DIRTY;
    else
        scCurCeasingEventIt->second.flag = CSidechainEventsCacheEntry::Flags::ERASED;

    LogPrint("sc", "%s():%d - SIDECHAIN-EVENT: scId[%s]: undo of creation removes currentCeasingHeight [%d]\n",
            __func__, __LINE__, scCreationOut.GetScId().ToString(), currentCeasingHeight);

    return true;
}

bool CCoinsViewCache::CancelSidechainEvent(const CTxForwardTransferOut& forwardOut, int fwdHeight)
{
    // Cancel maturing amount
    static const int SC_COIN_MATURITY = getScCoinsMaturity();
    const int maturityHeight = fwdHeight + SC_COIN_MATURITY;

    if (!HaveSidechainEvents(maturityHeight)) {
        LogPrint("sc", "%s():%d - SIDECHAIN-EVENT: scId[%s] maturing height [%d] already deleted. This may happen in case of concurrent fwd\n",
            __func__, __LINE__, forwardOut.scId.ToString(), maturityHeight);
        return true;
    }

    CSidechainEventsMap::iterator scMaturingEventIt = ModifySidechainEvents(maturityHeight);
    scMaturingEventIt->second.scEvents.maturingScs.erase(forwardOut.scId);
    if (!scMaturingEventIt->second.scEvents.IsNull()) //still other sc ceasing at that height or fwds
        scMaturingEventIt->second.flag = CSidechainEventsCacheEntry::Flags::DIRTY;
    else
        scMaturingEventIt->second.flag = CSidechainEventsCacheEntry::Flags::ERASED;

    LogPrint("sc", "%s():%d - SIDECHAIN-EVENT: scId[%s] cancelled maturing height [%s] for fwd amount.\n",
        __func__, __LINE__, forwardOut.scId.ToString(), maturityHeight);

    return true;
}

bool CCoinsViewCache::CancelSidechainEvent(const CBwtRequestOut& mbtrOut, int mbtrHeight)
{
    // Cancel maturing amount
    static const int SC_COIN_MATURITY = getScCoinsMaturity();
    const int maturityHeight = mbtrHeight + SC_COIN_MATURITY;

    if (!HaveSidechainEvents(maturityHeight)) {
        LogPrint("sc", "%s():%d - SIDECHAIN-EVENT: scId[%s] maturing height [%d] already deleted. This may happen in case of concurrent fwd\n",
            __func__, __LINE__, mbtrOut.scId.ToString(), maturityHeight);
        return true;
    }

    CSidechainEventsMap::iterator scMaturingEventIt = ModifySidechainEvents(maturityHeight);
    scMaturingEventIt->second.scEvents.maturingScs.erase(mbtrOut.scId);
    if (!scMaturingEventIt->second.scEvents.IsNull()) //still other sc ceasing at that height or fwds
        scMaturingEventIt->second.flag = CSidechainEventsCacheEntry::Flags::DIRTY;
    else
        scMaturingEventIt->second.flag = CSidechainEventsCacheEntry::Flags::ERASED;

    LogPrint("sc", "%s():%d - SIDECHAIN-EVENT: scId[%s] cancelled maturing height [%s] for fwd amount.\n",
        __func__, __LINE__, mbtrOut.scId.ToString(), maturityHeight);

    return true;
}

bool CCoinsViewCache::CancelSidechainEvent(const CScCertificate& cert)
{
    const CSidechain* const pSidechain = AccessSidechain(cert.GetScId());
    if (pSidechain == nullptr) {
        return error("%s():%d - ERROR-SIDECHAIN-EVENT: attempt to undo ceasing sidechain map with cert to unknown scId [%s]\n",
            __func__, __LINE__, cert.GetScId().ToString());
    }

<<<<<<< HEAD
    int currentCeasingHeight = pSidechain->StartHeightForEpoch(cert.epochNumber+2) + pSidechain->SafeguardMargin()+1;
    int previousCeasingHeight = currentCeasingHeight - pSidechain->creationData.withdrawalEpochLength;
=======
    int currentCeasingHeight = restoredSidechain.StartHeightForEpoch(cert.epochNumber+2) + restoredSidechain.SafeguardMargin();
    int previousCeasingHeight = currentCeasingHeight - restoredSidechain.creationData.withdrawalEpochLength;
>>>>>>> 9f69f9f8

    //remove current ceasing Height
    if (!HaveSidechainEvents(currentCeasingHeight))
    {
        if (!HaveSidechainEvents(previousCeasingHeight) )
        {
            return error("%s():%d - ERROR-SIDECHAIN-EVENT: scId[%s]: Could not find scheduling for current ceasing height [%d] nor previous ceasing height [%d]\n",
                __func__, __LINE__, cert.GetScId().ToString(), currentCeasingHeight, previousCeasingHeight);
        }
        LogPrint("sc", "%s():%d - SIDECHAIN-EVENT: scId[%s]: misses current ceasing height [%d]\n",
            __func__, __LINE__, cert.GetScId().ToString(), currentCeasingHeight);
        LogPrint("sc", "%s():%d - SIDECHAIN-EVENT: scId[%s]: previousCeasingHeight already restored at[%d].\n",
            __func__, __LINE__, cert.GetScId().ToString(), previousCeasingHeight);

        return true;
    }

    CSidechainEventsMap::iterator scCurCeasingEventIt = ModifySidechainEvents(currentCeasingHeight);
    scCurCeasingEventIt->second.scEvents.ceasingScs.erase(cert.GetScId());
    if (!scCurCeasingEventIt->second.scEvents.IsNull()) //still other sc ceasing at that height or fwds
        scCurCeasingEventIt->second.flag = CSidechainEventsCacheEntry::Flags::DIRTY;
    else
        scCurCeasingEventIt->second.flag = CSidechainEventsCacheEntry::Flags::ERASED;

    LogPrint("sc", "%s():%d - SIDECHAIN-EVENT:: scId[%s]: undo of cert [%s] removes currentCeasingHeight [%d]\n",
            __func__, __LINE__, cert.GetScId().ToString(), cert.GetHash().ToString(), currentCeasingHeight);

    //restore previous ceasing Height
    CSidechainEventsMap::iterator scRestoredCeasingEventIt = ModifySidechainEvents(previousCeasingHeight);
    if (scRestoredCeasingEventIt->second.flag == CSidechainEventsCacheEntry::Flags::FRESH) {
        scRestoredCeasingEventIt->second.scEvents.ceasingScs.insert(cert.GetScId());
    } else {
        scRestoredCeasingEventIt->second.scEvents.ceasingScs.insert(cert.GetScId());
        scRestoredCeasingEventIt->second.flag = CSidechainEventsCacheEntry::Flags::DIRTY;
    }

    LogPrint("sc", "%s():%d - SIDECHAIN-EVENT: scId[%s]: undo of cert [%s] set nextCeasingHeight to [%d]\n",
        __func__, __LINE__, cert.GetScId().ToString(), cert.GetHash().ToString(), previousCeasingHeight);

    return true;
}

bool CCoinsViewCache::HandleSidechainEvents(int height, CBlockUndo& blockUndo, std::vector<CScCertificateStatusUpdateInfo>* pCertsStateInfo)
{
    if (!HaveSidechainEvents(height))
        return true;

    CSidechainEvents scEvents;
    GetSidechainEvents(height, scEvents);

    //Handle Maturing amounts
    for (const uint256& maturingScId : scEvents.maturingScs)
    {
        LogPrint("sc", "%s():%d - SIDECHAIN-EVENT: about to mature scId[%s] amount at height [%d]\n",
                __func__, __LINE__, maturingScId.ToString(), height);

        assert(HaveSidechain(maturingScId));
        CSidechainsMap::iterator scMaturingIt = ModifySidechain(maturingScId);
        assert(scMaturingIt->second.sidechain.mImmatureAmounts.count(height));

        scMaturingIt->second.sidechain.balance += scMaturingIt->second.sidechain.mImmatureAmounts.at(height);
        LogPrint("sc", "%s():%d - SIDECHAIN-EVENT: scId=%s balance updated to: %s\n",
            __func__, __LINE__, maturingScId.ToString(), FormatMoney(scMaturingIt->second.sidechain.balance));

        blockUndo.scUndoDatabyScId[maturingScId].appliedMaturedAmount = scMaturingIt->second.sidechain.mImmatureAmounts[height];
        blockUndo.scUndoDatabyScId[maturingScId].contentBitMask |= CSidechainUndoData::AvailableSections::MATURED_AMOUNTS;
        LogPrint("sc", "%s():%d - SIDECHAIN-EVENT: adding immature amount %s for scId=%s in blockundo\n",
            __func__, __LINE__, FormatMoney(scMaturingIt->second.sidechain.mImmatureAmounts[height]), maturingScId.ToString());

        scMaturingIt->second.sidechain.mImmatureAmounts.erase(height);
        scMaturingIt->second.flag = CSidechainsCacheEntry::Flags::DIRTY;
    }

    //Handle Ceasing Sidechain
    for (const uint256& ceasingScId : scEvents.ceasingScs)
    {
        LogPrint("sc", "%s():%d - SIDECHAIN-EVENT: about to handle scId[%s] and ceasingHeight [%d]\n",
                __func__, __LINE__, ceasingScId.ToString(), height);

        CSidechain sidechain;
        assert(GetSidechain(ceasingScId, sidechain));

        LogPrint("sc", "%s():%d - SIDECHAIN-EVENT: lastCertEpoch [%d], lastCertHash [%s]\n",
                __func__, __LINE__, sidechain.lastTopQualityCertReferencedEpoch, sidechain.lastTopQualityCertHash.ToString());

        LogPrint("sc", "%s():%d - set voidedCertHash[%s], ceasingScId = %s\n",
            __func__, __LINE__, sidechain.lastTopQualityCertHash.ToString(), ceasingScId.ToString());

<<<<<<< HEAD
        blockUndo.scUndoDatabyScId[ceasingScId].contentBitMask |= CSidechainUndoData::AvailableSections::CEASED_CERT_DATA;
        if (sidechain.lastTopQualityCertReferencedEpoch == CScCertificate::EPOCH_NULL) {
            assert(sidechain.lastTopQualityCertHash.IsNull());
=======
        CSidechainsMap::iterator scIt = ModifySidechain(ceasingScId);
        scIt->second.scInfo.currentState = (uint8_t)CSidechain::State::CEASED;
        scIt->second.flag = CSidechainsCacheEntry::Flags::DIRTY;
        
        blockUndo.scUndoDatabyScId[ceasingScId].contentBitMask |= CSidechainUndoData::AvailableSections::CEASED_CERTIFICATE_DATA;
        if (scInfo.prevBlockTopQualityCertReferencedEpoch == CScCertificate::EPOCH_NULL) {
            assert(scInfo.prevBlockTopQualityCertHash.IsNull());
>>>>>>> 9f69f9f8
            continue;
        }

        NullifyBackwardTransfers(sidechain.lastTopQualityCertHash, blockUndo.scUndoDatabyScId[ceasingScId].ceasedBwts);
        if (pCertsStateInfo != nullptr)
            pCertsStateInfo->push_back(CScCertificateStatusUpdateInfo(ceasingScId, sidechain.lastTopQualityCertHash,
                                       sidechain.lastTopQualityCertReferencedEpoch,
                                       sidechain.lastTopQualityCertQuality,
                                       CScCertificateStatusUpdateInfo::BwtState::BWT_OFF));
    }

    CSidechainEventsMap::iterator scCeasingIt = ModifySidechainEvents(height);
    scCeasingIt->second.flag = CSidechainEventsCacheEntry::Flags::ERASED;
    return true;
}

bool CCoinsViewCache::RevertSidechainEvents(const CBlockUndo& blockUndo, int height, std::vector<CScCertificateStatusUpdateInfo>* pCertsStateInfo)
{
    if (HaveSidechainEvents(height)) {
        LogPrint("sc", "%s():%d - SIDECHAIN-EVENT:: attempt to recreate sidechain event at height [%d], but there is one already\n",
            __func__, __LINE__, height);
        return false;
    }

    CSidechainEvents recreatedScEvent;

    // Reverting amount maturing
    for (auto it = blockUndo.scUndoDatabyScId.begin(); it != blockUndo.scUndoDatabyScId.end(); ++it)
    {
        if ((it->second.contentBitMask & CSidechainUndoData::AvailableSections::MATURED_AMOUNTS) == 0)
            continue;

        const uint256& scId = it->first;
        const std::string& scIdString = scId.ToString();

        if (!HaveSidechain(scId))
        {
            // should not happen
            LogPrintf("ERROR: %s():%d - scId=%s not in scView\n", __func__, __LINE__, scId.ToString() );
            return false;
        }

        CAmount amountToRestore = it->second.appliedMaturedAmount;
        CSidechainsMap::iterator scIt = ModifySidechain(scId);
        if (amountToRestore > 0)
        {
            LogPrint("sc", "%s():%d - adding immature amount %s into sc view for scId=%s\n",
                __func__, __LINE__, FormatMoney(amountToRestore), scIdString);

            if (scIt->second.sidechain.balance < amountToRestore)
            {
                LogPrint("sc", "%s():%d - Can not update balance with amount[%s] for scId=%s, would be negative\n",
                    __func__, __LINE__, FormatMoney(amountToRestore), scId.ToString() );
                return false;
            }

            scIt->second.sidechain.mImmatureAmounts[height] += amountToRestore;

            LogPrint("sc", "%s():%d - scId=%s balance before: %s\n", __func__, __LINE__, scIdString, FormatMoney(scIt->second.sidechain.balance));
            scIt->second.sidechain.balance -= amountToRestore;
            LogPrint("sc", "%s():%d - scId=%s balance after: %s\n", __func__, __LINE__, scIdString, FormatMoney(scIt->second.sidechain.balance));

            scIt->second.flag = CSidechainsCacheEntry::Flags::DIRTY;
        }

        recreatedScEvent.maturingScs.insert(scId);
    }

    // Reverting ceasing sidechains
    for (auto it = blockUndo.scUndoDatabyScId.begin(); it != blockUndo.scUndoDatabyScId.end(); ++it)
    {
        if ((it->second.contentBitMask & CSidechainUndoData::AvailableSections::CEASED_CERT_DATA) == 0)
            continue;

        const uint256& scId = it->first;
        const CSidechain* const pSidechain = AccessSidechain(scId);

        if (pSidechain->lastTopQualityCertReferencedEpoch != CScCertificate::EPOCH_NULL)
        {
            if (!RestoreBackwardTransfers(pSidechain->lastTopQualityCertHash, blockUndo.scUndoDatabyScId.at(scId).ceasedBwts))
                return false;
 
            if (pCertsStateInfo != nullptr)
                pCertsStateInfo->push_back(CScCertificateStatusUpdateInfo(scId, pSidechain->lastTopQualityCertHash,
                                           pSidechain->lastTopQualityCertReferencedEpoch,
                                           pSidechain->lastTopQualityCertQuality,
                                           CScCertificateStatusUpdateInfo::BwtState::BWT_ON));
        }

        recreatedScEvent.ceasingScs.insert(scId);
        CSidechainsMap::iterator scIt = ModifySidechain(scId);
        scIt->second.scInfo.currentState = (uint8_t)CSidechain::State::ALIVE;
        scIt->second.flag = CSidechainsCacheEntry::Flags::DIRTY;
    }

    if (!recreatedScEvent.IsNull())
    {
        CSidechainEventsMap::iterator scEventIt = ModifySidechainEvents(height);
        scEventIt->second.scEvents = recreatedScEvent;
        scEventIt->second.flag = CSidechainEventsCacheEntry::Flags::FRESH;
    }

    return true;
}

CSidechain::State CCoinsViewCache::GetSidechainState(const uint256& scId) const
{
    if (!HaveSidechain(scId))
        return CSidechain::State::NOT_APPLICABLE;

    CSidechain sidechain;
    GetSidechain(scId, sidechain);

<<<<<<< HEAD
    if (height < sidechain.creationBlockHeight)
        return CSidechain::State::NOT_APPLICABLE;

    int currentEpoch = sidechain.EpochFor(height);

    if (currentEpoch > sidechain.lastTopQualityCertReferencedEpoch + 2)
        return CSidechain::State::CEASED;

    if (currentEpoch == sidechain.lastTopQualityCertReferencedEpoch + 2)
    {
        int targetEpochSafeguardHeight = sidechain.StartHeightForEpoch(currentEpoch) + sidechain.SafeguardMargin();
        if (height > targetEpochSafeguardHeight)
            return CSidechain::State::CEASED;
    }

    return  CSidechain::State::ALIVE;
=======
    LogPrint("cert", "%s.%s():%d sc %s state is %s\n", __FILE__, __func__, __LINE__, scId.ToString(),
        CSidechain::stateToString((CSidechain::State)scInfo.currentState));
    return (CSidechain::State)scInfo.currentState;
>>>>>>> 9f69f9f8
}

libzendoomc::ScFieldElement CCoinsViewCache::GetActiveCertDataHash(const uint256& scId) const
{
    const CSidechain* const pSidechain = this->AccessSidechain(scId);

    if (pSidechain == nullptr)
        return libzendoomc::ScFieldElement{};

    int currentHeight = this->GetHeight();
    int currentEpochSafeguard = pSidechain->StartHeightForEpoch(pSidechain->EpochFor(currentHeight)) + pSidechain->SafeguardMargin();

    if (currentHeight < currentEpochSafeguard)
        return pSidechain->pastEpochTopQualityCertDataHash;
    else
        return pSidechain->lastTopQualityCertDataHash;
}

bool CCoinsViewCache::Flush() {
    bool fOk = base->BatchWrite(cacheCoins, hashBlock, hashAnchor, cacheAnchors, cacheNullifiers, cacheSidechains, cacheSidechainEvents, cacheCswNullifiers);
    cacheCoins.clear();
    cacheSidechains.clear();
    cacheSidechainEvents.clear();
    cacheAnchors.clear();
    cacheNullifiers.clear();
    cachedCoinsUsage = 0;
    cacheCswNullifiers.clear();
    return fOk;
}

bool CCoinsViewCache::DecrementImmatureAmount(const uint256& scId, const CSidechainsMap::iterator& targetEntry, CAmount nValue, int maturityHeight)
{
    // get the map of immature amounts, they are indexed by height
    auto& iaMap = targetEntry->second.sidechain.mImmatureAmounts;

    if (!iaMap.count(maturityHeight) )
    {
        // should not happen
        LogPrintf("ERROR %s():%d - could not find immature balance at height%d\n",
            __func__, __LINE__, maturityHeight);
        return false;
    }

    LogPrint("sc", "%s():%d - immature amount before: %s\n",
        __func__, __LINE__, FormatMoney(iaMap[maturityHeight]));

    if (iaMap[maturityHeight] < nValue)
    {
        // should not happen either
        LogPrintf("ERROR %s():%d - negative balance at height=%d\n",
            __func__, __LINE__, maturityHeight);
        return false;
    }

    iaMap[maturityHeight] -= nValue;
    targetEntry->second.flag = CSidechainsCacheEntry::Flags::DIRTY;

    LogPrint("sc", "%s():%d - immature amount after: %s\n",
        __func__, __LINE__, FormatMoney(iaMap[maturityHeight]));

    if (iaMap[maturityHeight] == 0)
    {
        iaMap.erase(maturityHeight);
        targetEntry->second.flag = CSidechainsCacheEntry::Flags::DIRTY;
        LogPrint("sc", "%s():%d - removed entry height=%d from immature amounts in memory\n",
            __func__, __LINE__, maturityHeight );
    }
    return true;
}

void CCoinsViewCache::Dump_info() const
{
    std::set<uint256> scIdsList;
    GetScIds(scIdsList);
    LogPrint("sc", "-- number of side chains found [%d] ------------------------\n", scIdsList.size());
    for(const auto& scId: scIdsList)
    {
        LogPrint("sc", "-- side chain [%s] ------------------------\n", scId.ToString());
        CSidechain info;
        if (!GetSidechain(scId, info))
        {
            LogPrint("sc", "===> No such side chain\n");
            return;
        }

        LogPrint("sc", "  created in block[%s] (h=%d)\n", info.creationBlockHash.ToString(), info.creationBlockHeight );
        LogPrint("sc", "  creationTx[%s]\n", info.creationTxHash.ToString());
        LogPrint("sc", "  prevBlockTopQualityCertReferencedEpoch[%d]\n", info.lastTopQualityCertReferencedEpoch);
        LogPrint("sc", "  prevBlockTopQualityCertHash[%s]\n",            info.lastTopQualityCertHash.ToString());
        LogPrint("sc", "  prevBlockTopQualityCertQuality[%d]\n",         info.lastTopQualityCertQuality);
        LogPrint("sc", "  prevBlockTopQualityCertBwtAmount[%s]\n",       FormatMoney(info.lastTopQualityCertBwtAmount));
        LogPrint("sc", "  balance[%s]\n", FormatMoney(info.balance));
        LogPrint("sc", "  ----- creation data:\n");
        LogPrint("sc", "      withdrawalEpochLength[%d]\n", info.creationData.withdrawalEpochLength);
        LogPrint("sc", "      customData[%s]\n", HexStr(info.creationData.customData));
        LogPrint("sc", "      constant[%s]\n", HexStr(info.creationData.constant));
        LogPrint("sc", "      wCertVk[%s]\n", HexStr(info.creationData.wCertVk));
        LogPrint("sc", "      wCeasedVk[%s]\n", info.creationData.wCeasedVk.is_initialized() ? HexStr(info.creationData.wCeasedVk.get()) : "none");
        LogPrint("sc", "  immature amounts size[%d]\n", info.mImmatureAmounts.size());
    }

    return;
}

unsigned int CCoinsViewCache::GetCacheSize() const {
    return cacheCoins.size();
}

const CTxOut &CCoinsViewCache::GetOutputFor(const CTxIn& input) const
{
    const CCoins* coins = AccessCoins(input.prevout.hash);
    assert(coins && coins->IsAvailable(input.prevout.n));
    return coins->vout[input.prevout.n];
}

CAmount CCoinsViewCache::GetValueIn(const CTransactionBase& txBase) const
{
    if (txBase.IsCoinBase())
        return 0;

    CAmount nResult = 0;
    for (const CTxIn& in : txBase.GetVin())
        nResult += GetOutputFor(in).nValue;

    nResult += txBase.GetJoinSplitValueIn() + txBase.GetCSWValueIn();

    return nResult;
}

bool CCoinsViewCache::HaveJoinSplitRequirements(const CTransactionBase& txBase) const
{
    boost::unordered_map<uint256, ZCIncrementalMerkleTree, CCoinsKeyHasher> intermediates;

    for(const JSDescription &joinsplit: txBase.GetVjoinsplit()) {
        for(const uint256& nullifier: joinsplit.nullifiers) {
            if (GetNullifier(nullifier)) {
                // If the nullifier is set, this transaction
                // double-spends!
                return false;
            }
        }

        ZCIncrementalMerkleTree tree;
        auto it = intermediates.find(joinsplit.anchor);
        if (it != intermediates.end()) {
            tree = it->second;
        } else if (!GetAnchorAt(joinsplit.anchor, tree)) {
            return false;
        }

        for(const uint256& commitment: joinsplit.commitments) {
            tree.append(commitment);
        }

        intermediates.insert(std::make_pair(tree.root(), tree));
    }

    return true;
}

bool CCoinsViewCache::HaveInputs(const CTransactionBase& txBase) const
{
    if (!txBase.IsCoinBase()) {
        for(const CTxIn & in: txBase.GetVin()) {
            const CCoins* coins = AccessCoins(in.prevout.hash);
            if (!coins || !coins->IsAvailable(in.prevout.n)) {
                return false;
            }
        }
    }
    return true;
}

double CCoinsViewCache::GetPriority(const CTransactionBase &tx, int nHeight) const
{
    if (tx.IsCoinBase())
        return 0.0;

    // Joinsplits do not reveal any information about the value or age of a note, so we
    // cannot apply the priority algorithm used for transparent utxos.  Instead, we just
    // use the maximum priority whenever a transaction contains any JoinSplits.
    // (Note that coinbase transactions cannot contain JoinSplits.)
    // FIXME: this logic is partially duplicated between here and CreateNewBlock in miner.cpp.

    if (tx.GetVjoinsplit().size() > 0) {
        return MAXIMUM_PRIORITY;
    }

    if (tx.IsCertificate() ) {
        return MAXIMUM_PRIORITY;
    }

    double dResult = 0.0;
    BOOST_FOREACH(const CTxIn& txin, tx.GetVin())
    {
        const CCoins* coins = AccessCoins(txin.prevout.hash);
        assert(coins);
        if (!coins->IsAvailable(txin.prevout.n)) continue;
        if (coins->nHeight < nHeight) {
            dResult += coins->vout[txin.prevout.n].nValue * (nHeight-coins->nHeight);
        }
    }

    // As per csw inputs, we assign them depth zero (i.e. their creation height matches containing tx height)
    // They won't contribute to initial priority, but they will to priority in mempool

    return tx.ComputePriority(dResult);
}

CCoinsModifier::CCoinsModifier(CCoinsViewCache& cache_, CCoinsMap::iterator it_, size_t usage):
        cache(cache_), it(it_), cachedCoinUsage(usage) {
    assert(!cache.hasModifier);
    cache.hasModifier = true;
}

CCoinsModifier::~CCoinsModifier()
{
    assert(cache.hasModifier);
    cache.hasModifier = false;
    it->second.coins.Cleanup();
    cache.cachedCoinsUsage -= cachedCoinUsage; // Subtract the old usage
    if ((it->second.flags & CCoinsCacheEntry::FRESH) && it->second.coins.IsPruned()) {
        cache.cacheCoins.erase(it);
    } else {
        // If the coin still exists after the modification, add the new usage
        cache.cachedCoinsUsage += it->second.coins.DynamicMemoryUsage();
    }
}<|MERGE_RESOLUTION|>--- conflicted
+++ resolved
@@ -205,9 +205,6 @@
 uint256 CCoinsView::GetBestAnchor()                                             const { return uint256(); }
 bool CCoinsView::HaveCswNullifier(const uint256& scId,
                                  const libzendoomc::ScFieldElement &nullifier)  const { return false; }
-bool CCoinsView::GetActiveCertDataHash(const uint256& scId,
-                           libzendoomc::ScFieldElement& certDataHash)           const { return false; }
-
 bool CCoinsView::BatchWrite(CCoinsMap &mapCoins, const uint256 &hashBlock,
                             const uint256 &hashAnchor, CAnchorsMap &mapAnchors,
                             CNullifiersMap &mapNullifiers, CSidechainsMap& mapSidechains,
@@ -233,8 +230,6 @@
 
 bool CCoinsViewBacked::HaveCswNullifier(const uint256& scId,
                                         const libzendoomc::ScFieldElement &nullifier)  const { return base->HaveCswNullifier(scId,nullifier); }
-bool CCoinsViewBacked::GetActiveCertDataHash(const uint256& scId,
-                                        libzendoomc::ScFieldElement& certDataHash)     const { return base->GetActiveCertDataHash(scId, certDataHash); }
 
 void CCoinsViewBacked::SetBackend(CCoinsView &viewIn) { base = &viewIn; }
 bool CCoinsViewBacked::BatchWrite(CCoinsMap &mapCoins, const uint256 &hashBlock,
@@ -556,12 +551,6 @@
         return false;
 
     cacheCswNullifiers.at(std::make_pair(scId, nullifier)).flag = CCswNullifiersCacheEntry::Flags::ERASED;
-    return true;
-}
-
-bool CCoinsViewCache::GetActiveCertDataHash(const uint256& scId, libzendoomc::ScFieldElement& certDataHash) const {
-    // TODO: method real implementation will be integrated later from the MBTR branch.
-    certDataHash = libzendoomc::ScFieldElement();
     return true;
 }
 
@@ -661,17 +650,12 @@
     for (auto& entryToWrite : mapSidechainEvents)
     	WriteMutableEntry(entryToWrite.first, entryToWrite.second, cacheSidechainEvents);
 
-<<<<<<< HEAD
-    mapSidechains.clear();
-    mapSidechainEvents.clear();
-=======
     for (auto& entryToWrite : cswNullifiers)
     	WriteImmutableEntry(entryToWrite.first, entryToWrite.second, cacheCswNullifiers);
 
     mapSidechains.clear();
     mapSidechainEvents.clear();
     cswNullifiers.clear();
->>>>>>> 9f69f9f8
     // End of sidechain related section
 
     hashAnchor = hashAnchorIn;
@@ -782,8 +766,8 @@
         CSidechainsMap::iterator scIt = ModifySidechain(csw.scId);
 
         // decrease SC balance
-        scIt->second.scInfo.balance -= csw.nValue;
-        assert(scIt->second.scInfo.balance >= 0);
+        scIt->second.sidechain.balance -= csw.nValue;
+        assert(scIt->second.sidechain.balance >= 0);
         scIt->second.flag = CSidechainsCacheEntry::Flags::DIRTY;
 
         LogPrint("sc", "%s():%d - sidechain balance decreased by CSW in scView csw_amount=%s scId=%s\n",
@@ -800,7 +784,6 @@
         }
 
         CSidechainsMap::iterator scIt = ModifySidechain(scId);
-<<<<<<< HEAD
         scIt->second.sidechain.creationBlockHash = block.GetHash();
         scIt->second.sidechain.creationBlockHeight = blockHeight;
         scIt->second.sidechain.creationTxHash = txHash;
@@ -813,23 +796,10 @@
         scIt->second.sidechain.creationData.constant = cr.constant;
         scIt->second.sidechain.creationData.wCertVk = cr.wCertVk;
         scIt->second.sidechain.creationData.wMbtrVk = cr.wMbtrVk;
+        scIt->second.sidechain.creationData.wCeasedVk = cr.wCeasedVk;
         scIt->second.sidechain.mImmatureAmounts[maturityHeight] = cr.nValue;
-=======
-        scIt->second.scInfo.creationBlockHash = block.GetHash();
-        scIt->second.scInfo.creationBlockHeight = blockHeight;
-        scIt->second.scInfo.creationTxHash = txHash;
-        scIt->second.scInfo.prevBlockTopQualityCertReferencedEpoch = CScCertificate::EPOCH_NULL;
-        scIt->second.scInfo.prevBlockTopQualityCertHash.SetNull();
-        scIt->second.scInfo.prevBlockTopQualityCertQuality = CScCertificate::QUALITY_NULL;
-        scIt->second.scInfo.prevBlockTopQualityCertBwtAmount = 0;
-        scIt->second.scInfo.creationData.withdrawalEpochLength = cr.withdrawalEpochLength;
-        scIt->second.scInfo.creationData.customData = cr.customData;
-        scIt->second.scInfo.creationData.constant = cr.constant;
-        scIt->second.scInfo.creationData.wCertVk = cr.wCertVk;
-        scIt->second.scInfo.creationData.wCeasedVk = cr.wCeasedVk;
-        scIt->second.scInfo.mImmatureAmounts[maturityHeight] = cr.nValue;
-        scIt->second.scInfo.currentState = (uint8_t)CSidechain::State::ALIVE;
->>>>>>> 9f69f9f8
+        scIt->second.sidechain.currentState = (uint8_t)CSidechain::State::ALIVE;
+
         scIt->second.flag = CSidechainsCacheEntry::Flags::FRESH;
 
         LogPrint("sc", "%s():%d - immature balance added in scView (h=%d, amount=%s) %s\n",
@@ -959,13 +929,8 @@
         if (scIt->second.sidechain.balance > 0)
         {
             // should not happen either
-<<<<<<< HEAD
-            LogPrint("sc", "ERROR %s():%d - scId=%s balance not null: %s\n",
+            LogPrintf("ERROR %s():%d - scId=%s balance not null: %s\n",
                 __func__, __LINE__, scId.ToString(), FormatMoney(scIt->second.sidechain.balance));
-=======
-            LogPrintf("ERROR %s():%d - scId=%s balance not null: %s\n",
-                __func__, __LINE__, scId.ToString(), FormatMoney(scIt->second.scInfo.balance));
->>>>>>> 9f69f9f8
             return false;
         }
 
@@ -989,7 +954,7 @@
         CSidechainsMap::iterator scIt = ModifySidechain(csw.scId);
 
         // increase SC balance
-        scIt->second.scInfo.balance += csw.nValue;
+        scIt->second.sidechain.balance += csw.nValue;
         scIt->second.flag = CSidechainsCacheEntry::Flags::DIRTY;
 
         LogPrint("sc", "%s():%d - sidechain balance increased by CSW in scView csw_amount=%s scId=%s\n",
@@ -1008,33 +973,18 @@
 size_t CSidechain::DynamicMemoryUsage() const { return 0; }
 std::string CSidechain::stateToString(State s) { return "";}
 bool CCoinsViewCache::isEpochDataValid(const CSidechain& info, int epochNumber, const uint256& endEpochBlockHash) const {return true;}
-<<<<<<< HEAD
 bool CCoinsViewCache::IsCertApplicableToState(const CScCertificate& cert, int nHeight,
                                               libzendoomc::CScProofVerifier& scVerifier) const {return true;}
 bool CCoinsViewCache::IsScTxApplicableToState(const CTransaction& tx, int height,
                                               libzendoomc::CScProofVerifier& scVerifier) const { return true;}
-=======
-bool CCoinsViewCache::IsTxCswApplicableToState(const CTransaction& tx, CValidationState& state, libzendoomc::CScProofVerifier& scVerifier) const {return true;}
-bool libzendoomc::CScProofVerifier::verifyCTxCeasedSidechainWithdrawalInput(
-        const ScFieldElement& certDataHash,
-        const ScVk& wCeasedVk,
-        const CTxCeasedSidechainWithdrawalInput& csw
-    ) const { return true; }
-bool CCoinsViewCache::IsCertApplicableToState(const CScCertificate& cert, int nHeight, CValidationState& state, libzendoomc::CScProofVerifier& scVerifier) const {return true;}
-bool libzendoomc::CScProofVerifier::verifyCScCertificate(              
-    const libzendoomc::ScConstant& constant,
-    const libzendoomc::ScVk& wCertVk,
-    const uint256& prev_end_epoch_block_hash,
-    const CScCertificate& scCert
-) const { return true; }
-bool CCoinsViewCache::HaveScRequirements(const CTransaction& tx) { return true; }
->>>>>>> 9f69f9f8
+bool CCoinsViewCache::IsTxCswApplicableToState(const CTransaction& tx, CValidationState& state,
+                                               libzendoomc::CScProofVerifier& scVerifier) const {return true;}
+
 size_t CSidechainEvents::DynamicMemoryUsage() const { return 0;}
 
 libzendoomc::ScFieldElement libzendoomc::CalculateCertDataHash(const CScCertificate& cert) {return libzendoomc::ScFieldElement{};}
 #else
 
-<<<<<<< HEAD
 int CCoinsViewCache::GetHeight() const
 {
     LOCK(cs_main);
@@ -1042,11 +992,6 @@
     CBlockIndex* pindexPrev = (itBlockIdx == mapBlockIndex.end()) ? nullptr : itBlockIdx->second;
     return pindexPrev->nHeight;
 }
-
-bool CCoinsViewCache::IsCertApplicableToState(const CScCertificate& cert, int nHeight, libzendoomc::CScProofVerifier& scVerifier) const
-=======
-#include "consensus/validation.h"
-#include "main.h"
 
 bool CCoinsViewCache::IsTxCswApplicableToState(const CTransaction& tx, CValidationState& state, libzendoomc::CScProofVerifier& scVerifier) const
 {
@@ -1107,12 +1052,12 @@
     // Check that CSW balances don't exceed the SC balance
     for (auto const& totalBalance: cswTotalBalances)
     {
-        CSidechain scInfo;
-        GetSidechain(totalBalance.first, scInfo);
-        if(totalBalance.second > scInfo.balance)
+        CSidechain sidechain;
+        GetSidechain(totalBalance.first, sidechain);
+        if(totalBalance.second > sidechain.balance)
         {
             LogPrintf("ERROR: tx[%s] CSW inputs total amount[%s] > sc[%s] total balance[%s]\n",
-                tx.ToString(), FormatMoney(totalBalance.second), totalBalance.first.ToString(), FormatMoney(scInfo.balance));
+                tx.ToString(), FormatMoney(totalBalance.second), totalBalance.first.ToString(), FormatMoney(sidechain.balance));
             return state.Invalid(error("CSW inputs total amount is greater than sidechain total amount"),
                          REJECT_INVALID, "tx-csw-inputs-amount-greater-than-sc-balance");
         }
@@ -1121,8 +1066,7 @@
     return true;
 }
 
-bool CCoinsViewCache::IsCertApplicableToState(const CScCertificate& cert, int nHeight, CValidationState& state, libzendoomc::CScProofVerifier& scVerifier) const
->>>>>>> 9f69f9f8
+bool CCoinsViewCache::IsCertApplicableToState(const CScCertificate& cert, int nHeight, libzendoomc::CScProofVerifier& scVerifier) const
 {
     const uint256& certHash = cert.GetHash();
 
@@ -1132,21 +1076,13 @@
     CSidechain sidechain;
     if (!GetSidechain(cert.GetScId(), sidechain))
     {
-<<<<<<< HEAD
         return error("%s():%d - ERROR: cert[%s] refers to scId[%s] not yet created\n",
                 __func__, __LINE__, certHash.ToString(), cert.GetScId().ToString());
-=======
-        LogPrintf("%s():%d - cert[%s] refers to scId[%s] not yet created\n",
-            __func__, __LINE__, certHash.ToString(), cert.GetScId().ToString() );
-        return state.Invalid(error("scid does not exist"),
-             REJECT_INVALID, "sidechain-certificate-scid");
->>>>>>> 9f69f9f8
     }
 
     // check that epoch data are consistent
     if (!isEpochDataValid(sidechain, cert.epochNumber, cert.endEpochBlockHash) )
     {
-<<<<<<< HEAD
         return error("%s():%d - ERROR: invalid cert[%s], scId[%s] invalid epoch data\n",
                 __func__, __LINE__, certHash.ToString(), cert.GetScId().ToString());
     }
@@ -1158,31 +1094,10 @@
                 __func__, __LINE__, certHash.ToString());
     }
 
-    if (isCeasedAtHeight(cert.GetScId(), nHeight)!= CSidechain::State::ALIVE)
+	if (GetSidechainState(cert.GetScId()) != CSidechain::State::ALIVE)
     {
         return error("%s():%d - ERROR: certificate[%s] cannot be accepted, sidechain [%s] already ceased at active height = %d\n",
                 __func__, __LINE__, certHash.ToString(), cert.GetScId().ToString(), chainActive.Height());
-=======
-        LogPrintf("%s():%d - invalid cert[%s], scId[%s] invalid epoch data\n",
-            __func__, __LINE__, certHash.ToString(), cert.GetScId().ToString() );
-        return state.Invalid(error("certificate with invalid epoch"),
-             REJECT_INVALID, "sidechain-certificate-epoch");
-    }
-
-    if (nHeight < scInfo.StartHeightForEpoch(cert.epochNumber+1))
-    {
-        LogPrintf("%s():%d - invalid cert[%s] received too early (cert epoch %d, current height %d, current epoch %d)\n",
-            __func__, __LINE__, certHash.ToString(), cert.epochNumber, nHeight, scInfo.prevBlockTopQualityCertReferencedEpoch+1);
-        return state.Invalid(error("cert epoch not acceptable at this height"),
-             REJECT_INVALID, "sidechain-certificate-epoch");
-    }
-
-    if (GetSidechainState(cert.GetScId()) != CSidechain::State::ALIVE) {
-        LogPrintf("ERROR: certificate[%s] cannot be accepted, sidechain [%s] already ceased at height = %d (chain.h = %d)\n",
-            certHash.ToString(), cert.GetScId().ToString(), nHeight, chainActive.Height());
-        return state.Invalid(error("received a delayed cert"),
-                     REJECT_INVALID, "sidechain-certificate-delayed");
->>>>>>> 9f69f9f8
     }
 
     if (!CheckQuality(cert))
@@ -1201,15 +1116,8 @@
 
     if (bwtTotalAmount > scBalance)
     {
-<<<<<<< HEAD
         return error("%s():%d - ERROR: insufficent balance in scId[%s]: balance[%s], cert amount[%s]\n",
                 __func__, __LINE__, cert.GetScId().ToString(), FormatMoney(scBalance), FormatMoney(bwtTotalAmount));
-=======
-        LogPrintf("%s():%d - insufficent balance in scId[%s]: balance[%s], cert amount[%s]\n",
-            __func__, __LINE__, cert.GetScId().ToString(), FormatMoney(scBalance), FormatMoney(bwtTotalAmount) );
-        return state.Invalid(error("insufficient balance"),
-                     REJECT_INVALID, "sidechain-insufficient-balance");
->>>>>>> 9f69f9f8
     }
 
     LogPrint("sc", "%s():%d - ok, balance in scId[%s]: balance[%s], cert amount[%s]\n",
@@ -1288,11 +1196,7 @@
     return true;
 }
 
-<<<<<<< HEAD
 bool CCoinsViewCache::IsScTxApplicableToState(const CTransaction& tx, int height, libzendoomc::CScProofVerifier& scVerifier) const
-=======
-bool CCoinsViewCache::HaveScRequirements(const CTransaction& tx)
->>>>>>> 9f69f9f8
 {
     if (tx.IsCoinBase())
         return true;
@@ -1305,14 +1209,8 @@
         const uint256& scId = sc.GetScId();
         if (HaveSidechain(scId))
         {
-<<<<<<< HEAD
             return error("%s():%d - ERROR: Invalid tx[%s] : scid[%s] already created\n",
                     __func__, __LINE__, txHash.ToString(), scId.ToString());
-=======
-            LogPrintf("%s():%d - ERROR: Invalid tx[%s] : scid[%s] already created\n",
-                __func__, __LINE__, txHash.ToString(), scId.ToString());
-            return false;
->>>>>>> 9f69f9f8
         }
 
         LogPrint("sc", "%s():%d - OK: tx[%s] is creating scId[%s]\n",
@@ -1325,32 +1223,16 @@
         const uint256& scId = ft.scId;
         if (HaveSidechain(scId))
         {
-<<<<<<< HEAD
-            if (isCeasedAtHeight(scId, height)!= CSidechain::State::ALIVE)
+            auto s = GetSidechainState(scId);
+            if (s != CSidechain::State::ALIVE && s != CSidechain::State::UNCONFIRMED)
             {
                 return error("%s():%d - ERROR: tx[%s] tries to send funds to scId[%s] already ceased at height = %d\n",
                         __func__, __LINE__, txHash.ToString(), scId.ToString(), height);
             }
-        } else
-        {
-            if (!Sidechain::hasScCreationOutput(tx, scId))
-            {
+        } else {
+            if (!Sidechain::hasScCreationOutput(tx, scId)) {
                 return error("%s():%d - ERROR: tx [%s] tries to send funds to scId[%s] not yet created\n",
                         __func__, __LINE__, txHash.ToString(), scId.ToString());
-=======
-            auto s = GetSidechainState(scId);
-            if (s != CSidechain::State::ALIVE && s != CSidechain::State::UNCONFIRMED)
-            {
-                LogPrintf("ERROR: tx[%s] tries to send funds to scId[%s] with state(%s)\n",
-                            txHash.ToString(), scId.ToString(), CSidechain::stateToString(s));
-                return false;
-            }
-        } else {
-            if (!Sidechain::hasScCreationOutput(tx, scId)) {
-                LogPrintf("%s():%d - ERROR: tx [%s] tries to send funds to scId[%s] not yet created\n",
-                        __func__, __LINE__, txHash.ToString(), scId.ToString() );
-                return false;
->>>>>>> 9f69f9f8
             }
         }
 
@@ -1358,7 +1240,6 @@
             __func__, __LINE__, txHash.ToString(), FormatMoney(ft.nValue), scId.ToString());
     }
 
-<<<<<<< HEAD
     // check mbtr
     for(size_t idx = 0; idx < tx.GetVBwtRequestOut().size(); ++idx)
     {
@@ -1371,7 +1252,7 @@
                     __func__, __LINE__, txHash.ToString(), scId.ToString());
         }
 
-        if (isCeasedAtHeight(scId, height)!= CSidechain::State::ALIVE)
+        if (GetSidechainState(scId) != CSidechain::State::ALIVE)
         {
             return error("%s():%d -  ERROR: tx[%s] contains mainchain bwt request for scId[%s] already ceased at height = %d\n",
                      __func__, __LINE__, txHash.ToString(), scId.ToString(), height);
@@ -1392,7 +1273,8 @@
 
         LogPrint("sc", "%s():%d - OK: tx[%s] contains bwt transfer request for scId[%s]\n",
             __func__, __LINE__, txHash.ToString(), scId.ToString());
-=======
+    }
+
     // check CSW inputs
     for (const CTxCeasedSidechainWithdrawalInput& csw: tx.GetVcswCcIn())
     {
@@ -1403,7 +1285,6 @@
                         txHash.ToString(), csw.scId.ToString(), CSidechain::stateToString(s));
             return false;
         }
->>>>>>> 9f69f9f8
     }
 
     return true;
@@ -1422,15 +1303,8 @@
 
     if (!HaveSidechain(scId)) // should not happen
     {
-<<<<<<< HEAD
         return error("%s():%d - ERROR: cannot update balance, could not find scId=%s\n",
                 __func__, __LINE__, scId.ToString());
-=======
-        // should not happen
-        LogPrintf("%s():%d - Can not update balance, could not find scId=%s\n",
-            __func__, __LINE__, scId.ToString() );
-        return false;
->>>>>>> 9f69f9f8
     }
 
     CSidechainsMap::iterator scIt = ModifySidechain(scId);
@@ -1481,19 +1355,7 @@
     currentSc.lastTopQualityCertBwtAmount       = bwtTotalAmount;
     currentSc.lastTopQualityCertDataHash        = cert.GetDataHash();
 
-<<<<<<< HEAD
     LogPrint("cert", "%s():%d - updated sc state %s\n", __func__, __LINE__,currentSc.ToString());
-=======
-        }
-        else
-        {
-            // should never happen if certs are ordered by quality in a block
-            LogPrintf("%s():%d - cert quality %d not greater than last seen %d", 
-                __func__, __LINE__, cert.quality, scIt->second.scInfo.prevBlockTopQualityCertQuality);
-            return false;
-        }
-    }
->>>>>>> 9f69f9f8
 
     scIt->second.flag = CSidechainsCacheEntry::Flags::DIRTY;
     return true;
@@ -1584,14 +1446,8 @@
 
     if (!HaveSidechain(scId)) // should not happen
     {
-<<<<<<< HEAD
         return error("%s():%d - ERROR: cannot restore sidechain, could not find scId=%s\n",
                 __func__, __LINE__, scId.ToString());
-=======
-        // should not happen
-        LogPrintf("ERROR: %s():%d - scId=%s not in scView\n", __func__, __LINE__, scId.ToString() );
-        return false;
->>>>>>> 9f69f9f8
     }
 
     CSidechainsMap::iterator scIt = ModifySidechain(scId);
@@ -1656,15 +1512,9 @@
 
 bool CCoinsViewCache::ScheduleSidechainEvent(const CTxScCreationOut& scCreationOut, int creationHeight)
 {
-<<<<<<< HEAD
     const CSidechain* const pSidechain = AccessSidechain(scCreationOut.GetScId());
     if (pSidechain == nullptr) {
         return error("%s():%d - ERROR-SIDECHAIN-EVENT: attempt schedule maturing scCreation for unknown scId [%s]\n",
-=======
-    CSidechain scInfo;
-    if (!this->GetSidechain(scCreationOut.GetScId(), scInfo)) {
-        LogPrintf("%s():%d - SIDECHAIN-EVENT: attempt schedule maturing scCreation for unknown scId[%s]\n",
->>>>>>> 9f69f9f8
             __func__, __LINE__, scCreationOut.GetScId().ToString());
     }
 
@@ -1684,11 +1534,7 @@
              __func__, __LINE__, scCreationOut.GetScId().ToString(), maturityHeight);
 
     // Schedule Ceasing Sidechains
-<<<<<<< HEAD
-    int nextCeasingHeight = pSidechain->StartHeightForEpoch(1) + pSidechain->SafeguardMargin() +1;
-=======
-    int nextCeasingHeight = scInfo.StartHeightForEpoch(1) + scInfo.SafeguardMargin();
->>>>>>> 9f69f9f8
+    int nextCeasingHeight = pSidechain->StartHeightForEpoch(1) + pSidechain->SafeguardMargin();
 
     CSidechainEventsMap::iterator scCeasingEventIt = ModifySidechainEvents(nextCeasingHeight);
     if (scCeasingEventIt->second.flag == CSidechainEventsCacheEntry::Flags::FRESH) {
@@ -1762,13 +1608,8 @@
             __func__, __LINE__, cert.GetScId().ToString());
     }
 
-<<<<<<< HEAD
-    int curCeasingHeight = pSidechain->StartHeightForEpoch(cert.epochNumber+1) + pSidechain->SafeguardMargin()+1;
+    int curCeasingHeight = pSidechain->StartHeightForEpoch(cert.epochNumber+1) + pSidechain->SafeguardMargin();
     int nextCeasingHeight = curCeasingHeight + pSidechain->creationData.withdrawalEpochLength;
-=======
-    int curCeasingHeight = sidechain.StartHeightForEpoch(cert.epochNumber+1) + sidechain.SafeguardMargin();
-    int nextCeasingHeight = curCeasingHeight + sidechain.creationData.withdrawalEpochLength;
->>>>>>> 9f69f9f8
 
     //clear up current ceasing height, if any
     if (HaveSidechainEvents(curCeasingHeight))
@@ -1841,11 +1682,7 @@
 
 
     //remove current ceasing Height
-<<<<<<< HEAD
-    int currentCeasingHeight = pSidechain->StartHeightForEpoch(1) + pSidechain->SafeguardMargin() +1;
-=======
-    int currentCeasingHeight = sidechain.StartHeightForEpoch(1) + sidechain.SafeguardMargin();
->>>>>>> 9f69f9f8
+    int currentCeasingHeight = pSidechain->StartHeightForEpoch(1) + pSidechain->SafeguardMargin();
 
     // Cancel Ceasing Sidechains
     if (!HaveSidechainEvents(currentCeasingHeight)) {
@@ -1924,13 +1761,8 @@
             __func__, __LINE__, cert.GetScId().ToString());
     }
 
-<<<<<<< HEAD
-    int currentCeasingHeight = pSidechain->StartHeightForEpoch(cert.epochNumber+2) + pSidechain->SafeguardMargin()+1;
+    int currentCeasingHeight = pSidechain->StartHeightForEpoch(cert.epochNumber+2) + pSidechain->SafeguardMargin();
     int previousCeasingHeight = currentCeasingHeight - pSidechain->creationData.withdrawalEpochLength;
-=======
-    int currentCeasingHeight = restoredSidechain.StartHeightForEpoch(cert.epochNumber+2) + restoredSidechain.SafeguardMargin();
-    int previousCeasingHeight = currentCeasingHeight - restoredSidechain.creationData.withdrawalEpochLength;
->>>>>>> 9f69f9f8
 
     //remove current ceasing Height
     if (!HaveSidechainEvents(currentCeasingHeight))
@@ -2019,19 +1851,13 @@
         LogPrint("sc", "%s():%d - set voidedCertHash[%s], ceasingScId = %s\n",
             __func__, __LINE__, sidechain.lastTopQualityCertHash.ToString(), ceasingScId.ToString());
 
-<<<<<<< HEAD
-        blockUndo.scUndoDatabyScId[ceasingScId].contentBitMask |= CSidechainUndoData::AvailableSections::CEASED_CERT_DATA;
+        CSidechainsMap::iterator scIt = ModifySidechain(ceasingScId);
+        scIt->second.sidechain.currentState = (uint8_t)CSidechain::State::CEASED;
+        scIt->second.flag = CSidechainsCacheEntry::Flags::DIRTY;
+        
+		blockUndo.scUndoDatabyScId[ceasingScId].contentBitMask |= CSidechainUndoData::AvailableSections::CEASED_CERT_DATA;
         if (sidechain.lastTopQualityCertReferencedEpoch == CScCertificate::EPOCH_NULL) {
             assert(sidechain.lastTopQualityCertHash.IsNull());
-=======
-        CSidechainsMap::iterator scIt = ModifySidechain(ceasingScId);
-        scIt->second.scInfo.currentState = (uint8_t)CSidechain::State::CEASED;
-        scIt->second.flag = CSidechainsCacheEntry::Flags::DIRTY;
-        
-        blockUndo.scUndoDatabyScId[ceasingScId].contentBitMask |= CSidechainUndoData::AvailableSections::CEASED_CERTIFICATE_DATA;
-        if (scInfo.prevBlockTopQualityCertReferencedEpoch == CScCertificate::EPOCH_NULL) {
-            assert(scInfo.prevBlockTopQualityCertHash.IsNull());
->>>>>>> 9f69f9f8
             continue;
         }
 
@@ -2123,7 +1949,7 @@
 
         recreatedScEvent.ceasingScs.insert(scId);
         CSidechainsMap::iterator scIt = ModifySidechain(scId);
-        scIt->second.scInfo.currentState = (uint8_t)CSidechain::State::ALIVE;
+        scIt->second.sidechain.currentState = (uint8_t)CSidechain::State::ALIVE;
         scIt->second.flag = CSidechainsCacheEntry::Flags::DIRTY;
     }
 
@@ -2145,28 +1971,9 @@
     CSidechain sidechain;
     GetSidechain(scId, sidechain);
 
-<<<<<<< HEAD
-    if (height < sidechain.creationBlockHeight)
-        return CSidechain::State::NOT_APPLICABLE;
-
-    int currentEpoch = sidechain.EpochFor(height);
-
-    if (currentEpoch > sidechain.lastTopQualityCertReferencedEpoch + 2)
-        return CSidechain::State::CEASED;
-
-    if (currentEpoch == sidechain.lastTopQualityCertReferencedEpoch + 2)
-    {
-        int targetEpochSafeguardHeight = sidechain.StartHeightForEpoch(currentEpoch) + sidechain.SafeguardMargin();
-        if (height > targetEpochSafeguardHeight)
-            return CSidechain::State::CEASED;
-    }
-
-    return  CSidechain::State::ALIVE;
-=======
     LogPrint("cert", "%s.%s():%d sc %s state is %s\n", __FILE__, __func__, __LINE__, scId.ToString(),
-        CSidechain::stateToString((CSidechain::State)scInfo.currentState));
-    return (CSidechain::State)scInfo.currentState;
->>>>>>> 9f69f9f8
+        CSidechain::stateToString((CSidechain::State)sidechain.currentState));
+    return (CSidechain::State)sidechain.currentState;
 }
 
 libzendoomc::ScFieldElement CCoinsViewCache::GetActiveCertDataHash(const uint256& scId) const
