// Copyright (c) 2012-2014 The Bitcoin Core developers
// Distributed under the MIT software license, see the accompanying
// file COPYING or http://www.opensource.org/licenses/mit-license.php.

#include "coins.h"

#include "memusage.h"
#include "random.h"
#include "version.h"
#include "policy/fees.h"
#include "sc/proofverifier.h"

#include <assert.h>
#include "utilmoneystr.h"
#include <undo.h>
#include <chainparams.h>

std::string CCoins::ToString() const
{
    std::string ret;
    ret += strprintf("\n version           (%d)", nVersion);
    ret += strprintf("\n fCoinBase         (%d)", fCoinBase);
    ret += strprintf("\n height            (%d)", nHeight);
    ret += strprintf("\n nFirstBwtPos      (%d)", nFirstBwtPos);
    ret += strprintf("\n nBwtMaturityHeight(%d)", nBwtMaturityHeight);
    for (const CTxOut& out : vout)
    {
        ret += "\n    " + out.ToString();
    }
    return ret;
}

CCoins::CCoins() : fCoinBase(false), vout(0), nHeight(0), nVersion(0), nFirstBwtPos(BWT_POS_UNSET), nBwtMaturityHeight(0) { }

CCoins::CCoins(const CTransaction &tx, int nHeightIn) { From(tx, nHeightIn); }

CCoins::CCoins(const CScCertificate &cert, int nHeightIn, int bwtMaturityHeight) { From(cert, nHeightIn, bwtMaturityHeight); }

void CCoins::From(const CTransaction &tx, int nHeightIn) {
    fCoinBase          = tx.IsCoinBase();
    vout               = tx.GetVout();
    nHeight            = nHeightIn;
    nVersion           = tx.nVersion;
    nFirstBwtPos       = BWT_POS_UNSET;
    nBwtMaturityHeight = 0;
    ClearUnspendable();
}

void CCoins::From(const CScCertificate &cert, int nHeightIn, int bwtMaturityHeight) {
    fCoinBase          = cert.IsCoinBase();
    vout               = cert.GetVout();
    nHeight            = nHeightIn;
    nVersion           = cert.nVersion;
    nFirstBwtPos       = cert.nFirstBwtPos;
    nBwtMaturityHeight = bwtMaturityHeight;
    ClearUnspendable();
}

void CCoins::Clear() {
    fCoinBase = false;
    std::vector<CTxOut>().swap(vout);
    nHeight = 0;
    nVersion = 0;
    nFirstBwtPos = BWT_POS_UNSET;
    nBwtMaturityHeight = 0;
}

void CCoins::Cleanup() {
    while (vout.size() > 0 && vout.back().IsNull())
        vout.pop_back();

    if (vout.empty())
        std::vector<CTxOut>().swap(vout);
}

void CCoins::ClearUnspendable() {
    BOOST_FOREACH(CTxOut &txout, vout) {
        if (txout.scriptPubKey.IsUnspendable())
            txout.SetNull();
    }
    Cleanup();
}

void CCoins::swap(CCoins &to) {
    std::swap(to.fCoinBase, fCoinBase);
    to.vout.swap(vout);
    std::swap(to.nHeight, nHeight);
    std::swap(to.nVersion, nVersion);
    std::swap(to.nFirstBwtPos, nFirstBwtPos);
    std::swap(to.nBwtMaturityHeight, nBwtMaturityHeight);
}

bool operator==(const CCoins &a, const CCoins &b) {
     // Empty CCoins objects are always equal.
     if (a.IsPruned() && b.IsPruned())
         return true;
     return a.fCoinBase          == b.fCoinBase          &&
            a.nHeight            == b.nHeight            &&
            a.nVersion           == b.nVersion           &&
            a.vout               == b.vout               &&
            a.nFirstBwtPos       == b.nFirstBwtPos       &&
            a.nBwtMaturityHeight == b.nBwtMaturityHeight;
}

bool operator!=(const CCoins &a, const CCoins &b) {
    return !(a == b);
}

bool CCoins::IsCoinBase() const {
    return fCoinBase;
}

bool CCoins::IsFromCert() const {
    // when restored from serialization, nVersion, if negative, is populated only with latest 7 bits of the original value!
    // we enforced that no tx/cert can have a version other than a list of well known ones
    // therefore no other 4-bytes signed version will have this 7-bits ending
    return (nVersion & 0x7f) == (SC_CERT_VERSION & 0x7f);
}

bool CCoins::isOutputMature(unsigned int outPos, int nSpendingHeigh) const
{
    if (!IsCoinBase() && !IsFromCert())
        return true;

    if (IsCoinBase())
        return nSpendingHeigh >= (nHeight + COINBASE_MATURITY);

    //Hereinafter a cert
    if (outPos >= nFirstBwtPos)
        return nSpendingHeigh >= nBwtMaturityHeight;
    else
        return true;
}

bool CCoins::Spend(uint32_t nPos)
{
    if (nPos >= vout.size() || vout[nPos].IsNull())
        return false;

    vout[nPos].SetNull();
    Cleanup();
    return true;
}

bool CCoins::IsAvailable(unsigned int nPos) const {
    return (nPos < vout.size() && !vout[nPos].IsNull());
}

bool CCoins::IsPruned() const {
    for(const CTxOut &out: vout)
        if (!out.IsNull())
            return false;
    return true;
}

size_t CCoins::DynamicMemoryUsage() const {
    size_t ret = memusage::DynamicUsage(vout);
    for(const CTxOut &out: vout) {
        ret += RecursiveDynamicUsage(out.scriptPubKey);
    }
    return ret;
}

void CCoins::CalcMaskSize(unsigned int &nBytes, unsigned int &nNonzeroBytes) const {
    unsigned int nLastUsedByte = 0;
    for (unsigned int b = 0; 2+b*8 < vout.size(); b++) {
        bool fZero = true;
        for (unsigned int i = 0; i < 8 && 2+b*8+i < vout.size(); i++) {
            if (!vout[2+b*8+i].IsNull()) {
                fZero = false;
                continue;
            }
        }
        if (!fZero) {
            nLastUsedByte = b + 1;
            nNonzeroBytes++;
        }
    }
    nBytes += nLastUsedByte;
}

bool CCoinsView::GetAnchorAt(const uint256 &rt, ZCIncrementalMerkleTree &tree) const { return false; }
bool CCoinsView::GetNullifier(const uint256 &nullifier)                        const { return false; }
bool CCoinsView::GetCoins(const uint256 &txid, CCoins &coins)                  const { return false; }
bool CCoinsView::HaveCoins(const uint256 &txid)                                const { return false; }
bool CCoinsView::HaveSidechain(const uint256& scId)                            const { return false; }
bool CCoinsView::GetSidechain(const uint256& scId, CSidechain& info)           const { return false; }
bool CCoinsView::HaveSidechainEvents(int height)                               const { return false; }
bool CCoinsView::GetSidechainEvents(int height, CSidechainEvents& scEvent)     const { return false; }
void CCoinsView::GetScIds(std::set<uint256>& scIdsList)                        const { scIdsList.clear(); return; }
bool CCoinsView::CheckQuality(const CScCertificate& cert)                      const { return false; }
uint256 CCoinsView::GetBestBlock()                                             const { return uint256(); }
uint256 CCoinsView::GetBestAnchor()                                            const { return uint256(); };
bool CCoinsView::BatchWrite(CCoinsMap &mapCoins, const uint256 &hashBlock,
                            const uint256 &hashAnchor, CAnchorsMap &mapAnchors,
                            CNullifiersMap &mapNullifiers, CSidechainsMap& mapSidechains,
                            CSidechainEventsMap& mapSidechainEvents)                 { return false; }
bool CCoinsView::GetStats(CCoinsStats &stats)                                  const { return false; }


CCoinsViewBacked::CCoinsViewBacked(CCoinsView *viewIn) : base(viewIn) { }

bool CCoinsViewBacked::GetAnchorAt(const uint256 &rt, ZCIncrementalMerkleTree &tree) const { return base->GetAnchorAt(rt, tree); }
bool CCoinsViewBacked::GetNullifier(const uint256 &nullifier)                        const { return base->GetNullifier(nullifier); }
bool CCoinsViewBacked::GetCoins(const uint256 &txid, CCoins &coins)                  const { return base->GetCoins(txid, coins); }
bool CCoinsViewBacked::HaveCoins(const uint256 &txid)                                const { return base->HaveCoins(txid); }
bool CCoinsViewBacked::HaveSidechain(const uint256& scId)                            const { return base->HaveSidechain(scId); }
bool CCoinsViewBacked::GetSidechain(const uint256& scId, CSidechain& info)           const { return base->GetSidechain(scId,info); }
bool CCoinsViewBacked::HaveSidechainEvents(int height)                               const { return base->HaveSidechainEvents(height); }
bool CCoinsViewBacked::GetSidechainEvents(int height, CSidechainEvents& scEvents)    const { return base->GetSidechainEvents(height, scEvents); }
void CCoinsViewBacked::GetScIds(std::set<uint256>& scIdsList)                        const { return base->GetScIds(scIdsList); }
bool CCoinsViewBacked::CheckQuality(const CScCertificate& cert)                      const { return base->CheckQuality(cert); }
uint256 CCoinsViewBacked::GetBestBlock()                                             const { return base->GetBestBlock(); }
uint256 CCoinsViewBacked::GetBestAnchor()                                            const { return base->GetBestAnchor(); }
void CCoinsViewBacked::SetBackend(CCoinsView &viewIn) { base = &viewIn; }
bool CCoinsViewBacked::BatchWrite(CCoinsMap &mapCoins, const uint256 &hashBlock,
                                  const uint256 &hashAnchor, CAnchorsMap &mapAnchors,
                                  CNullifiersMap &mapNullifiers, CSidechainsMap& mapSidechains,
                                  CSidechainEventsMap& mapSidechainEvents) { return base->BatchWrite(mapCoins, hashBlock, hashAnchor,
                                                                                          mapAnchors, mapNullifiers, mapSidechains, mapSidechainEvents); }
bool CCoinsViewBacked::GetStats(CCoinsStats &stats)                                  const { return base->GetStats(stats); }

CCoinsKeyHasher::CCoinsKeyHasher() : salt(GetRandHash()) {}

CCoinsViewCache::CCoinsViewCache(CCoinsView *baseIn) : CCoinsViewBacked(baseIn), hasModifier(false), cachedCoinsUsage(0) { }

CCoinsViewCache::~CCoinsViewCache()
{
    assert(!hasModifier);
}

size_t CCoinsViewCache::DynamicMemoryUsage() const {
    return memusage::DynamicUsage(cacheCoins) +
           memusage::DynamicUsage(cacheAnchors) +
           memusage::DynamicUsage(cacheNullifiers) +
           memusage::DynamicUsage(cacheSidechains) +
           memusage::DynamicUsage(cacheSidechainEvents) +
           cachedCoinsUsage;
}

CCoinsMap::const_iterator CCoinsViewCache::FetchCoins(const uint256 &txid) const {
    CCoinsMap::iterator it = cacheCoins.find(txid);
    if (it != cacheCoins.end())
        return it;
    CCoins tmp;
    if (!base->GetCoins(txid, tmp))
        return cacheCoins.end();
    CCoinsMap::iterator ret = cacheCoins.insert(std::make_pair(txid, CCoinsCacheEntry())).first;
    tmp.swap(ret->second.coins);
    if (ret->second.coins.IsPruned()) {
        // The parent only has an empty entry for this txid; we can consider our
        // version as fresh.
        ret->second.flags = CCoinsCacheEntry::FRESH;
    }
    cachedCoinsUsage += ret->second.coins.DynamicMemoryUsage();
    return ret;
}

CSidechainsMap::const_iterator CCoinsViewCache::FetchSidechains(const uint256& scId) const {
    CSidechainsMap::iterator candidateIt = cacheSidechains.find(scId);
    if (candidateIt != cacheSidechains.end())
        return candidateIt;

    CSidechain tmp;
    if (!base->GetSidechain(scId, tmp))
        return cacheSidechains.end();

    //Fill cache and return iterator. The insert in cache below looks cumbersome. However
    //it allows to insert CSidechain and keep iterator to inserted member without extra searches
    CSidechainsMap::iterator ret =
            cacheSidechains.insert(std::make_pair(scId, CSidechainsCacheEntry(tmp, CSidechainsCacheEntry::Flags::DEFAULT ))).first;

    cachedCoinsUsage += ret->second.scInfo.DynamicMemoryUsage();
    return ret;
}

CSidechainsMap::iterator CCoinsViewCache::ModifySidechain(const uint256& scId) {
    CSidechainsMap::iterator candidateIt = cacheSidechains.find(scId);
    if (candidateIt != cacheSidechains.end())
        return candidateIt;

    CSidechainsMap::iterator ret = cacheSidechains.end();
    CSidechain tmp;
    if (base->GetSidechain(scId, tmp))
        ret = cacheSidechains.insert(std::make_pair(scId, CSidechainsCacheEntry(tmp, CSidechainsCacheEntry::Flags::DEFAULT ))).first;
    else
        ret = cacheSidechains.insert(std::make_pair(scId, CSidechainsCacheEntry(tmp, CSidechainsCacheEntry::Flags::FRESH ))).first;

    cachedCoinsUsage += ret->second.scInfo.DynamicMemoryUsage();
    return ret;
}

const CSidechain* const CCoinsViewCache::AccessSidechain(const uint256& scId) {
    CSidechainsMap::const_iterator it = FetchSidechains(scId);
    if (it == cacheSidechains.end())
        return nullptr;
    else
        return &it->second.scInfo;
}

CSidechainEventsMap::const_iterator CCoinsViewCache::FetchSidechainEvents(int height) const {
    CSidechainEventsMap::iterator candidateIt = cacheSidechainEvents.find(height);
    if (candidateIt != cacheSidechainEvents.end())
        return candidateIt;

    CSidechainEvents tmp;
    if (!base->GetSidechainEvents(height, tmp))
        return cacheSidechainEvents.end();

    //Fill cache and return iterator. The insert in cache below looks cumbersome. However
    //it allows to insert CCeasingSidechains and keep iterator to inserted member without extra searches
    CSidechainEventsMap::iterator ret =
            cacheSidechainEvents.insert(std::make_pair(height, CSidechainEventsCacheEntry(tmp, CSidechainEventsCacheEntry::Flags::DEFAULT ))).first;

    cachedCoinsUsage += ret->second.scEvents.DynamicMemoryUsage();
    return ret;
}

CSidechainEventsMap::iterator CCoinsViewCache::ModifySidechainEvents(int height)
{
    CSidechainEventsMap::iterator candidateIt = cacheSidechainEvents.find(height);
    if (candidateIt != cacheSidechainEvents.end())
        return candidateIt;

    CSidechainEventsMap::iterator ret = cacheSidechainEvents.end();
    CSidechainEvents tmp;
    if (!base->GetSidechainEvents(height, tmp))
        ret = cacheSidechainEvents.insert(std::make_pair(height, CSidechainEventsCacheEntry(tmp, CSidechainEventsCacheEntry::Flags::FRESH ))).first;
    else
        ret = cacheSidechainEvents.insert(std::make_pair(height, CSidechainEventsCacheEntry(tmp, CSidechainEventsCacheEntry::Flags::DEFAULT ))).first;

    cachedCoinsUsage += ret->second.scEvents.DynamicMemoryUsage();
    return ret;
}

bool CCoinsViewCache::GetAnchorAt(const uint256 &rt, ZCIncrementalMerkleTree &tree) const {
    CAnchorsMap::const_iterator it = cacheAnchors.find(rt);
    if (it != cacheAnchors.end()) {
        if (it->second.entered) {
            tree = it->second.tree;
            return true;
        } else {
            return false;
        }
    }

    if (!base->GetAnchorAt(rt, tree)) {
        return false;
    }

    CAnchorsMap::iterator ret = cacheAnchors.insert(std::make_pair(rt, CAnchorsCacheEntry())).first;
    ret->second.entered = true;
    ret->second.tree = tree;
    cachedCoinsUsage += ret->second.tree.DynamicMemoryUsage();

    return true;
}

bool CCoinsViewCache::GetNullifier(const uint256 &nullifier) const {
    CNullifiersMap::iterator it = cacheNullifiers.find(nullifier);
    if (it != cacheNullifiers.end())
        return it->second.entered;

    CNullifiersCacheEntry entry;
    bool tmp = base->GetNullifier(nullifier);
    entry.entered = tmp;

    cacheNullifiers.insert(std::make_pair(nullifier, entry));

    return tmp;
}

void CCoinsViewCache::PushAnchor(const ZCIncrementalMerkleTree &tree) {
    uint256 newrt = tree.root();

    auto currentRoot = GetBestAnchor();

    // We don't want to overwrite an anchor we already have.
    // This occurs when a block doesn't modify mapAnchors at all,
    // because there are no joinsplits. We could get around this a
    // different way (make all blocks modify mapAnchors somehow)
    // but this is simpler to reason about.
    if (currentRoot != newrt) {
        auto insertRet = cacheAnchors.insert(std::make_pair(newrt, CAnchorsCacheEntry()));
        CAnchorsMap::iterator ret = insertRet.first;

        ret->second.entered = true;
        ret->second.tree = tree;
        ret->second.flags = CAnchorsCacheEntry::DIRTY;

        if (insertRet.second) {
            // An insert took place
            cachedCoinsUsage += ret->second.tree.DynamicMemoryUsage();
        }

        hashAnchor = newrt;
    }
}

void CCoinsViewCache::PopAnchor(const uint256 &newrt) {
    auto currentRoot = GetBestAnchor();

    // Blocks might not change the commitment tree, in which
    // case restoring the "old" anchor during a reorg must
    // have no effect.
    if (currentRoot != newrt) {
        // Bring the current best anchor into our local cache
        // so that its tree exists in memory.
        {
            ZCIncrementalMerkleTree tree;
            assert(GetAnchorAt(currentRoot, tree));
        }

        // Mark the anchor as unentered, removing it from view
        cacheAnchors[currentRoot].entered = false;

        // Mark the cache entry as dirty so it's propagated
        cacheAnchors[currentRoot].flags = CAnchorsCacheEntry::DIRTY;

        // Mark the new root as the best anchor
        hashAnchor = newrt;
    }
}

void CCoinsViewCache::SetNullifier(const uint256 &nullifier, bool spent) {
    std::pair<CNullifiersMap::iterator, bool> ret = cacheNullifiers.insert(std::make_pair(nullifier, CNullifiersCacheEntry()));
    ret.first->second.entered = spent;
    ret.first->second.flags |= CNullifiersCacheEntry::DIRTY;
}

bool CCoinsViewCache::GetCoins(const uint256 &txid, CCoins &coins) const {
    CCoinsMap::const_iterator it = FetchCoins(txid);
    if (it != cacheCoins.end()) {
        coins = it->second.coins;
        return true;
    }
    return false;
}

CCoinsModifier CCoinsViewCache::ModifyCoins(const uint256 &txid) {
    assert(!hasModifier);
    std::pair<CCoinsMap::iterator, bool> ret = cacheCoins.insert(std::make_pair(txid, CCoinsCacheEntry()));
    size_t cachedCoinUsage = 0;
    if (ret.second) {
        if (!base->GetCoins(txid, ret.first->second.coins)) {
            // The parent view does not have this entry; mark it as fresh.
            ret.first->second.coins.Clear();
            ret.first->second.flags = CCoinsCacheEntry::FRESH;
        } else if (ret.first->second.coins.IsPruned()) {
            // The parent view only has a pruned entry for this; mark it as fresh.
            ret.first->second.flags = CCoinsCacheEntry::FRESH;
        }
    } else {
        cachedCoinUsage = ret.first->second.coins.DynamicMemoryUsage();
    }
    // Assume that whenever ModifyCoins is called, the entry will be modified.
    ret.first->second.flags |= CCoinsCacheEntry::DIRTY;
    return CCoinsModifier(*this, ret.first, cachedCoinUsage);
}

const CCoins* CCoinsViewCache::AccessCoins(const uint256 &txid) const {
    CCoinsMap::const_iterator it = FetchCoins(txid);
    if (it == cacheCoins.end()) {
        return NULL;
    } else {
        return &it->second.coins;
    }
}

bool CCoinsViewCache::HaveCoins(const uint256 &txid) const {
    CCoinsMap::const_iterator it = FetchCoins(txid);
    // We're using vtx.empty() instead of IsPruned here for performance reasons,
    // as we only care about the case where a transaction was replaced entirely
    // in a reorganization (which wipes vout entirely, as opposed to spending
    // which just cleans individual outputs).
    return (it != cacheCoins.end() && !it->second.coins.vout.empty());
}

uint256 CCoinsViewCache::GetBestBlock() const {
    if (hashBlock.IsNull())
        hashBlock = base->GetBestBlock();
    return hashBlock;
}


uint256 CCoinsViewCache::GetBestAnchor() const {
    if (hashAnchor.IsNull())
        hashAnchor = base->GetBestAnchor();
    return hashAnchor;
}

void CCoinsViewCache::SetBestBlock(const uint256 &hashBlockIn) {
    hashBlock = hashBlockIn;
}

bool CCoinsViewCache::BatchWrite(CCoinsMap &mapCoins,
                                 const uint256 &hashBlockIn,
                                 const uint256 &hashAnchorIn,
                                 CAnchorsMap &mapAnchors,
                                 CNullifiersMap &mapNullifiers,
                                 CSidechainsMap& mapSidechains,
                                 CSidechainEventsMap& mapSidechainEvents) {
    assert(!hasModifier);
    for (CCoinsMap::iterator it = mapCoins.begin(); it != mapCoins.end();) {
        if (it->second.flags & CCoinsCacheEntry::DIRTY) { // Ignore non-dirty entries (optimization).
            CCoinsMap::iterator itUs = cacheCoins.find(it->first);
            if (itUs == cacheCoins.end()) {
                if (!it->second.coins.IsPruned()) {
                    // The parent cache does not have an entry, while the child
                    // cache does have (a non-pruned) one. Move the data up, and
                    // mark it as fresh (if the grandparent did have it, we
                    // would have pulled it in at first GetCoins).
                    assert(it->second.flags & CCoinsCacheEntry::FRESH);
                    CCoinsCacheEntry& entry = cacheCoins[it->first];
                    entry.coins.swap(it->second.coins);
                    cachedCoinsUsage += entry.coins.DynamicMemoryUsage();
                    entry.flags = CCoinsCacheEntry::DIRTY | CCoinsCacheEntry::FRESH;
                }
            } else {
                if ((itUs->second.flags & CCoinsCacheEntry::FRESH) && it->second.coins.IsPruned()) {
                    // The grandparent does not have an entry, and the child is
                    // modified and being pruned. This means we can just delete
                    // it from the parent.
                    cachedCoinsUsage -= itUs->second.coins.DynamicMemoryUsage();
                    cacheCoins.erase(itUs);
                } else {
                    // A normal modification.
                    cachedCoinsUsage -= itUs->second.coins.DynamicMemoryUsage();
                    itUs->second.coins.swap(it->second.coins);
                    cachedCoinsUsage += itUs->second.coins.DynamicMemoryUsage();
                    itUs->second.flags |= CCoinsCacheEntry::DIRTY;
                }
            }
        }
        CCoinsMap::iterator itOld = it++;
        mapCoins.erase(itOld);
    }

    for (CAnchorsMap::iterator child_it = mapAnchors.begin(); child_it != mapAnchors.end();)
    {
        if (child_it->second.flags & CAnchorsCacheEntry::DIRTY) {
            CAnchorsMap::iterator parent_it = cacheAnchors.find(child_it->first);

            if (parent_it == cacheAnchors.end()) {
                CAnchorsCacheEntry& entry = cacheAnchors[child_it->first];
                entry.entered = child_it->second.entered;
                entry.tree = child_it->second.tree;
                entry.flags = CAnchorsCacheEntry::DIRTY;

                cachedCoinsUsage += entry.tree.DynamicMemoryUsage();
            } else {
                if (parent_it->second.entered != child_it->second.entered) {
                    // The parent may have removed the entry.
                    parent_it->second.entered = child_it->second.entered;
                    parent_it->second.flags |= CAnchorsCacheEntry::DIRTY;
                }
            }
        }

        CAnchorsMap::iterator itOld = child_it++;
        mapAnchors.erase(itOld);
    }

    for (CNullifiersMap::iterator child_it = mapNullifiers.begin(); child_it != mapNullifiers.end();)
    {
        if (child_it->second.flags & CNullifiersCacheEntry::DIRTY) { // Ignore non-dirty entries (optimization).
            CNullifiersMap::iterator parent_it = cacheNullifiers.find(child_it->first);

            if (parent_it == cacheNullifiers.end()) {
                CNullifiersCacheEntry& entry = cacheNullifiers[child_it->first];
                entry.entered = child_it->second.entered;
                entry.flags = CNullifiersCacheEntry::DIRTY;
            } else {
                if (parent_it->second.entered != child_it->second.entered) {
                    parent_it->second.entered = child_it->second.entered;
                    parent_it->second.flags |= CNullifiersCacheEntry::DIRTY;
                }
            }
        }
        CNullifiersMap::iterator itOld = child_it++;
        mapNullifiers.erase(itOld);
    }

    for (auto& entryToWrite : mapSidechains) {
        CSidechainsMap::iterator itLocalCacheEntry = cacheSidechains.find(entryToWrite.first);

        switch (entryToWrite.second.flag) {
            case CSidechainsCacheEntry::Flags::FRESH:
                assert(
                    itLocalCacheEntry == cacheSidechains.end() ||
                    itLocalCacheEntry->second.flag == CSidechainsCacheEntry::Flags::ERASED
                ); //A fresh entry should not exist in localCache or be already erased
                cacheSidechains[entryToWrite.first] = entryToWrite.second;
                break;
            case CSidechainsCacheEntry::Flags::DIRTY: //A dirty entry may or may not exist in localCache
                cacheSidechains[entryToWrite.first] = entryToWrite.second;
                break;
            case CSidechainsCacheEntry::Flags::ERASED:
                if (itLocalCacheEntry != cacheSidechains.end())
                    itLocalCacheEntry->second.flag = CSidechainsCacheEntry::Flags::ERASED;
                break;
            case CSidechainsCacheEntry::Flags::DEFAULT:
                assert(itLocalCacheEntry != cacheSidechains.end());
                assert(itLocalCacheEntry->second.scInfo == entryToWrite.second.scInfo); //entry declared default is indeed different from backed value
                break; //nothing to do. entry is already persisted and has not been modified
            default:
                assert(false);
        }
    }
    mapSidechains.clear();

    for (auto& entryToWrite : mapSidechainEvents) {
        CSidechainEventsMap::iterator itLocalCacheEntry = cacheSidechainEvents.find(entryToWrite.first);

        switch (entryToWrite.second.flag) {
            case CSidechainEventsCacheEntry::Flags::FRESH:
                assert(
                    itLocalCacheEntry == cacheSidechainEvents.end() ||
                    itLocalCacheEntry->second.flag == CSidechainEventsCacheEntry::Flags::ERASED
                ); //A fresh entry should not exist in localCache or be already erased
                cacheSidechainEvents[entryToWrite.first] = entryToWrite.second;
                break;
            case CSidechainEventsCacheEntry::Flags::DIRTY: //A dirty entry may or may not exist in localCache
                cacheSidechainEvents[entryToWrite.first] = entryToWrite.second;
                break;
            case CSidechainEventsCacheEntry::Flags::ERASED:
                if (itLocalCacheEntry != cacheSidechainEvents.end())
                    itLocalCacheEntry->second.flag = CSidechainEventsCacheEntry::Flags::ERASED;
                break;
            case CSidechainEventsCacheEntry::Flags::DEFAULT:
                assert(itLocalCacheEntry != cacheSidechainEvents.end());
                assert(itLocalCacheEntry->second.scEvents == entryToWrite.second.scEvents); //entry declared default is indeed different from backed value
                break; //nothing to do. entry is already persisted and has not been modified
            default:
                assert(false);
        }
    }
    mapSidechainEvents.clear();

    hashAnchor = hashAnchorIn;
    hashBlock = hashBlockIn;
    return true;
}

bool CCoinsViewCache::HaveSidechain(const uint256& scId) const
{
    CSidechainsMap::const_iterator it = FetchSidechains(scId);
    return (it != cacheSidechains.end()) && (it->second.flag != CSidechainsCacheEntry::Flags::ERASED);
}

bool CCoinsViewCache::GetSidechain(const uint256 & scId, CSidechain& targetScInfo) const
{
    CSidechainsMap::const_iterator it = FetchSidechains(scId);
    if (it != cacheSidechains.end())
        LogPrint("sc", "%s():%d - FetchedSidechain: scId[%s]\n", __func__, __LINE__, scId.ToString());

    if (it != cacheSidechains.end() && it->second.flag != CSidechainsCacheEntry::Flags::ERASED) {
        targetScInfo = it->second.scInfo;
        return true;
    }
    return false;
}

void CCoinsViewCache::GetScIds(std::set<uint256>& scIdsList) const
{
    base->GetScIds(scIdsList);

    // Note that some of the values above may have been erased in current cache.
    // Also new id may be in current cache but not in persisted
    for (const auto& entry: cacheSidechains)
    {
      if (entry.second.flag == CSidechainsCacheEntry::Flags::ERASED)
          scIdsList.erase(entry.first);
      else
          scIdsList.insert(entry.first);
    }

    return;
}

bool CCoinsViewCache::CheckQuality(const CScCertificate& cert) const
{
    // check in blockchain if a better cert is already there for this epoch
    CSidechain info;
    if (GetSidechain(cert.GetScId(), info))
    {
        if (info.topCommittedCertHash != cert.GetHash() &&
            info.topCommittedCertReferencedEpoch == cert.epochNumber &&
            info.topCommittedCertQuality >= cert.quality)
        {
            LogPrint("cert", "%s.%s():%d - NOK, cert %s q=%d : a cert q=%d for same sc/epoch is already in blockchain\n",
                __FILE__, __func__, __LINE__, cert.GetHash().ToString(), cert.quality, info.topCommittedCertQuality);
            return false;
        }
    }
    else
    {
        LogPrint("cert", "%s.%s():%d - cert %s has no scid in blockchain\n",
            __FILE__, __func__, __LINE__, cert.GetHash().ToString());
    }

    LogPrint("cert", "%s.%s():%d - cert %s q=%d : OK, no better quality certs for same sc/epoch are in blockchain\n",
        __FILE__, __func__, __LINE__, cert.GetHash().ToString(), cert.quality);
    return true;
}


int CCoinsViewCache::getInitScCoinsMaturity()
{
    if ( (Params().NetworkIDString() == "regtest") )
    {
        int val = (int)(GetArg("-sccoinsmaturity", Params().ScCoinsMaturity() ));
        LogPrint("sc", "%s():%d - %s: using val %d \n", __func__, __LINE__, Params().NetworkIDString(), val);
        return val;
    }
    return Params().ScCoinsMaturity();
}

int CCoinsViewCache::getScCoinsMaturity()
{
    // gets constructed just one time
    static int retVal( getInitScCoinsMaturity() );
    return retVal;
}

bool CCoinsViewCache::UpdateScInfo(const CTransaction& tx, const CBlock& block, int blockHeight)
{
    const uint256& txHash = tx.GetHash();
    LogPrint("sc", "%s():%d - enter tx=%s\n", __func__, __LINE__, txHash.ToString() );

    static const int SC_COIN_MATURITY = getScCoinsMaturity();
    const int maturityHeight = blockHeight + SC_COIN_MATURITY;

    // creation ccout
    for (const auto& cr: tx.GetVscCcOut())
    {
        const uint256& scId = cr.GetScId();
        if (HaveSidechain(scId)) {
            LogPrint("sc", "ERROR: %s():%d - CR: scId=%s already in scView\n", __func__, __LINE__, scId.ToString() );
            return false;
        }

        CSidechainsMap::iterator scIt = ModifySidechain(scId);
        scIt->second.scInfo.creationBlockHash = block.GetHash();
        scIt->second.scInfo.creationBlockHeight = blockHeight;
        scIt->second.scInfo.creationTxHash = txHash;
        scIt->second.scInfo.topCommittedCertReferencedEpoch = CScCertificate::EPOCH_NULL;
        scIt->second.scInfo.topCommittedCertHash.SetNull();
        scIt->second.scInfo.topCommittedCertQuality = CScCertificate::QUALITY_NULL;
        scIt->second.scInfo.topCommittedCertBwtAmount = 0;
        scIt->second.scInfo.creationData.withdrawalEpochLength = cr.withdrawalEpochLength;
        scIt->second.scInfo.creationData.customData = cr.customData;
        scIt->second.scInfo.creationData.constant = cr.constant;
        scIt->second.scInfo.creationData.wCertVk = cr.wCertVk;
        scIt->second.scInfo.mImmatureAmounts[maturityHeight] = cr.nValue;
        scIt->second.flag = CSidechainsCacheEntry::Flags::FRESH;

        LogPrint("sc", "%s():%d - immature balance added in scView (h=%d, amount=%s) %s\n",
            __func__, __LINE__, maturityHeight, FormatMoney(cr.nValue), scId.ToString());

        LogPrint("sc", "%s():%d - scId[%s] added in scView\n", __func__, __LINE__, scId.ToString() );
    }

    // forward transfer ccout
    for(auto& ft: tx.GetVftCcOut())
    {
        if (!HaveSidechain(ft.scId))
        {
            // should not happen
            LogPrint("sc", "%s():%d - Can not update balance, could not find scId=%s\n",
                __func__, __LINE__, ft.scId.ToString() );
            return false;
        }
        CSidechainsMap::iterator scIt = ModifySidechain(ft.scId);

        // add a new immature balance entry in sc info or increment it if already there
        scIt->second.scInfo.mImmatureAmounts[maturityHeight] += ft.nValue;
        if (scIt->second.flag != CSidechainsCacheEntry::Flags::FRESH)
            scIt->second.flag = CSidechainsCacheEntry::Flags::DIRTY;

        LogPrint("sc", "%s():%d - immature balance added in scView (h=%d, amount=%s) %s\n",
            __func__, __LINE__, maturityHeight, FormatMoney(ft.nValue), ft.scId.ToString());
    }

    return true;
}

bool CCoinsViewCache::RevertTxOutputs(const CTransaction& tx, int nHeight)
{
    static const int SC_COIN_MATURITY = getScCoinsMaturity();
    const int maturityHeight = nHeight + SC_COIN_MATURITY;

    // revert forward transfers
    for(const auto& entry: tx.GetVftCcOut())
    {
        const uint256& scId = entry.scId;
        LogPrint("sc", "%s():%d - removing fwt for scId=%s\n", __func__, __LINE__, scId.ToString());

        if (!HaveSidechain(scId))
        {
            // should not happen
            LogPrint("sc", "ERROR: %s():%d - scId=%s not in scView\n", __func__, __LINE__, scId.ToString() );
            return false;
        }

        CSidechainsMap::iterator scIt = ModifySidechain(scId);
        if (!DecrementImmatureAmount(scId, scIt, entry.nValue, maturityHeight) )
        {
            // should not happen
            LogPrint("sc", "ERROR %s():%d - scId=%s could not handle immature balance at height%d\n",
                __func__, __LINE__, scId.ToString(), maturityHeight);
            return false;
        }
    }

    // remove sidechain if the case
    for(const auto& entry: tx.GetVscCcOut())
    {
        const uint256& scId = entry.GetScId();
        LogPrint("sc", "%s():%d - removing scId=%s\n", __func__, __LINE__, scId.ToString());

        if (!HaveSidechain(scId))
        {
            // should not happen
            LogPrint("sc", "ERROR: %s():%d - scId=%s not in scView\n", __func__, __LINE__, scId.ToString() );
            return false;
        }

        CSidechainsMap::iterator scIt = ModifySidechain(scId);
        if (!DecrementImmatureAmount(scId, scIt, entry.nValue, maturityHeight) )
        {
            // should not happen
            LogPrint("sc", "ERROR %s():%d - scId=%s could not handle immature balance at height%d\n",
                __func__, __LINE__, scId.ToString(), maturityHeight);
            return false;
        }

        if (scIt->second.scInfo.balance > 0)
        {
            // should not happen either
            LogPrint("sc", "ERROR %s():%d - scId=%s balance not null: %s\n",
                __func__, __LINE__, scId.ToString(), FormatMoney(scIt->second.scInfo.balance));
            return false;
        }

        scIt->second.flag = CSidechainsCacheEntry::Flags::ERASED;
        LogPrint("sc", "%s():%d - scId=%s removed from scView\n", __func__, __LINE__, scId.ToString() );
    }
    return true;
}

#ifdef BITCOIN_TX
int CSidechain::EpochFor(int targetHeight) const { return CScCertificate::EPOCH_NULL; }
int CSidechain::StartHeightForEpoch(int targetEpoch) const { return -1; }
int CSidechain::SafeguardMargin() const { return -1; }
size_t CSidechain::DynamicMemoryUsage() const { return 0; }
void CSidechain::SetVoidedCert(const uint256& certHash, bool flag, std::map<uint256, bool>* pVoidedCertsMap) {}
bool CCoinsViewCache::isEpochDataValid(const CSidechain& info, int epochNumber, const uint256& endEpochBlockHash) const {return true;}
bool CCoinsViewCache::IsCertApplicableToState(const CScCertificate& cert, int nHeight, CValidationState& state, libzendoomc::CScProofVerifier& scVerifier) const {return true;}
bool libzendoomc::CScProofVerifier::verifyCScCertificate(              
    const libzendoomc::ScConstant& constant,
    const libzendoomc::ScVk& wCertVk,
    const uint256& prev_end_epoch_block_hash,
    const CScCertificate& scCert
) const { return true; }
bool CCoinsViewCache::HaveScRequirements(const CTransaction& tx, int height) { return true;}
size_t CSidechainEvents::DynamicMemoryUsage() const { return 0;}

#else

#include "consensus/validation.h"
#include "main.h"
bool CCoinsViewCache::IsCertApplicableToState(const CScCertificate& cert, int nHeight, CValidationState& state, libzendoomc::CScProofVerifier& scVerifier) const
{
    const uint256& certHash = cert.GetHash();

    LogPrint("cert", "%s():%d - called: cert[%s], scId[%s], height[%d]\n",
        __func__, __LINE__, certHash.ToString(), cert.GetScId().ToString(), nHeight );

    CSidechain scInfo;
    if (!GetSidechain(cert.GetScId(), scInfo))
    {
        LogPrint("sc", "%s():%d - cert[%s] refers to scId[%s] not yet created\n",
            __func__, __LINE__, certHash.ToString(), cert.GetScId().ToString() );
        return state.Invalid(error("scid does not exist"),
             REJECT_INVALID, "sidechain-certificate-scid");
    }

    // check that epoch data are consistent
    if (!isEpochDataValid(scInfo, cert.epochNumber, cert.endEpochBlockHash) )
    {
        LogPrint("sc", "%s():%d - invalid cert[%s], scId[%s] invalid epoch data\n",
            __func__, __LINE__, certHash.ToString(), cert.GetScId().ToString() );
        return state.Invalid(error("certificate with invalid epoch"),
             REJECT_INVALID, "sidechain-certificate-epoch");
    }

    int certWindowStartHeight = scInfo.StartHeightForEpoch(cert.epochNumber+1);
    if (!((nHeight >= certWindowStartHeight) && (nHeight <= certWindowStartHeight + scInfo.SafeguardMargin())))
    {
        LogPrint("sc", "%s():%d - invalid cert[%s], cert epoch not acceptable at this height\n",
            __func__, __LINE__, certHash.ToString());
        return state.Invalid(error("cert epoch not acceptable at this height"),
             REJECT_INVALID, "sidechain-certificate-epoch");
    }

    if (isCeasedAtHeight(cert.GetScId(), nHeight)!= CSidechain::State::ALIVE) {
        LogPrintf("ERROR: certificate[%s] cannot be accepted, sidechain [%s] already ceased at active height = %d\n",
            certHash.ToString(), cert.GetScId().ToString(), chainActive.Height());
        return state.Invalid(error("received a delayed cert"),
                     REJECT_INVALID, "sidechain-certificate-delayed");
    }

    if (!CheckQuality(cert))
    {
        LogPrintf("%s():%d - Dropping cert %s : invalid quality\n", __func__, __LINE__, certHash.ToString());
        return state.Invalid(error("invalid quality"),
                             REJECT_INVALID, "sidechain-invalid-quality-certificate");
    }

    CAmount bwtTotalAmount = cert.GetValueOfBackwardTransfers(); 
    CAmount delta = 0;
    if (cert.epochNumber == scInfo.topCommittedCertReferencedEpoch) 
    {
        // if we are targeting the same epoch of an existing certificate, add
        // to the scInfo.balance the amount of the former top-quality cert if any
        delta = scInfo.topCommittedCertBwtAmount;
    }

    if (bwtTotalAmount > scInfo.balance + delta)
    {
        LogPrint("sc", "%s():%d - insufficent balance in scId[%s]: balance[%s], cert amount[%s]\n",
            __func__, __LINE__, cert.GetScId().ToString(), FormatMoney(scInfo.balance+delta), FormatMoney(bwtTotalAmount) );
        return state.Invalid(error("insufficient balance"),
                     REJECT_INVALID, "sidechain-insufficient-balance");
    }
    LogPrint("sc", "%s():%d - ok, balance in scId[%s]: balance[%s], cert amount[%s]\n",
        __func__, __LINE__, cert.GetScId().ToString(), FormatMoney(scInfo.balance+delta), FormatMoney(bwtTotalAmount) );

    // Retrieve previous end epoch block hash for certificate proof verification
    int targetHeight = scInfo.StartHeightForEpoch(cert.epochNumber) - 1;
    uint256 prev_end_epoch_block_hash = chainActive[targetHeight] -> GetBlockHash();

    // Verify certificate proof
    if (!scVerifier.verifyCScCertificate(scInfo.creationData.constant, scInfo.creationData.wCertVk, prev_end_epoch_block_hash, cert)){
        LogPrintf("ERROR: certificate[%s] cannot be accepted for sidechain [%s]: proof verification failed\n",
            certHash.ToString(), cert.GetScId().ToString());
        return state.Invalid(error("proof not verified"),
                     REJECT_INVALID, "sidechain-certificate-proof-not-verified");
    }

    return true;
}

bool CCoinsViewCache::isEpochDataValid(const CSidechain& scInfo, int epochNumber, const uint256& endEpochBlockHash) const
{
    if (epochNumber < 0 || endEpochBlockHash.IsNull())
    {
        LogPrint("sc", "%s():%d - invalid epoch data %d/%s\n", __func__, __LINE__, epochNumber, endEpochBlockHash.ToString() );
        return false;
    }

    // Adding handling of quality, we can have also certificates for the same epoch of the last certificate
    // 1. the epoch number must be consistent with the sc certificate history (no old epoch allowed)
    if ( epochNumber != scInfo.topCommittedCertReferencedEpoch &&
         epochNumber != scInfo.topCommittedCertReferencedEpoch + 1)

    {
        LogPrint("sc", "%s():%d - can not receive a certificate for epoch %d (expected: %d or %d)\n",
            __func__, __LINE__, epochNumber,
            scInfo.topCommittedCertReferencedEpoch, scInfo.topCommittedCertReferencedEpoch+1);
        return false;
    }

    // 2. the referenced end-epoch block must be in active chain
    LOCK(cs_main);
    if (mapBlockIndex.count(endEpochBlockHash) == 0)
    {
        LogPrint("sc", "%s():%d - endEpochBlockHash %s is not in block index map\n",
            __func__, __LINE__, endEpochBlockHash.ToString() );
        return false;
    }

    CBlockIndex* pblockindex = mapBlockIndex[endEpochBlockHash];
    if (!chainActive.Contains(pblockindex))
    {
        LogPrint("sc", "%s():%d - endEpochBlockHash %s refers to a valid block but is not in active chain\n",
            __func__, __LINE__, endEpochBlockHash.ToString() );
        return false;
    }

    // 3. combination of epoch number and epoch length, specified in sc info, must point to that end-epoch block
    int endEpochHeight = scInfo.StartHeightForEpoch(epochNumber+1) -1;
    pblockindex = chainActive[endEpochHeight];

    if (!pblockindex)
    {
        LogPrint("sc", "%s():%d - calculated height %d (createHeight=%d/epochNum=%d/epochLen=%d) is out of active chain\n",
            __func__, __LINE__, endEpochHeight, scInfo.creationBlockHeight, epochNumber, scInfo.creationData.withdrawalEpochLength);
        return false;
    }

    const uint256& hash = pblockindex->GetBlockHash();
    if (hash != endEpochBlockHash)
    {
        LogPrint("sc", "%s():%d - bock hash mismatch: endEpochBlockHash[%s] / calculated[%s]\n",
            __func__, __LINE__, endEpochBlockHash.ToString(), hash.ToString());
        return false;
    }

    return true;
}

bool CCoinsViewCache::HaveScRequirements(const CTransaction& tx, int height)
{
    if (tx.IsCoinBase())
        return true;

    const uint256& txHash = tx.GetHash();

    // check creation
    for (const auto& sc: tx.GetVscCcOut())
    {
        const uint256& scId = sc.GetScId();
        if (HaveSidechain(scId))
        {
            LogPrint("sc", "%s():%d - ERROR: Invalid tx[%s] : scid[%s] already created\n",
                __func__, __LINE__, txHash.ToString(), scId.ToString());
            return false;
        }
        LogPrint("sc", "%s():%d - OK: tx[%s] is creating scId[%s]\n",
            __func__, __LINE__, txHash.ToString(), scId.ToString());
    }

    // check fw tx
    for (const auto& ft: tx.GetVftCcOut())
    {
        const uint256& scId = ft.scId;
        if (HaveSidechain(scId))
        {
            if (isCeasedAtHeight(scId, height)!= CSidechain::State::ALIVE) {
                LogPrintf("ERROR: tx[%s] tries to send funds to scId[%s] already ceased at height = %d\n",
                            txHash.ToString(), scId.ToString(), height);
                return false;
                }
        } else {
            if (!Sidechain::hasScCreationOutput(tx, scId)) {
                LogPrint("sc", "%s():%d - ERROR: tx [%s] tries to send funds to scId[%s] not yet created\n",
                        __func__, __LINE__, txHash.ToString(), scId.ToString() );
                return false;
            }
        }

        LogPrint("sc", "%s():%d - OK: tx[%s] is sending [%s] to scId[%s]\n",
            __func__, __LINE__, txHash.ToString(), FormatMoney(ft.nValue), scId.ToString());
    }

    return true;
}

#endif

bool CCoinsViewCache::UpdateScInfo(const CScCertificate& cert, CTxUndo& certUndoEntry, std::map<uint256, bool>* pVoidedCertsMap)
{
    const uint256& certHash       = cert.GetHash();
    const uint256& scId           = cert.GetScId();
    const CAmount& bwtTotalAmount = cert.GetValueOfBackwardTransfers();

    LogPrint("cert", "%s():%d - cert=%s\n", __func__, __LINE__, certHash.ToString() );

    if (!HaveSidechain(scId))
    {
        // should not happen
        LogPrint("cert", "%s():%d - Can not update balance, could not find scId=%s\n",
            __func__, __LINE__, scId.ToString() );
        return false;
    }

    CSidechainsMap::iterator scIt = ModifySidechain(scId);

    certUndoEntry.replacedLastCertEpoch     = scIt->second.scInfo.topCommittedCertReferencedEpoch;
    certUndoEntry.replacedLastCertHash      = scIt->second.scInfo.topCommittedCertHash;
    certUndoEntry.replacedLastCertQuality   = scIt->second.scInfo.topCommittedCertQuality;
    certUndoEntry.replacedLastCertBwtAmount = scIt->second.scInfo.topCommittedCertBwtAmount;

    if (scIt->second.scInfo.topCommittedCertReferencedEpoch != cert.epochNumber)
    {
        // we are changing epoch, this is the first certificate we got
        if (cert.epochNumber != scIt->second.scInfo.topCommittedCertReferencedEpoch+1)
        {
            LogPrint("cert", "%s():%d - bad epoch value: %d (should be %d)\n",
                __func__, __LINE__, cert.epochNumber, scIt->second.scInfo.topCommittedCertReferencedEpoch+1);
            return false;
        }

        if (scIt->second.scInfo.balance < bwtTotalAmount)
        {
            LogPrint("cert", "%s():%d - Can not update balance %s with amount[%s] for scId=%s, would be negative\n",
                __func__, __LINE__, FormatMoney(scIt->second.scInfo.balance), FormatMoney(bwtTotalAmount), scId.ToString() );
            return false;
        }

        scIt->second.scInfo.balance -= bwtTotalAmount;
        LogPrint("cert", "%s():%d - amount removed from scView (amount=%s, resulting bal=%s) %s\n",
          __func__, __LINE__, FormatMoney(bwtTotalAmount), FormatMoney(scIt->second.scInfo.balance), scId.ToString());

        scIt->second.scInfo.topCommittedCertReferencedEpoch = cert.epochNumber;
        scIt->second.scInfo.topCommittedCertHash            = certHash;
        scIt->second.scInfo.topCommittedCertQuality         = cert.quality;
        scIt->second.scInfo.topCommittedCertBwtAmount       = bwtTotalAmount;

        LogPrint("cert", "%s():%d - cert quality set in scView (best cert=%s, best q=%d)\n", __func__, __LINE__,
        scIt->second.scInfo.topCommittedCertHash.ToString(), scIt->second.scInfo.topCommittedCertQuality);

        CSidechain::SetVoidedCert(scIt->second.scInfo.topCommittedCertHash, false, pVoidedCertsMap);
    }
    else
    {
        // another cert for the same epoch in this scid
        assert(cert.quality != scIt->second.scInfo.topCommittedCertQuality);

        if (cert.quality > scIt->second.scInfo.topCommittedCertQuality)
        {
            scIt->second.scInfo.balance += scIt->second.scInfo.topCommittedCertBwtAmount;
            LogPrint("cert", "%s():%d - amount restored into scView (amount=%s, resulting bal=%s) %s\n", __func__, __LINE__,
<<<<<<< HEAD
                FormatMoney(scIt->second.scInfo.topCommittedCertQuality), FormatMoney(scIt->second.scInfo.balance), scId.ToString());
=======
                FormatMoney(scIt->second.scInfo.topCommittedCertBwtAmount), FormatMoney(scIt->second.scInfo.balance), scId.ToString());
>>>>>>> 208fe84c

            if (scIt->second.scInfo.balance < bwtTotalAmount)
            {
                LogPrint("cert", "%s():%d - Can not update balance %s with amount[%s] for scId=%s, would be negative\n",
                    __func__, __LINE__, FormatMoney(scIt->second.scInfo.balance), FormatMoney(bwtTotalAmount), scId.ToString() );
                return false;
            }

            CSidechain::SetVoidedCert(scIt->second.scInfo.topCommittedCertHash, true, pVoidedCertsMap);

            // update top-quality certificate data
            scIt->second.scInfo.topCommittedCertHash      = certHash;
            scIt->second.scInfo.topCommittedCertQuality   = cert.quality;
            scIt->second.scInfo.topCommittedCertBwtAmount = bwtTotalAmount;
            LogPrint("cert", "%s():%d - cert quality updated in scView (best cert=%s, best q=%d)\n", __func__, __LINE__,
            scIt->second.scInfo.topCommittedCertHash.ToString(), scIt->second.scInfo.topCommittedCertQuality);

            CSidechain::SetVoidedCert(scIt->second.scInfo.topCommittedCertHash, false, pVoidedCertsMap);
          
            scIt->second.scInfo.balance -= bwtTotalAmount;
            LogPrint("cert", "%s():%d - amount removed from scView (amount=%s, resulting bal=%s) %s\n",
              __func__, __LINE__, FormatMoney(bwtTotalAmount), FormatMoney(scIt->second.scInfo.balance), scId.ToString());

        }
        else
        {
            // should never happen if certs are ordered by quality in a block
            LogPrint("cert", "%s():%d - cert quality %d not greater than last seen %d", 
                __func__, __LINE__, cert.quality, scIt->second.scInfo.topCommittedCertQuality);
            return false;
        }
    }

    scIt->second.flag = CSidechainsCacheEntry::Flags::DIRTY;
    return true;
}

void CCoinsViewCache::NullifyBackwardTransfers(const uint256& certHash, std::vector<CTxInUndo>& nullifiedOuts)
{
    LogPrint("cert", "%s():%d - called for cert %s\n", __func__, __LINE__, certHash.ToString());
    if (certHash.IsNull())
        return;
 
    if (!this->HaveCoins(certHash))
    {
        //in case the cert had not bwt nor change, there won't be any coin generated by cert. Nothing to handle
        LogPrint("cert", "%s():%d - cert has no bwt nor change", __func__, __LINE__);
        return;
    }

    CCoinsModifier coins = this->ModifyCoins(certHash);
    assert(coins->nBwtMaturityHeight != 0);

    //null all bwt outputs and add related txundo in block
    for(int pos = coins->nFirstBwtPos; pos < coins->vout.size(); ++pos)
    {
        nullifiedOuts.push_back(CTxInUndo(coins->vout.at(pos)));
        LogPrint("cert", "%s():%d - nullifying %s amount, pos=%d, cert %s\n", __func__, __LINE__,
            FormatMoney(coins->vout.at(pos).nValue), pos, certHash.ToString());
        coins->Spend(pos);
        if (coins->vout.size() == 0)
        {
            CTxInUndo& undo         = nullifiedOuts.back();
            undo.nHeight            = coins->nHeight;
            undo.fCoinBase          = coins->fCoinBase;
            undo.nVersion           = coins->nVersion;
            undo.nFirstBwtPos       = coins->nFirstBwtPos;
            undo.nBwtMaturityHeight = coins->nBwtMaturityHeight;
        }
    }
}

bool CCoinsViewCache::RestoreBackwardTransfers(const CTxUndo& certUndoEntry)
{
    bool fClean = true;
    const uint256& coinHash = certUndoEntry.replacedLastCertHash;
    LogPrint("cert", "%s():%d - called for cert %s\n", __func__, __LINE__, coinHash.ToString());

    CCoinsModifier coins = this->ModifyCoins(coinHash);

    const std::vector<CTxInUndo>& voidedOuts = certUndoEntry.vBwts;
    for (size_t idx = voidedOuts.size(); idx-- > 0;)
    {
        if (voidedOuts.at(idx).nHeight != 0)
        {
            coins->fCoinBase          = voidedOuts.at(idx).fCoinBase;
            coins->nHeight            = voidedOuts.at(idx).nHeight;
            coins->nVersion           = voidedOuts.at(idx).nVersion;
            coins->nFirstBwtPos       = voidedOuts.at(idx).nFirstBwtPos;
            coins->nBwtMaturityHeight = voidedOuts.at(idx).nBwtMaturityHeight;
        }
        else
        {
            if (coins->IsPruned())
            {
                LogPrint("cert", "%s():%d - idx=%d coin is pruned\n", __func__, __LINE__, idx);
                fClean = fClean && error("%s: undo data idx=%d adding output to missing transaction", __func__, idx);
            }
        }
 
        if (coins->IsAvailable(coins->nFirstBwtPos + idx))
        {
            LogPrint("cert", "%s():%d - idx=%d coin is available\n", __func__, __LINE__, idx);
            fClean = fClean && error("%s: undo data idx=%d overwriting existing output", __func__, idx);
        }

        if (coins->vout.size() < (coins->nFirstBwtPos + idx+1))
        {
            coins->vout.resize(coins->nFirstBwtPos + idx+1);
        }
        coins->vout.at(coins->nFirstBwtPos + idx) = voidedOuts.at(idx).txout;
    }
 
    return fClean;
}

bool CCoinsViewCache::RevertCertOutputs(const CScCertificate& cert, const CTxUndo &certUndoEntry, std::map<uint256, bool>* pVoidedCertsMap)
{
    const uint256& scId           = cert.GetScId();
    const CAmount& bwtTotalAmount = cert.GetValueOfBackwardTransfers();

    LogPrint("cert", "%s():%d - removing cert for scId=%s\n", __func__, __LINE__, scId.ToString());

    if (!HaveSidechain(scId))
    {
        // should not happen
        LogPrint("cert", "ERROR: %s():%d - scId=%s not in scView\n", __func__, __LINE__, scId.ToString() );
        return false;
    }

    CSidechainsMap::iterator scIt = ModifySidechain(scId);
    CSidechain copyToDebug = scIt->second.scInfo;

    // restore only if this is the top quality cert for this epoch
    LogPrint("cert", "%s():%d - cert %s, last cert %s, undo cert %s\n", __func__, __LINE__,
        cert.GetHash().ToString(), scIt->second.scInfo.topCommittedCertHash.ToString(), certUndoEntry.replacedLastCertHash.ToString());
    LogPrint("cert", "%s():%d - cert epoch %d, last epoch %d, undo epoch %d\n", __func__, __LINE__,
        cert.epochNumber, scIt->second.scInfo.topCommittedCertReferencedEpoch, certUndoEntry.replacedLastCertEpoch);

    if (cert.GetHash() == scIt->second.scInfo.topCommittedCertHash)
    {
        assert(cert.quality == scIt->second.scInfo.topCommittedCertQuality);

        scIt->second.scInfo.balance += bwtTotalAmount;
        LogPrint("cert", "%s():%d - amount restored to scView (amount=%s, resulting bal=%s) scid=%s\n",
            __func__, __LINE__, FormatMoney(bwtTotalAmount), FormatMoney(scIt->second.scInfo.balance), scId.ToString());

        //if a lower quality certificate is restored, we have to subtract the relevant amount
        // from the balance
        if (scIt->second.scInfo.topCommittedCertReferencedEpoch == certUndoEntry.replacedLastCertEpoch)
        {
            // if we are restoring a cert for the same epoch it must have a lower quality than us
            assert(cert.quality > certUndoEntry.replacedLastCertQuality);

            // certificate must resurrect its bacwardtransfers
            RestoreBackwardTransfers(certUndoEntry);
            CSidechain::SetVoidedCert(certUndoEntry.replacedLastCertHash, false, pVoidedCertsMap);

            // and void replaced cert
            CSidechain::SetVoidedCert(scIt->second.scInfo.topCommittedCertHash, true, pVoidedCertsMap);

            // in this case we have to update the sc balance with undo amount
            scIt->second.scInfo.balance -= certUndoEntry.replacedLastCertBwtAmount;
        }
    }

    scIt->second.scInfo.topCommittedCertReferencedEpoch = certUndoEntry.replacedLastCertEpoch;
    scIt->second.scInfo.topCommittedCertHash            = certUndoEntry.replacedLastCertHash;
    scIt->second.scInfo.topCommittedCertQuality         = certUndoEntry.replacedLastCertQuality;
    scIt->second.scInfo.topCommittedCertBwtAmount       = certUndoEntry.replacedLastCertBwtAmount;

    scIt->second.flag = CSidechainsCacheEntry::Flags::DIRTY;

    return true;
}

<<<<<<< HEAD
std::vector<uint256> CCoinsViewCache::LowQualityCertsUponConnectionOf(const CBlock& blockToConnect)
{
    // The function assumes that certs of given scId are ordered by increasing quality and
    // reference all the same epoch as CheckBlock() guarantees.

    // It's key that res[pos] carries the hash of the certificate made low quality by blockToConnect.vcert[pos]
    // Should a cert in block NOT superseed another one, an empty hash will be placed
    std::vector<uint256> res;
    typedef uint256 ScId;

    std::map<ScId, unsigned int> certsPosByScId;
    for(unsigned int pos = 0; pos < blockToConnect.vcert.size(); ++pos)
    {
        const CScCertificate& currentCert = blockToConnect.vcert[pos];
        if (certsPosByScId.count(currentCert.GetScId()) == 0)
        {
            // First cert in block, for a given scId and same epoch, makes committed cert in view a low quality one
            CSidechain sidechain;
            if(!GetSidechain(currentCert.GetScId(), sidechain))
                continue;

            if (currentCert.epochNumber == sidechain.topCommittedCertReferencedEpoch)
                res.push_back(sidechain.topCommittedCertHash);
            else
                res.push_back(uint256());
        } else
        {
            // N-th cert in block, for a given scId, makes (N-1)th cert in block a low quality one
            unsigned int& prevCertPosition = certsPosByScId[currentCert.GetScId()];
            res.push_back(blockToConnect.vcert.at(prevCertPosition).GetHash());
        }
        certsPosByScId[currentCert.GetScId()] = pos;
    }

    return res;
}

=======
>>>>>>> 208fe84c
bool CCoinsViewCache::HaveSidechainEvents(int height) const
{
    CSidechainEventsMap::const_iterator it = FetchSidechainEvents(height);
    return (it != cacheSidechainEvents.end()) && (it->second.flag != CSidechainEventsCacheEntry::Flags::ERASED);
}

bool CCoinsViewCache::GetSidechainEvents(int height, CSidechainEvents& scEvents) const
{
    CSidechainEventsMap::const_iterator it = FetchSidechainEvents(height);
    if (it != cacheSidechainEvents.end() && it->second.flag != CSidechainEventsCacheEntry::Flags::ERASED) {
        scEvents = it->second.scEvents;
        return true;
    }
    return false;
}

bool CCoinsViewCache::ScheduleSidechainEvent(const CTxScCreationOut& scCreationOut, int creationHeight)
{
    CSidechain scInfo;
    if (!this->GetSidechain(scCreationOut.GetScId(), scInfo)) {
        LogPrint("sc", "%s():%d - SIDECHAIN-EVENT: attempt schedule maturing scCreation for unknown scId[%s]\n",
            __func__, __LINE__, scCreationOut.GetScId().ToString());
        return false;
    }

    // Schedule maturing amount
    static const int SC_COIN_MATURITY = getScCoinsMaturity();
    const int maturityHeight = creationHeight + SC_COIN_MATURITY;

    CSidechainEventsMap::iterator scMaturingEventIt = ModifySidechainEvents(maturityHeight);
    if (scMaturingEventIt->second.flag == CSidechainEventsCacheEntry::Flags::FRESH) {
        scMaturingEventIt->second.scEvents.maturingScs.insert(scCreationOut.GetScId());
    } else {
        scMaturingEventIt->second.scEvents.maturingScs.insert(scCreationOut.GetScId());
        scMaturingEventIt->second.flag = CSidechainEventsCacheEntry::Flags::DIRTY;
    }

    LogPrint("sc", "%s():%d - SIDECHAIN-EVENT: scId[%s]: scCreation next maturing height [%d]\n",
             __func__, __LINE__, scCreationOut.GetScId().ToString(), maturityHeight);

    // Schedule Ceasing Sidechains
    int nextCeasingHeight = scInfo.StartHeightForEpoch(1) + scInfo.SafeguardMargin() +1;

    CSidechainEventsMap::iterator scCeasingEventIt = ModifySidechainEvents(nextCeasingHeight);
    if (scCeasingEventIt->second.flag == CSidechainEventsCacheEntry::Flags::FRESH) {
        scCeasingEventIt->second.scEvents.ceasingScs.insert(scCreationOut.GetScId());
    } else {
        scCeasingEventIt->second.scEvents.ceasingScs.insert(scCreationOut.GetScId());
        scCeasingEventIt->second.flag = CSidechainEventsCacheEntry::Flags::DIRTY;
    }

    LogPrint("sc", "%s():%d - SIDECHAIN-EVENT: scId[%s]: scCreation next ceasing height [%d]\n",
            __func__, __LINE__, scCreationOut.GetScId().ToString(), nextCeasingHeight);

    return true;
}

bool CCoinsViewCache::ScheduleSidechainEvent(const CTxForwardTransferOut& forwardOut, int fwdHeight)
{
    CSidechain scInfo;
    if (!this->GetSidechain(forwardOut.GetScId(), scInfo)) {
        LogPrint("sc", "%s():%d - SIDECHAIN-EVENT: attempt to undo schedule maturing fwd for unknown scId[%s]\n",
            __func__, __LINE__, forwardOut.scId.ToString());
        return false;
    }

    // Schedule maturing amount
    static const int SC_COIN_MATURITY = getScCoinsMaturity();
    const int maturityHeight = fwdHeight + SC_COIN_MATURITY;

    CSidechainEventsMap::iterator scMaturingEventIt = ModifySidechainEvents(maturityHeight);
    if (scMaturingEventIt->second.flag == CSidechainEventsCacheEntry::Flags::FRESH) {
        scMaturingEventIt->second.scEvents.maturingScs.insert(forwardOut.GetScId());
    } else {
        scMaturingEventIt->second.scEvents.maturingScs.insert(forwardOut.GetScId());
        scMaturingEventIt->second.flag = CSidechainEventsCacheEntry::Flags::DIRTY;
    }

    LogPrint("sc", "%s():%d - SIDECHAIN-EVENT: scId[%s]: fwd Transfer next maturing height [%d]\n",
             __func__, __LINE__, forwardOut.scId.ToString(), maturityHeight);

    return true;
}

bool CCoinsViewCache::ScheduleSidechainEvent(const CScCertificate& cert)
{
    CSidechain scInfo;
    if (!this->GetSidechain(cert.GetScId(), scInfo)) {
        LogPrint("sc", "%s():%d - SIDECHAIN-EVENT:: attempt to update ceasing sidechain map with cert to unknown scId[%s]\n",
            __func__, __LINE__, cert.GetScId().ToString());
        return false;
    }

    int curCeasingHeight = scInfo.StartHeightForEpoch(cert.epochNumber+1) + scInfo.SafeguardMargin()+1;
    int nextCeasingHeight = curCeasingHeight + scInfo.creationData.withdrawalEpochLength;

    //clear up current ceasing height, if any
    if (HaveSidechainEvents(curCeasingHeight))
    {
        CSidechainEventsMap::iterator scCurCeasingEventIt = ModifySidechainEvents(curCeasingHeight);
        scCurCeasingEventIt->second.scEvents.ceasingScs.erase(cert.GetScId());
        if (!scCurCeasingEventIt->second.scEvents.IsNull()) //still other sc ceasing at that height or fwds maturing
            scCurCeasingEventIt->second.flag = CSidechainEventsCacheEntry::Flags::DIRTY;
        else
            scCurCeasingEventIt->second.flag = CSidechainEventsCacheEntry::Flags::ERASED;

        LogPrint("sc", "%s():%d - SIDECHAIN-EVENT: scId[%s]: cert [%s] removes prevCeasingHeight [%d]\n",
                __func__, __LINE__, cert.GetScId().ToString(), cert.GetHash().ToString(), curCeasingHeight);
    } else {
        LogPrint("sc", "%s():%d - SIDECHAIN-EVENT: scId[%s]: cert [%s] finds not prevCeasingHeight [%d] to remove\n",
                __func__, __LINE__, cert.GetScId().ToString(), cert.GetHash().ToString(), curCeasingHeight);
        // we always must have previous ceasing height record (at list one for current cert sc id).

        // TODO quality
        // if we have two certificates of different quality and one has been already processed, we hit
        // this condition when we are processing the second
        // return false;
        return true;
    }

    //add next ceasing Height
    CSidechainEventsMap::iterator scNextCeasingEventIt = ModifySidechainEvents(nextCeasingHeight);
    if (scNextCeasingEventIt->second.flag == CSidechainEventsCacheEntry::Flags::FRESH) {
        scNextCeasingEventIt->second.scEvents.ceasingScs.insert(cert.GetScId());
    } else {
        scNextCeasingEventIt->second.scEvents.ceasingScs.insert(cert.GetScId());
        scNextCeasingEventIt->second.flag = CSidechainEventsCacheEntry::Flags::DIRTY;
    }

    LogPrint("sc", "%s():%d - SIDECHAIN-EVENT: scId[%s]: cert [%s] sets nextCeasingHeight to [%d]\n",
            __func__, __LINE__, cert.GetScId().ToString(), cert.GetHash().ToString(), nextCeasingHeight);

    return true;
}

bool CCoinsViewCache::CancelSidechainEvent(const CTxScCreationOut& scCreationOut, int creationHeight)
{
    CSidechain restoredScInfo;
    if (!this->GetSidechain(scCreationOut.GetScId(), restoredScInfo)) {
        LogPrint("sc", "%s():%d - SIDECHAIN-EVENT: attempt to undo ScCreation amount maturing for unknown scId[%s]\n",
            __func__, __LINE__, scCreationOut.GetScId().ToString());
        return false;
    }

    // Cancel maturing amount
    static const int SC_COIN_MATURITY = getScCoinsMaturity();
    const int maturityHeight = creationHeight + SC_COIN_MATURITY;

    if (HaveSidechainEvents(maturityHeight))
    {
        CSidechainEventsMap::iterator scMaturityEventIt = ModifySidechainEvents(maturityHeight);
        scMaturityEventIt->second.scEvents.maturingScs.erase(scCreationOut.GetScId());
        if (!scMaturityEventIt->second.scEvents.IsNull()) //still other sc ceasing at that height or fwds
            scMaturityEventIt->second.flag = CSidechainEventsCacheEntry::Flags::DIRTY;
        else
            scMaturityEventIt->second.flag = CSidechainEventsCacheEntry::Flags::ERASED;

        LogPrint("sc", "%s():%d - SIDECHAIN-EVENT: scId[%s] deleted maturing height [%d] for creation amount.\n",
            __func__, __LINE__, scCreationOut.GetScId().ToString(), maturityHeight);
    } else
        LogPrint("sc", "%s():%d - SIDECHAIN-EVENT: scId[%s] nothing to do for scCreation amount maturing canceling at height [%d].\n",
            __func__, __LINE__, scCreationOut.GetScId().ToString(), maturityHeight);


    //remove current ceasing Height
    int currentCeasingHeight = restoredScInfo.StartHeightForEpoch(1) + restoredScInfo.SafeguardMargin() +1;

    // Cancel Ceasing Sidechains
    if (!HaveSidechainEvents(currentCeasingHeight)) {
        LogPrint("sc", "%s():%d - SIDECHAIN-EVENT: scId[%s] misses current ceasing height; expected value was [%d]\n",
            __func__, __LINE__, scCreationOut.GetScId().ToString(), currentCeasingHeight);
        return false;
    }

    CSidechainEventsMap::iterator scCurCeasingEventIt = ModifySidechainEvents(currentCeasingHeight);
    scCurCeasingEventIt->second.scEvents.ceasingScs.erase(scCreationOut.GetScId());
    if (!scCurCeasingEventIt->second.scEvents.IsNull())
        scCurCeasingEventIt->second.flag = CSidechainEventsCacheEntry::Flags::DIRTY;
    else
        scCurCeasingEventIt->second.flag = CSidechainEventsCacheEntry::Flags::ERASED;

    LogPrint("sc", "%s():%d - SIDECHAIN-EVENT: scId[%s]: undo of creation removes currentCeasingHeight [%d]\n",
            __func__, __LINE__, scCreationOut.GetScId().ToString(), currentCeasingHeight);

    return true;
}

bool CCoinsViewCache::CancelSidechainEvent(const CTxForwardTransferOut& forwardOut, int fwdHeight)
{
    // Cancel maturing amount
    static const int SC_COIN_MATURITY = getScCoinsMaturity();
    const int maturityHeight = fwdHeight + SC_COIN_MATURITY;

    if (!HaveSidechainEvents(maturityHeight)) {
        LogPrint("sc", "%s():%d - SIDECHAIN-EVENT: scId[%s] maturing height [%d] already deleted. This may happen in case of concurrent fwd\n",
            __func__, __LINE__, forwardOut.scId.ToString(), maturityHeight);
        return true;
    }

    CSidechainEventsMap::iterator scMaturingEventIt = ModifySidechainEvents(maturityHeight);
    scMaturingEventIt->second.scEvents.maturingScs.erase(forwardOut.scId);
    if (!scMaturingEventIt->second.scEvents.IsNull()) //still other sc ceasing at that height or fwds
        scMaturingEventIt->second.flag = CSidechainEventsCacheEntry::Flags::DIRTY;
    else
        scMaturingEventIt->second.flag = CSidechainEventsCacheEntry::Flags::ERASED;

    LogPrint("sc", "%s():%d - SIDECHAIN-EVENT: scId[%s] cancelled maturing height [%s] for fwd amount.\n",
        __func__, __LINE__, forwardOut.scId.ToString(), maturityHeight);

    return true;
}

bool CCoinsViewCache::CancelSidechainEvent(const CScCertificate& cert)
{
    CSidechain restoredScInfo;
    if (!this->GetSidechain(cert.GetScId(), restoredScInfo)) {
        LogPrint("sc", "%s():%d - SIDECHAIN-EVENT:: attempt to undo ceasing sidechain map with cert to unknown scId[%s]\n",
            __func__, __LINE__, cert.GetScId().ToString());
        return false;
    }

    //LogPrint("sc", "%s():%d -------------- info -------------- \n", __func__, __LINE__);
    //Dump_info();

    if (restoredScInfo.topCommittedCertReferencedEpoch == cert.epochNumber)
    {
        if (restoredScInfo.topCommittedCertQuality >= cert.quality)
        {
            LogPrint("sc", "%s():%d - ERROR scId[%s]: cert q[%d] should be greater than %d\n",
                __func__, __LINE__, cert.GetScId().ToString(), cert.quality, restoredScInfo.topCommittedCertQuality);
            return false;
        }
        LogPrint("sc", "%s():%d - nothing to do for scId[%s]: undo of cert [%s] / q[%d] does not change epoch\n",
            __func__, __LINE__, cert.GetScId().ToString(), cert.GetHash().ToString(), cert.quality);
        return true;
    }
    else
    {
        LogPrint("sc", "%s():%d - undo of cert [%s] / q[%d] is changing epoch %d into epoch %d \n", __func__, __LINE__,
            cert.GetHash().ToString(), cert.quality, cert.epochNumber, restoredScInfo.topCommittedCertReferencedEpoch);
    }

    int currentCeasingHeight = restoredScInfo.StartHeightForEpoch(cert.epochNumber+2) + restoredScInfo.SafeguardMargin()+1;
    int restoredCeasingHeight = currentCeasingHeight - restoredScInfo.creationData.withdrawalEpochLength;

    //remove current ceasing Height
    if (!HaveSidechainEvents(currentCeasingHeight)) {
        LogPrint("sc", "%s():%d - SIDECHAIN-EVENT: scId[%s] misses current ceasing height; expected value was [%d]\n",
            __func__, __LINE__, cert.GetScId().ToString(), currentCeasingHeight);
        return false;
    }

    CSidechainEventsMap::iterator scCurCeasingEventIt = ModifySidechainEvents(currentCeasingHeight);
    scCurCeasingEventIt->second.scEvents.ceasingScs.erase(cert.GetScId());
    if (!scCurCeasingEventIt->second.scEvents.IsNull()) //still other sc ceasing at that height or fwds
        scCurCeasingEventIt->second.flag = CSidechainEventsCacheEntry::Flags::DIRTY;
    else
        scCurCeasingEventIt->second.flag = CSidechainEventsCacheEntry::Flags::ERASED;

    LogPrint("sc", "%s():%d - SIDECHAIN-EVENT:: scId[%s]: undo of cert [%s] removes currentCeasingHeight [%d]\n",
            __func__, __LINE__, cert.GetScId().ToString(), cert.GetHash().ToString(), currentCeasingHeight);

    //restore previous ceasing Height
    CSidechainEventsMap::iterator scRestoredCeasingEventIt = ModifySidechainEvents(restoredCeasingHeight);
    if (scRestoredCeasingEventIt->second.flag == CSidechainEventsCacheEntry::Flags::FRESH) {
        scRestoredCeasingEventIt->second.scEvents.ceasingScs.insert(cert.GetScId());
    } else {
        scRestoredCeasingEventIt->second.scEvents.ceasingScs.insert(cert.GetScId());
        scRestoredCeasingEventIt->second.flag = CSidechainEventsCacheEntry::Flags::DIRTY;
    }

    LogPrint("sc", "%s():%d - SIDECHAIN-EVENT: scId[%s]: undo of cert [%s] set nextCeasingHeight to [%d]\n",
            __func__, __LINE__, cert.GetScId().ToString(), cert.GetHash().ToString(), restoredCeasingHeight);

    return true;
}

bool CCoinsViewCache::HandleSidechainEvents(int height, CBlockUndo& blockUndo, std::map<uint256, bool>* pVoidedCertsMap)
{
    if (!HaveSidechainEvents(height))
        return true;

    CSidechainEvents scEvents;
    GetSidechainEvents(height, scEvents);

    //Handle Maturing amounts
    for (const uint256& maturingScId : scEvents.maturingScs)
    {
        LogPrint("sc", "%s():%d - SIDECHAIN-EVENT: about to mature scId[%s] amount at height [%d]\n",
                __func__, __LINE__, maturingScId.ToString(), height);

        assert(HaveSidechain(maturingScId));
        CSidechainsMap::iterator scMaturingIt = ModifySidechain(maturingScId);
        assert(scMaturingIt->second.scInfo.mImmatureAmounts.count(height));

        scMaturingIt->second.scInfo.balance += scMaturingIt->second.scInfo.mImmatureAmounts.at(height);
        LogPrint("sc", "%s():%d - SIDECHAIN-EVENT: scId=%s balance updated to: %s\n",
            __func__, __LINE__, maturingScId.ToString(), FormatMoney(scMaturingIt->second.scInfo.balance));

        blockUndo.scUndoMap[maturingScId].appliedMaturedAmount = scMaturingIt->second.scInfo.mImmatureAmounts[height];
        LogPrint("sc", "%s():%d - SIDECHAIN-EVENT: adding immature amount %s for scId=%s in blockundo\n",
            __func__, __LINE__, FormatMoney(scMaturingIt->second.scInfo.mImmatureAmounts[height]), maturingScId.ToString());

        scMaturingIt->second.scInfo.mImmatureAmounts.erase(height);
        scMaturingIt->second.flag = CSidechainsCacheEntry::Flags::DIRTY;
    }

    //Handle Ceasing Sidechain
    for (const uint256& ceasingScId : scEvents.ceasingScs)
    {
        LogPrint("sc", "%s():%d - SIDECHAIN-EVENT: about to handle scId[%s] and ceasingHeight [%d]\n",
                __func__, __LINE__, ceasingScId.ToString(), height);

        CSidechain scInfo;
        assert(GetSidechain(ceasingScId, scInfo));

        LogPrint("sc", "%s():%d - SIDECHAIN-EVENT: lastCertEpoch [%d], lastCertHash [%s]\n",
                __func__, __LINE__, scInfo.topCommittedCertReferencedEpoch, scInfo.topCommittedCertHash.ToString());

        blockUndo.vVoidedCertUndo.push_back(CVoidedCertUndo());
        blockUndo.vVoidedCertUndo.back().voidedCertScId = ceasingScId;
        LogPrint("sc", "%s():%d - set voidedCertHash[%s], ceasingScId = %s\n",
            __func__, __LINE__, scInfo.topCommittedCertHash.ToString(), ceasingScId.ToString());

        if (scInfo.topCommittedCertReferencedEpoch == CScCertificate::EPOCH_NULL) {
            assert(scInfo.topCommittedCertHash.IsNull());
            continue;
        }

        NullifyBackwardTransfers(scInfo.topCommittedCertHash, blockUndo.vVoidedCertUndo.back().voidedOuts);
        CSidechain::SetVoidedCert(scInfo.topCommittedCertHash, true, pVoidedCertsMap);
    }

    CSidechainEventsMap::iterator scCeasingIt = ModifySidechainEvents(height);
    scCeasingIt->second.flag = CSidechainEventsCacheEntry::Flags::ERASED;
    return true;
}

bool CCoinsViewCache::RevertSidechainEvents(const CBlockUndo& blockUndo, int height, std::map<uint256, bool>* pVoidedCertsMap)
{
    if (HaveSidechainEvents(height)) {
        LogPrint("sc", "%s():%d - SIDECHAIN-EVENT:: attempt to recreate sidechain event at height [%d], but there is one already\n",
            __func__, __LINE__, height);
        return false;
    }

    CSidechainEvents recreatedScEvent;

    // Reverting amount maturing
    for (std::map<uint256, ScUndoData>::const_iterator it = blockUndo.scUndoMap.begin(); it != blockUndo.scUndoMap.end(); ++it)
    {
        const uint256& scId = it->first;
        const std::string& scIdString = scId.ToString();

        if (!HaveSidechain(scId))
        {
            // should not happen
            LogPrint("sc", "ERROR: %s():%d - scId=%s not in scView\n", __func__, __LINE__, scId.ToString() );
            return false;
        }

        CAmount amountToRestore = it->second.appliedMaturedAmount;
        CSidechainsMap::iterator scIt = ModifySidechain(scId);
        if (amountToRestore > 0)
        {
            LogPrint("sc", "%s():%d - adding immature amount %s into sc view for scId=%s\n",
                __func__, __LINE__, FormatMoney(amountToRestore), scIdString);

            if (scIt->second.scInfo.balance < amountToRestore)
            {
                LogPrint("sc", "%s():%d - Can not update balance with amount[%s] for scId=%s, would be negative\n",
                    __func__, __LINE__, FormatMoney(amountToRestore), scId.ToString() );
                return false;
            }

            scIt->second.scInfo.mImmatureAmounts[height] += amountToRestore;

            LogPrint("sc", "%s():%d - scId=%s balance before: %s\n", __func__, __LINE__, scIdString, FormatMoney(scIt->second.scInfo.balance));
            scIt->second.scInfo.balance -= amountToRestore;
            LogPrint("sc", "%s():%d - scId=%s balance after: %s\n", __func__, __LINE__, scIdString, FormatMoney(scIt->second.scInfo.balance));

            scIt->second.flag = CSidechainsCacheEntry::Flags::DIRTY;
        }

        recreatedScEvent.maturingScs.insert(scId);
    }

    // Reverting ceasing sidechains
    for(const CVoidedCertUndo& voidedCertUndo: blockUndo.vVoidedCertUndo)
    {
        bool fClean = true;

        const CSidechain* const pSidechain = AccessSidechain(voidedCertUndo.voidedCertScId);
        if (pSidechain->topCommittedCertReferencedEpoch != CScCertificate::EPOCH_NULL)
        {
            const uint256& coinHash = pSidechain->topCommittedCertHash;
 
            if(coinHash.IsNull())
            {
                fClean = fClean && error("%s: malformed undo data, missing voided certificate hash ", __func__);
                return fClean;
            }
            LogPrint("sc", "%s():%d - reverting voiding of bwt for certificate [%s]\n", __func__, __LINE__, coinHash.ToString());
 
            CCoinsModifier coins = this->ModifyCoins(coinHash);
            const std::vector<CTxInUndo>& voidedOuts = voidedCertUndo.voidedOuts;
            for (size_t idx = voidedOuts.size(); idx-- > 0;)
            {
                if (voidedOuts.at(idx).nHeight != 0)
                {
                    coins->fCoinBase          = voidedOuts.at(idx).fCoinBase;
                    coins->nHeight            = voidedOuts.at(idx).nHeight;
                    coins->nVersion           = voidedOuts.at(idx).nVersion;
                    coins->nFirstBwtPos       = voidedOuts.at(idx).nFirstBwtPos;
                    coins->nBwtMaturityHeight = voidedOuts.at(idx).nBwtMaturityHeight;
                } else
                {
                    if (coins->IsPruned())
                        fClean = fClean && error("%s: undo data adding output to missing transaction", __func__);
                }
 
                if(coins->IsAvailable(coins->nFirstBwtPos + idx))
                    fClean = fClean && error("%s: undo data overwriting existing output", __func__);
                if (coins->vout.size() < (coins->nFirstBwtPos + idx+1))
                    coins->vout.resize(coins->nFirstBwtPos + idx+1);
                coins->vout.at(coins->nFirstBwtPos + idx) = voidedOuts.at(idx).txout;
            }
 
            CSidechain::SetVoidedCert(coinHash, false, pVoidedCertsMap);
        }

        if (!fClean) return false;

        recreatedScEvent.ceasingScs.insert(voidedCertUndo.voidedCertScId);
    }

    if (!recreatedScEvent.IsNull())
    {
        CSidechainEventsMap::iterator scEventIt = ModifySidechainEvents(height);
        scEventIt->second.scEvents = recreatedScEvent;
        scEventIt->second.flag = CSidechainEventsCacheEntry::Flags::FRESH;
    }

    return true;
}

CSidechain::State CCoinsViewCache::isCeasedAtHeight(const uint256& scId, int height) const
{
    if (!HaveSidechain(scId))
        return CSidechain::State::NOT_APPLICABLE;

    CSidechain scInfo;
    GetSidechain(scId, scInfo);

    if (height < scInfo.creationBlockHeight)
        return CSidechain::State::NOT_APPLICABLE;

    int currentEpoch = scInfo.EpochFor(height);

    if (currentEpoch > scInfo.topCommittedCertReferencedEpoch + 2)
        return CSidechain::State::CEASED;

    if (currentEpoch == scInfo.topCommittedCertReferencedEpoch + 2)
    {
        int targetEpochSafeguardHeight = scInfo.StartHeightForEpoch(currentEpoch) + scInfo.SafeguardMargin();
        if (height > targetEpochSafeguardHeight)
            return CSidechain::State::CEASED;
    }

    return  CSidechain::State::ALIVE;
}

bool CCoinsViewCache::IsBwtStripped(const uint256& certHash) const
{
    const CCoins* c = AccessCoins(certHash);

    if(!c)
    {
        // this coin is not even available, if all of its ouputs have been spent, also its bwt are
        LogPrint("cert", "%s.%s():%d cert %s has no coins\n", __FILE__, __func__, __LINE__, certHash.ToString());
    }
    else
    if (c->nFirstBwtPos != BWT_POS_UNSET)
    {
        for(int pos = c->nFirstBwtPos; pos < c->vout.size(); ++pos)
        {
            if (!c->vout.at(pos).IsNull())
            {
                LogPrint("cert", "%s.%s():%d cert %s NOT STRIPPED\n", __FILE__, __func__, __LINE__, certHash.ToString());
                return false;
            }
        }
    }
    else
    {
        // should not happen
        LogPrint("cert", "%s.%s():%d cert %s has invalid nFirstBwtPos!!\n", __FILE__, __func__, __LINE__, certHash.ToString());
    }

    LogPrint("cert", "%s.%s():%d cert %s STRIPPED\n", __FILE__, __func__, __LINE__, certHash.ToString());
    return true;
}

bool CCoinsViewCache::Flush() {
    bool fOk = base->BatchWrite(cacheCoins, hashBlock, hashAnchor, cacheAnchors, cacheNullifiers, cacheSidechains, cacheSidechainEvents);
    cacheCoins.clear();
    cacheSidechains.clear();
    cacheSidechainEvents.clear();
    cacheAnchors.clear();
    cacheNullifiers.clear();
    cachedCoinsUsage = 0;
    return fOk;
}

bool CCoinsViewCache::DecrementImmatureAmount(const uint256& scId, const CSidechainsMap::iterator& targetEntry, CAmount nValue, int maturityHeight)
{
    // get the map of immature amounts, they are indexed by height
    auto& iaMap = targetEntry->second.scInfo.mImmatureAmounts;

    if (!iaMap.count(maturityHeight) )
    {
        // should not happen
        LogPrint("sc", "ERROR %s():%d - could not find immature balance at height%d\n",
            __func__, __LINE__, maturityHeight);
        return false;
    }

    LogPrint("sc", "%s():%d - immature amount before: %s\n",
        __func__, __LINE__, FormatMoney(iaMap[maturityHeight]));

    if (iaMap[maturityHeight] < nValue)
    {
        // should not happen either
        LogPrint("sc", "ERROR %s():%d - negative balance at height=%d\n",
            __func__, __LINE__, maturityHeight);
        return false;
    }

    iaMap[maturityHeight] -= nValue;
    targetEntry->second.flag = CSidechainsCacheEntry::Flags::DIRTY;

    LogPrint("sc", "%s():%d - immature amount after: %s\n",
        __func__, __LINE__, FormatMoney(iaMap[maturityHeight]));

    if (iaMap[maturityHeight] == 0)
    {
        iaMap.erase(maturityHeight);
        targetEntry->second.flag = CSidechainsCacheEntry::Flags::DIRTY;
        LogPrint("sc", "%s():%d - removed entry height=%d from immature amounts in memory\n",
            __func__, __LINE__, maturityHeight );
    }
    return true;
}

void CCoinsViewCache::Dump_info() const
{
    std::set<uint256> scIdsList;
    GetScIds(scIdsList);
    LogPrint("sc", "-- number of side chains found [%d] ------------------------\n", scIdsList.size());
    for(const auto& scId: scIdsList)
    {
        LogPrint("sc", "-- side chain [%s] ------------------------\n", scId.ToString());
        CSidechain info;
        if (!GetSidechain(scId, info))
        {
            LogPrint("sc", "===> No such side chain\n");
            return;
        }

        LogPrint("sc", "  created in block[%s] (h=%d)\n", info.creationBlockHash.ToString(), info.creationBlockHeight );
        LogPrint("sc", "  creationTx[%s]\n", info.creationTxHash.ToString());
        LogPrint("sc", "  topCommittedCertReferencedEpoch[%d]\n", info.topCommittedCertReferencedEpoch);
        LogPrint("sc", "  topCommittedCertHash[%s]\n", info.topCommittedCertHash.ToString());
        LogPrint("sc", "  topCommittedCertQuality[%d]\n", info.topCommittedCertQuality);
        LogPrint("sc", "  topCommittedCertBwtAmount[%s]\n", FormatMoney(info.topCommittedCertBwtAmount));
        LogPrint("sc", "  balance[%s]\n", FormatMoney(info.balance));
        LogPrint("sc", "  ----- creation data:\n");
        LogPrint("sc", "      withdrawalEpochLength[%d]\n", info.creationData.withdrawalEpochLength);
        LogPrint("sc", "      customData[%s]\n", HexStr(info.creationData.customData));
        LogPrint("sc", "      constant[%s]\n", HexStr(info.creationData.constant));
        LogPrint("sc", "      wCertVk[%s]\n", HexStr(info.creationData.wCertVk));
        LogPrint("sc", "  immature amounts size[%d]\n", info.mImmatureAmounts.size());
    }

    return;
}

unsigned int CCoinsViewCache::GetCacheSize() const {
    return cacheCoins.size();
}

const CTxOut &CCoinsViewCache::GetOutputFor(const CTxIn& input) const
{
    const CCoins* coins = AccessCoins(input.prevout.hash);
    assert(coins && coins->IsAvailable(input.prevout.n));
    return coins->vout[input.prevout.n];
}

CAmount CCoinsViewCache::GetValueIn(const CTransactionBase& txBase) const
{
    if (txBase.IsCoinBase())
        return 0;

    CAmount nResult = 0;
    for (const CTxIn& in : txBase.GetVin())
        nResult += GetOutputFor(in).nValue;

    nResult += txBase.GetJoinSplitValueIn();

    return nResult;
}

bool CCoinsViewCache::HaveJoinSplitRequirements(const CTransactionBase& txBase) const
{
    boost::unordered_map<uint256, ZCIncrementalMerkleTree, CCoinsKeyHasher> intermediates;

    for(const JSDescription &joinsplit: txBase.GetVjoinsplit()) {
        for(const uint256& nullifier: joinsplit.nullifiers) {
            if (GetNullifier(nullifier)) {
                // If the nullifier is set, this transaction
                // double-spends!
                return false;
            }
        }

        ZCIncrementalMerkleTree tree;
        auto it = intermediates.find(joinsplit.anchor);
        if (it != intermediates.end()) {
            tree = it->second;
        } else if (!GetAnchorAt(joinsplit.anchor, tree)) {
            return false;
        }

        for(const uint256& commitment: joinsplit.commitments) {
            tree.append(commitment);
        }

        intermediates.insert(std::make_pair(tree.root(), tree));
    }

    return true;
}

bool CCoinsViewCache::HaveInputs(const CTransactionBase& txBase) const
{
    if (!txBase.IsCoinBase()) {
        for(const CTxIn & in: txBase.GetVin()) {
            const CCoins* coins = AccessCoins(in.prevout.hash);
            if (!coins || !coins->IsAvailable(in.prevout.n)) {
                return false;
            }
        }
    }
    return true;
}

double CCoinsViewCache::GetPriority(const CTransactionBase &tx, int nHeight) const
{
    if (tx.IsCoinBase())
        return 0.0;

    // Joinsplits do not reveal any information about the value or age of a note, so we
    // cannot apply the priority algorithm used for transparent utxos.  Instead, we just
    // use the maximum priority whenever a transaction contains any JoinSplits.
    // (Note that coinbase transactions cannot contain JoinSplits.)
    // FIXME: this logic is partially duplicated between here and CreateNewBlock in miner.cpp.

    if (tx.GetVjoinsplit().size() > 0) {
        return MAXIMUM_PRIORITY;
    }

    if (tx.IsCertificate() ) {
        return MAXIMUM_PRIORITY;
    }

    double dResult = 0.0;
    BOOST_FOREACH(const CTxIn& txin, tx.GetVin())
    {
        const CCoins* coins = AccessCoins(txin.prevout.hash);
        assert(coins);
        if (!coins->IsAvailable(txin.prevout.n)) continue;
        if (coins->nHeight < nHeight) {
            dResult += coins->vout[txin.prevout.n].nValue * (nHeight-coins->nHeight);
        }
    }

    return tx.ComputePriority(dResult);
}

CCoinsModifier::CCoinsModifier(CCoinsViewCache& cache_, CCoinsMap::iterator it_, size_t usage):
        cache(cache_), it(it_), cachedCoinUsage(usage) {
    assert(!cache.hasModifier);
    cache.hasModifier = true;
}

CCoinsModifier::~CCoinsModifier()
{
    assert(cache.hasModifier);
    cache.hasModifier = false;
    it->second.coins.Cleanup();
    cache.cachedCoinsUsage -= cachedCoinUsage; // Subtract the old usage
    if ((it->second.flags & CCoinsCacheEntry::FRESH) && it->second.coins.IsPruned()) {
        cache.cacheCoins.erase(it);
    } else {
        // If the coin still exists after the modification, add the new usage
        cache.cachedCoinsUsage += it->second.coins.DynamicMemoryUsage();
    }
}<|MERGE_RESOLUTION|>--- conflicted
+++ resolved
@@ -1123,11 +1123,7 @@
         {
             scIt->second.scInfo.balance += scIt->second.scInfo.topCommittedCertBwtAmount;
             LogPrint("cert", "%s():%d - amount restored into scView (amount=%s, resulting bal=%s) %s\n", __func__, __LINE__,
-<<<<<<< HEAD
-                FormatMoney(scIt->second.scInfo.topCommittedCertQuality), FormatMoney(scIt->second.scInfo.balance), scId.ToString());
-=======
                 FormatMoney(scIt->second.scInfo.topCommittedCertBwtAmount), FormatMoney(scIt->second.scInfo.balance), scId.ToString());
->>>>>>> 208fe84c
 
             if (scIt->second.scInfo.balance < bwtTotalAmount)
             {
@@ -1304,7 +1300,6 @@
     return true;
 }
 
-<<<<<<< HEAD
 std::vector<uint256> CCoinsViewCache::LowQualityCertsUponConnectionOf(const CBlock& blockToConnect)
 {
     // The function assumes that certs of given scId are ordered by increasing quality and
@@ -1342,8 +1337,6 @@
     return res;
 }
 
-=======
->>>>>>> 208fe84c
 bool CCoinsViewCache::HaveSidechainEvents(int height) const
 {
     CSidechainEventsMap::const_iterator it = FetchSidechainEvents(height);
