--- conflicted
+++ resolved
@@ -1460,13 +1460,8 @@
             coins->vout.at(coins->nFirstBwtPos + idx) = voidedOuts.at(idx).txout;
         }
 
-<<<<<<< HEAD
-        assert(pVoidedCertsList != nullptr);
-        pVoidedCertsList->push_back(coinHash);
-=======
         if(pVoidedCertsList != nullptr);
-            pVoidedCertsList->push_back(voidedCertUndo.voidedCertHash);
->>>>>>> a03d4b76
+            pVoidedCertsList->push_back(coinHash);
 
         if (!fClean) return false;
 
