--- conflicted
+++ resolved
@@ -1031,20 +1031,15 @@
                  REJECT_INVALID, "tx-csw-input-sc-without-csw-support");
         }
 
-<<<<<<< HEAD
+        // add a new balance entry in the map or increment it if already there
+        cswTotalBalances[csw.scId] += csw.nValue;
+
         for(const CTxCeasedSidechainWithdrawalInput& cswIn : tx.GetVcswCcIn()) {
             if (pcoinsTip->GetCswNullifier(csw.scId, cswIn.nullifier)) {
                 return state.Invalid(error("csw input had been already used"),
                      REJECT_INVALID, "tx-csw-input-used-nullifier");                
             }
         }
-=======
-        // add a new balance entry in the map or increment it if already there
-        cswTotalBalances[csw.scId] += csw.nValue;
-
-        // TODO: check that csw.nullifier is unique
->>>>>>> 2170ac45
-
 
         const libzendoomc::ScFieldElement& prevCumulativeCertDataHash = libzendoomc::ScFieldElement(); // GetCumulativeCertDataHash(csw.scId, csw.nEpoch - 1);
         const libzendoomc::ScFieldElement& currentCertDataHash = libzendoomc::ScFieldElement(); // GetCertDataHash(csw.scId, csw.nEpoch);
