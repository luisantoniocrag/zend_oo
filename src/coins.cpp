// Copyright (c) 2012-2014 The Bitcoin Core developers
// Distributed under the MIT software license, see the accompanying
// file COPYING or http://www.opensource.org/licenses/mit-license.php.

#include "coins.h"

#include "memusage.h"
#include "random.h"
#include "version.h"
#include "policy/fees.h"
#include "sc/proofverifier.h"

#include <assert.h>
#include "utilmoneystr.h"
#include <undo.h>
#include <chainparams.h>

#include <main.h>
#include <consensus/validation.h>

std::string CCoins::ToString() const
{
    std::string ret;
    ret += strprintf("\n version           (%d)", nVersion);
    ret += strprintf("\n fCoinBase         (%d)", fCoinBase);
    ret += strprintf("\n height            (%d)", nHeight);
    ret += strprintf("\n nFirstBwtPos      (%d)", nFirstBwtPos);
    ret += strprintf("\n nBwtMaturityHeight(%d)", nBwtMaturityHeight);
    for (const CTxOut& out : vout)
    {
        ret += "\n    " + out.ToString();
    }
    return ret;
}

CCoins::CCoins() : fCoinBase(false), vout(0), nHeight(0), nVersion(0), nFirstBwtPos(BWT_POS_UNSET), nBwtMaturityHeight(0) { }

CCoins::CCoins(const CTransaction &tx, int nHeightIn) { From(tx, nHeightIn); }

CCoins::CCoins(const CScCertificate &cert, int nHeightIn, int bwtMaturityHeight, bool isBlockTopQualityCert)
{
    From(cert, nHeightIn, bwtMaturityHeight, isBlockTopQualityCert);
}

void CCoins::From(const CTransaction &tx, int nHeightIn) {
    fCoinBase          = tx.IsCoinBase();
    vout               = tx.GetVout();
    nHeight            = nHeightIn;
    nVersion           = tx.nVersion;
    nFirstBwtPos       = BWT_POS_UNSET;
    nBwtMaturityHeight = 0;
    ClearUnspendable();
}

void CCoins::From(const CScCertificate &cert, int nHeightIn, int bwtMaturityHeight, bool isBlockTopQualityCert) {
    fCoinBase          = cert.IsCoinBase();
    vout               = cert.GetVout();
    nHeight            = nHeightIn;
    nVersion           = cert.nVersion;
    nFirstBwtPos       = cert.nFirstBwtPos;
    nBwtMaturityHeight = bwtMaturityHeight;

    if (!isBlockTopQualityCert) //drop bwts of low q certs
    {
        for(unsigned int bwtPos = nFirstBwtPos; bwtPos < vout.size(); ++bwtPos)
            Spend(bwtPos);
    }

    ClearUnspendable();
}

void CCoins::Clear() {
    fCoinBase = false;
    std::vector<CTxOut>().swap(vout);
    nHeight = 0;
    nVersion = 0;
    nFirstBwtPos = BWT_POS_UNSET;
    nBwtMaturityHeight = 0;
}

void CCoins::Cleanup() {
    while (vout.size() > 0 && vout.back().IsNull())
        vout.pop_back();

    if (vout.empty())
        std::vector<CTxOut>().swap(vout);
}

void CCoins::ClearUnspendable() {
    BOOST_FOREACH(CTxOut &txout, vout) {
        if (txout.scriptPubKey.IsUnspendable())
            txout.SetNull();
    }
    Cleanup();
}

void CCoins::swap(CCoins &to) {
    std::swap(to.fCoinBase, fCoinBase);
    to.vout.swap(vout);
    std::swap(to.nHeight, nHeight);
    std::swap(to.nVersion, nVersion);
    std::swap(to.nFirstBwtPos, nFirstBwtPos);
    std::swap(to.nBwtMaturityHeight, nBwtMaturityHeight);
}

bool operator==(const CCoins &a, const CCoins &b) {
     // Empty CCoins objects are always equal.
     if (a.IsPruned() && b.IsPruned())
         return true;
     return a.fCoinBase          == b.fCoinBase          &&
            a.nHeight            == b.nHeight            &&
            a.nVersion           == b.nVersion           &&
            a.vout               == b.vout               &&
            a.nFirstBwtPos       == b.nFirstBwtPos       &&
            a.nBwtMaturityHeight == b.nBwtMaturityHeight;
}

bool operator!=(const CCoins &a, const CCoins &b) {
    return !(a == b);
}

bool CCoins::IsCoinBase() const {
    return fCoinBase;
}

bool CCoins::IsFromCert() const {
    // when restored from serialization, nVersion, if negative, is populated only with latest 7 bits of the original value!
    // we enforced that no tx/cert can have a version other than a list of well known ones
    // therefore no other 4-bytes signed version will have this 7-bits ending
    return (nVersion & 0x7f) == (SC_CERT_VERSION & 0x7f);
}

bool CCoins::isOutputMature(unsigned int outPos, int nSpendingHeigh) const
{
    if (!IsCoinBase() && !IsFromCert())
        return true;

    if (IsCoinBase())
        return nSpendingHeigh >= (nHeight + COINBASE_MATURITY);

    //Hereinafter a cert
    if (outPos >= nFirstBwtPos)
        return nSpendingHeigh >= nBwtMaturityHeight;
    else
        return true;
}

bool CCoins::Spend(uint32_t nPos)
{
    if (nPos >= vout.size() || vout[nPos].IsNull())
        return false;

    vout[nPos].SetNull();
    Cleanup();
    return true;
}

bool CCoins::IsAvailable(unsigned int nPos) const {
    return (nPos < vout.size() && !vout[nPos].IsNull());
}

bool CCoins::IsPruned() const {
    for(const CTxOut &out: vout)
        if (!out.IsNull())
            return false;
    return true;
}

size_t CCoins::DynamicMemoryUsage() const {
    size_t ret = memusage::DynamicUsage(vout);
    for(const CTxOut &out: vout) {
        ret += RecursiveDynamicUsage(out.scriptPubKey);
    }
    return ret;
}

void CCoins::CalcMaskSize(unsigned int &nBytes, unsigned int &nNonzeroBytes) const {
    unsigned int nLastUsedByte = 0;
    for (unsigned int b = 0; 2+b*8 < vout.size(); b++) {
        bool fZero = true;
        for (unsigned int i = 0; i < 8 && 2+b*8+i < vout.size(); i++) {
            if (!vout[2+b*8+i].IsNull()) {
                fZero = false;
                continue;
            }
        }
        if (!fZero) {
            nLastUsedByte = b + 1;
            nNonzeroBytes++;
        }
    }
    nBytes += nLastUsedByte;
}

bool CCoinsView::GetAnchorAt(const uint256 &rt, ZCIncrementalMerkleTree &tree) const { return false; }
bool CCoinsView::GetNullifier(const uint256 &nullifier)                        const { return false; }
bool CCoinsView::GetCoins(const uint256 &txid, CCoins &coins)                  const { return false; }
bool CCoinsView::HaveCoins(const uint256 &txid)                                const { return false; }
bool CCoinsView::HaveSidechain(const uint256& scId)                            const { return false; }
bool CCoinsView::GetSidechain(const uint256& scId, CSidechain& info)           const { return false; }
bool CCoinsView::HaveSidechainEvents(int height)                               const { return false; }
bool CCoinsView::GetSidechainEvents(int height, CSidechainEvents& scEvent)     const { return false; }
void CCoinsView::GetScIds(std::set<uint256>& scIdsList)                        const { scIdsList.clear(); return; }
bool CCoinsView::CheckQuality(const CScCertificate& cert)                      const { return false; }
uint256 CCoinsView::GetBestBlock()                                             const { return uint256(); }
uint256 CCoinsView::GetBestAnchor()                                            const { return uint256(); };
bool CCoinsView::BatchWrite(CCoinsMap &mapCoins, const uint256 &hashBlock,
                            const uint256 &hashAnchor, CAnchorsMap &mapAnchors,
                            CNullifiersMap &mapNullifiers, CSidechainsMap& mapSidechains,
                            CSidechainEventsMap& mapSidechainEvents)                 { return false; }
bool CCoinsView::GetStats(CCoinsStats &stats)                                  const { return false; }


CCoinsViewBacked::CCoinsViewBacked(CCoinsView *viewIn) : base(viewIn) { }

bool CCoinsViewBacked::GetAnchorAt(const uint256 &rt, ZCIncrementalMerkleTree &tree) const { return base->GetAnchorAt(rt, tree); }
bool CCoinsViewBacked::GetNullifier(const uint256 &nullifier)                        const { return base->GetNullifier(nullifier); }
bool CCoinsViewBacked::GetCoins(const uint256 &txid, CCoins &coins)                  const { return base->GetCoins(txid, coins); }
bool CCoinsViewBacked::HaveCoins(const uint256 &txid)                                const { return base->HaveCoins(txid); }
bool CCoinsViewBacked::HaveSidechain(const uint256& scId)                            const { return base->HaveSidechain(scId); }
bool CCoinsViewBacked::GetSidechain(const uint256& scId, CSidechain& info)           const { return base->GetSidechain(scId,info); }
bool CCoinsViewBacked::HaveSidechainEvents(int height)                               const { return base->HaveSidechainEvents(height); }
bool CCoinsViewBacked::GetSidechainEvents(int height, CSidechainEvents& scEvents)    const { return base->GetSidechainEvents(height, scEvents); }
void CCoinsViewBacked::GetScIds(std::set<uint256>& scIdsList)                        const { return base->GetScIds(scIdsList); }
bool CCoinsViewBacked::CheckQuality(const CScCertificate& cert)                      const { return base->CheckQuality(cert); }
uint256 CCoinsViewBacked::GetBestBlock()                                             const { return base->GetBestBlock(); }
uint256 CCoinsViewBacked::GetBestAnchor()                                            const { return base->GetBestAnchor(); }
void CCoinsViewBacked::SetBackend(CCoinsView &viewIn) { base = &viewIn; }
bool CCoinsViewBacked::BatchWrite(CCoinsMap &mapCoins, const uint256 &hashBlock,
                                  const uint256 &hashAnchor, CAnchorsMap &mapAnchors,
                                  CNullifiersMap &mapNullifiers, CSidechainsMap& mapSidechains,
                                  CSidechainEventsMap& mapSidechainEvents) { return base->BatchWrite(mapCoins, hashBlock, hashAnchor,
                                                                                          mapAnchors, mapNullifiers, mapSidechains, mapSidechainEvents); }
bool CCoinsViewBacked::GetStats(CCoinsStats &stats)                                  const { return base->GetStats(stats); }

CCoinsKeyHasher::CCoinsKeyHasher() : salt(GetRandHash()) {}

CCoinsViewCache::CCoinsViewCache(CCoinsView *baseIn) : CCoinsViewBacked(baseIn), hasModifier(false), cachedCoinsUsage(0) { }

CCoinsViewCache::~CCoinsViewCache()
{
    assert(!hasModifier);
}

size_t CCoinsViewCache::DynamicMemoryUsage() const {
    return memusage::DynamicUsage(cacheCoins) +
           memusage::DynamicUsage(cacheAnchors) +
           memusage::DynamicUsage(cacheNullifiers) +
           memusage::DynamicUsage(cacheSidechains) +
           memusage::DynamicUsage(cacheSidechainEvents) +
           cachedCoinsUsage;
}

CCoinsMap::const_iterator CCoinsViewCache::FetchCoins(const uint256 &txid) const {
    CCoinsMap::iterator it = cacheCoins.find(txid);
    if (it != cacheCoins.end())
        return it;
    CCoins tmp;
    if (!base->GetCoins(txid, tmp))
        return cacheCoins.end();
    CCoinsMap::iterator ret = cacheCoins.insert(std::make_pair(txid, CCoinsCacheEntry())).first;
    tmp.swap(ret->second.coins);
    if (ret->second.coins.IsPruned()) {
        // The parent only has an empty entry for this txid; we can consider our
        // version as fresh.
        ret->second.flags = CCoinsCacheEntry::FRESH;
    }
    cachedCoinsUsage += ret->second.coins.DynamicMemoryUsage();
    return ret;
}

CSidechainsMap::const_iterator CCoinsViewCache::FetchSidechains(const uint256& scId) const {
    CSidechainsMap::iterator candidateIt = cacheSidechains.find(scId);
    if (candidateIt != cacheSidechains.end())
        return candidateIt;

    CSidechain tmp;
    if (!base->GetSidechain(scId, tmp))
        return cacheSidechains.end();

    //Fill cache and return iterator. The insert in cache below looks cumbersome. However
    //it allows to insert CSidechain and keep iterator to inserted member without extra searches
    CSidechainsMap::iterator ret =
            cacheSidechains.insert(std::make_pair(scId, CSidechainsCacheEntry(tmp, CSidechainsCacheEntry::Flags::DEFAULT ))).first;

    cachedCoinsUsage += ret->second.sidechain.DynamicMemoryUsage();
    return ret;
}

CSidechainsMap::iterator CCoinsViewCache::ModifySidechain(const uint256& scId) {
    CSidechainsMap::iterator candidateIt = cacheSidechains.find(scId);
    if (candidateIt != cacheSidechains.end())
        return candidateIt;

    CSidechainsMap::iterator ret = cacheSidechains.end();
    CSidechain tmp;
    if (base->GetSidechain(scId, tmp))
        ret = cacheSidechains.insert(std::make_pair(scId, CSidechainsCacheEntry(tmp, CSidechainsCacheEntry::Flags::DEFAULT ))).first;
    else
        ret = cacheSidechains.insert(std::make_pair(scId, CSidechainsCacheEntry(tmp, CSidechainsCacheEntry::Flags::FRESH ))).first;

    cachedCoinsUsage += ret->second.sidechain.DynamicMemoryUsage();
    return ret;
}

const CSidechain* const CCoinsViewCache::AccessSidechain(const uint256& scId) const {
    CSidechainsMap::const_iterator it = FetchSidechains(scId);
    if (it == cacheSidechains.end())
        return nullptr;
    else
        return &it->second.sidechain;
}

CSidechainEventsMap::const_iterator CCoinsViewCache::FetchSidechainEvents(int height) const {
    CSidechainEventsMap::iterator candidateIt = cacheSidechainEvents.find(height);
    if (candidateIt != cacheSidechainEvents.end())
        return candidateIt;

    CSidechainEvents tmp;
    if (!base->GetSidechainEvents(height, tmp))
        return cacheSidechainEvents.end();

    //Fill cache and return iterator. The insert in cache below looks cumbersome. However
    //it allows to insert CCeasingSidechains and keep iterator to inserted member without extra searches
    CSidechainEventsMap::iterator ret =
            cacheSidechainEvents.insert(std::make_pair(height, CSidechainEventsCacheEntry(tmp, CSidechainEventsCacheEntry::Flags::DEFAULT ))).first;

    cachedCoinsUsage += ret->second.scEvents.DynamicMemoryUsage();
    return ret;
}

CSidechainEventsMap::iterator CCoinsViewCache::ModifySidechainEvents(int height)
{
    CSidechainEventsMap::iterator candidateIt = cacheSidechainEvents.find(height);
    if (candidateIt != cacheSidechainEvents.end())
        return candidateIt;

    CSidechainEventsMap::iterator ret = cacheSidechainEvents.end();
    CSidechainEvents tmp;
    if (!base->GetSidechainEvents(height, tmp))
        ret = cacheSidechainEvents.insert(std::make_pair(height, CSidechainEventsCacheEntry(tmp, CSidechainEventsCacheEntry::Flags::FRESH ))).first;
    else
        ret = cacheSidechainEvents.insert(std::make_pair(height, CSidechainEventsCacheEntry(tmp, CSidechainEventsCacheEntry::Flags::DEFAULT ))).first;

    cachedCoinsUsage += ret->second.scEvents.DynamicMemoryUsage();
    return ret;
}

bool CCoinsViewCache::GetAnchorAt(const uint256 &rt, ZCIncrementalMerkleTree &tree) const {
    CAnchorsMap::const_iterator it = cacheAnchors.find(rt);
    if (it != cacheAnchors.end()) {
        if (it->second.entered) {
            tree = it->second.tree;
            return true;
        } else {
            return false;
        }
    }

    if (!base->GetAnchorAt(rt, tree)) {
        return false;
    }

    CAnchorsMap::iterator ret = cacheAnchors.insert(std::make_pair(rt, CAnchorsCacheEntry())).first;
    ret->second.entered = true;
    ret->second.tree = tree;
    cachedCoinsUsage += ret->second.tree.DynamicMemoryUsage();

    return true;
}

bool CCoinsViewCache::GetNullifier(const uint256 &nullifier) const {
    CNullifiersMap::iterator it = cacheNullifiers.find(nullifier);
    if (it != cacheNullifiers.end())
        return it->second.entered;

    CNullifiersCacheEntry entry;
    bool tmp = base->GetNullifier(nullifier);
    entry.entered = tmp;

    cacheNullifiers.insert(std::make_pair(nullifier, entry));

    return tmp;
}

void CCoinsViewCache::PushAnchor(const ZCIncrementalMerkleTree &tree) {
    uint256 newrt = tree.root();

    auto currentRoot = GetBestAnchor();

    // We don't want to overwrite an anchor we already have.
    // This occurs when a block doesn't modify mapAnchors at all,
    // because there are no joinsplits. We could get around this a
    // different way (make all blocks modify mapAnchors somehow)
    // but this is simpler to reason about.
    if (currentRoot != newrt) {
        auto insertRet = cacheAnchors.insert(std::make_pair(newrt, CAnchorsCacheEntry()));
        CAnchorsMap::iterator ret = insertRet.first;

        ret->second.entered = true;
        ret->second.tree = tree;
        ret->second.flags = CAnchorsCacheEntry::DIRTY;

        if (insertRet.second) {
            // An insert took place
            cachedCoinsUsage += ret->second.tree.DynamicMemoryUsage();
        }

        hashAnchor = newrt;
    }
}

void CCoinsViewCache::PopAnchor(const uint256 &newrt) {
    auto currentRoot = GetBestAnchor();

    // Blocks might not change the commitment tree, in which
    // case restoring the "old" anchor during a reorg must
    // have no effect.
    if (currentRoot != newrt) {
        // Bring the current best anchor into our local cache
        // so that its tree exists in memory.
        {
            ZCIncrementalMerkleTree tree;
            assert(GetAnchorAt(currentRoot, tree));
        }

        // Mark the anchor as unentered, removing it from view
        cacheAnchors[currentRoot].entered = false;

        // Mark the cache entry as dirty so it's propagated
        cacheAnchors[currentRoot].flags = CAnchorsCacheEntry::DIRTY;

        // Mark the new root as the best anchor
        hashAnchor = newrt;
    }
}

void CCoinsViewCache::SetNullifier(const uint256 &nullifier, bool spent) {
    std::pair<CNullifiersMap::iterator, bool> ret = cacheNullifiers.insert(std::make_pair(nullifier, CNullifiersCacheEntry()));
    ret.first->second.entered = spent;
    ret.first->second.flags |= CNullifiersCacheEntry::DIRTY;
}

bool CCoinsViewCache::GetCoins(const uint256 &txid, CCoins &coins) const {
    CCoinsMap::const_iterator it = FetchCoins(txid);
    if (it != cacheCoins.end()) {
        coins = it->second.coins;
        return true;
    }
    return false;
}

CCoinsModifier CCoinsViewCache::ModifyCoins(const uint256 &txid) {
    assert(!hasModifier);
    std::pair<CCoinsMap::iterator, bool> ret = cacheCoins.insert(std::make_pair(txid, CCoinsCacheEntry()));
    size_t cachedCoinUsage = 0;
    if (ret.second) {
        if (!base->GetCoins(txid, ret.first->second.coins)) {
            // The parent view does not have this entry; mark it as fresh.
            ret.first->second.coins.Clear();
            ret.first->second.flags = CCoinsCacheEntry::FRESH;
        } else if (ret.first->second.coins.IsPruned()) {
            // The parent view only has a pruned entry for this; mark it as fresh.
            ret.first->second.flags = CCoinsCacheEntry::FRESH;
        }
    } else {
        cachedCoinUsage = ret.first->second.coins.DynamicMemoryUsage();
    }
    // Assume that whenever ModifyCoins is called, the entry will be modified.
    ret.first->second.flags |= CCoinsCacheEntry::DIRTY;
    return CCoinsModifier(*this, ret.first, cachedCoinUsage);
}

const CCoins* CCoinsViewCache::AccessCoins(const uint256 &txid) const {
    CCoinsMap::const_iterator it = FetchCoins(txid);
    if (it == cacheCoins.end()) {
        return NULL;
    } else {
        return &it->second.coins;
    }
}

bool CCoinsViewCache::HaveCoins(const uint256 &txid) const {
    CCoinsMap::const_iterator it = FetchCoins(txid);
    // We're using vtx.empty() instead of IsPruned here for performance reasons,
    // as we only care about the case where a transaction was replaced entirely
    // in a reorganization (which wipes vout entirely, as opposed to spending
    // which just cleans individual outputs).
    return (it != cacheCoins.end() && !it->second.coins.vout.empty());
}

uint256 CCoinsViewCache::GetBestBlock() const {
    if (hashBlock.IsNull())
        hashBlock = base->GetBestBlock();
    return hashBlock;
}


uint256 CCoinsViewCache::GetBestAnchor() const {
    if (hashAnchor.IsNull())
        hashAnchor = base->GetBestAnchor();
    return hashAnchor;
}

void CCoinsViewCache::SetBestBlock(const uint256 &hashBlockIn) {
    hashBlock = hashBlockIn;
}

bool CCoinsViewCache::BatchWrite(CCoinsMap &mapCoins,
                                 const uint256 &hashBlockIn,
                                 const uint256 &hashAnchorIn,
                                 CAnchorsMap &mapAnchors,
                                 CNullifiersMap &mapNullifiers,
                                 CSidechainsMap& mapSidechains,
                                 CSidechainEventsMap& mapSidechainEvents) {
    assert(!hasModifier);
    for (CCoinsMap::iterator it = mapCoins.begin(); it != mapCoins.end();) {
        if (it->second.flags & CCoinsCacheEntry::DIRTY) { // Ignore non-dirty entries (optimization).
            CCoinsMap::iterator itUs = cacheCoins.find(it->first);
            if (itUs == cacheCoins.end()) {
                if (!it->second.coins.IsPruned()) {
                    // The parent cache does not have an entry, while the child
                    // cache does have (a non-pruned) one. Move the data up, and
                    // mark it as fresh (if the grandparent did have it, we
                    // would have pulled it in at first GetCoins).
                    assert(it->second.flags & CCoinsCacheEntry::FRESH);
                    CCoinsCacheEntry& entry = cacheCoins[it->first];
                    entry.coins.swap(it->second.coins);
                    cachedCoinsUsage += entry.coins.DynamicMemoryUsage();
                    entry.flags = CCoinsCacheEntry::DIRTY | CCoinsCacheEntry::FRESH;
                }
            } else {
                if ((itUs->second.flags & CCoinsCacheEntry::FRESH) && it->second.coins.IsPruned()) {
                    // The grandparent does not have an entry, and the child is
                    // modified and being pruned. This means we can just delete
                    // it from the parent.
                    cachedCoinsUsage -= itUs->second.coins.DynamicMemoryUsage();
                    cacheCoins.erase(itUs);
                } else {
                    // A normal modification.
                    cachedCoinsUsage -= itUs->second.coins.DynamicMemoryUsage();
                    itUs->second.coins.swap(it->second.coins);
                    cachedCoinsUsage += itUs->second.coins.DynamicMemoryUsage();
                    itUs->second.flags |= CCoinsCacheEntry::DIRTY;
                }
            }
        }
        CCoinsMap::iterator itOld = it++;
        mapCoins.erase(itOld);
    }

    for (CAnchorsMap::iterator child_it = mapAnchors.begin(); child_it != mapAnchors.end();)
    {
        if (child_it->second.flags & CAnchorsCacheEntry::DIRTY) {
            CAnchorsMap::iterator parent_it = cacheAnchors.find(child_it->first);

            if (parent_it == cacheAnchors.end()) {
                CAnchorsCacheEntry& entry = cacheAnchors[child_it->first];
                entry.entered = child_it->second.entered;
                entry.tree = child_it->second.tree;
                entry.flags = CAnchorsCacheEntry::DIRTY;

                cachedCoinsUsage += entry.tree.DynamicMemoryUsage();
            } else {
                if (parent_it->second.entered != child_it->second.entered) {
                    // The parent may have removed the entry.
                    parent_it->second.entered = child_it->second.entered;
                    parent_it->second.flags |= CAnchorsCacheEntry::DIRTY;
                }
            }
        }

        CAnchorsMap::iterator itOld = child_it++;
        mapAnchors.erase(itOld);
    }

    for (CNullifiersMap::iterator child_it = mapNullifiers.begin(); child_it != mapNullifiers.end();)
    {
        if (child_it->second.flags & CNullifiersCacheEntry::DIRTY) { // Ignore non-dirty entries (optimization).
            CNullifiersMap::iterator parent_it = cacheNullifiers.find(child_it->first);

            if (parent_it == cacheNullifiers.end()) {
                CNullifiersCacheEntry& entry = cacheNullifiers[child_it->first];
                entry.entered = child_it->second.entered;
                entry.flags = CNullifiersCacheEntry::DIRTY;
            } else {
                if (parent_it->second.entered != child_it->second.entered) {
                    parent_it->second.entered = child_it->second.entered;
                    parent_it->second.flags |= CNullifiersCacheEntry::DIRTY;
                }
            }
        }
        CNullifiersMap::iterator itOld = child_it++;
        mapNullifiers.erase(itOld);
    }

    // Sidechain related section
    for (auto& entryToWrite : mapSidechains)
        WriteMutableEntry(entryToWrite.first, entryToWrite.second, cacheSidechains);

    for (auto& entryToWrite : mapSidechainEvents)
        WriteMutableEntry(entryToWrite.first, entryToWrite.second, cacheSidechainEvents);

    mapSidechains.clear();
    mapSidechainEvents.clear();
    // End of sidechain related section

    hashAnchor = hashAnchorIn;
    hashBlock = hashBlockIn;
    return true;
}

bool CCoinsViewCache::HaveSidechain(const uint256& scId) const
{
    CSidechainsMap::const_iterator it = FetchSidechains(scId);
    return (it != cacheSidechains.end()) && (it->second.flag != CSidechainsCacheEntry::Flags::ERASED);
}

bool CCoinsViewCache::GetSidechain(const uint256 & scId, CSidechain& targetSidechain) const
{
    CSidechainsMap::const_iterator it = FetchSidechains(scId);
    if (it != cacheSidechains.end())
        LogPrint("sc", "%s():%d - FetchedSidechain: scId[%s]\n", __func__, __LINE__, scId.ToString());

    if (it != cacheSidechains.end() && it->second.flag != CSidechainsCacheEntry::Flags::ERASED) {
        targetSidechain = it->second.sidechain;
        return true;
    }
    return false;
}

void CCoinsViewCache::GetScIds(std::set<uint256>& scIdsList) const
{
    base->GetScIds(scIdsList);

    // Note that some of the values above may have been erased in current cache.
    // Also new id may be in current cache but not in persisted
    for (const auto& entry: cacheSidechains)
    {
      if (entry.second.flag == CSidechainsCacheEntry::Flags::ERASED)
          scIdsList.erase(entry.first);
      else
          scIdsList.insert(entry.first);
    }

    return;
}

bool CCoinsViewCache::CheckQuality(const CScCertificate& cert) const
{
    // check in blockchain if a better cert is already there for this epoch
    CSidechain info;
    if (GetSidechain(cert.GetScId(), info))
    {
        if (info.lastTopQualityCertHash != cert.GetHash() &&
            info.lastTopQualityCertReferencedEpoch == cert.epochNumber &&
            info.lastTopQualityCertQuality >= cert.quality)
        {
            LogPrint("cert", "%s.%s():%d - NOK, cert %s q=%d : a cert q=%d for same sc/epoch is already in blockchain\n",
                __FILE__, __func__, __LINE__, cert.GetHash().ToString(), cert.quality, info.lastTopQualityCertQuality);
            return false;
        }
    }
    else
    {
        LogPrint("cert", "%s.%s():%d - cert %s has no scid in blockchain\n",
            __FILE__, __func__, __LINE__, cert.GetHash().ToString());
    }

    LogPrint("cert", "%s.%s():%d - cert %s q=%d : OK, no better quality certs for same sc/epoch are in blockchain\n",
        __FILE__, __func__, __LINE__, cert.GetHash().ToString(), cert.quality);
    return true;
}


int CCoinsViewCache::getInitScCoinsMaturity()
{
    if ( (Params().NetworkIDString() == "regtest") )
    {
        int val = (int)(GetArg("-sccoinsmaturity", Params().ScCoinsMaturity() ));
        LogPrint("sc", "%s():%d - %s: using val %d \n", __func__, __LINE__, Params().NetworkIDString(), val);
        return val;
    }
    return Params().ScCoinsMaturity();
}

int CCoinsViewCache::getScCoinsMaturity()
{
    // gets constructed just one time
    static int retVal( getInitScCoinsMaturity() );
    return retVal;
}

bool CCoinsViewCache::UpdateSidechain(const CTransaction& tx, const CBlock& block, int blockHeight)
{
    const uint256& txHash = tx.GetHash();
    LogPrint("sc", "%s():%d - enter tx=%s\n", __func__, __LINE__, txHash.ToString() );

    static const int SC_COIN_MATURITY = getScCoinsMaturity();
    const int maturityHeight = blockHeight + SC_COIN_MATURITY;

    // creation ccout
    for (const auto& cr: tx.GetVscCcOut())
    {
        const uint256& scId = cr.GetScId();
        if (HaveSidechain(scId)) {
            LogPrint("sc", "ERROR: %s():%d - CR: scId=%s already in scView\n", __func__, __LINE__, scId.ToString() );
            return false;
        }

        CSidechainsMap::iterator scIt = ModifySidechain(scId);
<<<<<<< HEAD
        scIt->second.scInfo.creationBlockHeight = blockHeight;
        scIt->second.scInfo.creationTxHash = txHash;
        scIt->second.scInfo.prevBlockTopQualityCertReferencedEpoch = CScCertificate::EPOCH_NULL;
        scIt->second.scInfo.prevBlockTopQualityCertHash.SetNull();
        scIt->second.scInfo.prevBlockTopQualityCertQuality = CScCertificate::QUALITY_NULL;
        scIt->second.scInfo.prevBlockTopQualityCertBwtAmount = 0;
        scIt->second.scInfo.creationData.withdrawalEpochLength = cr.withdrawalEpochLength;
        scIt->second.scInfo.creationData.customData = cr.customData;
        scIt->second.scInfo.creationData.constant = cr.constant;
        scIt->second.scInfo.creationData.wCertVk = cr.wCertVk;
        scIt->second.scInfo.mImmatureAmounts[maturityHeight] = cr.nValue;
=======
        scIt->second.sidechain.creationBlockHash = block.GetHash();
        scIt->second.sidechain.creationBlockHeight = blockHeight;
        scIt->second.sidechain.creationTxHash = txHash;
        scIt->second.sidechain.lastTopQualityCertReferencedEpoch = CScCertificate::EPOCH_NULL;
        scIt->second.sidechain.lastTopQualityCertHash.SetNull();
        scIt->second.sidechain.lastTopQualityCertQuality = CScCertificate::QUALITY_NULL;
        scIt->second.sidechain.lastTopQualityCertBwtAmount = 0;
        scIt->second.sidechain.creationData.withdrawalEpochLength = cr.withdrawalEpochLength;
        scIt->second.sidechain.creationData.customData = cr.customData;
        scIt->second.sidechain.creationData.constant = cr.constant;
        scIt->second.sidechain.creationData.wCertVk = cr.wCertVk;
        scIt->second.sidechain.creationData.wMbtrVk = cr.wMbtrVk;
        scIt->second.sidechain.mImmatureAmounts[maturityHeight] = cr.nValue;

>>>>>>> 0895e2c5
        scIt->second.flag = CSidechainsCacheEntry::Flags::FRESH;

        LogPrint("sc", "%s():%d - immature balance added in scView (h=%d, amount=%s) %s\n",
            __func__, __LINE__, maturityHeight, FormatMoney(cr.nValue), scId.ToString());

        LogPrint("sc", "%s():%d - scId[%s] added in scView\n", __func__, __LINE__, scId.ToString() );

        CSidechainEventsMap::iterator scMaturingEventIt = ModifySidechainEvents(maturityHeight);
        if (scMaturingEventIt->second.flag == CSidechainEventsCacheEntry::Flags::FRESH) {
           scMaturingEventIt->second.scEvents.maturingScs.insert(cr.GetScId());
        } else {
           scMaturingEventIt->second.scEvents.maturingScs.insert(cr.GetScId());
           scMaturingEventIt->second.flag = CSidechainEventsCacheEntry::Flags::DIRTY;
        }

        LogPrint("sc", "%s():%d - SIDECHAIN-EVENT: scId[%s]: scCreation next maturing height [%d]\n",
                __func__, __LINE__, cr.GetScId().ToString(), maturityHeight);

        // Schedule Ceasing Sidechains
        int nextCeasingHeight = scIt->second.sidechain.GetScheduledCeasingHeight();

        CSidechainEventsMap::iterator scCeasingEventIt = ModifySidechainEvents(nextCeasingHeight);
        if (scCeasingEventIt->second.flag == CSidechainEventsCacheEntry::Flags::FRESH) {
           scCeasingEventIt->second.scEvents.ceasingScs.insert(cr.GetScId());
        } else {
           scCeasingEventIt->second.scEvents.ceasingScs.insert(cr.GetScId());
           scCeasingEventIt->second.flag = CSidechainEventsCacheEntry::Flags::DIRTY;
        }

        LogPrint("sc", "%s():%d - SIDECHAIN-EVENT: scId[%s]: scCreation next ceasing height [%d]\n",
               __func__, __LINE__, cr.GetScId().ToString(), nextCeasingHeight);
    }

    // forward transfer ccout
    for(auto& ft: tx.GetVftCcOut())
    {
        if (!HaveSidechain(ft.scId))
        {
            // should not happen
            LogPrintf("%s():%d - Can not update balance, could not find scId=%s\n",
                __func__, __LINE__, ft.scId.ToString() );
            return false;
        }
        CSidechainsMap::iterator scIt = ModifySidechain(ft.scId);

        // add a new immature balance entry in sc info or increment it if already there
        scIt->second.sidechain.mImmatureAmounts[maturityHeight] += ft.nValue;
        if (scIt->second.flag != CSidechainsCacheEntry::Flags::FRESH)
            scIt->second.flag = CSidechainsCacheEntry::Flags::DIRTY;

        LogPrint("sc", "%s():%d - immature balance added in scView (h=%d, amount=%s) %s\n",
            __func__, __LINE__, maturityHeight, FormatMoney(ft.GetScValue()), ft.scId.ToString());

        CSidechainEventsMap::iterator scMaturingEventIt = ModifySidechainEvents(maturityHeight);
        if (scMaturingEventIt->second.flag == CSidechainEventsCacheEntry::Flags::FRESH) {
          scMaturingEventIt->second.scEvents.maturingScs.insert(ft.GetScId());
        } else {
          scMaturingEventIt->second.scEvents.maturingScs.insert(ft.GetScId());
          scMaturingEventIt->second.flag = CSidechainEventsCacheEntry::Flags::DIRTY;
        }

        LogPrint("sc", "%s():%d - SIDECHAIN-EVENT: scId[%s]: fwd Transfer next maturing height [%d]\n",
               __func__, __LINE__, ft.GetScId().ToString(), maturityHeight);
    }

    // mc backward transfer request ccout
    for(auto& mbtr: tx.GetVBwtRequestOut())
    {
        if (!HaveSidechain(mbtr.scId))
        {
            // should not happen
            LogPrint("sc", "%s():%d - Can not update balance, could not find scId=%s\n",
                __func__, __LINE__, mbtr.scId.ToString() );
            return false;
        }
        CSidechainsMap::iterator scIt = ModifySidechain(mbtr.scId);

        // add a new immature balance entry in sc info or increment it if already there
        scIt->second.sidechain.mImmatureAmounts[maturityHeight] += mbtr.GetScValue();
        if (scIt->second.flag != CSidechainsCacheEntry::Flags::FRESH)
            scIt->second.flag = CSidechainsCacheEntry::Flags::DIRTY;

        LogPrint("sc", "%s():%d - immature balance added in scView (h=%d, amount=%s) %s\n",
            __func__, __LINE__, maturityHeight, FormatMoney(mbtr.GetScValue()), mbtr.scId.ToString());

        CSidechainEventsMap::iterator scMaturingEventIt = ModifySidechainEvents(maturityHeight);
        if (scMaturingEventIt->second.flag == CSidechainEventsCacheEntry::Flags::FRESH) {
          scMaturingEventIt->second.scEvents.maturingScs.insert(mbtr.scId);
        } else {
          scMaturingEventIt->second.scEvents.maturingScs.insert(mbtr.scId);
          scMaturingEventIt->second.flag = CSidechainEventsCacheEntry::Flags::DIRTY;
        }

        LogPrint("sc", "%s():%d - SIDECHAIN-EVENT: scId[%s]: mbtr scFees next maturing height [%d]\n",
               __func__, __LINE__, mbtr.scId.ToString(), maturityHeight);
    }

    return true;
}

bool CCoinsViewCache::RevertTxOutputs(const CTransaction& tx, int nHeight)
{
    static const int SC_COIN_MATURITY = getScCoinsMaturity();
    const int maturityHeight = nHeight + SC_COIN_MATURITY;

    // backward transfer request 
    for(const auto& entry: tx.GetVBwtRequestOut())
    {
        const uint256& scId = entry.scId;
        LogPrint("sc", "%s():%d - removing fwt for scId=%s\n", __func__, __LINE__, scId.ToString());

        if (!HaveSidechain(scId))
        {
            // should not happen
            LogPrint("sc", "ERROR: %s():%d - scId=%s not in scView\n", __func__, __LINE__, scId.ToString() );
            return false;
        }

        CSidechainsMap::iterator scIt = ModifySidechain(scId);
        if (!DecrementImmatureAmount(scId, scIt, entry.GetScValue(), maturityHeight) )
        {
            // should not happen
            LogPrint("sc", "ERROR %s():%d - scId=%s could not handle immature balance at height%d\n",
                __func__, __LINE__, scId.ToString(), maturityHeight);
            return false;
        }

        CSidechainEventsMap::iterator scMaturingEventIt = ModifySidechainEvents(maturityHeight);
        scMaturingEventIt->second.scEvents.maturingScs.erase(entry.scId);
        if (!scMaturingEventIt->second.scEvents.IsNull()) //still other sc ceasing at that height or fwds
           scMaturingEventIt->second.flag = CSidechainEventsCacheEntry::Flags::DIRTY;
        else
           scMaturingEventIt->second.flag = CSidechainEventsCacheEntry::Flags::ERASED;

        LogPrint("sc", "%s():%d - SIDECHAIN-EVENT: scId[%s] cancelled maturing height [%s] for fwd amount.\n",
           __func__, __LINE__, entry.scId.ToString(), maturityHeight);
    }

    // revert forward transfers
    for(const auto& entry: tx.GetVftCcOut())
    {
        const uint256& scId = entry.scId;
        LogPrint("sc", "%s():%d - removing fwt for scId=%s\n", __func__, __LINE__, scId.ToString());

        if (!HaveSidechain(scId))
        {
            // should not happen
            LogPrintf("ERROR: %s():%d - scId=%s not in scView\n", __func__, __LINE__, scId.ToString() );
            return false;
        }

        CSidechainsMap::iterator scIt = ModifySidechain(scId);
        if (!DecrementImmatureAmount(scId, scIt, entry.nValue, maturityHeight) )
        {
            // should not happen
            LogPrintf("ERROR %s():%d - scId=%s could not handle immature balance at height%d\n",
                __func__, __LINE__, scId.ToString(), maturityHeight);
            return false;
        }

        CSidechainEventsMap::iterator scMaturingEventIt = ModifySidechainEvents(maturityHeight);
        scMaturingEventIt->second.scEvents.maturingScs.erase(entry.scId);
        if (!scMaturingEventIt->second.scEvents.IsNull()) //still other sc ceasing at that height or fwds
          scMaturingEventIt->second.flag = CSidechainEventsCacheEntry::Flags::DIRTY;
        else
          scMaturingEventIt->second.flag = CSidechainEventsCacheEntry::Flags::ERASED;

        LogPrint("sc", "%s():%d - SIDECHAIN-EVENT: scId[%s] cancelled maturing height [%s] for fwd amount.\n",
          __func__, __LINE__, entry.scId.ToString(), maturityHeight);

    }

    // remove sidechain if the case
    for(const auto& entry: tx.GetVscCcOut())
    {
        const uint256& scId = entry.GetScId();
        LogPrint("sc", "%s():%d - removing scId=%s\n", __func__, __LINE__, scId.ToString());

        if (!HaveSidechain(scId))
        {
            // should not happen
            LogPrintf("ERROR: %s():%d - scId=%s not in scView\n", __func__, __LINE__, scId.ToString() );
            return false;
        }

        CSidechainsMap::iterator scIt = ModifySidechain(scId);
        int ceasingHeightToErase = scIt->second.sidechain.GetScheduledCeasingHeight();
        if (!DecrementImmatureAmount(scId, scIt, entry.nValue, maturityHeight) )
        {
            // should not happen
            LogPrintf("ERROR %s():%d - scId=%s could not handle immature balance at height%d\n",
                __func__, __LINE__, scId.ToString(), maturityHeight);
            return false;
        }

        if (scIt->second.sidechain.balance > 0)
        {
            // should not happen either
            LogPrintf("ERROR %s():%d - scId=%s balance not null: %s\n",
                __func__, __LINE__, scId.ToString(), FormatMoney(scIt->second.sidechain.balance));
            return false;
        }

        scIt->second.flag = CSidechainsCacheEntry::Flags::ERASED;
        LogPrint("sc", "%s():%d - scId=%s removed from scView\n", __func__, __LINE__, scId.ToString() );


        if (HaveSidechainEvents(maturityHeight))
        {
            CSidechainEventsMap::iterator scMaturityEventIt = ModifySidechainEvents(maturityHeight);
            scMaturityEventIt->second.scEvents.maturingScs.erase(entry.GetScId());
            if (!scMaturityEventIt->second.scEvents.IsNull()) //still other sc ceasing at that height or fwds
                scMaturityEventIt->second.flag = CSidechainEventsCacheEntry::Flags::DIRTY;
            else
                scMaturityEventIt->second.flag = CSidechainEventsCacheEntry::Flags::ERASED;

            LogPrint("sc", "%s():%d - SIDECHAIN-EVENT: scId[%s] deleted maturing height [%d] for creation amount.\n",
                __func__, __LINE__, entry.GetScId().ToString(), maturityHeight);
        } else
            LogPrint("sc", "%s():%d - SIDECHAIN-EVENT: scId[%s] nothing to do for scCreation amount maturing canceling at height [%d].\n",
                __func__, __LINE__, entry.GetScId().ToString(), maturityHeight);


        // Cancel Ceasing Sidechains Event
        if (!HaveSidechainEvents(ceasingHeightToErase)) {
            return error("%s():%d - ERROR-SIDECHAIN-EVENT: scId[%s] misses current ceasing height; expected value was [%d]\n",
                __func__, __LINE__, entry.GetScId().ToString(), ceasingHeightToErase);
        }

        CSidechainEventsMap::iterator scCurCeasingEventIt = ModifySidechainEvents(ceasingHeightToErase);
        scCurCeasingEventIt->second.scEvents.ceasingScs.erase(entry.GetScId());
        if (!scCurCeasingEventIt->second.scEvents.IsNull())
            scCurCeasingEventIt->second.flag = CSidechainEventsCacheEntry::Flags::DIRTY;
        else
            scCurCeasingEventIt->second.flag = CSidechainEventsCacheEntry::Flags::ERASED;

        LogPrint("sc", "%s():%d - SIDECHAIN-EVENT: scId[%s]: undo of creation removes currentCeasingHeight [%d]\n",
                __func__, __LINE__, entry.GetScId().ToString(), ceasingHeightToErase);
    }
    return true;
}

#ifdef BITCOIN_TX
<<<<<<< HEAD
bool CCoinsViewCache::isEpochDataValid(const CSidechain& info, int epochNumber, const uint256& endEpochBlockHash) const {return true;}
bool CCoinsViewCache::IsCertApplicableToState(const CScCertificate& cert, int nHeight, CValidationState& state, libzendoomc::CScProofVerifier& scVerifier) const {return true;}
bool libzendoomc::CScProofVerifier::verifyCScCertificate(              
    const libzendoomc::ScConstant& constant,
    const libzendoomc::ScVk& wCertVk,
    const uint256& prev_end_epoch_block_hash,
    const CScCertificate& scCert
) const { return true; }
bool CCoinsViewCache::HaveScRequirements(const CTransaction& tx, int height) { return true;}
=======
int CCoinsViewCache::GetHeight() const {return -1;}
std::string CSidechain::ToString() const {return std::string{};}
int CSidechain::EpochFor(int targetHeight) const { return CScCertificate::EPOCH_NULL; }
int CSidechain::GetStartHeightForEpoch(int targetEpoch) const { return -1; }
int CSidechain::GetCertSubmissionWindowEnd(int certEpoch) const { return -1; }
int CSidechain::GetCertSubmissionWindowLength() const { return -1; }
int CSidechain::GetScheduledCeasingHeight()  const { return -1; }
size_t CSidechain::DynamicMemoryUsage() const { return 0; }
std::string CSidechain::stateToString(State s) { return "";}
bool CCoinsViewCache::CheckEndEpochBlockHash(const CSidechain& info, int epochNumber, const uint256& endEpochBlockHash) const {return true;}
bool CCoinsViewCache::IsCertApplicableToState(const CScCertificate& cert, libzendoomc::CScProofVerifier& scVerifier) const {return true;}
bool CCoinsViewCache::IsScTxApplicableToState(const CTransaction& tx, libzendoomc::CScProofVerifier& scVerifier) const { return true;}
size_t CSidechainEvents::DynamicMemoryUsage() const { return 0;}
>>>>>>> 0895e2c5
#else

int CCoinsViewCache::GetHeight() const
{
    LOCK(cs_main);
    BlockMap::const_iterator itBlockIdx = mapBlockIndex.find(this->GetBestBlock());
    CBlockIndex* pindexPrev = (itBlockIdx == mapBlockIndex.end()) ? nullptr : itBlockIdx->second;
    return pindexPrev->nHeight;
}

bool CCoinsViewCache::CheckCertTiming(const uint256& scId, int certEpoch) const
{
    CSidechain sidechain;
    if (!GetSidechain(scId, sidechain))
    {
        return error("%s():%d - ERROR: certificate cannot be accepted, scId[%s] not yet created\n",
                __func__, __LINE__, scId.ToString());
    }

    if (this->GetSidechainState(scId) != CSidechain::State::ALIVE)
    {
        return error("%s():%d - ERROR: certificate cannot be accepted, sidechain [%s] already ceased\n",
                __func__, __LINE__, scId.ToString());
    }

    // Adding handling of quality, we can have also certificates for the same epoch of the last certificate
    // The epoch number must be consistent with the sc certificate history (no old epoch allowed)
    if (certEpoch != sidechain.lastTopQualityCertReferencedEpoch &&
        certEpoch != sidechain.lastTopQualityCertReferencedEpoch + 1)
    {
        return error("%s():%d - ERROR: certificate cannot be accepted, wrong epoch. Certificate Epoch %d (expected: %d or %d)\n",
            __func__, __LINE__, certEpoch, sidechain.lastTopQualityCertReferencedEpoch, sidechain.lastTopQualityCertReferencedEpoch+1);
    }

<<<<<<< HEAD
    // TODO Remove cert.endEpochBlockHash checks after changing of verification circuit.
    // check that epoch data are consistent
    if (!isEpochDataValid(scInfo, cert.epochNumber, cert.endEpochBlockHash) )
=======
    int certWindowStartHeight = sidechain.GetCertSubmissionWindowStart(certEpoch);
    int certWindowEndHeight   = sidechain.GetCertSubmissionWindowEnd(certEpoch);

    int inclusionHeight = this->GetHeight() + 1;
     
    if ((inclusionHeight < certWindowStartHeight) || (inclusionHeight > certWindowEndHeight))
    {
        return error("%s():%d - ERROR: certificate cannot be accepted, cert received outside safeguard\n",
                __func__, __LINE__);
    }

    return true;
}

bool CCoinsViewCache::IsCertApplicableToState(const CScCertificate& cert, libzendoomc::CScProofVerifier& scVerifier) const
{
    const uint256& certHash = cert.GetHash();

    LogPrint("cert", "%s():%d - called: cert[%s], scId[%s]\n",
        __func__, __LINE__, certHash.ToString(), cert.GetScId().ToString());

    CSidechain sidechain;
    if (!GetSidechain(cert.GetScId(), sidechain))
>>>>>>> 0895e2c5
    {
        return error("%s():%d - ERROR: cert[%s] refers to scId[%s] not yet created\n",
                __func__, __LINE__, certHash.ToString(), cert.GetScId().ToString());
    }

    // check that epoch data are consistent
    if (!CheckEndEpochBlockHash(sidechain, cert.epochNumber, cert.endEpochBlockHash) )
    {
        return error("%s():%d - ERROR: invalid cert[%s], scId[%s] invalid epoch data\n",
                __func__, __LINE__, certHash.ToString(), cert.GetScId().ToString());
    }

    if (!CheckCertTiming(cert.GetScId(), cert.epochNumber))
    {
        return false;
    }

    if (!CheckQuality(cert))
    {
        return error("%s():%d - ERROR Dropping cert %s : invalid quality\n", __func__, __LINE__, certHash.ToString());
    }

    CAmount bwtTotalAmount = cert.GetValueOfBackwardTransfers(); 
    CAmount scBalance = sidechain.balance;
    if (cert.epochNumber == sidechain.lastTopQualityCertReferencedEpoch) 
    {
        // if we are targeting the same epoch of an existing certificate, add
        // to the sidechain.balance the amount of the former top-quality cert if any
        scBalance += sidechain.lastTopQualityCertBwtAmount;
    }

    if (bwtTotalAmount > scBalance)
    {
        return error("%s():%d - ERROR: insufficent balance in scId[%s]: balance[%s], cert amount[%s]\n",
                __func__, __LINE__, cert.GetScId().ToString(), FormatMoney(scBalance), FormatMoney(bwtTotalAmount));
    }

    LogPrint("sc", "%s():%d - ok, balance in scId[%s]: balance[%s], cert amount[%s]\n",
        __func__, __LINE__, cert.GetScId().ToString(), FormatMoney(scBalance), FormatMoney(bwtTotalAmount) );

<<<<<<< HEAD
=======
    // Retrieve previous end epoch block hash for certificate proof verification
    int targetHeight =  sidechain.GetStartHeightForEpoch(cert.epochNumber) - 1;
    uint256 prev_end_epoch_block_hash = chainActive[targetHeight] -> GetBlockHash();
>>>>>>> 0895e2c5

    // Retrieve previous end epoch block info for certificate proof verification
    int prev_end_epoch_block_height = scInfo.EndHeightForEpoch(cert.epochNumber - 1);
    int curr_end_epoch_block_height = scInfo.EndHeightForEpoch(cert.epochNumber);

    CBlockIndex* prev_end_epoch_block_index = chainActive[prev_end_epoch_block_height];
    CBlockIndex* curr_end_epoch_block_index = chainActive[curr_end_epoch_block_height];

    assert(prev_end_epoch_block_index);
    assert(curr_end_epoch_block_index);

    // TODO check that ithose are the correct heights for both scCumTreeHash objs
    // TODO add the cumulative committment tree hash objs to the verify call
    CPoseidonHash scCumTreeHash_start = prev_end_epoch_block_index->scCumTreeHash;
    const libzendoomc::ScFieldElement& scCumTreeHash_start_Fe = scCumTreeHash_start.GetFieldElement();

    CPoseidonHash scCumTreeHash_end   = curr_end_epoch_block_index->scCumTreeHash;
    const libzendoomc::ScFieldElement& scCumTreeHash_end_Fe = scCumTreeHash_end.GetFieldElement();

    // TODO Remove prev_end_epoch_block_hash after changing of verification circuit.
    uint256 prev_end_epoch_block_hash = prev_end_epoch_block_index->GetBlockHash();

    // TODO Remove cert.endEpochBlockHash field, CCoinsViewCache::isEpochDataValid and CTxMemPool::removeOutOfEpochCertificates after changing of verification circuit.
    // Verify certificate proof
    if (!scVerifier.verifyCScCertificate(sidechain.creationData.constant, sidechain.creationData.wCertVk, prev_end_epoch_block_hash, cert))
    {
        return error("%s():%d - ERROR: certificate[%s] cannot be accepted for sidechain [%s]: proof verification failed\n",
                __func__, __LINE__, certHash.ToString(), cert.GetScId().ToString());
    }

    return true;
}

bool CCoinsViewCache::CheckEndEpochBlockHash(const CSidechain& sidechain, int epochNumber, const uint256& endEpochBlockHash) const
{
    LOCK(cs_main);
    int endEpochHeight = sidechain.GetEndHeightForEpoch(epochNumber);
    CBlockIndex* pblockindex = chainActive[endEpochHeight];

    if (!pblockindex)
    {
        return error("%s():%d - ERROR: end height %d for certificate epoch %d is not in current chain active (height %d)\n",
                __func__, __LINE__, endEpochHeight, epochNumber, chainActive.Height());
    }

    const uint256& hash = pblockindex->GetBlockHash();
    if (hash != endEpochBlockHash)
    {
        if (mapBlockIndex.count(endEpochBlockHash) != 0)
        {
            return error("%s():%d - ERROR: endEpochBlockHash %s at height %d is in fork\n",
                    __func__, __LINE__, endEpochBlockHash.ToString(), endEpochHeight);
        }

        return error("%s():%d - ERROR: endEpochBlockHash is unknown\n", __func__, __LINE__);
    }

<<<<<<< HEAD
    // 3. combination of epoch number and epoch length, specified in sc info, must point to that end-epoch block
    int endEpochHeight = scInfo.EndHeightForEpoch(epochNumber);
    pblockindex = chainActive[endEpochHeight];

    if (!pblockindex)
    {
        LogPrint("sc", "%s():%d - calculated height %d (createHeight=%d/epochNum=%d/epochLen=%d) is out of active chain\n",
            __func__, __LINE__, endEpochHeight, scInfo.creationBlockHeight, epochNumber, scInfo.creationData.withdrawalEpochLength);
        return false;
    }
=======
    return true;
}
>>>>>>> 0895e2c5

bool CCoinsViewCache::CheckScTxTiming(const uint256& scId) const
{
    auto s = GetSidechainState(scId);
    if (s != CSidechain::State::ALIVE && s != CSidechain::State::UNCONFIRMED)
    {
        return error("%s():%d - ERROR: attempt to send scTx to scId[%s] in state[%s]\n",
                __func__, __LINE__, scId.ToString(), CSidechain::stateToString(s));
    }

    return true;
}

bool CCoinsViewCache::IsScTxApplicableToState(const CTransaction& tx, libzendoomc::CScProofVerifier& scVerifier) const
{
    if (tx.IsCoinBase())
        return true;

    const uint256& txHash = tx.GetHash();

    // check creation
    for (const auto& sc: tx.GetVscCcOut())
    {
        const uint256& scId = sc.GetScId();
        if (HaveSidechain(scId))
        {
            return error("%s():%d - ERROR: Invalid tx[%s] : scid[%s] already created\n",
                    __func__, __LINE__, txHash.ToString(), scId.ToString());
        }

        LogPrint("sc", "%s():%d - OK: tx[%s] is creating scId[%s]\n",
            __func__, __LINE__, txHash.ToString(), scId.ToString());
    }

    // check fw tx
    for (const auto& ft: tx.GetVftCcOut())
    {
        const uint256& scId = ft.scId;

        // While in principle we allow fts to be sent in the very same tx where scCreationOutput is
        // in practice this is not feasible. This is because scId is created hashing the whole tx
        // containing scCreationOutput and ft, so ft.scId cannot be specified before the whole tx
        // has been created. Therefore here we do not bother checking whether tx contains scId creation

        if (!CheckScTxTiming(scId))
            return false;

        LogPrint("sc", "%s():%d - OK: tx[%s] is sending [%s] to scId[%s]\n",
            __func__, __LINE__, txHash.ToString(), FormatMoney(ft.nValue), scId.ToString());
    }

    // check mbtr
    for(size_t idx = 0; idx < tx.GetVBwtRequestOut().size(); ++idx)
    {
        const CBwtRequestOut& mbtr = tx.GetVBwtRequestOut().at(idx);
        const uint256& scId = mbtr.scId;

        // While in principle we allow mbtrs to be sent in the very same tx where scCreationOutput is
        // in practice this is not feasible. This is because scId is created hashing the whole tx
        // containing scCreationOutput and mbtr, so mbtr.scId cannot be specified before the whole tx
        // has been created. Therefore here we do not bother checking whether tx contains scId creation

        if (!CheckScTxTiming(scId))
            return false;

        boost::optional<libzendoomc::ScVk> wMbtrVk = this->AccessSidechain(scId)->creationData.wMbtrVk;

        if(!wMbtrVk.is_initialized())
        {
            return error("%s():%d - ERROR: mbtr not supported\n",  __func__, __LINE__);
        }

        // Verify mainchain bwt request proof
        if (!scVerifier.verifyCBwtRequest(mbtr.scId, mbtr.scRequestData,
                mbtr.mcDestinationAddress, mbtr.scFee, mbtr.scProof, wMbtrVk, this->GetActiveCertDataHash(mbtr.scId)))
            return error("%s():%d - ERROR: mbtr for scId [%s], tx[%s], pos[%d] cannot be accepted : proof verification failed\n",
                    __func__, __LINE__, mbtr.scId.ToString(), tx.GetHash().ToString(), idx);

        LogPrint("sc", "%s():%d - OK: tx[%s] contains bwt transfer request for scId[%s]\n",
            __func__, __LINE__, txHash.ToString(), scId.ToString());
    }

    return true;
}

#endif

bool CCoinsViewCache::UpdateSidechain(const CScCertificate& cert, CBlockUndo& blockUndo)
{
    const uint256& certHash       = cert.GetHash();
    const uint256& scId           = cert.GetScId();
    const CAmount& bwtTotalAmount = cert.GetValueOfBackwardTransfers();

    //UpdateSidechain must be called only once per block and scId, with top qualiy cert only
    assert(blockUndo.scUndoDatabyScId[scId].prevTopCommittedCertHash.IsNull());

    if (!HaveSidechain(scId)) // should not happen
    {
        return error("%s():%d - ERROR: cannot update balance, could not find scId=%s\n",
                __func__, __LINE__, scId.ToString());
    }

    CSidechainsMap::iterator scIt = ModifySidechain(scId);
    CSidechain& currentSc = scIt->second.sidechain;
    CSidechainUndoData& scUndoData = blockUndo.scUndoDatabyScId[scId];

    LogPrint("cert", "%s():%d - cert to be connected %s\n", __func__, __LINE__,cert.ToString());
    LogPrint("cert", "%s():%d - SidechainUndoData %s\n", __func__, __LINE__,scUndoData.ToString());
    LogPrint("cert", "%s():%d - current sc state %s\n", __func__, __LINE__,currentSc.ToString());

    int prevCeasingHeight = currentSc.GetScheduledCeasingHeight();

    if (cert.epochNumber == (currentSc.lastTopQualityCertReferencedEpoch+1))
    {
        //Lazy update of pastEpochTopQualityCertDataHash
        scUndoData.pastEpochTopQualityCertDataHash = currentSc.pastEpochTopQualityCertDataHash;
        scUndoData.contentBitMask |= CSidechainUndoData::AvailableSections::CROSS_EPOCH_CERT_DATA;

        currentSc.pastEpochTopQualityCertDataHash = currentSc.lastTopQualityCertDataHash;
    } else if (cert.epochNumber == currentSc.lastTopQualityCertReferencedEpoch)
    {
        if (cert.quality <= currentSc.lastTopQualityCertQuality) // should never happen
        {
            return error("%s():%d - ERROR: cert quality %d not greater than last seen %d",
                    __func__, __LINE__, cert.quality, currentSc.lastTopQualityCertQuality);
        }

        currentSc.balance += currentSc.lastTopQualityCertBwtAmount;
    } else
        return error("%s():%d - ERROR: bad epoch value: %d (should be %d)\n",
                __func__, __LINE__, cert.epochNumber, currentSc.lastTopQualityCertReferencedEpoch+1);

    if (currentSc.balance < bwtTotalAmount)
    {
        return error("%s():%d - ERROR: Can not update balance %s with amount[%s] for scId=%s, would be negative\n",
                __func__, __LINE__, FormatMoney(currentSc.balance), FormatMoney(bwtTotalAmount), scId.ToString());
    }
    currentSc.balance                          -= bwtTotalAmount;

    scUndoData.prevTopCommittedCertHash            = currentSc.lastTopQualityCertHash;
    scUndoData.prevTopCommittedCertReferencedEpoch = currentSc.lastTopQualityCertReferencedEpoch;
    scUndoData.prevTopCommittedCertQuality         = currentSc.lastTopQualityCertQuality;
    scUndoData.prevTopCommittedCertBwtAmount       = currentSc.lastTopQualityCertBwtAmount;
    scUndoData.lastTopQualityCertDataHash          = currentSc.lastTopQualityCertDataHash;
    scUndoData.contentBitMask |= CSidechainUndoData::AvailableSections::ANY_EPOCH_CERT_DATA;

    currentSc.lastTopQualityCertHash            = certHash;
    currentSc.lastTopQualityCertReferencedEpoch = cert.epochNumber;
    currentSc.lastTopQualityCertQuality         = cert.quality;
    currentSc.lastTopQualityCertBwtAmount       = bwtTotalAmount;
    currentSc.lastTopQualityCertDataHash        = cert.GetDataHash();

    LogPrint("cert", "%s():%d - updated sc state %s\n", __func__, __LINE__,currentSc.ToString());

    scIt->second.flag = CSidechainsCacheEntry::Flags::DIRTY;

    if(cert.epochNumber != scUndoData.prevTopCommittedCertReferencedEpoch)
    {
        int nextCeasingHeight = currentSc.GetScheduledCeasingHeight();

        //clear up current ceasing height
        if (!HaveSidechainEvents(prevCeasingHeight))
        {
            return error("%s():%d - ERROR-SIDECHAIN-EVENT: scId[%s]: Could not find scheduling for current ceasing height [%d] nor next ceasing height [%d]\n",
                    __func__, __LINE__, cert.GetScId().ToString(), prevCeasingHeight, nextCeasingHeight);
        }

        CSidechainEventsMap::iterator scPrevCeasingEventIt = ModifySidechainEvents(prevCeasingHeight);
        scPrevCeasingEventIt->second.scEvents.ceasingScs.erase(cert.GetScId());
        if (!scPrevCeasingEventIt->second.scEvents.IsNull()) //still other sc ceasing at that height or fwds maturing
            scPrevCeasingEventIt->second.flag = CSidechainEventsCacheEntry::Flags::DIRTY;
        else
            scPrevCeasingEventIt->second.flag = CSidechainEventsCacheEntry::Flags::ERASED;

        LogPrint("sc", "%s():%d - SIDECHAIN-EVENT: scId[%s]: cert [%s] removes prevCeasingHeight [%d] (certEp=%d, currentEp=%d)\n",
                __func__, __LINE__, cert.GetScId().ToString(), cert.GetHash().ToString(), prevCeasingHeight, cert.epochNumber,
                currentSc.lastTopQualityCertReferencedEpoch);

        //add next ceasing Height
        CSidechainEventsMap::iterator scNextCeasingEventIt = ModifySidechainEvents(nextCeasingHeight);
        if (scNextCeasingEventIt->second.flag == CSidechainEventsCacheEntry::Flags::FRESH) {
            scNextCeasingEventIt->second.scEvents.ceasingScs.insert(cert.GetScId());
        } else {
            scNextCeasingEventIt->second.scEvents.ceasingScs.insert(cert.GetScId());
            scNextCeasingEventIt->second.flag = CSidechainEventsCacheEntry::Flags::DIRTY;
        }

        LogPrint("sc", "%s():%d - SIDECHAIN-EVENT: scId[%s]: cert [%s] sets nextCeasingHeight to [%d]\n",
                __func__, __LINE__, cert.GetScId().ToString(), cert.GetHash().ToString(), nextCeasingHeight);
    }

    return true;
}

void CCoinsViewCache::NullifyBackwardTransfers(const uint256& certHash, std::vector<CTxInUndo>& nullifiedOuts)
{
    LogPrint("cert", "%s():%d - called for cert %s\n", __func__, __LINE__, certHash.ToString());
    if (certHash.IsNull())
        return;
 
    if (!this->HaveCoins(certHash))
    {
        //in case the cert had not bwt nor change, there won't be any coin generated by cert. Nothing to handle
        LogPrint("cert", "%s():%d - cert has no bwt nor change", __func__, __LINE__);
        return;
    }

    CCoinsModifier coins = this->ModifyCoins(certHash);
    assert(coins->nBwtMaturityHeight != 0);

    //null all bwt outputs and add related txundo in block
    for(int pos = coins->nFirstBwtPos; pos < coins->vout.size(); ++pos)
    {
        nullifiedOuts.push_back(CTxInUndo(coins->vout.at(pos)));
        LogPrint("cert", "%s():%d - nullifying %s amount, pos=%d, cert %s\n", __func__, __LINE__,
            FormatMoney(coins->vout.at(pos).nValue), pos, certHash.ToString());
        coins->Spend(pos);
        if (coins->vout.size() == 0)
        {
            CTxInUndo& undo         = nullifiedOuts.back();
            undo.nHeight            = coins->nHeight;
            undo.fCoinBase          = coins->fCoinBase;
            undo.nVersion           = coins->nVersion;
            undo.nFirstBwtPos       = coins->nFirstBwtPos;
            undo.nBwtMaturityHeight = coins->nBwtMaturityHeight;
        }
    }
}

bool CCoinsViewCache::RestoreBackwardTransfers(const uint256& certHash, const std::vector<CTxInUndo>& outsToRestore)
{
    bool fClean = true;
    LogPrint("cert", "%s():%d - called for cert %s\n", __func__, __LINE__, certHash.ToString());

    CCoinsModifier coins = this->ModifyCoins(certHash);

    for (size_t idx = outsToRestore.size(); idx-- > 0;)
    {
        if (outsToRestore.at(idx).nHeight != 0)
        {
            coins->fCoinBase          = outsToRestore.at(idx).fCoinBase;
            coins->nHeight            = outsToRestore.at(idx).nHeight;
            coins->nVersion           = outsToRestore.at(idx).nVersion;
            coins->nFirstBwtPos       = outsToRestore.at(idx).nFirstBwtPos;
            coins->nBwtMaturityHeight = outsToRestore.at(idx).nBwtMaturityHeight;
        }
        else
        {
            if (coins->IsPruned())
            {
                LogPrint("cert", "%s():%d - idx=%d coin is pruned\n", __func__, __LINE__, idx);
                fClean = fClean && error("%s: undo data idx=%d adding output to missing transaction", __func__, idx);
            }
        }
 
        if (coins->IsAvailable(coins->nFirstBwtPos + idx))
        {
            LogPrint("cert", "%s():%d - idx=%d coin is available\n", __func__, __LINE__, idx);
            fClean = fClean && error("%s: undo data idx=%d overwriting existing output", __func__, idx);
        }

        if (coins->vout.size() < (coins->nFirstBwtPos + idx+1))
        {
            coins->vout.resize(coins->nFirstBwtPos + idx+1);
        }
        coins->vout.at(coins->nFirstBwtPos + idx) = outsToRestore.at(idx).txout;
    }
 
    return fClean;
}

bool CCoinsViewCache::RestoreSidechain(const CScCertificate& certToRevert, const CSidechainUndoData& sidechainUndo)
{
    const uint256& certHash       = certToRevert.GetHash();
    const uint256& scId           = certToRevert.GetScId();
    const CAmount& bwtTotalAmount = certToRevert.GetValueOfBackwardTransfers();

    if (!HaveSidechain(scId)) // should not happen
    {
        return error("%s():%d - ERROR: cannot restore sidechain, could not find scId=%s\n",
                __func__, __LINE__, scId.ToString());
    }

    CSidechainsMap::iterator scIt = ModifySidechain(scId);
    CSidechain& currentSc = scIt->second.sidechain;

    LogPrint("cert", "%s():%d - cert to be reverted %s\n", __func__, __LINE__,certToRevert.ToString());
    LogPrint("cert", "%s():%d - SidechainUndoData %s\n", __func__, __LINE__,sidechainUndo.ToString());
    LogPrint("cert", "%s():%d - current sc state %s\n", __func__, __LINE__,currentSc.ToString());

    // RestoreSidechain should be called only once per block and scId, with top qualiy cert only
    assert(certHash == currentSc.lastTopQualityCertHash);

    int ceasingHeightToErase = currentSc.GetScheduledCeasingHeight();

    currentSc.balance += bwtTotalAmount;

    if (certToRevert.epochNumber == (sidechainUndo.prevTopCommittedCertReferencedEpoch+1))
    {
        assert(sidechainUndo.contentBitMask & CSidechainUndoData::AvailableSections::CROSS_EPOCH_CERT_DATA);
        currentSc.lastTopQualityCertDataHash = currentSc.pastEpochTopQualityCertDataHash;

        currentSc.pastEpochTopQualityCertDataHash = sidechainUndo.pastEpochTopQualityCertDataHash;
    } else if (certToRevert.epochNumber == sidechainUndo.prevTopCommittedCertReferencedEpoch)
    {
        // if we are restoring a cert for the same epoch it must have a lower quality than us
        assert(certToRevert.quality > sidechainUndo.prevTopCommittedCertQuality);

        // in this case we have to update the sc balance with undo amount
        currentSc.balance -= sidechainUndo.prevTopCommittedCertBwtAmount;
    } else
    {
        return false;  //Inconsistent data
    }

    assert(sidechainUndo.contentBitMask & CSidechainUndoData::AvailableSections::ANY_EPOCH_CERT_DATA);
    currentSc.lastTopQualityCertHash            = sidechainUndo.prevTopCommittedCertHash;
    currentSc.lastTopQualityCertReferencedEpoch = sidechainUndo.prevTopCommittedCertReferencedEpoch;
    currentSc.lastTopQualityCertQuality         = sidechainUndo.prevTopCommittedCertQuality;
    currentSc.lastTopQualityCertBwtAmount       = sidechainUndo.prevTopCommittedCertBwtAmount;
    currentSc.lastTopQualityCertDataHash        = sidechainUndo.lastTopQualityCertDataHash;

    scIt->second.flag = CSidechainsCacheEntry::Flags::DIRTY;

    LogPrint("cert", "%s():%d - updated sc state %s\n", __func__, __LINE__,currentSc.ToString());

    //we need to modify the ceasing height only if we removed the very first certificate of the epoch
    if(certToRevert.epochNumber != currentSc.lastTopQualityCertReferencedEpoch)
    {
        int ceasingHeightToRestore = currentSc.GetScheduledCeasingHeight();

        //remove current ceasing Height
        if (!HaveSidechainEvents(ceasingHeightToErase))
        {
            return error("%s():%d - ERROR-SIDECHAIN-EVENT: scId[%s]: Could not find scheduling for current ceasing height [%d] nor previous ceasing height [%d]\n",
                    __func__, __LINE__, certToRevert.GetScId().ToString(), ceasingHeightToErase, ceasingHeightToRestore);
        }

        CSidechainEventsMap::iterator scCeasingEventToEraseIt = ModifySidechainEvents(ceasingHeightToErase);
        scCeasingEventToEraseIt->second.scEvents.ceasingScs.erase(certToRevert.GetScId());
        if (!scCeasingEventToEraseIt->second.scEvents.IsNull()) //still other sc ceasing at that height or fwds
            scCeasingEventToEraseIt->second.flag = CSidechainEventsCacheEntry::Flags::DIRTY;
        else
            scCeasingEventToEraseIt->second.flag = CSidechainEventsCacheEntry::Flags::ERASED;

        LogPrint("sc", "%s():%d - SIDECHAIN-EVENT:: scId[%s]: undo of cert [%s] removes currentCeasingHeight [%d]\n",
               __func__, __LINE__, certToRevert.GetScId().ToString(), certToRevert.GetHash().ToString(), ceasingHeightToErase);

        //restore previous ceasing Height
        CSidechainEventsMap::iterator scRestoredCeasingEventIt = ModifySidechainEvents(ceasingHeightToRestore);
        if (scRestoredCeasingEventIt->second.flag == CSidechainEventsCacheEntry::Flags::FRESH) {
           scRestoredCeasingEventIt->second.scEvents.ceasingScs.insert(certToRevert.GetScId());
        } else {
           scRestoredCeasingEventIt->second.scEvents.ceasingScs.insert(certToRevert.GetScId());
           scRestoredCeasingEventIt->second.flag = CSidechainEventsCacheEntry::Flags::DIRTY;
        }

        LogPrint("sc", "%s():%d - SIDECHAIN-EVENT: scId[%s]: undo of cert [%s] set nextCeasingHeight to [%d]\n",
           __func__, __LINE__, certToRevert.GetScId().ToString(), certToRevert.GetHash().ToString(), ceasingHeightToRestore);
    }

    return true;
}

bool CCoinsViewCache::HaveSidechainEvents(int height) const
{
    CSidechainEventsMap::const_iterator it = FetchSidechainEvents(height);
    return (it != cacheSidechainEvents.end()) && (it->second.flag != CSidechainEventsCacheEntry::Flags::ERASED);
}

bool CCoinsViewCache::GetSidechainEvents(int height, CSidechainEvents& scEvents) const
{
    CSidechainEventsMap::const_iterator it = FetchSidechainEvents(height);
    if (it != cacheSidechainEvents.end() && it->second.flag != CSidechainEventsCacheEntry::Flags::ERASED) {
        scEvents = it->second.scEvents;
        return true;
    }
    return false;
}


bool CCoinsViewCache::HandleSidechainEvents(int height, CBlockUndo& blockUndo, std::vector<CScCertificateStatusUpdateInfo>* pCertsStateInfo)
{
    if (!HaveSidechainEvents(height))
        return true;

    CSidechainEvents scEvents;
    GetSidechainEvents(height, scEvents);

    //Handle Maturing amounts
    for (const uint256& maturingScId : scEvents.maturingScs)
    {
        LogPrint("sc", "%s():%d - SIDECHAIN-EVENT: about to mature scId[%s] amount at height [%d]\n",
                __func__, __LINE__, maturingScId.ToString(), height);

        assert(HaveSidechain(maturingScId));
        CSidechainsMap::iterator scMaturingIt = ModifySidechain(maturingScId);
        assert(scMaturingIt->second.sidechain.mImmatureAmounts.count(height));

        scMaturingIt->second.sidechain.balance += scMaturingIt->second.sidechain.mImmatureAmounts.at(height);
        LogPrint("sc", "%s():%d - SIDECHAIN-EVENT: scId=%s balance updated to: %s\n",
            __func__, __LINE__, maturingScId.ToString(), FormatMoney(scMaturingIt->second.sidechain.balance));

        blockUndo.scUndoDatabyScId[maturingScId].appliedMaturedAmount = scMaturingIt->second.sidechain.mImmatureAmounts[height];
        blockUndo.scUndoDatabyScId[maturingScId].contentBitMask |= CSidechainUndoData::AvailableSections::MATURED_AMOUNTS;
        LogPrint("sc", "%s():%d - SIDECHAIN-EVENT: adding immature amount %s for scId=%s in blockundo\n",
            __func__, __LINE__, FormatMoney(scMaturingIt->second.sidechain.mImmatureAmounts[height]), maturingScId.ToString());

        scMaturingIt->second.sidechain.mImmatureAmounts.erase(height);
        scMaturingIt->second.flag = CSidechainsCacheEntry::Flags::DIRTY;
    }

    //Handle Ceasing Sidechain
    for (const uint256& ceasingScId : scEvents.ceasingScs)
    {
        LogPrint("sc", "%s():%d - SIDECHAIN-EVENT: about to handle scId[%s] and ceasingHeight [%d]\n",
                __func__, __LINE__, ceasingScId.ToString(), height);

        CSidechain sidechain;
        assert(GetSidechain(ceasingScId, sidechain));

        LogPrint("sc", "%s():%d - SIDECHAIN-EVENT: lastCertEpoch [%d], lastCertHash [%s]\n",
                __func__, __LINE__, sidechain.lastTopQualityCertReferencedEpoch, sidechain.lastTopQualityCertHash.ToString());

        LogPrint("sc", "%s():%d - set voidedCertHash[%s], ceasingScId = %s\n",
            __func__, __LINE__, sidechain.lastTopQualityCertHash.ToString(), ceasingScId.ToString());

        blockUndo.scUndoDatabyScId[ceasingScId].contentBitMask |= CSidechainUndoData::AvailableSections::CEASED_CERT_DATA;

        if (sidechain.lastTopQualityCertReferencedEpoch == CScCertificate::EPOCH_NULL) {
            assert(sidechain.lastTopQualityCertHash.IsNull());
            continue;
        }

        NullifyBackwardTransfers(sidechain.lastTopQualityCertHash, blockUndo.scUndoDatabyScId[ceasingScId].ceasedBwts);
        if (pCertsStateInfo != nullptr)
            pCertsStateInfo->push_back(CScCertificateStatusUpdateInfo(ceasingScId, sidechain.lastTopQualityCertHash,
                                       sidechain.lastTopQualityCertReferencedEpoch,
                                       sidechain.lastTopQualityCertQuality,
                                       CScCertificateStatusUpdateInfo::BwtState::BWT_OFF));
    }

    CSidechainEventsMap::iterator scCeasingIt = ModifySidechainEvents(height);
    scCeasingIt->second.flag = CSidechainEventsCacheEntry::Flags::ERASED;
    return true;
}

bool CCoinsViewCache::RevertSidechainEvents(const CBlockUndo& blockUndo, int height, std::vector<CScCertificateStatusUpdateInfo>* pCertsStateInfo)
{
    if (HaveSidechainEvents(height)) {
        LogPrint("sc", "%s():%d - SIDECHAIN-EVENT:: attempt to recreate sidechain event at height [%d], but there is one already\n",
            __func__, __LINE__, height);
        return false;
    }

    CSidechainEvents recreatedScEvent;

    // Reverting amount maturing
    for (auto it = blockUndo.scUndoDatabyScId.begin(); it != blockUndo.scUndoDatabyScId.end(); ++it)
    {
        if ((it->second.contentBitMask & CSidechainUndoData::AvailableSections::MATURED_AMOUNTS) == 0)
            continue;

        const uint256& scId = it->first;
        const std::string& scIdString = scId.ToString();

        if (!HaveSidechain(scId))
        {
            // should not happen
            LogPrintf("ERROR: %s():%d - scId=%s not in scView\n", __func__, __LINE__, scId.ToString() );
            return false;
        }

        CAmount amountToRestore = it->second.appliedMaturedAmount;
        CSidechainsMap::iterator scIt = ModifySidechain(scId);
        if (amountToRestore > 0)
        {
            LogPrint("sc", "%s():%d - adding immature amount %s into sc view for scId=%s\n",
                __func__, __LINE__, FormatMoney(amountToRestore), scIdString);

            if (scIt->second.sidechain.balance < amountToRestore)
            {
                LogPrint("sc", "%s():%d - Can not update balance with amount[%s] for scId=%s, would be negative\n",
                    __func__, __LINE__, FormatMoney(amountToRestore), scId.ToString() );
                return false;
            }

            scIt->second.sidechain.mImmatureAmounts[height] += amountToRestore;

            LogPrint("sc", "%s():%d - scId=%s balance before: %s\n", __func__, __LINE__, scIdString, FormatMoney(scIt->second.sidechain.balance));
            scIt->second.sidechain.balance -= amountToRestore;
            LogPrint("sc", "%s():%d - scId=%s balance after: %s\n", __func__, __LINE__, scIdString, FormatMoney(scIt->second.sidechain.balance));

            scIt->second.flag = CSidechainsCacheEntry::Flags::DIRTY;
        }

        recreatedScEvent.maturingScs.insert(scId);
    }

    // Reverting ceasing sidechains
    for (auto it = blockUndo.scUndoDatabyScId.begin(); it != blockUndo.scUndoDatabyScId.end(); ++it)
    {
        if ((it->second.contentBitMask & CSidechainUndoData::AvailableSections::CEASED_CERT_DATA) == 0)
            continue;

        const uint256& scId = it->first;
        const CSidechain* const pSidechain = AccessSidechain(scId);

        if (pSidechain->lastTopQualityCertReferencedEpoch != CScCertificate::EPOCH_NULL)
        {
            if (!RestoreBackwardTransfers(pSidechain->lastTopQualityCertHash, blockUndo.scUndoDatabyScId.at(scId).ceasedBwts))
                return false;
 
            if (pCertsStateInfo != nullptr)
                pCertsStateInfo->push_back(CScCertificateStatusUpdateInfo(scId, pSidechain->lastTopQualityCertHash,
                                           pSidechain->lastTopQualityCertReferencedEpoch,
                                           pSidechain->lastTopQualityCertQuality,
                                           CScCertificateStatusUpdateInfo::BwtState::BWT_ON));
        }

        recreatedScEvent.ceasingScs.insert(scId);
    }

    if (!recreatedScEvent.IsNull())
    {
        CSidechainEventsMap::iterator scEventIt = ModifySidechainEvents(height);
        scEventIt->second.scEvents = recreatedScEvent;
        scEventIt->second.flag = CSidechainEventsCacheEntry::Flags::FRESH;
    }

    return true;
}

CSidechain::State CCoinsViewCache::GetSidechainState(const uint256& scId) const
{
    CSidechain sidechain;
    if (!GetSidechain(scId, sidechain))
        return CSidechain::State::NOT_APPLICABLE;

    if (!sidechain.isCreationConfirmed())
        return CSidechain::State::UNCONFIRMED;

    if (this->GetHeight() >= sidechain.GetScheduledCeasingHeight())
        return CSidechain::State::CEASED;
    else
        return CSidechain::State::ALIVE;
}

libzendoomc::ScFieldElement CCoinsViewCache::GetActiveCertDataHash(const uint256& scId) const
{
    const CSidechain* const pSidechain = this->AccessSidechain(scId);

    if (pSidechain == nullptr)
        return libzendoomc::ScFieldElement{};

    if (this->GetSidechainState(scId) == CSidechain::State::CEASED)
    	return pSidechain->pastEpochTopQualityCertDataHash;

    int certReferencedEpoch = pSidechain->EpochFor(this->GetHeight()+1 - pSidechain->GetCertSubmissionWindowLength()) - 1;

    if (pSidechain->lastTopQualityCertReferencedEpoch == certReferencedEpoch)
    	return pSidechain->lastTopQualityCertDataHash;
    else if(pSidechain->lastTopQualityCertReferencedEpoch -1 == certReferencedEpoch)
    	return pSidechain->pastEpochTopQualityCertDataHash;
    else
        assert(false);
}

bool CCoinsViewCache::Flush() {
    bool fOk = base->BatchWrite(cacheCoins, hashBlock, hashAnchor, cacheAnchors, cacheNullifiers, cacheSidechains, cacheSidechainEvents);
    cacheCoins.clear();
    cacheSidechains.clear();
    cacheSidechainEvents.clear();
    cacheAnchors.clear();
    cacheNullifiers.clear();
    cachedCoinsUsage = 0;
    return fOk;
}

bool CCoinsViewCache::DecrementImmatureAmount(const uint256& scId, const CSidechainsMap::iterator& targetEntry, CAmount nValue, int maturityHeight)
{
    // get the map of immature amounts, they are indexed by height
    auto& iaMap = targetEntry->second.sidechain.mImmatureAmounts;

    if (!iaMap.count(maturityHeight) )
    {
        // should not happen
        LogPrintf("ERROR %s():%d - could not find immature balance at height%d\n",
            __func__, __LINE__, maturityHeight);
        return false;
    }

    LogPrint("sc", "%s():%d - immature amount before: %s\n",
        __func__, __LINE__, FormatMoney(iaMap[maturityHeight]));

    if (iaMap[maturityHeight] < nValue)
    {
        // should not happen either
        LogPrintf("ERROR %s():%d - negative balance at height=%d\n",
            __func__, __LINE__, maturityHeight);
        return false;
    }

    iaMap[maturityHeight] -= nValue;
    targetEntry->second.flag = CSidechainsCacheEntry::Flags::DIRTY;

    LogPrint("sc", "%s():%d - immature amount after: %s\n",
        __func__, __LINE__, FormatMoney(iaMap[maturityHeight]));

    if (iaMap[maturityHeight] == 0)
    {
        iaMap.erase(maturityHeight);
        targetEntry->second.flag = CSidechainsCacheEntry::Flags::DIRTY;
        LogPrint("sc", "%s():%d - removed entry height=%d from immature amounts in memory\n",
            __func__, __LINE__, maturityHeight );
    }
    return true;
}

<<<<<<< HEAD
void CCoinsViewCache::Dump_info() const
{
    std::set<uint256> scIdsList;
    GetScIds(scIdsList);
    LogPrint("sc", "-- number of side chains found [%d] ------------------------\n", scIdsList.size());
    for(const auto& scId: scIdsList)
    {
        LogPrint("sc", "-- side chain [%s] ------------------------\n", scId.ToString());
        CSidechain info;
        if (!GetSidechain(scId, info))
        {
            LogPrint("sc", "===> No such side chain\n");
            return;
        }

        LogPrint("sc", "  creationTx[%s]\n", info.creationTxHash.ToString());
        LogPrint("sc", "  prevBlockTopQualityCertReferencedEpoch[%d]\n", info.prevBlockTopQualityCertReferencedEpoch);
        LogPrint("sc", "  prevBlockTopQualityCertHash[%s]\n",            info.prevBlockTopQualityCertHash.ToString());
        LogPrint("sc", "  prevBlockTopQualityCertQuality[%d]\n",         info.prevBlockTopQualityCertQuality);
        LogPrint("sc", "  prevBlockTopQualityCertBwtAmount[%s]\n",       FormatMoney(info.prevBlockTopQualityCertBwtAmount));
        LogPrint("sc", "  balance[%s]\n", FormatMoney(info.balance));
        LogPrint("sc", "  ----- creation data:\n");
        LogPrint("sc", "      withdrawalEpochLength[%d]\n", info.creationData.withdrawalEpochLength);
        LogPrint("sc", "      customData[%s]\n", HexStr(info.creationData.customData));
        LogPrint("sc", "      constant[%s]\n", HexStr(info.creationData.constant));
        LogPrint("sc", "      wCertVk[%s]\n", HexStr(info.creationData.wCertVk));
        LogPrint("sc", "  immature amounts size[%d]\n", info.mImmatureAmounts.size());
    }

    return;
}

=======
>>>>>>> 0895e2c5
unsigned int CCoinsViewCache::GetCacheSize() const {
    return cacheCoins.size();
}

const CTxOut &CCoinsViewCache::GetOutputFor(const CTxIn& input) const
{
    const CCoins* coins = AccessCoins(input.prevout.hash);
    assert(coins && coins->IsAvailable(input.prevout.n));
    return coins->vout[input.prevout.n];
}

CAmount CCoinsViewCache::GetValueIn(const CTransactionBase& txBase) const
{
    if (txBase.IsCoinBase())
        return 0;

    CAmount nResult = 0;
    for (const CTxIn& in : txBase.GetVin())
        nResult += GetOutputFor(in).nValue;

    nResult += txBase.GetJoinSplitValueIn();

    return nResult;
}

bool CCoinsViewCache::HaveJoinSplitRequirements(const CTransactionBase& txBase) const
{
    boost::unordered_map<uint256, ZCIncrementalMerkleTree, CCoinsKeyHasher> intermediates;

    for(const JSDescription &joinsplit: txBase.GetVjoinsplit()) {
        for(const uint256& nullifier: joinsplit.nullifiers) {
            if (GetNullifier(nullifier)) {
                // If the nullifier is set, this transaction
                // double-spends!
                return false;
            }
        }

        ZCIncrementalMerkleTree tree;
        auto it = intermediates.find(joinsplit.anchor);
        if (it != intermediates.end()) {
            tree = it->second;
        } else if (!GetAnchorAt(joinsplit.anchor, tree)) {
            return false;
        }

        for(const uint256& commitment: joinsplit.commitments) {
            tree.append(commitment);
        }

        intermediates.insert(std::make_pair(tree.root(), tree));
    }

    return true;
}

bool CCoinsViewCache::HaveInputs(const CTransactionBase& txBase) const
{
    if (!txBase.IsCoinBase()) {
        for(const CTxIn & in: txBase.GetVin()) {
            const CCoins* coins = AccessCoins(in.prevout.hash);
            if (!coins || !coins->IsAvailable(in.prevout.n)) {
                return false;
            }
        }
    }
    return true;
}

double CCoinsViewCache::GetPriority(const CTransactionBase &tx, int nHeight) const
{
    if (tx.IsCoinBase())
        return 0.0;

    // Joinsplits do not reveal any information about the value or age of a note, so we
    // cannot apply the priority algorithm used for transparent utxos.  Instead, we just
    // use the maximum priority whenever a transaction contains any JoinSplits.
    // (Note that coinbase transactions cannot contain JoinSplits.)
    // FIXME: this logic is partially duplicated between here and CreateNewBlock in miner.cpp.

    if (tx.GetVjoinsplit().size() > 0) {
        return MAXIMUM_PRIORITY;
    }

    if (tx.IsCertificate() ) {
        return MAXIMUM_PRIORITY;
    }

    double dResult = 0.0;
    BOOST_FOREACH(const CTxIn& txin, tx.GetVin())
    {
        const CCoins* coins = AccessCoins(txin.prevout.hash);
        assert(coins);
        if (!coins->IsAvailable(txin.prevout.n)) continue;
        if (coins->nHeight < nHeight) {
            dResult += coins->vout[txin.prevout.n].nValue * (nHeight-coins->nHeight);
        }
    }

    return tx.ComputePriority(dResult);
}

CCoinsModifier::CCoinsModifier(CCoinsViewCache& cache_, CCoinsMap::iterator it_, size_t usage):
        cache(cache_), it(it_), cachedCoinUsage(usage) {
    assert(!cache.hasModifier);
    cache.hasModifier = true;
}

CCoinsModifier::~CCoinsModifier()
{
    assert(cache.hasModifier);
    cache.hasModifier = false;
    it->second.coins.Cleanup();
    cache.cachedCoinsUsage -= cachedCoinUsage; // Subtract the old usage
    if ((it->second.flags & CCoinsCacheEntry::FRESH) && it->second.coins.IsPruned()) {
        cache.cacheCoins.erase(it);
    } else {
        // If the coin still exists after the modification, add the new usage
        cache.cachedCoinsUsage += it->second.coins.DynamicMemoryUsage();
    }
}<|MERGE_RESOLUTION|>--- conflicted
+++ resolved
@@ -709,20 +709,6 @@
         }
 
         CSidechainsMap::iterator scIt = ModifySidechain(scId);
-<<<<<<< HEAD
-        scIt->second.scInfo.creationBlockHeight = blockHeight;
-        scIt->second.scInfo.creationTxHash = txHash;
-        scIt->second.scInfo.prevBlockTopQualityCertReferencedEpoch = CScCertificate::EPOCH_NULL;
-        scIt->second.scInfo.prevBlockTopQualityCertHash.SetNull();
-        scIt->second.scInfo.prevBlockTopQualityCertQuality = CScCertificate::QUALITY_NULL;
-        scIt->second.scInfo.prevBlockTopQualityCertBwtAmount = 0;
-        scIt->second.scInfo.creationData.withdrawalEpochLength = cr.withdrawalEpochLength;
-        scIt->second.scInfo.creationData.customData = cr.customData;
-        scIt->second.scInfo.creationData.constant = cr.constant;
-        scIt->second.scInfo.creationData.wCertVk = cr.wCertVk;
-        scIt->second.scInfo.mImmatureAmounts[maturityHeight] = cr.nValue;
-=======
-        scIt->second.sidechain.creationBlockHash = block.GetHash();
         scIt->second.sidechain.creationBlockHeight = blockHeight;
         scIt->second.sidechain.creationTxHash = txHash;
         scIt->second.sidechain.lastTopQualityCertReferencedEpoch = CScCertificate::EPOCH_NULL;
@@ -736,7 +722,6 @@
         scIt->second.sidechain.creationData.wMbtrVk = cr.wMbtrVk;
         scIt->second.sidechain.mImmatureAmounts[maturityHeight] = cr.nValue;
 
->>>>>>> 0895e2c5
         scIt->second.flag = CSidechainsCacheEntry::Flags::FRESH;
 
         LogPrint("sc", "%s():%d - immature balance added in scView (h=%d, amount=%s) %s\n",
@@ -980,31 +965,10 @@
 }
 
 #ifdef BITCOIN_TX
-<<<<<<< HEAD
-bool CCoinsViewCache::isEpochDataValid(const CSidechain& info, int epochNumber, const uint256& endEpochBlockHash) const {return true;}
-bool CCoinsViewCache::IsCertApplicableToState(const CScCertificate& cert, int nHeight, CValidationState& state, libzendoomc::CScProofVerifier& scVerifier) const {return true;}
-bool libzendoomc::CScProofVerifier::verifyCScCertificate(              
-    const libzendoomc::ScConstant& constant,
-    const libzendoomc::ScVk& wCertVk,
-    const uint256& prev_end_epoch_block_hash,
-    const CScCertificate& scCert
-) const { return true; }
-bool CCoinsViewCache::HaveScRequirements(const CTransaction& tx, int height) { return true;}
-=======
 int CCoinsViewCache::GetHeight() const {return -1;}
-std::string CSidechain::ToString() const {return std::string{};}
-int CSidechain::EpochFor(int targetHeight) const { return CScCertificate::EPOCH_NULL; }
-int CSidechain::GetStartHeightForEpoch(int targetEpoch) const { return -1; }
-int CSidechain::GetCertSubmissionWindowEnd(int certEpoch) const { return -1; }
-int CSidechain::GetCertSubmissionWindowLength() const { return -1; }
-int CSidechain::GetScheduledCeasingHeight()  const { return -1; }
-size_t CSidechain::DynamicMemoryUsage() const { return 0; }
-std::string CSidechain::stateToString(State s) { return "";}
 bool CCoinsViewCache::CheckEndEpochBlockHash(const CSidechain& info, int epochNumber, const uint256& endEpochBlockHash) const {return true;}
 bool CCoinsViewCache::IsCertApplicableToState(const CScCertificate& cert, libzendoomc::CScProofVerifier& scVerifier) const {return true;}
 bool CCoinsViewCache::IsScTxApplicableToState(const CTransaction& tx, libzendoomc::CScProofVerifier& scVerifier) const { return true;}
-size_t CSidechainEvents::DynamicMemoryUsage() const { return 0;}
->>>>>>> 0895e2c5
 #else
 
 int CCoinsViewCache::GetHeight() const
@@ -1039,11 +1003,6 @@
             __func__, __LINE__, certEpoch, sidechain.lastTopQualityCertReferencedEpoch, sidechain.lastTopQualityCertReferencedEpoch+1);
     }
 
-<<<<<<< HEAD
-    // TODO Remove cert.endEpochBlockHash checks after changing of verification circuit.
-    // check that epoch data are consistent
-    if (!isEpochDataValid(scInfo, cert.epochNumber, cert.endEpochBlockHash) )
-=======
     int certWindowStartHeight = sidechain.GetCertSubmissionWindowStart(certEpoch);
     int certWindowEndHeight   = sidechain.GetCertSubmissionWindowEnd(certEpoch);
 
@@ -1067,13 +1026,13 @@
 
     CSidechain sidechain;
     if (!GetSidechain(cert.GetScId(), sidechain))
->>>>>>> 0895e2c5
     {
         return error("%s():%d - ERROR: cert[%s] refers to scId[%s] not yet created\n",
                 __func__, __LINE__, certHash.ToString(), cert.GetScId().ToString());
     }
 
-    // check that epoch data are consistent
+	// TODO Remove cert.endEpochBlockHash checks after changing of verification circuit.
+	// check that epoch data are consistent
     if (!CheckEndEpochBlockHash(sidechain, cert.epochNumber, cert.endEpochBlockHash) )
     {
         return error("%s():%d - ERROR: invalid cert[%s], scId[%s] invalid epoch data\n",
@@ -1108,16 +1067,9 @@
     LogPrint("sc", "%s():%d - ok, balance in scId[%s]: balance[%s], cert amount[%s]\n",
         __func__, __LINE__, cert.GetScId().ToString(), FormatMoney(scBalance), FormatMoney(bwtTotalAmount) );
 
-<<<<<<< HEAD
-=======
-    // Retrieve previous end epoch block hash for certificate proof verification
-    int targetHeight =  sidechain.GetStartHeightForEpoch(cert.epochNumber) - 1;
-    uint256 prev_end_epoch_block_hash = chainActive[targetHeight] -> GetBlockHash();
->>>>>>> 0895e2c5
-
     // Retrieve previous end epoch block info for certificate proof verification
-    int prev_end_epoch_block_height = scInfo.EndHeightForEpoch(cert.epochNumber - 1);
-    int curr_end_epoch_block_height = scInfo.EndHeightForEpoch(cert.epochNumber);
+    int prev_end_epoch_block_height = sidechain.GetEndHeightForEpoch(cert.epochNumber - 1);
+    int curr_end_epoch_block_height = sidechain.GetEndHeightForEpoch(cert.epochNumber);
 
     CBlockIndex* prev_end_epoch_block_index = chainActive[prev_end_epoch_block_height];
     CBlockIndex* curr_end_epoch_block_index = chainActive[curr_end_epoch_block_height];
@@ -1171,21 +1123,8 @@
         return error("%s():%d - ERROR: endEpochBlockHash is unknown\n", __func__, __LINE__);
     }
 
-<<<<<<< HEAD
-    // 3. combination of epoch number and epoch length, specified in sc info, must point to that end-epoch block
-    int endEpochHeight = scInfo.EndHeightForEpoch(epochNumber);
-    pblockindex = chainActive[endEpochHeight];
-
-    if (!pblockindex)
-    {
-        LogPrint("sc", "%s():%d - calculated height %d (createHeight=%d/epochNum=%d/epochLen=%d) is out of active chain\n",
-            __func__, __LINE__, endEpochHeight, scInfo.creationBlockHeight, epochNumber, scInfo.creationData.withdrawalEpochLength);
-        return false;
-    }
-=======
     return true;
 }
->>>>>>> 0895e2c5
 
 bool CCoinsViewCache::CheckScTxTiming(const uint256& scId) const
 {
@@ -1805,41 +1744,6 @@
     return true;
 }
 
-<<<<<<< HEAD
-void CCoinsViewCache::Dump_info() const
-{
-    std::set<uint256> scIdsList;
-    GetScIds(scIdsList);
-    LogPrint("sc", "-- number of side chains found [%d] ------------------------\n", scIdsList.size());
-    for(const auto& scId: scIdsList)
-    {
-        LogPrint("sc", "-- side chain [%s] ------------------------\n", scId.ToString());
-        CSidechain info;
-        if (!GetSidechain(scId, info))
-        {
-            LogPrint("sc", "===> No such side chain\n");
-            return;
-        }
-
-        LogPrint("sc", "  creationTx[%s]\n", info.creationTxHash.ToString());
-        LogPrint("sc", "  prevBlockTopQualityCertReferencedEpoch[%d]\n", info.prevBlockTopQualityCertReferencedEpoch);
-        LogPrint("sc", "  prevBlockTopQualityCertHash[%s]\n",            info.prevBlockTopQualityCertHash.ToString());
-        LogPrint("sc", "  prevBlockTopQualityCertQuality[%d]\n",         info.prevBlockTopQualityCertQuality);
-        LogPrint("sc", "  prevBlockTopQualityCertBwtAmount[%s]\n",       FormatMoney(info.prevBlockTopQualityCertBwtAmount));
-        LogPrint("sc", "  balance[%s]\n", FormatMoney(info.balance));
-        LogPrint("sc", "  ----- creation data:\n");
-        LogPrint("sc", "      withdrawalEpochLength[%d]\n", info.creationData.withdrawalEpochLength);
-        LogPrint("sc", "      customData[%s]\n", HexStr(info.creationData.customData));
-        LogPrint("sc", "      constant[%s]\n", HexStr(info.creationData.constant));
-        LogPrint("sc", "      wCertVk[%s]\n", HexStr(info.creationData.wCertVk));
-        LogPrint("sc", "  immature amounts size[%d]\n", info.mImmatureAmounts.size());
-    }
-
-    return;
-}
-
-=======
->>>>>>> 0895e2c5
 unsigned int CCoinsViewCache::GetCacheSize() const {
     return cacheCoins.size();
 }
