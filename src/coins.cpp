// Copyright (c) 2012-2014 The Bitcoin Core developers
// Distributed under the MIT software license, see the accompanying
// file COPYING or http://www.opensource.org/licenses/mit-license.php.

#include "coins.h"

#include "memusage.h"
#include "random.h"
#include "version.h"
#include "policy/fees.h"
#include "sc/proofverifier.h"

#include <assert.h>
#include "utilmoneystr.h"
#include <undo.h>
#include <chainparams.h>

std::string CCoins::ToString() const
{
    std::string ret;
    ret += strprintf("\n version           (%d)", nVersion);
    ret += strprintf("\n fCoinBase         (%d)", fCoinBase);
    ret += strprintf("\n height            (%d)", nHeight);
    ret += strprintf("\n nFirstBwtPos      (%d)", nFirstBwtPos);
    ret += strprintf("\n nBwtMaturityHeight(%d)", nBwtMaturityHeight);
    for (const CTxOut& out : vout)
    {
        ret += "\n    " + out.ToString();
    }
    return ret;
}

CCoins::CCoins() : fCoinBase(false), vout(0), nHeight(0), nVersion(0), nFirstBwtPos(BWT_POS_UNSET), nBwtMaturityHeight(0) { }

CCoins::CCoins(const CTransaction &tx, int nHeightIn) { From(tx, nHeightIn); }

CCoins::CCoins(const CScCertificate &cert, int nHeightIn, int bwtMaturityHeight, bool isBlockTopQualityCert)
{
    From(cert, nHeightIn, bwtMaturityHeight, isBlockTopQualityCert);
}

void CCoins::From(const CTransaction &tx, int nHeightIn) {
    fCoinBase          = tx.IsCoinBase();
    vout               = tx.GetVout();
    nHeight            = nHeightIn;
    nVersion           = tx.nVersion;
    nFirstBwtPos       = BWT_POS_UNSET;
    nBwtMaturityHeight = 0;
    ClearUnspendable();
}

void CCoins::From(const CScCertificate &cert, int nHeightIn, int bwtMaturityHeight, bool isBlockTopQualityCert) {
    fCoinBase          = cert.IsCoinBase();
    vout               = cert.GetVout();
    nHeight            = nHeightIn;
    nVersion           = cert.nVersion;
    nFirstBwtPos       = cert.nFirstBwtPos;
    nBwtMaturityHeight = bwtMaturityHeight;

    if (!isBlockTopQualityCert) //drop bwts of low q certs
    {
        for(unsigned int bwtPos = nFirstBwtPos; bwtPos < vout.size(); ++bwtPos)
            Spend(bwtPos);
    }

    ClearUnspendable();
}

void CCoins::Clear() {
    fCoinBase = false;
    std::vector<CTxOut>().swap(vout);
    nHeight = 0;
    nVersion = 0;
    nFirstBwtPos = BWT_POS_UNSET;
    nBwtMaturityHeight = 0;
}

void CCoins::Cleanup() {
    while (vout.size() > 0 && vout.back().IsNull())
        vout.pop_back();

    if (vout.empty())
        std::vector<CTxOut>().swap(vout);
}

void CCoins::ClearUnspendable() {
    BOOST_FOREACH(CTxOut &txout, vout) {
        if (txout.scriptPubKey.IsUnspendable())
            txout.SetNull();
    }
    Cleanup();
}

void CCoins::swap(CCoins &to) {
    std::swap(to.fCoinBase, fCoinBase);
    to.vout.swap(vout);
    std::swap(to.nHeight, nHeight);
    std::swap(to.nVersion, nVersion);
    std::swap(to.nFirstBwtPos, nFirstBwtPos);
    std::swap(to.nBwtMaturityHeight, nBwtMaturityHeight);
}

bool operator==(const CCoins &a, const CCoins &b) {
     // Empty CCoins objects are always equal.
     if (a.IsPruned() && b.IsPruned())
         return true;
     return a.fCoinBase          == b.fCoinBase          &&
            a.nHeight            == b.nHeight            &&
            a.nVersion           == b.nVersion           &&
            a.vout               == b.vout               &&
            a.nFirstBwtPos       == b.nFirstBwtPos       &&
            a.nBwtMaturityHeight == b.nBwtMaturityHeight;
}

bool operator!=(const CCoins &a, const CCoins &b) {
    return !(a == b);
}

bool CCoins::IsCoinBase() const {
    return fCoinBase;
}

bool CCoins::IsFromCert() const {
    // when restored from serialization, nVersion, if negative, is populated only with latest 7 bits of the original value!
    // we enforced that no tx/cert can have a version other than a list of well known ones
    // therefore no other 4-bytes signed version will have this 7-bits ending
    return (nVersion & 0x7f) == (SC_CERT_VERSION & 0x7f);
}

bool CCoins::isOutputMature(unsigned int outPos, int nSpendingHeigh) const
{
    if (!IsCoinBase() && !IsFromCert())
        return true;

    if (IsCoinBase())
        return nSpendingHeigh >= (nHeight + COINBASE_MATURITY);

    //Hereinafter a cert
    if (outPos >= nFirstBwtPos)
        return nSpendingHeigh >= nBwtMaturityHeight;
    else
        return true;
}

bool CCoins::Spend(uint32_t nPos)
{
    if (nPos >= vout.size() || vout[nPos].IsNull())
        return false;

    vout[nPos].SetNull();
    Cleanup();
    return true;
}

bool CCoins::IsAvailable(unsigned int nPos) const {
    return (nPos < vout.size() && !vout[nPos].IsNull());
}

bool CCoins::IsPruned() const {
    for(const CTxOut &out: vout)
        if (!out.IsNull())
            return false;
    return true;
}

size_t CCoins::DynamicMemoryUsage() const {
    size_t ret = memusage::DynamicUsage(vout);
    for(const CTxOut &out: vout) {
        ret += RecursiveDynamicUsage(out.scriptPubKey);
    }
    return ret;
}

void CCoins::CalcMaskSize(unsigned int &nBytes, unsigned int &nNonzeroBytes) const {
    unsigned int nLastUsedByte = 0;
    for (unsigned int b = 0; 2+b*8 < vout.size(); b++) {
        bool fZero = true;
        for (unsigned int i = 0; i < 8 && 2+b*8+i < vout.size(); i++) {
            if (!vout[2+b*8+i].IsNull()) {
                fZero = false;
                continue;
            }
        }
        if (!fZero) {
            nLastUsedByte = b + 1;
            nNonzeroBytes++;
        }
    }
    nBytes += nLastUsedByte;
}

bool CCoinsView::GetAnchorAt(const uint256 &rt, ZCIncrementalMerkleTree &tree) const { return false; }
bool CCoinsView::GetNullifier(const uint256 &nullifier)                        const { return false; }
bool CCoinsView::GetCoins(const uint256 &txid, CCoins &coins)                  const { return false; }
bool CCoinsView::HaveCoins(const uint256 &txid)                                const { return false; }
bool CCoinsView::HaveSidechain(const uint256& scId)                            const { return false; }
bool CCoinsView::GetSidechain(const uint256& scId, CSidechain& info)           const { return false; }
bool CCoinsView::HaveSidechainEvents(int height)                               const { return false; }
bool CCoinsView::GetSidechainEvents(int height, CSidechainEvents& scEvent)     const { return false; }
void CCoinsView::GetScIds(std::set<uint256>& scIdsList)                        const { scIdsList.clear(); return; }
bool CCoinsView::CheckQuality(const CScCertificate& cert)                      const { return false; }
uint256 CCoinsView::GetBestBlock()                                             const { return uint256(); }
uint256 CCoinsView::GetBestAnchor()                                            const { return uint256(); };
bool CCoinsView::BatchWrite(CCoinsMap &mapCoins, const uint256 &hashBlock,
                            const uint256 &hashAnchor, CAnchorsMap &mapAnchors,
                            CNullifiersMap &mapNullifiers, CSidechainsMap& mapSidechains,
                            CSidechainEventsMap& mapSidechainEvents)                 { return false; }
bool CCoinsView::GetStats(CCoinsStats &stats)                                  const { return false; }


CCoinsViewBacked::CCoinsViewBacked(CCoinsView *viewIn) : base(viewIn) { }

bool CCoinsViewBacked::GetAnchorAt(const uint256 &rt, ZCIncrementalMerkleTree &tree) const { return base->GetAnchorAt(rt, tree); }
bool CCoinsViewBacked::GetNullifier(const uint256 &nullifier)                        const { return base->GetNullifier(nullifier); }
bool CCoinsViewBacked::GetCoins(const uint256 &txid, CCoins &coins)                  const { return base->GetCoins(txid, coins); }
bool CCoinsViewBacked::HaveCoins(const uint256 &txid)                                const { return base->HaveCoins(txid); }
bool CCoinsViewBacked::HaveSidechain(const uint256& scId)                            const { return base->HaveSidechain(scId); }
bool CCoinsViewBacked::GetSidechain(const uint256& scId, CSidechain& info)           const { return base->GetSidechain(scId,info); }
bool CCoinsViewBacked::HaveSidechainEvents(int height)                               const { return base->HaveSidechainEvents(height); }
bool CCoinsViewBacked::GetSidechainEvents(int height, CSidechainEvents& scEvents)    const { return base->GetSidechainEvents(height, scEvents); }
void CCoinsViewBacked::GetScIds(std::set<uint256>& scIdsList)                        const { return base->GetScIds(scIdsList); }
bool CCoinsViewBacked::CheckQuality(const CScCertificate& cert)                      const { return base->CheckQuality(cert); }
uint256 CCoinsViewBacked::GetBestBlock()                                             const { return base->GetBestBlock(); }
uint256 CCoinsViewBacked::GetBestAnchor()                                            const { return base->GetBestAnchor(); }
void CCoinsViewBacked::SetBackend(CCoinsView &viewIn) { base = &viewIn; }
bool CCoinsViewBacked::BatchWrite(CCoinsMap &mapCoins, const uint256 &hashBlock,
                                  const uint256 &hashAnchor, CAnchorsMap &mapAnchors,
                                  CNullifiersMap &mapNullifiers, CSidechainsMap& mapSidechains,
                                  CSidechainEventsMap& mapSidechainEvents) { return base->BatchWrite(mapCoins, hashBlock, hashAnchor,
                                                                                          mapAnchors, mapNullifiers, mapSidechains, mapSidechainEvents); }
bool CCoinsViewBacked::GetStats(CCoinsStats &stats)                                  const { return base->GetStats(stats); }

CCoinsKeyHasher::CCoinsKeyHasher() : salt(GetRandHash()) {}

CCoinsViewCache::CCoinsViewCache(CCoinsView *baseIn) : CCoinsViewBacked(baseIn), hasModifier(false), cachedCoinsUsage(0) { }

CCoinsViewCache::~CCoinsViewCache()
{
    assert(!hasModifier);
}

size_t CCoinsViewCache::DynamicMemoryUsage() const {
    return memusage::DynamicUsage(cacheCoins) +
           memusage::DynamicUsage(cacheAnchors) +
           memusage::DynamicUsage(cacheNullifiers) +
           memusage::DynamicUsage(cacheSidechains) +
           memusage::DynamicUsage(cacheSidechainEvents) +
           cachedCoinsUsage;
}

CCoinsMap::const_iterator CCoinsViewCache::FetchCoins(const uint256 &txid) const {
    CCoinsMap::iterator it = cacheCoins.find(txid);
    if (it != cacheCoins.end())
        return it;
    CCoins tmp;
    if (!base->GetCoins(txid, tmp))
        return cacheCoins.end();
    CCoinsMap::iterator ret = cacheCoins.insert(std::make_pair(txid, CCoinsCacheEntry())).first;
    tmp.swap(ret->second.coins);
    if (ret->second.coins.IsPruned()) {
        // The parent only has an empty entry for this txid; we can consider our
        // version as fresh.
        ret->second.flags = CCoinsCacheEntry::FRESH;
    }
    cachedCoinsUsage += ret->second.coins.DynamicMemoryUsage();
    return ret;
}

CSidechainsMap::const_iterator CCoinsViewCache::FetchSidechains(const uint256& scId) const {
    CSidechainsMap::iterator candidateIt = cacheSidechains.find(scId);
    if (candidateIt != cacheSidechains.end())
        return candidateIt;

    CSidechain tmp;
    if (!base->GetSidechain(scId, tmp))
        return cacheSidechains.end();

    //Fill cache and return iterator. The insert in cache below looks cumbersome. However
    //it allows to insert CSidechain and keep iterator to inserted member without extra searches
    CSidechainsMap::iterator ret =
            cacheSidechains.insert(std::make_pair(scId, CSidechainsCacheEntry(tmp, CSidechainsCacheEntry::Flags::DEFAULT ))).first;

    cachedCoinsUsage += ret->second.scInfo.DynamicMemoryUsage();
    return ret;
}

CSidechainsMap::iterator CCoinsViewCache::ModifySidechain(const uint256& scId) {
    CSidechainsMap::iterator candidateIt = cacheSidechains.find(scId);
    if (candidateIt != cacheSidechains.end())
        return candidateIt;

    CSidechainsMap::iterator ret = cacheSidechains.end();
    CSidechain tmp;
    if (base->GetSidechain(scId, tmp))
        ret = cacheSidechains.insert(std::make_pair(scId, CSidechainsCacheEntry(tmp, CSidechainsCacheEntry::Flags::DEFAULT ))).first;
    else
        ret = cacheSidechains.insert(std::make_pair(scId, CSidechainsCacheEntry(tmp, CSidechainsCacheEntry::Flags::FRESH ))).first;

    cachedCoinsUsage += ret->second.scInfo.DynamicMemoryUsage();
    return ret;
}

const CSidechain* const CCoinsViewCache::AccessSidechain(const uint256& scId) {
    CSidechainsMap::const_iterator it = FetchSidechains(scId);
    if (it == cacheSidechains.end())
        return nullptr;
    else
        return &it->second.scInfo;
}

CSidechainEventsMap::const_iterator CCoinsViewCache::FetchSidechainEvents(int height) const {
    CSidechainEventsMap::iterator candidateIt = cacheSidechainEvents.find(height);
    if (candidateIt != cacheSidechainEvents.end())
        return candidateIt;

    CSidechainEvents tmp;
    if (!base->GetSidechainEvents(height, tmp))
        return cacheSidechainEvents.end();

    //Fill cache and return iterator. The insert in cache below looks cumbersome. However
    //it allows to insert CCeasingSidechains and keep iterator to inserted member without extra searches
    CSidechainEventsMap::iterator ret =
            cacheSidechainEvents.insert(std::make_pair(height, CSidechainEventsCacheEntry(tmp, CSidechainEventsCacheEntry::Flags::DEFAULT ))).first;

    cachedCoinsUsage += ret->second.scEvents.DynamicMemoryUsage();
    return ret;
}

CSidechainEventsMap::iterator CCoinsViewCache::ModifySidechainEvents(int height)
{
    CSidechainEventsMap::iterator candidateIt = cacheSidechainEvents.find(height);
    if (candidateIt != cacheSidechainEvents.end())
        return candidateIt;

    CSidechainEventsMap::iterator ret = cacheSidechainEvents.end();
    CSidechainEvents tmp;
    if (!base->GetSidechainEvents(height, tmp))
        ret = cacheSidechainEvents.insert(std::make_pair(height, CSidechainEventsCacheEntry(tmp, CSidechainEventsCacheEntry::Flags::FRESH ))).first;
    else
        ret = cacheSidechainEvents.insert(std::make_pair(height, CSidechainEventsCacheEntry(tmp, CSidechainEventsCacheEntry::Flags::DEFAULT ))).first;

    cachedCoinsUsage += ret->second.scEvents.DynamicMemoryUsage();
    return ret;
}

bool CCoinsViewCache::GetAnchorAt(const uint256 &rt, ZCIncrementalMerkleTree &tree) const {
    CAnchorsMap::const_iterator it = cacheAnchors.find(rt);
    if (it != cacheAnchors.end()) {
        if (it->second.entered) {
            tree = it->second.tree;
            return true;
        } else {
            return false;
        }
    }

    if (!base->GetAnchorAt(rt, tree)) {
        return false;
    }

    CAnchorsMap::iterator ret = cacheAnchors.insert(std::make_pair(rt, CAnchorsCacheEntry())).first;
    ret->second.entered = true;
    ret->second.tree = tree;
    cachedCoinsUsage += ret->second.tree.DynamicMemoryUsage();

    return true;
}

bool CCoinsViewCache::GetNullifier(const uint256 &nullifier) const {
    CNullifiersMap::iterator it = cacheNullifiers.find(nullifier);
    if (it != cacheNullifiers.end())
        return it->second.entered;

    CNullifiersCacheEntry entry;
    bool tmp = base->GetNullifier(nullifier);
    entry.entered = tmp;

    cacheNullifiers.insert(std::make_pair(nullifier, entry));

    return tmp;
}

void CCoinsViewCache::PushAnchor(const ZCIncrementalMerkleTree &tree) {
    uint256 newrt = tree.root();

    auto currentRoot = GetBestAnchor();

    // We don't want to overwrite an anchor we already have.
    // This occurs when a block doesn't modify mapAnchors at all,
    // because there are no joinsplits. We could get around this a
    // different way (make all blocks modify mapAnchors somehow)
    // but this is simpler to reason about.
    if (currentRoot != newrt) {
        auto insertRet = cacheAnchors.insert(std::make_pair(newrt, CAnchorsCacheEntry()));
        CAnchorsMap::iterator ret = insertRet.first;

        ret->second.entered = true;
        ret->second.tree = tree;
        ret->second.flags = CAnchorsCacheEntry::DIRTY;

        if (insertRet.second) {
            // An insert took place
            cachedCoinsUsage += ret->second.tree.DynamicMemoryUsage();
        }

        hashAnchor = newrt;
    }
}

void CCoinsViewCache::PopAnchor(const uint256 &newrt) {
    auto currentRoot = GetBestAnchor();

    // Blocks might not change the commitment tree, in which
    // case restoring the "old" anchor during a reorg must
    // have no effect.
    if (currentRoot != newrt) {
        // Bring the current best anchor into our local cache
        // so that its tree exists in memory.
        {
            ZCIncrementalMerkleTree tree;
            assert(GetAnchorAt(currentRoot, tree));
        }

        // Mark the anchor as unentered, removing it from view
        cacheAnchors[currentRoot].entered = false;

        // Mark the cache entry as dirty so it's propagated
        cacheAnchors[currentRoot].flags = CAnchorsCacheEntry::DIRTY;

        // Mark the new root as the best anchor
        hashAnchor = newrt;
    }
}

void CCoinsViewCache::SetNullifier(const uint256 &nullifier, bool spent) {
    std::pair<CNullifiersMap::iterator, bool> ret = cacheNullifiers.insert(std::make_pair(nullifier, CNullifiersCacheEntry()));
    ret.first->second.entered = spent;
    ret.first->second.flags |= CNullifiersCacheEntry::DIRTY;
}

bool CCoinsViewCache::GetCoins(const uint256 &txid, CCoins &coins) const {
    CCoinsMap::const_iterator it = FetchCoins(txid);
    if (it != cacheCoins.end()) {
        coins = it->second.coins;
        return true;
    }
    return false;
}

CCoinsModifier CCoinsViewCache::ModifyCoins(const uint256 &txid) {
    assert(!hasModifier);
    std::pair<CCoinsMap::iterator, bool> ret = cacheCoins.insert(std::make_pair(txid, CCoinsCacheEntry()));
    size_t cachedCoinUsage = 0;
    if (ret.second) {
        if (!base->GetCoins(txid, ret.first->second.coins)) {
            // The parent view does not have this entry; mark it as fresh.
            ret.first->second.coins.Clear();
            ret.first->second.flags = CCoinsCacheEntry::FRESH;
        } else if (ret.first->second.coins.IsPruned()) {
            // The parent view only has a pruned entry for this; mark it as fresh.
            ret.first->second.flags = CCoinsCacheEntry::FRESH;
        }
    } else {
        cachedCoinUsage = ret.first->second.coins.DynamicMemoryUsage();
    }
    // Assume that whenever ModifyCoins is called, the entry will be modified.
    ret.first->second.flags |= CCoinsCacheEntry::DIRTY;
    return CCoinsModifier(*this, ret.first, cachedCoinUsage);
}

const CCoins* CCoinsViewCache::AccessCoins(const uint256 &txid) const {
    CCoinsMap::const_iterator it = FetchCoins(txid);
    if (it == cacheCoins.end()) {
        return NULL;
    } else {
        return &it->second.coins;
    }
}

bool CCoinsViewCache::HaveCoins(const uint256 &txid) const {
    CCoinsMap::const_iterator it = FetchCoins(txid);
    // We're using vtx.empty() instead of IsPruned here for performance reasons,
    // as we only care about the case where a transaction was replaced entirely
    // in a reorganization (which wipes vout entirely, as opposed to spending
    // which just cleans individual outputs).
    return (it != cacheCoins.end() && !it->second.coins.vout.empty());
}

uint256 CCoinsViewCache::GetBestBlock() const {
    if (hashBlock.IsNull())
        hashBlock = base->GetBestBlock();
    return hashBlock;
}


uint256 CCoinsViewCache::GetBestAnchor() const {
    if (hashAnchor.IsNull())
        hashAnchor = base->GetBestAnchor();
    return hashAnchor;
}

void CCoinsViewCache::SetBestBlock(const uint256 &hashBlockIn) {
    hashBlock = hashBlockIn;
}

bool CCoinsViewCache::BatchWrite(CCoinsMap &mapCoins,
                                 const uint256 &hashBlockIn,
                                 const uint256 &hashAnchorIn,
                                 CAnchorsMap &mapAnchors,
                                 CNullifiersMap &mapNullifiers,
                                 CSidechainsMap& mapSidechains,
                                 CSidechainEventsMap& mapSidechainEvents) {
    assert(!hasModifier);
    for (CCoinsMap::iterator it = mapCoins.begin(); it != mapCoins.end();) {
        if (it->second.flags & CCoinsCacheEntry::DIRTY) { // Ignore non-dirty entries (optimization).
            CCoinsMap::iterator itUs = cacheCoins.find(it->first);
            if (itUs == cacheCoins.end()) {
                if (!it->second.coins.IsPruned()) {
                    // The parent cache does not have an entry, while the child
                    // cache does have (a non-pruned) one. Move the data up, and
                    // mark it as fresh (if the grandparent did have it, we
                    // would have pulled it in at first GetCoins).
                    assert(it->second.flags & CCoinsCacheEntry::FRESH);
                    CCoinsCacheEntry& entry = cacheCoins[it->first];
                    entry.coins.swap(it->second.coins);
                    cachedCoinsUsage += entry.coins.DynamicMemoryUsage();
                    entry.flags = CCoinsCacheEntry::DIRTY | CCoinsCacheEntry::FRESH;
                }
            } else {
                if ((itUs->second.flags & CCoinsCacheEntry::FRESH) && it->second.coins.IsPruned()) {
                    // The grandparent does not have an entry, and the child is
                    // modified and being pruned. This means we can just delete
                    // it from the parent.
                    cachedCoinsUsage -= itUs->second.coins.DynamicMemoryUsage();
                    cacheCoins.erase(itUs);
                } else {
                    // A normal modification.
                    cachedCoinsUsage -= itUs->second.coins.DynamicMemoryUsage();
                    itUs->second.coins.swap(it->second.coins);
                    cachedCoinsUsage += itUs->second.coins.DynamicMemoryUsage();
                    itUs->second.flags |= CCoinsCacheEntry::DIRTY;
                }
            }
        }
        CCoinsMap::iterator itOld = it++;
        mapCoins.erase(itOld);
    }

    for (CAnchorsMap::iterator child_it = mapAnchors.begin(); child_it != mapAnchors.end();)
    {
        if (child_it->second.flags & CAnchorsCacheEntry::DIRTY) {
            CAnchorsMap::iterator parent_it = cacheAnchors.find(child_it->first);

            if (parent_it == cacheAnchors.end()) {
                CAnchorsCacheEntry& entry = cacheAnchors[child_it->first];
                entry.entered = child_it->second.entered;
                entry.tree = child_it->second.tree;
                entry.flags = CAnchorsCacheEntry::DIRTY;

                cachedCoinsUsage += entry.tree.DynamicMemoryUsage();
            } else {
                if (parent_it->second.entered != child_it->second.entered) {
                    // The parent may have removed the entry.
                    parent_it->second.entered = child_it->second.entered;
                    parent_it->second.flags |= CAnchorsCacheEntry::DIRTY;
                }
            }
        }

        CAnchorsMap::iterator itOld = child_it++;
        mapAnchors.erase(itOld);
    }

    for (CNullifiersMap::iterator child_it = mapNullifiers.begin(); child_it != mapNullifiers.end();)
    {
        if (child_it->second.flags & CNullifiersCacheEntry::DIRTY) { // Ignore non-dirty entries (optimization).
            CNullifiersMap::iterator parent_it = cacheNullifiers.find(child_it->first);

            if (parent_it == cacheNullifiers.end()) {
                CNullifiersCacheEntry& entry = cacheNullifiers[child_it->first];
                entry.entered = child_it->second.entered;
                entry.flags = CNullifiersCacheEntry::DIRTY;
            } else {
                if (parent_it->second.entered != child_it->second.entered) {
                    parent_it->second.entered = child_it->second.entered;
                    parent_it->second.flags |= CNullifiersCacheEntry::DIRTY;
                }
            }
        }
        CNullifiersMap::iterator itOld = child_it++;
        mapNullifiers.erase(itOld);
    }

    for (auto& entryToWrite : mapSidechains) {
        CSidechainsMap::iterator itLocalCacheEntry = cacheSidechains.find(entryToWrite.first);

        switch (entryToWrite.second.flag) {
            case CSidechainsCacheEntry::Flags::FRESH:
                assert(
                    itLocalCacheEntry == cacheSidechains.end() ||
                    itLocalCacheEntry->second.flag == CSidechainsCacheEntry::Flags::ERASED
                ); //A fresh entry should not exist in localCache or be already erased
                cacheSidechains[entryToWrite.first] = entryToWrite.second;
                break;
            case CSidechainsCacheEntry::Flags::DIRTY: //A dirty entry may or may not exist in localCache
                cacheSidechains[entryToWrite.first] = entryToWrite.second;
                break;
            case CSidechainsCacheEntry::Flags::ERASED:
                if (itLocalCacheEntry != cacheSidechains.end())
                    itLocalCacheEntry->second.flag = CSidechainsCacheEntry::Flags::ERASED;
                break;
            case CSidechainsCacheEntry::Flags::DEFAULT:
                assert(itLocalCacheEntry != cacheSidechains.end());
                assert(itLocalCacheEntry->second.scInfo == entryToWrite.second.scInfo); //entry declared default is indeed different from backed value
                break; //nothing to do. entry is already persisted and has not been modified
            default:
                assert(false);
        }
    }
    mapSidechains.clear();

    for (auto& entryToWrite : mapSidechainEvents) {
        CSidechainEventsMap::iterator itLocalCacheEntry = cacheSidechainEvents.find(entryToWrite.first);

        switch (entryToWrite.second.flag) {
            case CSidechainEventsCacheEntry::Flags::FRESH:
                assert(
                    itLocalCacheEntry == cacheSidechainEvents.end() ||
                    itLocalCacheEntry->second.flag == CSidechainEventsCacheEntry::Flags::ERASED
                ); //A fresh entry should not exist in localCache or be already erased
                cacheSidechainEvents[entryToWrite.first] = entryToWrite.second;
                break;
            case CSidechainEventsCacheEntry::Flags::DIRTY: //A dirty entry may or may not exist in localCache
                cacheSidechainEvents[entryToWrite.first] = entryToWrite.second;
                break;
            case CSidechainEventsCacheEntry::Flags::ERASED:
                if (itLocalCacheEntry != cacheSidechainEvents.end())
                    itLocalCacheEntry->second.flag = CSidechainEventsCacheEntry::Flags::ERASED;
                break;
            case CSidechainEventsCacheEntry::Flags::DEFAULT:
                assert(itLocalCacheEntry != cacheSidechainEvents.end());
                assert(itLocalCacheEntry->second.scEvents == entryToWrite.second.scEvents); //entry declared default is indeed different from backed value
                break; //nothing to do. entry is already persisted and has not been modified
            default:
                assert(false);
        }
    }
    mapSidechainEvents.clear();

    hashAnchor = hashAnchorIn;
    hashBlock = hashBlockIn;
    return true;
}

bool CCoinsViewCache::HaveSidechain(const uint256& scId) const
{
    CSidechainsMap::const_iterator it = FetchSidechains(scId);
    return (it != cacheSidechains.end()) && (it->second.flag != CSidechainsCacheEntry::Flags::ERASED);
}

bool CCoinsViewCache::GetSidechain(const uint256 & scId, CSidechain& targetScInfo) const
{
    CSidechainsMap::const_iterator it = FetchSidechains(scId);
    if (it != cacheSidechains.end())
        LogPrint("sc", "%s():%d - FetchedSidechain: scId[%s]\n", __func__, __LINE__, scId.ToString());

    if (it != cacheSidechains.end() && it->second.flag != CSidechainsCacheEntry::Flags::ERASED) {
        targetScInfo = it->second.scInfo;
        return true;
    }
    return false;
}

void CCoinsViewCache::GetScIds(std::set<uint256>& scIdsList) const
{
    base->GetScIds(scIdsList);

    // Note that some of the values above may have been erased in current cache.
    // Also new id may be in current cache but not in persisted
    for (const auto& entry: cacheSidechains)
    {
      if (entry.second.flag == CSidechainsCacheEntry::Flags::ERASED)
          scIdsList.erase(entry.first);
      else
          scIdsList.insert(entry.first);
    }

    return;
}

bool CCoinsViewCache::CheckQuality(const CScCertificate& cert) const
{
    // check in blockchain if a better cert is already there for this epoch
    CSidechain info;
    if (GetSidechain(cert.GetScId(), info))
    {
        if (info.prevBlockTopQualityCertHash != cert.GetHash() &&
            info.prevBlockTopQualityCertReferencedEpoch == cert.epochNumber &&
            info.prevBlockTopQualityCertQuality >= cert.quality)
        {
            LogPrint("cert", "%s.%s():%d - NOK, cert %s q=%d : a cert q=%d for same sc/epoch is already in blockchain\n",
                __FILE__, __func__, __LINE__, cert.GetHash().ToString(), cert.quality, info.prevBlockTopQualityCertQuality);
            return false;
        }
    }
    else
    {
        LogPrint("cert", "%s.%s():%d - cert %s has no scid in blockchain\n",
            __FILE__, __func__, __LINE__, cert.GetHash().ToString());
    }

    LogPrint("cert", "%s.%s():%d - cert %s q=%d : OK, no better quality certs for same sc/epoch are in blockchain\n",
        __FILE__, __func__, __LINE__, cert.GetHash().ToString(), cert.quality);
    return true;
}


int CCoinsViewCache::getInitScCoinsMaturity()
{
    if ( (Params().NetworkIDString() == "regtest") )
    {
        int val = (int)(GetArg("-sccoinsmaturity", Params().ScCoinsMaturity() ));
        LogPrint("sc", "%s():%d - %s: using val %d \n", __func__, __LINE__, Params().NetworkIDString(), val);
        return val;
    }
    return Params().ScCoinsMaturity();
}

int CCoinsViewCache::getScCoinsMaturity()
{
    // gets constructed just one time
    static int retVal( getInitScCoinsMaturity() );
    return retVal;
}

bool CCoinsViewCache::UpdateScInfo(const CTransaction& tx, const CBlock& block, int blockHeight)
{
    const uint256& txHash = tx.GetHash();
    LogPrint("sc", "%s():%d - enter tx=%s\n", __func__, __LINE__, txHash.ToString() );

    static const int SC_COIN_MATURITY = getScCoinsMaturity();
    const int maturityHeight = blockHeight + SC_COIN_MATURITY;

    // creation ccout
    for (const auto& cr: tx.GetVscCcOut())
    {
        const uint256& scId = cr.GetScId();
        if (HaveSidechain(scId)) {
            LogPrint("sc", "ERROR: %s():%d - CR: scId=%s already in scView\n", __func__, __LINE__, scId.ToString() );
            return false;
        }

        CSidechainsMap::iterator scIt = ModifySidechain(scId);
        scIt->second.scInfo.creationBlockHash = block.GetHash();
        scIt->second.scInfo.creationBlockHeight = blockHeight;
        scIt->second.scInfo.creationTxHash = txHash;
        scIt->second.scInfo.prevBlockTopQualityCertReferencedEpoch = CScCertificate::EPOCH_NULL;
        scIt->second.scInfo.prevBlockTopQualityCertHash.SetNull();
        scIt->second.scInfo.prevBlockTopQualityCertQuality = CScCertificate::QUALITY_NULL;
        scIt->second.scInfo.prevBlockTopQualityCertBwtAmount = 0;
        scIt->second.scInfo.creationData.withdrawalEpochLength = cr.withdrawalEpochLength;
        scIt->second.scInfo.creationData.customData = cr.customData;
        scIt->second.scInfo.creationData.constant = cr.constant;
        scIt->second.scInfo.creationData.wCertVk = cr.wCertVk;
        scIt->second.scInfo.mImmatureAmounts[maturityHeight] = cr.nValue;
        scIt->second.flag = CSidechainsCacheEntry::Flags::FRESH;

        LogPrint("sc", "%s():%d - immature balance added in scView (h=%d, amount=%s) %s\n",
            __func__, __LINE__, maturityHeight, FormatMoney(cr.nValue), scId.ToString());

        LogPrint("sc", "%s():%d - scId[%s] added in scView\n", __func__, __LINE__, scId.ToString() );
    }

    // forward transfer ccout
    for(auto& ft: tx.GetVftCcOut())
    {
        if (!HaveSidechain(ft.scId))
        {
            // should not happen
            LogPrint("sc", "%s():%d - Can not update balance, could not find scId=%s\n",
                __func__, __LINE__, ft.scId.ToString() );
            return false;
        }
        CSidechainsMap::iterator scIt = ModifySidechain(ft.scId);

        // add a new immature balance entry in sc info or increment it if already there
        scIt->second.scInfo.mImmatureAmounts[maturityHeight] += ft.nValue;
        if (scIt->second.flag != CSidechainsCacheEntry::Flags::FRESH)
            scIt->second.flag = CSidechainsCacheEntry::Flags::DIRTY;

        LogPrint("sc", "%s():%d - immature balance added in scView (h=%d, amount=%s) %s\n",
            __func__, __LINE__, maturityHeight, FormatMoney(ft.nValue), ft.scId.ToString());
    }

    return true;
}

bool CCoinsViewCache::RevertTxOutputs(const CTransaction& tx, int nHeight)
{
    static const int SC_COIN_MATURITY = getScCoinsMaturity();
    const int maturityHeight = nHeight + SC_COIN_MATURITY;

    // revert forward transfers
    for(const auto& entry: tx.GetVftCcOut())
    {
        const uint256& scId = entry.scId;
        LogPrint("sc", "%s():%d - removing fwt for scId=%s\n", __func__, __LINE__, scId.ToString());

        if (!HaveSidechain(scId))
        {
            // should not happen
            LogPrint("sc", "ERROR: %s():%d - scId=%s not in scView\n", __func__, __LINE__, scId.ToString() );
            return false;
        }

        CSidechainsMap::iterator scIt = ModifySidechain(scId);
        if (!DecrementImmatureAmount(scId, scIt, entry.nValue, maturityHeight) )
        {
            // should not happen
            LogPrint("sc", "ERROR %s():%d - scId=%s could not handle immature balance at height%d\n",
                __func__, __LINE__, scId.ToString(), maturityHeight);
            return false;
        }
    }

    // remove sidechain if the case
    for(const auto& entry: tx.GetVscCcOut())
    {
        const uint256& scId = entry.GetScId();
        LogPrint("sc", "%s():%d - removing scId=%s\n", __func__, __LINE__, scId.ToString());

        if (!HaveSidechain(scId))
        {
            // should not happen
            LogPrint("sc", "ERROR: %s():%d - scId=%s not in scView\n", __func__, __LINE__, scId.ToString() );
            return false;
        }

        CSidechainsMap::iterator scIt = ModifySidechain(scId);
        if (!DecrementImmatureAmount(scId, scIt, entry.nValue, maturityHeight) )
        {
            // should not happen
            LogPrint("sc", "ERROR %s():%d - scId=%s could not handle immature balance at height%d\n",
                __func__, __LINE__, scId.ToString(), maturityHeight);
            return false;
        }

        if (scIt->second.scInfo.balance > 0)
        {
            // should not happen either
            LogPrint("sc", "ERROR %s():%d - scId=%s balance not null: %s\n",
                __func__, __LINE__, scId.ToString(), FormatMoney(scIt->second.scInfo.balance));
            return false;
        }

        scIt->second.flag = CSidechainsCacheEntry::Flags::ERASED;
        LogPrint("sc", "%s():%d - scId=%s removed from scView\n", __func__, __LINE__, scId.ToString() );
    }
    return true;
}

#ifdef BITCOIN_TX
int CSidechain::EpochFor(int targetHeight) const { return CScCertificate::EPOCH_NULL; }
int CSidechain::StartHeightForEpoch(int targetEpoch) const { return -1; }
int CSidechain::SafeguardMargin() const { return -1; }
size_t CSidechain::DynamicMemoryUsage() const { return 0; }
void CSidechain::SetVoidedCert(const uint256& certHash, bool flag, std::map<uint256, bool>* pVoidedCertsMap) {}
bool CCoinsViewCache::isEpochDataValid(const CSidechain& info, int epochNumber, const uint256& endEpochBlockHash) const {return true;}
bool CCoinsViewCache::IsCertApplicableToState(const CScCertificate& cert, int nHeight, CValidationState& state, libzendoomc::CScProofVerifier& scVerifier) const {return true;}
bool libzendoomc::CScProofVerifier::verifyCScCertificate(              
    const libzendoomc::ScConstant& constant,
    const libzendoomc::ScVk& wCertVk,
    const uint256& prev_end_epoch_block_hash,
    const CScCertificate& scCert
) const { return true; }
bool CCoinsViewCache::HaveScRequirements(const CTransaction& tx, int height) { return true;}
size_t CSidechainEvents::DynamicMemoryUsage() const { return 0;}

#else

#include "consensus/validation.h"
#include "main.h"
bool CCoinsViewCache::IsCertApplicableToState(const CScCertificate& cert, int nHeight, CValidationState& state, libzendoomc::CScProofVerifier& scVerifier) const
{
    const uint256& certHash = cert.GetHash();

    LogPrint("cert", "%s():%d - called: cert[%s], scId[%s], height[%d]\n",
        __func__, __LINE__, certHash.ToString(), cert.GetScId().ToString(), nHeight );

    CSidechain scInfo;
    if (!GetSidechain(cert.GetScId(), scInfo))
    {
        LogPrint("sc", "%s():%d - cert[%s] refers to scId[%s] not yet created\n",
            __func__, __LINE__, certHash.ToString(), cert.GetScId().ToString() );
        return state.Invalid(error("scid does not exist"),
             REJECT_INVALID, "sidechain-certificate-scid");
    }

    // check that epoch data are consistent
    if (!isEpochDataValid(scInfo, cert.epochNumber, cert.endEpochBlockHash) )
    {
        LogPrint("sc", "%s():%d - invalid cert[%s], scId[%s] invalid epoch data\n",
            __func__, __LINE__, certHash.ToString(), cert.GetScId().ToString() );
        return state.Invalid(error("certificate with invalid epoch"),
             REJECT_INVALID, "sidechain-certificate-epoch");
    }

    int certWindowStartHeight = scInfo.StartHeightForEpoch(cert.epochNumber+1);
    if (!((nHeight >= certWindowStartHeight) && (nHeight <= certWindowStartHeight + scInfo.SafeguardMargin())))
    {
        std::string s = CSidechain::stateToString(isCeasedAtHeight(cert.GetScId(), nHeight));
        LogPrint("sc", "%s():%d - invalid cert[%s], cert epoch not acceptable at this height %d (state=%s, wsh=%d, sg=%d)\n",
            __func__, __LINE__, certHash.ToString(), nHeight, s, certWindowStartHeight, scInfo.SafeguardMargin());
        return state.Invalid(error("cert epoch not acceptable at this height"),
             REJECT_INVALID, "sidechain-certificate-epoch");
    }

    if (isCeasedAtHeight(cert.GetScId(), nHeight)!= CSidechain::State::ALIVE) {
        LogPrintf("ERROR: certificate[%s] cannot be accepted, sidechain [%s] already ceased at height = %d (chain.h = %d)\n",
            certHash.ToString(), cert.GetScId().ToString(), nHeight, chainActive.Height());
        return state.Invalid(error("received a delayed cert"),
                     REJECT_INVALID, "sidechain-certificate-delayed");
    }

    if (!CheckQuality(cert))
    {
        LogPrintf("%s():%d - Dropping cert %s : invalid quality\n", __func__, __LINE__, certHash.ToString());
        return state.Invalid(error("invalid quality"),
                             REJECT_INVALID, "sidechain-invalid-quality-certificate");
    }

    CAmount bwtTotalAmount = cert.GetValueOfBackwardTransfers(); 
    CAmount scBalance = scInfo.balance;
    if (cert.epochNumber == scInfo.prevBlockTopQualityCertReferencedEpoch) 
    {
        // if we are targeting the same epoch of an existing certificate, add
        // to the scInfo.balance the amount of the former top-quality cert if any
        scBalance += scInfo.prevBlockTopQualityCertBwtAmount;
    }

    if (bwtTotalAmount > scBalance)
    {
        LogPrint("sc", "%s():%d - insufficent balance in scId[%s]: balance[%s], cert amount[%s]\n",
            __func__, __LINE__, cert.GetScId().ToString(), FormatMoney(scBalance), FormatMoney(bwtTotalAmount) );
        return state.Invalid(error("insufficient balance"),
                     REJECT_INVALID, "sidechain-insufficient-balance");
    }
    LogPrint("sc", "%s():%d - ok, balance in scId[%s]: balance[%s], cert amount[%s]\n",
        __func__, __LINE__, cert.GetScId().ToString(), FormatMoney(scBalance), FormatMoney(bwtTotalAmount) );

    // Retrieve previous end epoch block hash for certificate proof verification
    int targetHeight = scInfo.StartHeightForEpoch(cert.epochNumber) - 1;
    uint256 prev_end_epoch_block_hash = chainActive[targetHeight] -> GetBlockHash();

    // Verify certificate proof
    if (!scVerifier.verifyCScCertificate(scInfo.creationData.constant, scInfo.creationData.wCertVk, prev_end_epoch_block_hash, cert)){
        LogPrintf("ERROR: certificate[%s] cannot be accepted for sidechain [%s]: proof verification failed\n",
            certHash.ToString(), cert.GetScId().ToString());
        return state.Invalid(error("proof not verified"),
                     REJECT_INVALID, "sidechain-certificate-proof-not-verified");
    }

    return true;
}

bool CCoinsViewCache::isEpochDataValid(const CSidechain& scInfo, int epochNumber, const uint256& endEpochBlockHash) const
{
    if (epochNumber < 0 || endEpochBlockHash.IsNull())
    {
        LogPrint("sc", "%s():%d - invalid epoch data %d/%s\n", __func__, __LINE__, epochNumber, endEpochBlockHash.ToString() );
        return false;
    }

    // Adding handling of quality, we can have also certificates for the same epoch of the last certificate
    // 1. the epoch number must be consistent with the sc certificate history (no old epoch allowed)
    if ( epochNumber != scInfo.prevBlockTopQualityCertReferencedEpoch &&
         epochNumber != scInfo.prevBlockTopQualityCertReferencedEpoch + 1)

    {
        LogPrint("sc", "%s():%d - can not receive a certificate for epoch %d (expected: %d or %d)\n",
            __func__, __LINE__, epochNumber,
            scInfo.prevBlockTopQualityCertReferencedEpoch, scInfo.prevBlockTopQualityCertReferencedEpoch+1);
        return false;
    }

    // 2. the referenced end-epoch block must be in active chain
    LOCK(cs_main);
    if (mapBlockIndex.count(endEpochBlockHash) == 0)
    {
        LogPrint("sc", "%s():%d - endEpochBlockHash %s is not in block index map\n",
            __func__, __LINE__, endEpochBlockHash.ToString() );
        return false;
    }

    CBlockIndex* pblockindex = mapBlockIndex[endEpochBlockHash];
    if (!chainActive.Contains(pblockindex))
    {
        LogPrint("sc", "%s():%d - endEpochBlockHash %s refers to a valid block but is not in active chain\n",
            __func__, __LINE__, endEpochBlockHash.ToString() );
        return false;
    }

    // 3. combination of epoch number and epoch length, specified in sc info, must point to that end-epoch block
    int endEpochHeight = scInfo.StartHeightForEpoch(epochNumber+1) -1;
    pblockindex = chainActive[endEpochHeight];

    if (!pblockindex)
    {
        LogPrint("sc", "%s():%d - calculated height %d (createHeight=%d/epochNum=%d/epochLen=%d) is out of active chain\n",
            __func__, __LINE__, endEpochHeight, scInfo.creationBlockHeight, epochNumber, scInfo.creationData.withdrawalEpochLength);
        return false;
    }

    const uint256& hash = pblockindex->GetBlockHash();
    if (hash != endEpochBlockHash)
    {
        LogPrint("sc", "%s():%d - bock hash mismatch: endEpochBlockHash[%s] / calculated[%s]\n",
            __func__, __LINE__, endEpochBlockHash.ToString(), hash.ToString());
        return false;
    }

    return true;
}

bool CCoinsViewCache::HaveScRequirements(const CTransaction& tx, int height)
{
    if (tx.IsCoinBase())
        return true;

    const uint256& txHash = tx.GetHash();

    // check creation
    for (const auto& sc: tx.GetVscCcOut())
    {
        const uint256& scId = sc.GetScId();
        if (HaveSidechain(scId))
        {
            LogPrint("sc", "%s():%d - ERROR: Invalid tx[%s] : scid[%s] already created\n",
                __func__, __LINE__, txHash.ToString(), scId.ToString());
            return false;
        }
        LogPrint("sc", "%s():%d - OK: tx[%s] is creating scId[%s]\n",
            __func__, __LINE__, txHash.ToString(), scId.ToString());
    }

    // check fw tx
    for (const auto& ft: tx.GetVftCcOut())
    {
        const uint256& scId = ft.scId;
        if (HaveSidechain(scId))
        {
            if (isCeasedAtHeight(scId, height)!= CSidechain::State::ALIVE) {
                LogPrintf("ERROR: tx[%s] tries to send funds to scId[%s] already ceased at height = %d\n",
                            txHash.ToString(), scId.ToString(), height);
                return false;
                }
        } else {
            if (!Sidechain::hasScCreationOutput(tx, scId)) {
                LogPrint("sc", "%s():%d - ERROR: tx [%s] tries to send funds to scId[%s] not yet created\n",
                        __func__, __LINE__, txHash.ToString(), scId.ToString() );
                return false;
            }
        }

        LogPrint("sc", "%s():%d - OK: tx[%s] is sending [%s] to scId[%s]\n",
            __func__, __LINE__, txHash.ToString(), FormatMoney(ft.nValue), scId.ToString());
    }

    return true;
}

#endif

bool CCoinsViewCache::UpdateScInfo(const CScCertificate& cert, CBlockUndo& blockUndo)
{
    const uint256& certHash       = cert.GetHash();
    const uint256& scId           = cert.GetScId();
    const CAmount& bwtTotalAmount = cert.GetValueOfBackwardTransfers();

    LogPrint("cert", "%s():%d - cert=%s\n", __func__, __LINE__, certHash.ToString() );

    if (!HaveSidechain(scId))
    {
        // should not happen
        LogPrint("cert", "%s():%d - Can not update balance, could not find scId=%s\n",
            __func__, __LINE__, scId.ToString() );
        return false;
    }

    CSidechainsMap::iterator scIt = ModifySidechain(scId);

    //UpdateScInfo should be called only once per block and scId, with top qualiy cert only
    assert(blockUndo.scUndoDatabyScId[scId].prevTopCommittedCertHash.IsNull());
    blockUndo.scUndoDatabyScId[scId].prevTopCommittedCertReferencedEpoch = scIt->second.scInfo.prevBlockTopQualityCertReferencedEpoch;
    blockUndo.scUndoDatabyScId[scId].prevTopCommittedCertHash            = scIt->second.scInfo.prevBlockTopQualityCertHash;
    blockUndo.scUndoDatabyScId[scId].prevTopCommittedCertQuality         = scIt->second.scInfo.prevBlockTopQualityCertQuality;
    blockUndo.scUndoDatabyScId[scId].prevTopCommittedCertBwtAmount       = scIt->second.scInfo.prevBlockTopQualityCertBwtAmount;
    blockUndo.scUndoDatabyScId[scId].contentBitMask |= CSidechainUndoData::AvailableSections::SIDECHAIN_STATE;

    if (scIt->second.scInfo.prevBlockTopQualityCertReferencedEpoch != cert.epochNumber)
    {
        // we are changing epoch, this is the first certificate we got
        if (cert.epochNumber != scIt->second.scInfo.prevBlockTopQualityCertReferencedEpoch+1)
        {
            LogPrint("cert", "%s():%d - bad epoch value: %d (should be %d)\n",
                __func__, __LINE__, cert.epochNumber, scIt->second.scInfo.prevBlockTopQualityCertReferencedEpoch+1);
            return false;
        }

        if (scIt->second.scInfo.balance < bwtTotalAmount)
        {
            LogPrint("cert", "%s():%d - Can not update balance %s with amount[%s] for scId=%s, would be negative\n",
                __func__, __LINE__, FormatMoney(scIt->second.scInfo.balance), FormatMoney(bwtTotalAmount), scId.ToString() );
            return false;
        }

        scIt->second.scInfo.balance -= bwtTotalAmount;
        LogPrint("cert", "%s():%d - amount removed from scView (amount=%s, resulting bal=%s) %s\n",
          __func__, __LINE__, FormatMoney(bwtTotalAmount), FormatMoney(scIt->second.scInfo.balance), scId.ToString());

        scIt->second.scInfo.prevBlockTopQualityCertReferencedEpoch = cert.epochNumber;
        scIt->second.scInfo.prevBlockTopQualityCertHash            = certHash;
        scIt->second.scInfo.prevBlockTopQualityCertQuality         = cert.quality;
        scIt->second.scInfo.prevBlockTopQualityCertBwtAmount       = bwtTotalAmount;

        LogPrint("cert", "%s():%d - cert quality set in scView (best cert=%s, best q=%d)\n", __func__, __LINE__,
        scIt->second.scInfo.prevBlockTopQualityCertHash.ToString(), scIt->second.scInfo.prevBlockTopQualityCertQuality);
    }
    else
    {
        // another cert for the same epoch in this scid
        assert(cert.quality != scIt->second.scInfo.prevBlockTopQualityCertQuality);

        if (cert.quality > scIt->second.scInfo.prevBlockTopQualityCertQuality)
        {
            scIt->second.scInfo.balance += scIt->second.scInfo.prevBlockTopQualityCertBwtAmount;
            LogPrint("cert", "%s():%d - amount restored into scView (amount=%s, resulting bal=%s) %s\n", __func__, __LINE__,
                FormatMoney(scIt->second.scInfo.prevBlockTopQualityCertBwtAmount), FormatMoney(scIt->second.scInfo.balance), scId.ToString());

            if (scIt->second.scInfo.balance < bwtTotalAmount)
            {
                LogPrint("cert", "%s():%d - Can not update balance %s with amount[%s] for scId=%s, would be negative\n",
                    __func__, __LINE__, FormatMoney(scIt->second.scInfo.balance), FormatMoney(bwtTotalAmount), scId.ToString() );
                return false;
            }

            // update top-quality certificate data
            scIt->second.scInfo.prevBlockTopQualityCertHash      = certHash;
            scIt->second.scInfo.prevBlockTopQualityCertQuality   = cert.quality;
            scIt->second.scInfo.prevBlockTopQualityCertBwtAmount = bwtTotalAmount;
            LogPrint("cert", "%s():%d - cert quality updated in scView (best cert=%s, best q=%d)\n", __func__, __LINE__,
            scIt->second.scInfo.prevBlockTopQualityCertHash.ToString(), scIt->second.scInfo.prevBlockTopQualityCertQuality);
            scIt->second.scInfo.balance -= bwtTotalAmount;
            LogPrint("cert", "%s():%d - amount removed from scView (amount=%s, resulting bal=%s) %s\n",
              __func__, __LINE__, FormatMoney(bwtTotalAmount), FormatMoney(scIt->second.scInfo.balance), scId.ToString());

        }
        else
        {
            // should never happen if certs are ordered by quality in a block
            LogPrint("cert", "%s():%d - cert quality %d not greater than last seen %d", 
                __func__, __LINE__, cert.quality, scIt->second.scInfo.prevBlockTopQualityCertQuality);
            return false;
        }
    }

    scIt->second.flag = CSidechainsCacheEntry::Flags::DIRTY;
    return true;
}

void CCoinsViewCache::NullifyBackwardTransfers(const uint256& certHash, std::vector<CTxInUndo>& nullifiedOuts)
{
    LogPrint("cert", "%s():%d - called for cert %s\n", __func__, __LINE__, certHash.ToString());
    if (certHash.IsNull())
        return;
 
    if (!this->HaveCoins(certHash))
    {
        //in case the cert had not bwt nor change, there won't be any coin generated by cert. Nothing to handle
        LogPrint("cert", "%s():%d - cert has no bwt nor change", __func__, __LINE__);
        return;
    }

    CCoinsModifier coins = this->ModifyCoins(certHash);
    assert(coins->nBwtMaturityHeight != 0);

    //null all bwt outputs and add related txundo in block
    for(int pos = coins->nFirstBwtPos; pos < coins->vout.size(); ++pos)
    {
        nullifiedOuts.push_back(CTxInUndo(coins->vout.at(pos)));
        LogPrint("cert", "%s():%d - nullifying %s amount, pos=%d, cert %s\n", __func__, __LINE__,
            FormatMoney(coins->vout.at(pos).nValue), pos, certHash.ToString());
        coins->Spend(pos);
        if (coins->vout.size() == 0)
        {
            CTxInUndo& undo         = nullifiedOuts.back();
            undo.nHeight            = coins->nHeight;
            undo.fCoinBase          = coins->fCoinBase;
            undo.nVersion           = coins->nVersion;
            undo.nFirstBwtPos       = coins->nFirstBwtPos;
            undo.nBwtMaturityHeight = coins->nBwtMaturityHeight;
        }
    }
}

bool CCoinsViewCache::RestoreBackwardTransfers(const uint256& certHash, const std::vector<CTxInUndo>& outsToRestore)
{
    bool fClean = true;
    LogPrint("cert", "%s():%d - called for cert %s\n", __func__, __LINE__, certHash.ToString());

    CCoinsModifier coins = this->ModifyCoins(certHash);

    for (size_t idx = outsToRestore.size(); idx-- > 0;)
    {
        if (outsToRestore.at(idx).nHeight != 0)
        {
            coins->fCoinBase          = outsToRestore.at(idx).fCoinBase;
            coins->nHeight            = outsToRestore.at(idx).nHeight;
            coins->nVersion           = outsToRestore.at(idx).nVersion;
            coins->nFirstBwtPos       = outsToRestore.at(idx).nFirstBwtPos;
            coins->nBwtMaturityHeight = outsToRestore.at(idx).nBwtMaturityHeight;
        }
        else
        {
            if (coins->IsPruned())
            {
                LogPrint("cert", "%s():%d - idx=%d coin is pruned\n", __func__, __LINE__, idx);
                fClean = fClean && error("%s: undo data idx=%d adding output to missing transaction", __func__, idx);
            }
        }
 
        if (coins->IsAvailable(coins->nFirstBwtPos + idx))
        {
            LogPrint("cert", "%s():%d - idx=%d coin is available\n", __func__, __LINE__, idx);
            fClean = fClean && error("%s: undo data idx=%d overwriting existing output", __func__, idx);
        }

        if (coins->vout.size() < (coins->nFirstBwtPos + idx+1))
        {
            coins->vout.resize(coins->nFirstBwtPos + idx+1);
        }
        coins->vout.at(coins->nFirstBwtPos + idx) = outsToRestore.at(idx).txout;
    }
 
    return fClean;
}

bool CCoinsViewCache::RestoreScInfo(const CScCertificate& certToRevert, const CSidechainUndoData& sidechainUndo)
{
    const uint256& scId           = certToRevert.GetScId();
    const CAmount& bwtTotalAmount = certToRevert.GetValueOfBackwardTransfers();

    LogPrint("cert", "%s():%d - removing cert for scId=%s\n", __func__, __LINE__, scId.ToString());

    if (!HaveSidechain(scId))
    {
        // should not happen
        LogPrint("cert", "ERROR: %s():%d - scId=%s not in scView\n", __func__, __LINE__, scId.ToString() );
        return false;
    }

    CSidechainsMap::iterator scIt = ModifySidechain(scId);

    // restore only if this is the top quality cert for this epoch
    LogPrint("cert", "%s():%d - cert %s, last cert %s, undo cert %s\n", __func__, __LINE__,
        certToRevert.GetHash().ToString(), scIt->second.scInfo.prevBlockTopQualityCertHash.ToString(), sidechainUndo.prevTopCommittedCertHash.ToString());
    LogPrint("cert", "%s():%d - cert epoch %d, last epoch %d, undo epoch %d\n", __func__, __LINE__,
        certToRevert.epochNumber, scIt->second.scInfo.prevBlockTopQualityCertReferencedEpoch, sidechainUndo.prevTopCommittedCertReferencedEpoch);

    // RestoreScInfo should be called only once per block and scId, with top qualiy cert only    
    assert(certToRevert.GetHash() == scIt->second.scInfo.prevBlockTopQualityCertHash);

    scIt->second.scInfo.balance += bwtTotalAmount;
    LogPrint("cert", "%s():%d - amount restored to scView (amount=%s, resulting bal=%s) scid=%s\n",
        __func__, __LINE__, FormatMoney(bwtTotalAmount), FormatMoney(scIt->second.scInfo.balance), scId.ToString());

    //if a lower quality certificate is restored, we have to subtract the relevant amount
    // from the balance
    if (certToRevert.epochNumber == sidechainUndo.prevTopCommittedCertReferencedEpoch)
    {
        // if we are restoring a cert for the same epoch it must have a lower quality than us
        assert(certToRevert.quality > sidechainUndo.prevTopCommittedCertQuality);

        // in this case we have to update the sc balance with undo amount
        scIt->second.scInfo.balance -= sidechainUndo.prevTopCommittedCertBwtAmount;
    }

    assert(sidechainUndo.contentBitMask & CSidechainUndoData::AvailableSections::SIDECHAIN_STATE);
    scIt->second.scInfo.prevBlockTopQualityCertReferencedEpoch = sidechainUndo.prevTopCommittedCertReferencedEpoch;
    scIt->second.scInfo.prevBlockTopQualityCertHash            = sidechainUndo.prevTopCommittedCertHash;
    scIt->second.scInfo.prevBlockTopQualityCertQuality         = sidechainUndo.prevTopCommittedCertQuality;
    scIt->second.scInfo.prevBlockTopQualityCertBwtAmount       = sidechainUndo.prevTopCommittedCertBwtAmount;

    scIt->second.flag = CSidechainsCacheEntry::Flags::DIRTY;

    return true;
}

bool CCoinsViewCache::HaveSidechainEvents(int height) const
{
    CSidechainEventsMap::const_iterator it = FetchSidechainEvents(height);
    return (it != cacheSidechainEvents.end()) && (it->second.flag != CSidechainEventsCacheEntry::Flags::ERASED);
}

bool CCoinsViewCache::GetSidechainEvents(int height, CSidechainEvents& scEvents) const
{
    CSidechainEventsMap::const_iterator it = FetchSidechainEvents(height);
    if (it != cacheSidechainEvents.end() && it->second.flag != CSidechainEventsCacheEntry::Flags::ERASED) {
        scEvents = it->second.scEvents;
        return true;
    }
    return false;
}

bool CCoinsViewCache::ScheduleSidechainEvent(const CTxScCreationOut& scCreationOut, int creationHeight)
{
    CSidechain scInfo;
    if (!this->GetSidechain(scCreationOut.GetScId(), scInfo)) {
        LogPrint("sc", "%s():%d - SIDECHAIN-EVENT: attempt schedule maturing scCreation for unknown scId[%s]\n",
            __func__, __LINE__, scCreationOut.GetScId().ToString());
        return false;
    }

    // Schedule maturing amount
    static const int SC_COIN_MATURITY = getScCoinsMaturity();
    const int maturityHeight = creationHeight + SC_COIN_MATURITY;

    CSidechainEventsMap::iterator scMaturingEventIt = ModifySidechainEvents(maturityHeight);
    if (scMaturingEventIt->second.flag == CSidechainEventsCacheEntry::Flags::FRESH) {
        scMaturingEventIt->second.scEvents.maturingScs.insert(scCreationOut.GetScId());
    } else {
        scMaturingEventIt->second.scEvents.maturingScs.insert(scCreationOut.GetScId());
        scMaturingEventIt->second.flag = CSidechainEventsCacheEntry::Flags::DIRTY;
    }

    LogPrint("sc", "%s():%d - SIDECHAIN-EVENT: scId[%s]: scCreation next maturing height [%d]\n",
             __func__, __LINE__, scCreationOut.GetScId().ToString(), maturityHeight);

    // Schedule Ceasing Sidechains
    int nextCeasingHeight = scInfo.StartHeightForEpoch(1) + scInfo.SafeguardMargin();

    CSidechainEventsMap::iterator scCeasingEventIt = ModifySidechainEvents(nextCeasingHeight);
    if (scCeasingEventIt->second.flag == CSidechainEventsCacheEntry::Flags::FRESH) {
        scCeasingEventIt->second.scEvents.ceasingScs.insert(scCreationOut.GetScId());
    } else {
        scCeasingEventIt->second.scEvents.ceasingScs.insert(scCreationOut.GetScId());
        scCeasingEventIt->second.flag = CSidechainEventsCacheEntry::Flags::DIRTY;
    }

    LogPrint("sc", "%s():%d - SIDECHAIN-EVENT: scId[%s]: scCreation next ceasing height [%d]\n",
            __func__, __LINE__, scCreationOut.GetScId().ToString(), nextCeasingHeight);

    return true;
}

bool CCoinsViewCache::ScheduleSidechainEvent(const CTxForwardTransferOut& forwardOut, int fwdHeight)
{
    CSidechain scInfo;
    if (!this->GetSidechain(forwardOut.GetScId(), scInfo)) {
        LogPrint("sc", "%s():%d - SIDECHAIN-EVENT: attempt to undo schedule maturing fwd for unknown scId[%s]\n",
            __func__, __LINE__, forwardOut.scId.ToString());
        return false;
    }

    // Schedule maturing amount
    static const int SC_COIN_MATURITY = getScCoinsMaturity();
    const int maturityHeight = fwdHeight + SC_COIN_MATURITY;

    CSidechainEventsMap::iterator scMaturingEventIt = ModifySidechainEvents(maturityHeight);
    if (scMaturingEventIt->second.flag == CSidechainEventsCacheEntry::Flags::FRESH) {
        scMaturingEventIt->second.scEvents.maturingScs.insert(forwardOut.GetScId());
    } else {
        scMaturingEventIt->second.scEvents.maturingScs.insert(forwardOut.GetScId());
        scMaturingEventIt->second.flag = CSidechainEventsCacheEntry::Flags::DIRTY;
    }

    LogPrint("sc", "%s():%d - SIDECHAIN-EVENT: scId[%s]: fwd Transfer next maturing height [%d]\n",
             __func__, __LINE__, forwardOut.scId.ToString(), maturityHeight);

    return true;
}

bool CCoinsViewCache::ScheduleSidechainEvent(const CScCertificate& cert)
{
    CSidechain sidechain;
    if (!this->GetSidechain(cert.GetScId(), sidechain)) {
        LogPrint("sc", "%s():%d - SIDECHAIN-EVENT:: attempt to update ceasing sidechain map with cert to unknown scId[%s]\n",
            __func__, __LINE__, cert.GetScId().ToString());
        return false;
    }

    int curCeasingHeight = sidechain.StartHeightForEpoch(cert.epochNumber+1) + sidechain.SafeguardMargin();
    int nextCeasingHeight = curCeasingHeight + sidechain.creationData.withdrawalEpochLength;

    //clear up current ceasing height, if any
    if (HaveSidechainEvents(curCeasingHeight))
    {
        CSidechainEventsMap::iterator scCurCeasingEventIt = ModifySidechainEvents(curCeasingHeight);
        scCurCeasingEventIt->second.scEvents.ceasingScs.erase(cert.GetScId());
        if (!scCurCeasingEventIt->second.scEvents.IsNull()) //still other sc ceasing at that height or fwds maturing
            scCurCeasingEventIt->second.flag = CSidechainEventsCacheEntry::Flags::DIRTY;
        else
            scCurCeasingEventIt->second.flag = CSidechainEventsCacheEntry::Flags::ERASED;

        LogPrint("sc", "%s():%d - SIDECHAIN-EVENT: scId[%s]: cert [%s] removes prevCeasingHeight [%d] (certEp=%d, currentEp=%d)\n",
                __func__, __LINE__, cert.GetScId().ToString(), cert.GetHash().ToString(), curCeasingHeight, cert.epochNumber,
                sidechain.prevBlockTopQualityCertReferencedEpoch);
    } else
    {
        if (!HaveSidechainEvents(nextCeasingHeight) )
        {
            LogPrint("sc", "%s():%d - SIDECHAIN-EVENT: scId[%s]: Could not find scheduling for current ceasing height [%d] nor next ceasing height [%d]\n",
                __func__, __LINE__, cert.GetScId().ToString(), curCeasingHeight, nextCeasingHeight);
            return false;
        }
        LogPrint("sc", "%s():%d - SIDECHAIN-EVENT: scId[%s]: cert [%s] misses prevCeasingHeight [%d] to remove\n",
            __func__, __LINE__, cert.GetScId().ToString(), cert.GetHash().ToString(), curCeasingHeight);
        LogPrint("sc", "%s():%d - SIDECHAIN-EVENT: scId[%s]: nextCeasingHeight already scheduled at[%d].\n",
            __func__, __LINE__, cert.GetScId().ToString(), nextCeasingHeight);
        return true;
    }

    //add next ceasing Height
    CSidechainEventsMap::iterator scNextCeasingEventIt = ModifySidechainEvents(nextCeasingHeight);
    if (scNextCeasingEventIt->second.flag == CSidechainEventsCacheEntry::Flags::FRESH) {
        scNextCeasingEventIt->second.scEvents.ceasingScs.insert(cert.GetScId());
    } else {
        scNextCeasingEventIt->second.scEvents.ceasingScs.insert(cert.GetScId());
        scNextCeasingEventIt->second.flag = CSidechainEventsCacheEntry::Flags::DIRTY;
    }

    LogPrint("sc", "%s():%d - SIDECHAIN-EVENT: scId[%s]: cert [%s] sets nextCeasingHeight to [%d]\n",
            __func__, __LINE__, cert.GetScId().ToString(), cert.GetHash().ToString(), nextCeasingHeight);

    return true;
}

bool CCoinsViewCache::CancelSidechainEvent(const CTxScCreationOut& scCreationOut, int creationHeight)
{
    CSidechain sidechain;
    if (!this->GetSidechain(scCreationOut.GetScId(), sidechain)) {
        LogPrint("sc", "%s():%d - SIDECHAIN-EVENT: attempt to undo ScCreation amount maturing for unknown scId[%s]\n",
            __func__, __LINE__, scCreationOut.GetScId().ToString());
        return false;
    }

    // Cancel maturing amount
    static const int SC_COIN_MATURITY = getScCoinsMaturity();
    const int maturityHeight = creationHeight + SC_COIN_MATURITY;

    if (HaveSidechainEvents(maturityHeight))
    {
        CSidechainEventsMap::iterator scMaturityEventIt = ModifySidechainEvents(maturityHeight);
        scMaturityEventIt->second.scEvents.maturingScs.erase(scCreationOut.GetScId());
        if (!scMaturityEventIt->second.scEvents.IsNull()) //still other sc ceasing at that height or fwds
            scMaturityEventIt->second.flag = CSidechainEventsCacheEntry::Flags::DIRTY;
        else
            scMaturityEventIt->second.flag = CSidechainEventsCacheEntry::Flags::ERASED;

        LogPrint("sc", "%s():%d - SIDECHAIN-EVENT: scId[%s] deleted maturing height [%d] for creation amount.\n",
            __func__, __LINE__, scCreationOut.GetScId().ToString(), maturityHeight);
    } else
        LogPrint("sc", "%s():%d - SIDECHAIN-EVENT: scId[%s] nothing to do for scCreation amount maturing canceling at height [%d].\n",
            __func__, __LINE__, scCreationOut.GetScId().ToString(), maturityHeight);


    //remove current ceasing Height
<<<<<<< HEAD
    int currentCeasingHeight = restoredScInfo.StartHeightForEpoch(1) + restoredScInfo.SafeguardMargin();
=======
    int currentCeasingHeight = sidechain.StartHeightForEpoch(1) + sidechain.SafeguardMargin() +1;
>>>>>>> 3224725a

    // Cancel Ceasing Sidechains
    if (!HaveSidechainEvents(currentCeasingHeight)) {
        LogPrint("sc", "%s():%d - SIDECHAIN-EVENT: scId[%s] misses current ceasing height; expected value was [%d]\n",
            __func__, __LINE__, scCreationOut.GetScId().ToString(), currentCeasingHeight);
        return false;
    }

    CSidechainEventsMap::iterator scCurCeasingEventIt = ModifySidechainEvents(currentCeasingHeight);
    scCurCeasingEventIt->second.scEvents.ceasingScs.erase(scCreationOut.GetScId());
    if (!scCurCeasingEventIt->second.scEvents.IsNull())
        scCurCeasingEventIt->second.flag = CSidechainEventsCacheEntry::Flags::DIRTY;
    else
        scCurCeasingEventIt->second.flag = CSidechainEventsCacheEntry::Flags::ERASED;

    LogPrint("sc", "%s():%d - SIDECHAIN-EVENT: scId[%s]: undo of creation removes currentCeasingHeight [%d]\n",
            __func__, __LINE__, scCreationOut.GetScId().ToString(), currentCeasingHeight);

    return true;
}

bool CCoinsViewCache::CancelSidechainEvent(const CTxForwardTransferOut& forwardOut, int fwdHeight)
{
    // Cancel maturing amount
    static const int SC_COIN_MATURITY = getScCoinsMaturity();
    const int maturityHeight = fwdHeight + SC_COIN_MATURITY;

    if (!HaveSidechainEvents(maturityHeight)) {
        LogPrint("sc", "%s():%d - SIDECHAIN-EVENT: scId[%s] maturing height [%d] already deleted. This may happen in case of concurrent fwd\n",
            __func__, __LINE__, forwardOut.scId.ToString(), maturityHeight);
        return true;
    }

    CSidechainEventsMap::iterator scMaturingEventIt = ModifySidechainEvents(maturityHeight);
    scMaturingEventIt->second.scEvents.maturingScs.erase(forwardOut.scId);
    if (!scMaturingEventIt->second.scEvents.IsNull()) //still other sc ceasing at that height or fwds
        scMaturingEventIt->second.flag = CSidechainEventsCacheEntry::Flags::DIRTY;
    else
        scMaturingEventIt->second.flag = CSidechainEventsCacheEntry::Flags::ERASED;

    LogPrint("sc", "%s():%d - SIDECHAIN-EVENT: scId[%s] cancelled maturing height [%s] for fwd amount.\n",
        __func__, __LINE__, forwardOut.scId.ToString(), maturityHeight);

    return true;
}

bool CCoinsViewCache::CancelSidechainEvent(const CScCertificate& cert)
{
    CSidechain restoredSidechain;
    if (!this->GetSidechain(cert.GetScId(), restoredSidechain)) {
        LogPrint("sc", "%s():%d - SIDECHAIN-EVENT:: attempt to undo ceasing sidechain map with cert to unknown scId[%s]\n",
            __func__, __LINE__, cert.GetScId().ToString());
        return false;
    }

    int currentCeasingHeight = restoredSidechain.StartHeightForEpoch(cert.epochNumber+2) + restoredSidechain.SafeguardMargin();
    int previousCeasingHeight = currentCeasingHeight - restoredSidechain.creationData.withdrawalEpochLength;

    //remove current ceasing Height
    if (!HaveSidechainEvents(currentCeasingHeight))
    {
        if (!HaveSidechainEvents(previousCeasingHeight) )
        {
            LogPrint("sc", "%s():%d - SIDECHAIN-EVENT: scId[%s]: Could not find scheduling for current ceasing height [%d] nor previous ceasing height [%d]\n",
                __func__, __LINE__, cert.GetScId().ToString(), currentCeasingHeight, previousCeasingHeight);
            return false;
        }
        LogPrint("sc", "%s():%d - SIDECHAIN-EVENT: scId[%s]: misses current ceasing height [%d]\n",
            __func__, __LINE__, cert.GetScId().ToString(), currentCeasingHeight);
        LogPrint("sc", "%s():%d - SIDECHAIN-EVENT: scId[%s]: previousCeasingHeight already restored at[%d].\n",
            __func__, __LINE__, cert.GetScId().ToString(), previousCeasingHeight);

        return true;
    }

    CSidechainEventsMap::iterator scCurCeasingEventIt = ModifySidechainEvents(currentCeasingHeight);
    scCurCeasingEventIt->second.scEvents.ceasingScs.erase(cert.GetScId());
    if (!scCurCeasingEventIt->second.scEvents.IsNull()) //still other sc ceasing at that height or fwds
        scCurCeasingEventIt->second.flag = CSidechainEventsCacheEntry::Flags::DIRTY;
    else
        scCurCeasingEventIt->second.flag = CSidechainEventsCacheEntry::Flags::ERASED;

    LogPrint("sc", "%s():%d - SIDECHAIN-EVENT:: scId[%s]: undo of cert [%s] removes currentCeasingHeight [%d]\n",
            __func__, __LINE__, cert.GetScId().ToString(), cert.GetHash().ToString(), currentCeasingHeight);

    //restore previous ceasing Height
    CSidechainEventsMap::iterator scRestoredCeasingEventIt = ModifySidechainEvents(previousCeasingHeight);
    if (scRestoredCeasingEventIt->second.flag == CSidechainEventsCacheEntry::Flags::FRESH) {
        scRestoredCeasingEventIt->second.scEvents.ceasingScs.insert(cert.GetScId());
    } else {
        scRestoredCeasingEventIt->second.scEvents.ceasingScs.insert(cert.GetScId());
        scRestoredCeasingEventIt->second.flag = CSidechainEventsCacheEntry::Flags::DIRTY;
    }

    LogPrint("sc", "%s():%d - SIDECHAIN-EVENT: scId[%s]: undo of cert [%s] set nextCeasingHeight to [%d]\n",
        __func__, __LINE__, cert.GetScId().ToString(), cert.GetHash().ToString(), previousCeasingHeight);

    return true;
}

bool CCoinsViewCache::HandleSidechainEvents(int height, CBlockUndo& blockUndo, std::map<uint256, bool>* pVoidedCertsMap)
{
    if (!HaveSidechainEvents(height))
        return true;

    CSidechainEvents scEvents;
    GetSidechainEvents(height, scEvents);

    //Handle Maturing amounts
    for (const uint256& maturingScId : scEvents.maturingScs)
    {
        LogPrint("sc", "%s():%d - SIDECHAIN-EVENT: about to mature scId[%s] amount at height [%d]\n",
                __func__, __LINE__, maturingScId.ToString(), height);

        assert(HaveSidechain(maturingScId));
        CSidechainsMap::iterator scMaturingIt = ModifySidechain(maturingScId);
        assert(scMaturingIt->second.scInfo.mImmatureAmounts.count(height));

        scMaturingIt->second.scInfo.balance += scMaturingIt->second.scInfo.mImmatureAmounts.at(height);
        LogPrint("sc", "%s():%d - SIDECHAIN-EVENT: scId=%s balance updated to: %s\n",
            __func__, __LINE__, maturingScId.ToString(), FormatMoney(scMaturingIt->second.scInfo.balance));

        blockUndo.scUndoDatabyScId[maturingScId].appliedMaturedAmount = scMaturingIt->second.scInfo.mImmatureAmounts[height];
        blockUndo.scUndoDatabyScId[maturingScId].contentBitMask |= CSidechainUndoData::AvailableSections::MATURED_AMOUNTS;
        LogPrint("sc", "%s():%d - SIDECHAIN-EVENT: adding immature amount %s for scId=%s in blockundo\n",
            __func__, __LINE__, FormatMoney(scMaturingIt->second.scInfo.mImmatureAmounts[height]), maturingScId.ToString());

        scMaturingIt->second.scInfo.mImmatureAmounts.erase(height);
        scMaturingIt->second.flag = CSidechainsCacheEntry::Flags::DIRTY;
    }

    //Handle Ceasing Sidechain
    for (const uint256& ceasingScId : scEvents.ceasingScs)
    {
        LogPrint("sc", "%s():%d - SIDECHAIN-EVENT: about to handle scId[%s] and ceasingHeight [%d]\n",
                __func__, __LINE__, ceasingScId.ToString(), height);

        CSidechain scInfo;
        assert(GetSidechain(ceasingScId, scInfo));

        LogPrint("sc", "%s():%d - SIDECHAIN-EVENT: lastCertEpoch [%d], lastCertHash [%s]\n",
                __func__, __LINE__, scInfo.prevBlockTopQualityCertReferencedEpoch, scInfo.prevBlockTopQualityCertHash.ToString());

        LogPrint("sc", "%s():%d - set voidedCertHash[%s], ceasingScId = %s\n",
            __func__, __LINE__, scInfo.prevBlockTopQualityCertHash.ToString(), ceasingScId.ToString());

        blockUndo.scUndoDatabyScId[ceasingScId].contentBitMask |= CSidechainUndoData::AvailableSections::CEASED_CERTIFICATE_DATA;
        if (scInfo.prevBlockTopQualityCertReferencedEpoch == CScCertificate::EPOCH_NULL) {
            assert(scInfo.prevBlockTopQualityCertHash.IsNull());
            continue;
        }

        NullifyBackwardTransfers(scInfo.prevBlockTopQualityCertHash, blockUndo.scUndoDatabyScId[ceasingScId].ceasedBwts);
        CSidechain::SetVoidedCert(scInfo.prevBlockTopQualityCertHash, true, pVoidedCertsMap);
    }

    CSidechainEventsMap::iterator scCeasingIt = ModifySidechainEvents(height);
    scCeasingIt->second.flag = CSidechainEventsCacheEntry::Flags::ERASED;
    return true;
}

bool CCoinsViewCache::RevertSidechainEvents(const CBlockUndo& blockUndo, int height, std::map<uint256, bool>* pVoidedCertsMap)
{
    if (HaveSidechainEvents(height)) {
        LogPrint("sc", "%s():%d - SIDECHAIN-EVENT:: attempt to recreate sidechain event at height [%d], but there is one already\n",
            __func__, __LINE__, height);
        return false;
    }

    CSidechainEvents recreatedScEvent;

    // Reverting amount maturing
    for (auto it = blockUndo.scUndoDatabyScId.begin(); it != blockUndo.scUndoDatabyScId.end(); ++it)
    {
        if ((it->second.contentBitMask & CSidechainUndoData::AvailableSections::MATURED_AMOUNTS) == 0)
            continue;

        const uint256& scId = it->first;
        const std::string& scIdString = scId.ToString();

        if (!HaveSidechain(scId))
        {
            // should not happen
            LogPrint("sc", "ERROR: %s():%d - scId=%s not in scView\n", __func__, __LINE__, scId.ToString() );
            return false;
        }

        CAmount amountToRestore = it->second.appliedMaturedAmount;
        CSidechainsMap::iterator scIt = ModifySidechain(scId);
        if (amountToRestore > 0)
        {
            LogPrint("sc", "%s():%d - adding immature amount %s into sc view for scId=%s\n",
                __func__, __LINE__, FormatMoney(amountToRestore), scIdString);

            if (scIt->second.scInfo.balance < amountToRestore)
            {
                LogPrint("sc", "%s():%d - Can not update balance with amount[%s] for scId=%s, would be negative\n",
                    __func__, __LINE__, FormatMoney(amountToRestore), scId.ToString() );
                return false;
            }

            scIt->second.scInfo.mImmatureAmounts[height] += amountToRestore;

            LogPrint("sc", "%s():%d - scId=%s balance before: %s\n", __func__, __LINE__, scIdString, FormatMoney(scIt->second.scInfo.balance));
            scIt->second.scInfo.balance -= amountToRestore;
            LogPrint("sc", "%s():%d - scId=%s balance after: %s\n", __func__, __LINE__, scIdString, FormatMoney(scIt->second.scInfo.balance));

            scIt->second.flag = CSidechainsCacheEntry::Flags::DIRTY;
        }

        recreatedScEvent.maturingScs.insert(scId);
    }

    // Reverting ceasing sidechains
    for (auto it = blockUndo.scUndoDatabyScId.begin(); it != blockUndo.scUndoDatabyScId.end(); ++it)
    {
        if ((it->second.contentBitMask & CSidechainUndoData::AvailableSections::CEASED_CERTIFICATE_DATA) == 0)
            continue;

        const uint256& scId = it->first;
        const CSidechain* const pSidechain = AccessSidechain(scId);

        if (pSidechain->prevBlockTopQualityCertReferencedEpoch != CScCertificate::EPOCH_NULL)
        {
            if (!RestoreBackwardTransfers(pSidechain->prevBlockTopQualityCertHash, blockUndo.scUndoDatabyScId.at(scId).ceasedBwts))
                return false;
 
            CSidechain::SetVoidedCert(pSidechain->prevBlockTopQualityCertHash, false, pVoidedCertsMap);
        }

        recreatedScEvent.ceasingScs.insert(scId);
    }

    if (!recreatedScEvent.IsNull())
    {
        CSidechainEventsMap::iterator scEventIt = ModifySidechainEvents(height);
        scEventIt->second.scEvents = recreatedScEvent;
        scEventIt->second.flag = CSidechainEventsCacheEntry::Flags::FRESH;
    }

    return true;
}

CSidechain::State CCoinsViewCache::isCeasedAtHeight(const uint256& scId, int height) const
{
    if (!HaveSidechain(scId))
        return CSidechain::State::NOT_APPLICABLE;

    CSidechain scInfo;
    GetSidechain(scId, scInfo);

    if (height < scInfo.creationBlockHeight)
        return CSidechain::State::NOT_APPLICABLE;

    int currentEpoch = scInfo.EpochFor(height);

    if (currentEpoch > scInfo.prevBlockTopQualityCertReferencedEpoch + 2)
        return CSidechain::State::CEASED;

    if (currentEpoch == scInfo.prevBlockTopQualityCertReferencedEpoch + 2)
    {
        int targetEpochSafeguardHeight = scInfo.StartHeightForEpoch(currentEpoch) + scInfo.SafeguardMargin();
        if (height > targetEpochSafeguardHeight)
            return CSidechain::State::CEASED;
    }

    return  CSidechain::State::ALIVE;
}

bool CCoinsViewCache::IsBwtStripped(const uint256& certHash) const
{
    const CCoins* c = AccessCoins(certHash);

    if(!c)
    {
        // this coin is not even available, if all of its ouputs have been spent, also its bwt are
        LogPrint("cert", "%s.%s():%d cert %s has no coins\n", __FILE__, __func__, __LINE__, certHash.ToString());
    }
    else
    if (c->nFirstBwtPos != BWT_POS_UNSET)
    {
        for(int pos = c->nFirstBwtPos; pos < c->vout.size(); ++pos)
        {
            if (!c->vout.at(pos).IsNull())
            {
                LogPrint("cert", "%s.%s():%d cert %s NOT STRIPPED\n", __FILE__, __func__, __LINE__, certHash.ToString());
                return false;
            }
        }
    }
    else
    {
        // should not happen
        LogPrint("cert", "%s.%s():%d cert %s has invalid nFirstBwtPos!!\n", __FILE__, __func__, __LINE__, certHash.ToString());
    }

    LogPrint("cert", "%s.%s():%d cert %s STRIPPED\n", __FILE__, __func__, __LINE__, certHash.ToString());
    return true;
}

bool CCoinsViewCache::Flush() {
    bool fOk = base->BatchWrite(cacheCoins, hashBlock, hashAnchor, cacheAnchors, cacheNullifiers, cacheSidechains, cacheSidechainEvents);
    cacheCoins.clear();
    cacheSidechains.clear();
    cacheSidechainEvents.clear();
    cacheAnchors.clear();
    cacheNullifiers.clear();
    cachedCoinsUsage = 0;
    return fOk;
}

bool CCoinsViewCache::DecrementImmatureAmount(const uint256& scId, const CSidechainsMap::iterator& targetEntry, CAmount nValue, int maturityHeight)
{
    // get the map of immature amounts, they are indexed by height
    auto& iaMap = targetEntry->second.scInfo.mImmatureAmounts;

    if (!iaMap.count(maturityHeight) )
    {
        // should not happen
        LogPrint("sc", "ERROR %s():%d - could not find immature balance at height%d\n",
            __func__, __LINE__, maturityHeight);
        return false;
    }

    LogPrint("sc", "%s():%d - immature amount before: %s\n",
        __func__, __LINE__, FormatMoney(iaMap[maturityHeight]));

    if (iaMap[maturityHeight] < nValue)
    {
        // should not happen either
        LogPrint("sc", "ERROR %s():%d - negative balance at height=%d\n",
            __func__, __LINE__, maturityHeight);
        return false;
    }

    iaMap[maturityHeight] -= nValue;
    targetEntry->second.flag = CSidechainsCacheEntry::Flags::DIRTY;

    LogPrint("sc", "%s():%d - immature amount after: %s\n",
        __func__, __LINE__, FormatMoney(iaMap[maturityHeight]));

    if (iaMap[maturityHeight] == 0)
    {
        iaMap.erase(maturityHeight);
        targetEntry->second.flag = CSidechainsCacheEntry::Flags::DIRTY;
        LogPrint("sc", "%s():%d - removed entry height=%d from immature amounts in memory\n",
            __func__, __LINE__, maturityHeight );
    }
    return true;
}

void CCoinsViewCache::Dump_info() const
{
    std::set<uint256> scIdsList;
    GetScIds(scIdsList);
    LogPrint("sc", "-- number of side chains found [%d] ------------------------\n", scIdsList.size());
    for(const auto& scId: scIdsList)
    {
        LogPrint("sc", "-- side chain [%s] ------------------------\n", scId.ToString());
        CSidechain info;
        if (!GetSidechain(scId, info))
        {
            LogPrint("sc", "===> No such side chain\n");
            return;
        }

        LogPrint("sc", "  created in block[%s] (h=%d)\n", info.creationBlockHash.ToString(), info.creationBlockHeight );
        LogPrint("sc", "  creationTx[%s]\n", info.creationTxHash.ToString());
        LogPrint("sc", "  prevBlockTopQualityCertReferencedEpoch[%d]\n", info.prevBlockTopQualityCertReferencedEpoch);
        LogPrint("sc", "  prevBlockTopQualityCertHash[%s]\n",            info.prevBlockTopQualityCertHash.ToString());
        LogPrint("sc", "  prevBlockTopQualityCertQuality[%d]\n",         info.prevBlockTopQualityCertQuality);
        LogPrint("sc", "  prevBlockTopQualityCertBwtAmount[%s]\n",       FormatMoney(info.prevBlockTopQualityCertBwtAmount));
        LogPrint("sc", "  balance[%s]\n", FormatMoney(info.balance));
        LogPrint("sc", "  ----- creation data:\n");
        LogPrint("sc", "      withdrawalEpochLength[%d]\n", info.creationData.withdrawalEpochLength);
        LogPrint("sc", "      customData[%s]\n", HexStr(info.creationData.customData));
        LogPrint("sc", "      constant[%s]\n", HexStr(info.creationData.constant));
        LogPrint("sc", "      wCertVk[%s]\n", HexStr(info.creationData.wCertVk));
        LogPrint("sc", "  immature amounts size[%d]\n", info.mImmatureAmounts.size());
    }

    return;
}

unsigned int CCoinsViewCache::GetCacheSize() const {
    return cacheCoins.size();
}

const CTxOut &CCoinsViewCache::GetOutputFor(const CTxIn& input) const
{
    const CCoins* coins = AccessCoins(input.prevout.hash);
    assert(coins && coins->IsAvailable(input.prevout.n));
    return coins->vout[input.prevout.n];
}

CAmount CCoinsViewCache::GetValueIn(const CTransactionBase& txBase) const
{
    if (txBase.IsCoinBase())
        return 0;

    CAmount nResult = 0;
    for (const CTxIn& in : txBase.GetVin())
        nResult += GetOutputFor(in).nValue;

    nResult += txBase.GetJoinSplitValueIn();

    return nResult;
}

bool CCoinsViewCache::HaveJoinSplitRequirements(const CTransactionBase& txBase) const
{
    boost::unordered_map<uint256, ZCIncrementalMerkleTree, CCoinsKeyHasher> intermediates;

    for(const JSDescription &joinsplit: txBase.GetVjoinsplit()) {
        for(const uint256& nullifier: joinsplit.nullifiers) {
            if (GetNullifier(nullifier)) {
                // If the nullifier is set, this transaction
                // double-spends!
                return false;
            }
        }

        ZCIncrementalMerkleTree tree;
        auto it = intermediates.find(joinsplit.anchor);
        if (it != intermediates.end()) {
            tree = it->second;
        } else if (!GetAnchorAt(joinsplit.anchor, tree)) {
            return false;
        }

        for(const uint256& commitment: joinsplit.commitments) {
            tree.append(commitment);
        }

        intermediates.insert(std::make_pair(tree.root(), tree));
    }

    return true;
}

bool CCoinsViewCache::HaveInputs(const CTransactionBase& txBase) const
{
    if (!txBase.IsCoinBase()) {
        for(const CTxIn & in: txBase.GetVin()) {
            const CCoins* coins = AccessCoins(in.prevout.hash);
            if (!coins || !coins->IsAvailable(in.prevout.n)) {
                return false;
            }
        }
    }
    return true;
}

double CCoinsViewCache::GetPriority(const CTransactionBase &tx, int nHeight) const
{
    if (tx.IsCoinBase())
        return 0.0;

    // Joinsplits do not reveal any information about the value or age of a note, so we
    // cannot apply the priority algorithm used for transparent utxos.  Instead, we just
    // use the maximum priority whenever a transaction contains any JoinSplits.
    // (Note that coinbase transactions cannot contain JoinSplits.)
    // FIXME: this logic is partially duplicated between here and CreateNewBlock in miner.cpp.

    if (tx.GetVjoinsplit().size() > 0) {
        return MAXIMUM_PRIORITY;
    }

    if (tx.IsCertificate() ) {
        return MAXIMUM_PRIORITY;
    }

    double dResult = 0.0;
    BOOST_FOREACH(const CTxIn& txin, tx.GetVin())
    {
        const CCoins* coins = AccessCoins(txin.prevout.hash);
        assert(coins);
        if (!coins->IsAvailable(txin.prevout.n)) continue;
        if (coins->nHeight < nHeight) {
            dResult += coins->vout[txin.prevout.n].nValue * (nHeight-coins->nHeight);
        }
    }

    return tx.ComputePriority(dResult);
}

CCoinsModifier::CCoinsModifier(CCoinsViewCache& cache_, CCoinsMap::iterator it_, size_t usage):
        cache(cache_), it(it_), cachedCoinUsage(usage) {
    assert(!cache.hasModifier);
    cache.hasModifier = true;
}

CCoinsModifier::~CCoinsModifier()
{
    assert(cache.hasModifier);
    cache.hasModifier = false;
    it->second.coins.Cleanup();
    cache.cachedCoinsUsage -= cachedCoinUsage; // Subtract the old usage
    if ((it->second.flags & CCoinsCacheEntry::FRESH) && it->second.coins.IsPruned()) {
        cache.cacheCoins.erase(it);
    } else {
        // If the coin still exists after the modification, add the new usage
        cache.cachedCoinsUsage += it->second.coins.DynamicMemoryUsage();
    }
}<|MERGE_RESOLUTION|>--- conflicted
+++ resolved
@@ -1465,11 +1465,7 @@
 
 
     //remove current ceasing Height
-<<<<<<< HEAD
-    int currentCeasingHeight = restoredScInfo.StartHeightForEpoch(1) + restoredScInfo.SafeguardMargin();
-=======
-    int currentCeasingHeight = sidechain.StartHeightForEpoch(1) + sidechain.SafeguardMargin() +1;
->>>>>>> 3224725a
+    int currentCeasingHeight = sidechain.StartHeightForEpoch(1) + sidechain.SafeguardMargin();
 
     // Cancel Ceasing Sidechains
     if (!HaveSidechainEvents(currentCeasingHeight)) {
