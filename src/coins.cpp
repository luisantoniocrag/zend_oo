--- conflicted
+++ resolved
@@ -709,23 +709,6 @@
         }
 
         CSidechainsMap::iterator scIt = ModifySidechain(scId);
-<<<<<<< HEAD
-        scIt->second.scInfo.creationBlockHash = block.GetHash();
-        scIt->second.scInfo.creationBlockHeight = blockHeight;
-        scIt->second.scInfo.creationTxHash = txHash;
-        scIt->second.scInfo.prevBlockTopQualityCertReferencedEpoch = CScCertificate::EPOCH_NULL;
-        scIt->second.scInfo.prevBlockTopQualityCertHash.SetNull();
-        scIt->second.scInfo.prevBlockTopQualityCertQuality = CScCertificate::QUALITY_NULL;
-        scIt->second.scInfo.prevBlockTopQualityCertBwtAmount = 0;
-        scIt->second.scInfo.creationData.withdrawalEpochLength = cr.withdrawalEpochLength;
-        scIt->second.scInfo.creationData.customData = cr.customData;
-        scIt->second.scInfo.creationData.constant = cr.constant;
-        scIt->second.scInfo.creationData.wCertVk = cr.wCertVk;
-        scIt->second.scInfo.creationData.wMbtrVk = cr.wMbtrVk;
-        scIt->second.scInfo.creationData.vCustomFieldConfig = cr.vCustomFieldConfig;
-        scIt->second.scInfo.creationData.vCompressedMerkleTreeConfig = cr.vCompressedMerkleTreeConfig;
-        scIt->second.scInfo.mImmatureAmounts[maturityHeight] = cr.nValue;
-=======
         scIt->second.sidechain.creationBlockHash = block.GetHash();
         scIt->second.sidechain.creationBlockHeight = blockHeight;
         scIt->second.sidechain.creationTxHash = txHash;
@@ -738,9 +721,10 @@
         scIt->second.sidechain.creationData.constant = cr.constant;
         scIt->second.sidechain.creationData.wCertVk = cr.wCertVk;
         scIt->second.sidechain.creationData.wMbtrVk = cr.wMbtrVk;
+        scIt->second.sidechain.creationData.vCustomFieldConfig = cr.vCustomFieldConfig;
+        scIt->second.sidechain.creationData.vCompressedMerkleTreeConfig = cr.vCompressedMerkleTreeConfig;
         scIt->second.sidechain.mImmatureAmounts[maturityHeight] = cr.nValue;
 
->>>>>>> 0895e2c5
         scIt->second.flag = CSidechainsCacheEntry::Flags::FRESH;
 
         LogPrint("sc", "%s():%d - immature balance added in scView (h=%d, amount=%s) %s\n",
@@ -984,13 +968,6 @@
 }
 
 #ifdef BITCOIN_TX
-<<<<<<< HEAD
-bool CCoinsViewCache::isEpochDataValid(const CSidechain& info, int epochNumber, const uint256& endEpochBlockHash) const {return true;}
-bool CCoinsViewCache::IsCertApplicableToState(const CScCertificate& cert, int nHeight,
-                                              CValidationState& state, libzendoomc::CScProofVerifier& scVerifier) const {return true;}
-bool CCoinsViewCache::IsScTxApplicableToState(const CTransaction& tx, int height,
-                                              CValidationState& state, libzendoomc::CScProofVerifier& scVerifier) const { return true;}
-=======
 int CCoinsViewCache::GetHeight() const {return -1;}
 std::string CSidechain::ToString() const {return std::string{};}
 int CSidechain::EpochFor(int targetHeight) const { return CScCertificate::EPOCH_NULL; }
@@ -1004,7 +981,6 @@
 bool CCoinsViewCache::IsCertApplicableToState(const CScCertificate& cert, libzendoomc::CScProofVerifier& scVerifier) const {return true;}
 bool CCoinsViewCache::IsScTxApplicableToState(const CTransaction& tx, libzendoomc::CScProofVerifier& scVerifier) const { return true;}
 size_t CSidechainEvents::DynamicMemoryUsage() const { return 0;}
->>>>>>> 0895e2c5
 #else
 
 int CCoinsViewCache::GetHeight() const
@@ -1067,21 +1043,14 @@
                 __func__, __LINE__, certHash.ToString(), cert.GetScId().ToString());
     }
 
-<<<<<<< HEAD
-    if (!CheckCertCustomFields(scInfo, cert) )
-    {
-        LogPrint("sc", "%s():%d - invalid cert[%s], scId[%s], invalid custom data cfg\n",
-            __func__, __LINE__, certHash.ToString(), cert.GetScId().ToString() );
-        return state.Invalid(error("certificate with invalid custom fields"),
-             REJECT_INVALID, "sidechain-certificate-custom-fields");
-    }
-
-    int certWindowStartHeight = scInfo.StartHeightForEpoch(cert.epochNumber+1);
-    if (!((nHeight >= certWindowStartHeight) && (nHeight <= certWindowStartHeight + scInfo.SafeguardMargin())))
-=======
+    if (!CheckCertCustomFields(sidechain, cert) )
+    {
+    	return error("%s():%d - ERROR: invalid cert[%s], scId[%s] invalid custom data cfg\n",
+                __func__, __LINE__, certHash.ToString(), cert.GetScId().ToString());
+    }
+
     // check that epoch data are consistent
     if (!CheckEndEpochBlockHash(sidechain, cert.epochNumber, cert.endEpochBlockHash) )
->>>>>>> 0895e2c5
     {
         return error("%s():%d - ERROR: invalid cert[%s], scId[%s] invalid epoch data\n",
                 __func__, __LINE__, certHash.ToString(), cert.GetScId().ToString());
@@ -1129,11 +1098,10 @@
     return true;
 }
 
-<<<<<<< HEAD
-bool CCoinsViewCache::CheckCertCustomFields(const CSidechain& scInfo, const CScCertificate& cert) const
-{
-    const std::vector<CompressedFieldElementConfig>& vFeCfg = scInfo.creationData.vCustomFieldConfig;
-    const std::vector<CompressedMerkleTreeConfig>& vCmtCfg = scInfo.creationData.vCompressedMerkleTreeConfig;
+bool CCoinsViewCache::CheckCertCustomFields(const CSidechain& sidechain, const CScCertificate& cert) const
+{
+    const std::vector<CompressedFieldElementConfig>& vFeCfg = sidechain.creationData.vCustomFieldConfig;
+    const std::vector<CompressedMerkleTreeConfig>& vCmtCfg = sidechain.creationData.vCompressedMerkleTreeConfig;
 
     const std::vector<CompressedFieldElement>& vFe = cert.vCustomField;
     const std::vector<CompressedMerkleTree>& vCmt = cert.vCompressedMerkleTree;
@@ -1177,10 +1145,7 @@
     return true;
 }
 
-bool CCoinsViewCache::isEpochDataValid(const CSidechain& scInfo, int epochNumber, const uint256& endEpochBlockHash) const
-=======
 bool CCoinsViewCache::CheckEndEpochBlockHash(const CSidechain& sidechain, int epochNumber, const uint256& endEpochBlockHash) const
->>>>>>> 0895e2c5
 {
     LOCK(cs_main);
     int endEpochHeight = sidechain.GetEndHeightForEpoch(epochNumber);
@@ -1841,44 +1806,6 @@
     return true;
 }
 
-<<<<<<< HEAD
-void CCoinsViewCache::Dump_info() const
-{
-    std::set<uint256> scIdsList;
-    GetScIds(scIdsList);
-    LogPrint("sc", "-- number of side chains found [%d] ------------------------\n", scIdsList.size());
-    for(const auto& scId: scIdsList)
-    {
-        LogPrint("sc", "-- side chain [%s] ------------------------\n", scId.ToString());
-        CSidechain info;
-        if (!GetSidechain(scId, info))
-        {
-            LogPrint("sc", "===> No such side chain\n");
-            return;
-        }
-
-        LogPrint("sc", "  created in block[%s] (h=%d)\n", info.creationBlockHash.ToString(), info.creationBlockHeight );
-        LogPrint("sc", "  creationTx[%s]\n", info.creationTxHash.ToString());
-        LogPrint("sc", "  prevBlockTopQualityCertReferencedEpoch[%d]\n", info.prevBlockTopQualityCertReferencedEpoch);
-        LogPrint("sc", "  prevBlockTopQualityCertHash[%s]\n",            info.prevBlockTopQualityCertHash.ToString());
-        LogPrint("sc", "  prevBlockTopQualityCertQuality[%d]\n",         info.prevBlockTopQualityCertQuality);
-        LogPrint("sc", "  prevBlockTopQualityCertBwtAmount[%s]\n",       FormatMoney(info.prevBlockTopQualityCertBwtAmount));
-        LogPrint("sc", "  balance[%s]\n", FormatMoney(info.balance));
-        LogPrint("sc", "  ----- creation data:\n");
-        LogPrint("sc", "      withdrawalEpochLength[%d]\n", info.creationData.withdrawalEpochLength);
-        LogPrint("sc", "      customData[%s]\n", HexStr(info.creationData.customData));
-        LogPrint("sc", "      constant[%s]\n", HexStr(info.creationData.constant));
-        LogPrint("sc", "      wCertVk[%s]\n", HexStr(info.creationData.wCertVk));
-        LogPrint("sc", "      vCustomFieldConfig[%s]\n", VecToStr(info.creationData.vCustomFieldConfig));
-        LogPrint("sc", "      vCompressedMerkleTreeConfig[%s]\n", VecToStr(info.creationData.vCompressedMerkleTreeConfig));
-        LogPrint("sc", "  immature amounts size[%d]\n", info.mImmatureAmounts.size());
-    }
-
-    return;
-}
-
-=======
->>>>>>> 0895e2c5
 unsigned int CCoinsViewCache::GetCacheSize() const {
     return cacheCoins.size();
 }
