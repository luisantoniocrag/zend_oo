// Copyright (c) 2012-2014 The Bitcoin Core developers
// Distributed under the MIT software license, see the accompanying
// file COPYING or http://www.opensource.org/licenses/mit-license.php.

#include "coins.h"

#include "memusage.h"
#include "random.h"
#include "version.h"
#include "policy/fees.h"

#include <assert.h>
#include "utilmoneystr.h"
#include <undo.h>
#include <chainparams.h>

#include <main.h>
#include <consensus/validation.h>

std::string CCoins::ToString() const
{
    std::string ret;
    ret += strprintf("\n version           (%d)", nVersion);
    ret += strprintf("\n fCoinBase         (%d)", fCoinBase);
    ret += strprintf("\n height            (%d)", nHeight);
    ret += strprintf("\n nFirstBwtPos      (%d)", nFirstBwtPos);
    ret += strprintf("\n nBwtMaturityHeight(%d)", nBwtMaturityHeight);
    for (const CTxOut& out : vout)
    {
        ret += "\n    " + out.ToString();
    }
    return ret;
}

CCoins::CCoins() : fCoinBase(false), vout(0), nHeight(0), nVersion(0), nFirstBwtPos(BWT_POS_UNSET), nBwtMaturityHeight(0) { }

CCoins::CCoins(const CTransaction &tx, int nHeightIn) { From(tx, nHeightIn); }

CCoins::CCoins(const CScCertificate &cert, int nHeightIn, int bwtMaturityHeight, bool isBlockTopQualityCert)
{
    From(cert, nHeightIn, bwtMaturityHeight, isBlockTopQualityCert);
}

void CCoins::From(const CTransaction &tx, int nHeightIn) {
    fCoinBase          = tx.IsCoinBase();
    vout               = tx.GetVout();
    nHeight            = nHeightIn;
    nVersion           = tx.nVersion;
    nFirstBwtPos       = BWT_POS_UNSET;
    nBwtMaturityHeight = 0;
    ClearUnspendable();
}

void CCoins::From(const CScCertificate &cert, int nHeightIn, int bwtMaturityHeight, bool isBlockTopQualityCert) {
    fCoinBase          = cert.IsCoinBase();
    vout               = cert.GetVout();
    nHeight            = nHeightIn;
    nVersion           = cert.nVersion;
    nFirstBwtPos       = cert.nFirstBwtPos;
    nBwtMaturityHeight = bwtMaturityHeight;

    if (!isBlockTopQualityCert) //drop bwts of low q certs
    {
        for(unsigned int bwtPos = nFirstBwtPos; bwtPos < vout.size(); ++bwtPos)
            Spend(bwtPos);
    }

    ClearUnspendable();
}

void CCoins::Clear() {
    fCoinBase = false;
    std::vector<CTxOut>().swap(vout);
    nHeight = 0;
    nVersion = 0;
    nFirstBwtPos = BWT_POS_UNSET;
    nBwtMaturityHeight = 0;
}

void CCoins::Cleanup() {
    while (vout.size() > 0 && vout.back().IsNull())
        vout.pop_back();

    if (vout.empty())
        std::vector<CTxOut>().swap(vout);
}

void CCoins::ClearUnspendable() {
    BOOST_FOREACH(CTxOut &txout, vout) {
        if (txout.scriptPubKey.IsUnspendable())
            txout.SetNull();
    }
    Cleanup();
}

void CCoins::swap(CCoins &to) {
    std::swap(to.fCoinBase, fCoinBase);
    to.vout.swap(vout);
    std::swap(to.nHeight, nHeight);
    std::swap(to.nVersion, nVersion);
    std::swap(to.nFirstBwtPos, nFirstBwtPos);
    std::swap(to.nBwtMaturityHeight, nBwtMaturityHeight);
}

bool operator==(const CCoins &a, const CCoins &b) {
     // Empty CCoins objects are always equal.
     if (a.IsPruned() && b.IsPruned())
         return true;
     return a.fCoinBase          == b.fCoinBase          &&
            a.nHeight            == b.nHeight            &&
            a.nVersion           == b.nVersion           &&
            a.vout               == b.vout               &&
            a.nFirstBwtPos       == b.nFirstBwtPos       &&
            a.nBwtMaturityHeight == b.nBwtMaturityHeight;
}

bool operator!=(const CCoins &a, const CCoins &b) {
    return !(a == b);
}

bool CCoins::IsCoinBase() const {
    return fCoinBase;
}

bool CCoins::IsFromCert() const {
    // when restored from serialization, nVersion, if negative, is populated only with latest 7 bits of the original value!
    // we enforced that no tx/cert can have a version other than a list of well known ones
    // therefore no other 4-bytes signed version will have this 7-bits ending
    return (nVersion & 0x7f) == (SC_CERT_VERSION & 0x7f);
}

bool CCoins::isOutputMature(unsigned int outPos, int nSpendingHeigh) const
{
    if (!IsCoinBase() && !IsFromCert())
        return true;

    if (IsCoinBase())
        return nSpendingHeigh >= (nHeight + COINBASE_MATURITY);

    //Hereinafter a cert
    if (outPos >= nFirstBwtPos)
        return nSpendingHeigh >= nBwtMaturityHeight;
    else
        return true;
}

bool CCoins::Spend(uint32_t nPos)
{
    if (nPos >= vout.size() || vout[nPos].IsNull())
        return false;

    vout[nPos].SetNull();
    Cleanup();
    return true;
}

bool CCoins::IsAvailable(unsigned int nPos) const {
    return (nPos < vout.size() && !vout[nPos].IsNull());
}

bool CCoins::IsPruned() const {
    for(const CTxOut &out: vout)
        if (!out.IsNull())
            return false;
    return true;
}

size_t CCoins::DynamicMemoryUsage() const {
    size_t ret = memusage::DynamicUsage(vout);
    for(const CTxOut &out: vout) {
        ret += RecursiveDynamicUsage(out.scriptPubKey);
    }
    return ret;
}

void CCoins::CalcMaskSize(unsigned int &nBytes, unsigned int &nNonzeroBytes) const {
    unsigned int nLastUsedByte = 0;
    for (unsigned int b = 0; 2+b*8 < vout.size(); b++) {
        bool fZero = true;
        for (unsigned int i = 0; i < 8 && 2+b*8+i < vout.size(); i++) {
            if (!vout[2+b*8+i].IsNull()) {
                fZero = false;
                continue;
            }
        }
        if (!fZero) {
            nLastUsedByte = b + 1;
            nNonzeroBytes++;
        }
    }
    nBytes += nLastUsedByte;
}

bool CCoinsView::GetAnchorAt(const uint256 &rt, ZCIncrementalMerkleTree &tree)  const { return false; }
bool CCoinsView::GetNullifier(const uint256 &nullifier)                         const { return false; }
bool CCoinsView::GetCoins(const uint256 &txid, CCoins &coins)                   const { return false; }
bool CCoinsView::HaveCoins(const uint256 &txid)                                 const { return false; }
bool CCoinsView::HaveSidechain(const uint256& scId)                             const { return false; }
bool CCoinsView::GetSidechain(const uint256& scId, CSidechain& info)            const { return false; }
bool CCoinsView::HaveSidechainEvents(int height)                                const { return false; }
bool CCoinsView::GetSidechainEvents(int height, CSidechainEvents& scEvent)      const { return false; }
void CCoinsView::GetScIds(std::set<uint256>& scIdsList)                         const { scIdsList.clear(); return; }
bool CCoinsView::CheckQuality(const CScCertificate& cert)                       const { return false; }
uint256 CCoinsView::GetBestBlock()                                              const { return uint256(); }
uint256 CCoinsView::GetBestAnchor()                                             const { return uint256(); }
bool CCoinsView::HaveCswNullifier(const uint256& scId,
                                 const libzendoomc::ScFieldElement &nullifier)  const { return false; }

bool CCoinsView::BatchWrite(CCoinsMap &mapCoins, const uint256 &hashBlock,
                            const uint256 &hashAnchor, CAnchorsMap &mapAnchors,
                            CNullifiersMap &mapNullifiers, CSidechainsMap& mapSidechains,
                            CSidechainEventsMap& mapSidechainEvents,
                            CCswNullifiersMap& cswNullifiers)                         { return false; }
bool CCoinsView::GetStats(CCoinsStats &stats)                                   const { return false; }


CCoinsViewBacked::CCoinsViewBacked(CCoinsView *viewIn) : base(viewIn) { }

bool CCoinsViewBacked::GetAnchorAt(const uint256 &rt, ZCIncrementalMerkleTree &tree)   const { return base->GetAnchorAt(rt, tree); }
bool CCoinsViewBacked::GetNullifier(const uint256 &nullifier)                          const { return base->GetNullifier(nullifier); }
bool CCoinsViewBacked::GetCoins(const uint256 &txid, CCoins &coins)                    const { return base->GetCoins(txid, coins); }
bool CCoinsViewBacked::HaveCoins(const uint256 &txid)                                  const { return base->HaveCoins(txid); }
bool CCoinsViewBacked::HaveSidechain(const uint256& scId)                              const { return base->HaveSidechain(scId); }
bool CCoinsViewBacked::GetSidechain(const uint256& scId, CSidechain& info)             const { return base->GetSidechain(scId,info); }
bool CCoinsViewBacked::HaveSidechainEvents(int height)                                 const { return base->HaveSidechainEvents(height); }
bool CCoinsViewBacked::GetSidechainEvents(int height, CSidechainEvents& scEvents)      const { return base->GetSidechainEvents(height, scEvents); }
void CCoinsViewBacked::GetScIds(std::set<uint256>& scIdsList)                          const { return base->GetScIds(scIdsList); }
bool CCoinsViewBacked::CheckQuality(const CScCertificate& cert)                        const { return base->CheckQuality(cert); }
uint256 CCoinsViewBacked::GetBestBlock()                                               const { return base->GetBestBlock(); }
uint256 CCoinsViewBacked::GetBestAnchor()                                              const { return base->GetBestAnchor(); }

bool CCoinsViewBacked::HaveCswNullifier(const uint256& scId,
                                        const libzendoomc::ScFieldElement &nullifier)  const { return base->HaveCswNullifier(scId,nullifier); }

void CCoinsViewBacked::SetBackend(CCoinsView &viewIn) { base = &viewIn; }
bool CCoinsViewBacked::BatchWrite(CCoinsMap &mapCoins, const uint256 &hashBlock,
                                  const uint256 &hashAnchor, CAnchorsMap &mapAnchors,
                                  CNullifiersMap &mapNullifiers, CSidechainsMap& mapSidechains,
                                  CSidechainEventsMap& mapSidechainEvents,
                                  CCswNullifiersMap& cswNullifiers) { return base->BatchWrite(mapCoins, hashBlock, hashAnchor,
                                                                                              mapAnchors, mapNullifiers, mapSidechains,
                                                                                              mapSidechainEvents, cswNullifiers); }
bool CCoinsViewBacked::GetStats(CCoinsStats &stats)                                  const { return base->GetStats(stats); }

CCoinsKeyHasher::CCoinsKeyHasher() : salt(GetRandHash()) {}
CCswNullifiersKeyHasher::CCswNullifiersKeyHasher() : salt() {GetRandBytes(reinterpret_cast<unsigned char*>(salt), BUF_LEN);}

size_t CCswNullifiersKeyHasher::operator()(const std::pair<uint256, libzendoomc::ScFieldElement>& key) const {
    uint32_t buf[BUF_LEN];
    // note: we may consider buf as a raw data, so bytes size of buf is (BUF_LEN * 4)
    memcpy(buf, key.first.begin(), sizeof(uint256));
    memcpy((buf + sizeof(uint256)/sizeof(uint32_t)), key.second.begin(), SC_FIELD_SIZE);
    return CalculateHash(buf, BUF_LEN, salt);
}

CCoinsViewCache::CCoinsViewCache(CCoinsView *baseIn) : CCoinsViewBacked(baseIn), hasModifier(false), cachedCoinsUsage(0) { }

CCoinsViewCache::~CCoinsViewCache()
{
    assert(!hasModifier);
}

size_t CCoinsViewCache::DynamicMemoryUsage() const {
    return memusage::DynamicUsage(cacheCoins) +
           memusage::DynamicUsage(cacheAnchors) +
           memusage::DynamicUsage(cacheNullifiers) +
           memusage::DynamicUsage(cacheSidechains) +
           memusage::DynamicUsage(cacheSidechainEvents) +
           memusage::DynamicUsage(cacheCswNullifiers) +
           cachedCoinsUsage;
}

CCoinsMap::const_iterator CCoinsViewCache::FetchCoins(const uint256 &txid) const {
    CCoinsMap::iterator it = cacheCoins.find(txid);
    if (it != cacheCoins.end())
        return it;
    CCoins tmp;
    if (!base->GetCoins(txid, tmp))
        return cacheCoins.end();
    CCoinsMap::iterator ret = cacheCoins.insert(std::make_pair(txid, CCoinsCacheEntry())).first;
    tmp.swap(ret->second.coins);
    if (ret->second.coins.IsPruned()) {
        // The parent only has an empty entry for this txid; we can consider our
        // version as fresh.
        ret->second.flags = CCoinsCacheEntry::FRESH;
    }
    cachedCoinsUsage += ret->second.coins.DynamicMemoryUsage();
    return ret;
}

CSidechainsMap::const_iterator CCoinsViewCache::FetchSidechains(const uint256& scId) const {
    CSidechainsMap::iterator candidateIt = cacheSidechains.find(scId);
    if (candidateIt != cacheSidechains.end())
        return candidateIt;

    CSidechain tmp;
    if (!base->GetSidechain(scId, tmp))
        return cacheSidechains.end();

    //Fill cache and return iterator. The insert in cache below looks cumbersome. However
    //it allows to insert CSidechain and keep iterator to inserted member without extra searches
    CSidechainsMap::iterator ret =
            cacheSidechains.insert(std::make_pair(scId, CSidechainsCacheEntry(tmp, CSidechainsCacheEntry::Flags::DEFAULT ))).first;

    cachedCoinsUsage += ret->second.sidechain.DynamicMemoryUsage();
    return ret;
}

CSidechainsMap::iterator CCoinsViewCache::ModifySidechain(const uint256& scId) {
    CSidechainsMap::iterator candidateIt = cacheSidechains.find(scId);
    if (candidateIt != cacheSidechains.end())
        return candidateIt;

    CSidechainsMap::iterator ret = cacheSidechains.end();
    CSidechain tmp;
    if (base->GetSidechain(scId, tmp))
        ret = cacheSidechains.insert(std::make_pair(scId, CSidechainsCacheEntry(tmp, CSidechainsCacheEntry::Flags::DEFAULT ))).first;
    else
        ret = cacheSidechains.insert(std::make_pair(scId, CSidechainsCacheEntry(tmp, CSidechainsCacheEntry::Flags::FRESH ))).first;

    cachedCoinsUsage += ret->second.sidechain.DynamicMemoryUsage();
    return ret;
}

const CSidechain* const CCoinsViewCache::AccessSidechain(const uint256& scId) const {
    CSidechainsMap::const_iterator it = FetchSidechains(scId);
    if (it == cacheSidechains.end())
        return nullptr;
    else
        return &it->second.sidechain;
}

CSidechainEventsMap::const_iterator CCoinsViewCache::FetchSidechainEvents(int height) const {
    CSidechainEventsMap::iterator candidateIt = cacheSidechainEvents.find(height);
    if (candidateIt != cacheSidechainEvents.end())
        return candidateIt;

    CSidechainEvents tmp;
    if (!base->GetSidechainEvents(height, tmp))
        return cacheSidechainEvents.end();

    //Fill cache and return iterator. The insert in cache below looks cumbersome. However
    //it allows to insert CCeasingSidechains and keep iterator to inserted member without extra searches
    CSidechainEventsMap::iterator ret =
            cacheSidechainEvents.insert(std::make_pair(height, CSidechainEventsCacheEntry(tmp, CSidechainEventsCacheEntry::Flags::DEFAULT ))).first;

    cachedCoinsUsage += ret->second.scEvents.DynamicMemoryUsage();
    return ret;
}

CSidechainEventsMap::iterator CCoinsViewCache::ModifySidechainEvents(int height)
{
    CSidechainEventsMap::iterator candidateIt = cacheSidechainEvents.find(height);
    if (candidateIt != cacheSidechainEvents.end())
        return candidateIt;

    CSidechainEventsMap::iterator ret = cacheSidechainEvents.end();
    CSidechainEvents tmp;
    if (!base->GetSidechainEvents(height, tmp))
        ret = cacheSidechainEvents.insert(std::make_pair(height, CSidechainEventsCacheEntry(tmp, CSidechainEventsCacheEntry::Flags::FRESH ))).first;
    else
        ret = cacheSidechainEvents.insert(std::make_pair(height, CSidechainEventsCacheEntry(tmp, CSidechainEventsCacheEntry::Flags::DEFAULT ))).first;

    cachedCoinsUsage += ret->second.scEvents.DynamicMemoryUsage();
    return ret;
}

bool CCoinsViewCache::GetAnchorAt(const uint256 &rt, ZCIncrementalMerkleTree &tree) const {
    CAnchorsMap::const_iterator it = cacheAnchors.find(rt);
    if (it != cacheAnchors.end()) {
        if (it->second.entered) {
            tree = it->second.tree;
            return true;
        } else {
            return false;
        }
    }

    if (!base->GetAnchorAt(rt, tree)) {
        return false;
    }

    CAnchorsMap::iterator ret = cacheAnchors.insert(std::make_pair(rt, CAnchorsCacheEntry())).first;
    ret->second.entered = true;
    ret->second.tree = tree;
    cachedCoinsUsage += ret->second.tree.DynamicMemoryUsage();

    return true;
}

bool CCoinsViewCache::GetNullifier(const uint256 &nullifier) const {
    CNullifiersMap::iterator it = cacheNullifiers.find(nullifier);
    if (it != cacheNullifiers.end())
        return it->second.entered;

    CNullifiersCacheEntry entry;
    bool tmp = base->GetNullifier(nullifier);
    entry.entered = tmp;

    cacheNullifiers.insert(std::make_pair(nullifier, entry));

    return tmp;
}

void CCoinsViewCache::PushAnchor(const ZCIncrementalMerkleTree &tree) {
    uint256 newrt = tree.root();

    auto currentRoot = GetBestAnchor();

    // We don't want to overwrite an anchor we already have.
    // This occurs when a block doesn't modify mapAnchors at all,
    // because there are no joinsplits. We could get around this a
    // different way (make all blocks modify mapAnchors somehow)
    // but this is simpler to reason about.
    if (currentRoot != newrt) {
        auto insertRet = cacheAnchors.insert(std::make_pair(newrt, CAnchorsCacheEntry()));
        CAnchorsMap::iterator ret = insertRet.first;

        ret->second.entered = true;
        ret->second.tree = tree;
        ret->second.flags = CAnchorsCacheEntry::DIRTY;

        if (insertRet.second) {
            // An insert took place
            cachedCoinsUsage += ret->second.tree.DynamicMemoryUsage();
        }

        hashAnchor = newrt;
    }
}

void CCoinsViewCache::PopAnchor(const uint256 &newrt) {
    auto currentRoot = GetBestAnchor();

    // Blocks might not change the commitment tree, in which
    // case restoring the "old" anchor during a reorg must
    // have no effect.
    if (currentRoot != newrt) {
        // Bring the current best anchor into our local cache
        // so that its tree exists in memory.
        {
            ZCIncrementalMerkleTree tree;
            assert(GetAnchorAt(currentRoot, tree));
        }

        // Mark the anchor as unentered, removing it from view
        cacheAnchors[currentRoot].entered = false;

        // Mark the cache entry as dirty so it's propagated
        cacheAnchors[currentRoot].flags = CAnchorsCacheEntry::DIRTY;

        // Mark the new root as the best anchor
        hashAnchor = newrt;
    }
}

void CCoinsViewCache::SetNullifier(const uint256 &nullifier, bool spent) {
    std::pair<CNullifiersMap::iterator, bool> ret = cacheNullifiers.insert(std::make_pair(nullifier, CNullifiersCacheEntry()));
    ret.first->second.entered = spent;
    ret.first->second.flags |= CNullifiersCacheEntry::DIRTY;
}

bool CCoinsViewCache::GetCoins(const uint256 &txid, CCoins &coins) const {
    CCoinsMap::const_iterator it = FetchCoins(txid);
    if (it != cacheCoins.end()) {
        coins = it->second.coins;
        return true;
    }
    return false;
}

CCoinsModifier CCoinsViewCache::ModifyCoins(const uint256 &txid) {
    assert(!hasModifier);
    std::pair<CCoinsMap::iterator, bool> ret = cacheCoins.insert(std::make_pair(txid, CCoinsCacheEntry()));
    size_t cachedCoinUsage = 0;
    if (ret.second) {
        if (!base->GetCoins(txid, ret.first->second.coins)) {
            // The parent view does not have this entry; mark it as fresh.
            ret.first->second.coins.Clear();
            ret.first->second.flags = CCoinsCacheEntry::FRESH;
        } else if (ret.first->second.coins.IsPruned()) {
            // The parent view only has a pruned entry for this; mark it as fresh.
            ret.first->second.flags = CCoinsCacheEntry::FRESH;
        }
    } else {
        cachedCoinUsage = ret.first->second.coins.DynamicMemoryUsage();
    }
    // Assume that whenever ModifyCoins is called, the entry will be modified.
    ret.first->second.flags |= CCoinsCacheEntry::DIRTY;
    return CCoinsModifier(*this, ret.first, cachedCoinUsage);
}

const CCoins* CCoinsViewCache::AccessCoins(const uint256 &txid) const {
    CCoinsMap::const_iterator it = FetchCoins(txid);
    if (it == cacheCoins.end()) {
        return NULL;
    } else {
        return &it->second.coins;
    }
}

bool CCoinsViewCache::HaveCoins(const uint256 &txid) const {
    CCoinsMap::const_iterator it = FetchCoins(txid);
    // We're using vtx.empty() instead of IsPruned here for performance reasons,
    // as we only care about the case where a transaction was replaced entirely
    // in a reorganization (which wipes vout entirely, as opposed to spending
    // which just cleans individual outputs).
    return (it != cacheCoins.end() && !it->second.coins.vout.empty());
}

uint256 CCoinsViewCache::GetBestBlock() const {
    if (hashBlock.IsNull())
        hashBlock = base->GetBestBlock();
    return hashBlock;
}


uint256 CCoinsViewCache::GetBestAnchor() const {
    if (hashAnchor.IsNull())
        hashAnchor = base->GetBestAnchor();
    return hashAnchor;
}

void CCoinsViewCache::SetBestBlock(const uint256 &hashBlockIn) {
    hashBlock = hashBlockIn;
}

bool CCoinsViewCache::HaveCswNullifier(const uint256& scId, const libzendoomc::ScFieldElement &nullifier) const {
    std::pair<uint256, libzendoomc::ScFieldElement> key = std::make_pair(scId, nullifier);

    CCswNullifiersMap::iterator it = cacheCswNullifiers.find(key);
    if (it != cacheCswNullifiers.end())
        return (it->second.flag != CCswNullifiersCacheEntry::Flags::ERASED);

    if (!base->HaveCswNullifier(scId, nullifier))
        return false;

    cacheCswNullifiers.insert(std::make_pair(key, CCswNullifiersCacheEntry{CCswNullifiersCacheEntry::Flags::DEFAULT}));
    return true;
}

bool CCoinsViewCache::AddCswNullifier(const uint256& scId, const libzendoomc::ScFieldElement &nullifier) {
    if (HaveCswNullifier(scId, nullifier))
        return false;

    std::pair<uint256, libzendoomc::ScFieldElement> key = std::make_pair(scId, nullifier);
    cacheCswNullifiers.insert(std::make_pair(key, CCswNullifiersCacheEntry{CCswNullifiersCacheEntry::Flags::FRESH}));
    return true;
}

bool CCoinsViewCache::RemoveCswNullifier(const uint256& scId, const libzendoomc::ScFieldElement &nullifier) {
    if (!HaveCswNullifier(scId, nullifier))
        return false;

    cacheCswNullifiers.at(std::make_pair(scId, nullifier)).flag = CCswNullifiersCacheEntry::Flags::ERASED;
    return true;
}

bool CCoinsViewCache::BatchWrite(CCoinsMap &mapCoins,
                                 const uint256 &hashBlockIn,
                                 const uint256 &hashAnchorIn,
                                 CAnchorsMap &mapAnchors,
                                 CNullifiersMap &mapNullifiers,
                                 CSidechainsMap& mapSidechains,
                                 CSidechainEventsMap& mapSidechainEvents,
                                 CCswNullifiersMap& cswNullifiers) {
    assert(!hasModifier);
    for (CCoinsMap::iterator it = mapCoins.begin(); it != mapCoins.end();) {
        if (it->second.flags & CCoinsCacheEntry::DIRTY) { // Ignore non-dirty entries (optimization).
            CCoinsMap::iterator itUs = cacheCoins.find(it->first);
            if (itUs == cacheCoins.end()) {
                if (!it->second.coins.IsPruned()) {
                    // The parent cache does not have an entry, while the child
                    // cache does have (a non-pruned) one. Move the data up, and
                    // mark it as fresh (if the grandparent did have it, we
                    // would have pulled it in at first GetCoins).
                    assert(it->second.flags & CCoinsCacheEntry::FRESH);
                    CCoinsCacheEntry& entry = cacheCoins[it->first];
                    entry.coins.swap(it->second.coins);
                    cachedCoinsUsage += entry.coins.DynamicMemoryUsage();
                    entry.flags = CCoinsCacheEntry::DIRTY | CCoinsCacheEntry::FRESH;
                }
            } else {
                if ((itUs->second.flags & CCoinsCacheEntry::FRESH) && it->second.coins.IsPruned()) {
                    // The grandparent does not have an entry, and the child is
                    // modified and being pruned. This means we can just delete
                    // it from the parent.
                    cachedCoinsUsage -= itUs->second.coins.DynamicMemoryUsage();
                    cacheCoins.erase(itUs);
                } else {
                    // A normal modification.
                    cachedCoinsUsage -= itUs->second.coins.DynamicMemoryUsage();
                    itUs->second.coins.swap(it->second.coins);
                    cachedCoinsUsage += itUs->second.coins.DynamicMemoryUsage();
                    itUs->second.flags |= CCoinsCacheEntry::DIRTY;
                }
            }
        }
        CCoinsMap::iterator itOld = it++;
        mapCoins.erase(itOld);
    }

    for (CAnchorsMap::iterator child_it = mapAnchors.begin(); child_it != mapAnchors.end();)
    {
        if (child_it->second.flags & CAnchorsCacheEntry::DIRTY) {
            CAnchorsMap::iterator parent_it = cacheAnchors.find(child_it->first);

            if (parent_it == cacheAnchors.end()) {
                CAnchorsCacheEntry& entry = cacheAnchors[child_it->first];
                entry.entered = child_it->second.entered;
                entry.tree = child_it->second.tree;
                entry.flags = CAnchorsCacheEntry::DIRTY;

                cachedCoinsUsage += entry.tree.DynamicMemoryUsage();
            } else {
                if (parent_it->second.entered != child_it->second.entered) {
                    // The parent may have removed the entry.
                    parent_it->second.entered = child_it->second.entered;
                    parent_it->second.flags |= CAnchorsCacheEntry::DIRTY;
                }
            }
        }

        CAnchorsMap::iterator itOld = child_it++;
        mapAnchors.erase(itOld);
    }

    for (CNullifiersMap::iterator child_it = mapNullifiers.begin(); child_it != mapNullifiers.end();)
    {
        if (child_it->second.flags & CNullifiersCacheEntry::DIRTY) { // Ignore non-dirty entries (optimization).
            CNullifiersMap::iterator parent_it = cacheNullifiers.find(child_it->first);

            if (parent_it == cacheNullifiers.end()) {
                CNullifiersCacheEntry& entry = cacheNullifiers[child_it->first];
                entry.entered = child_it->second.entered;
                entry.flags = CNullifiersCacheEntry::DIRTY;
            } else {
                if (parent_it->second.entered != child_it->second.entered) {
                    parent_it->second.entered = child_it->second.entered;
                    parent_it->second.flags |= CNullifiersCacheEntry::DIRTY;
                }
            }
        }
        CNullifiersMap::iterator itOld = child_it++;
        mapNullifiers.erase(itOld);
    }

    // Sidechain related section
    for (auto& entryToWrite : mapSidechains)
        WriteMutableEntry(entryToWrite.first, entryToWrite.second, cacheSidechains);

    for (auto& entryToWrite : mapSidechainEvents)
        WriteMutableEntry(entryToWrite.first, entryToWrite.second, cacheSidechainEvents);

    for (auto& entryToWrite : cswNullifiers)
        WriteImmutableEntry(entryToWrite.first, entryToWrite.second, cacheCswNullifiers);

    mapSidechains.clear();
    mapSidechainEvents.clear();
    cswNullifiers.clear();
    // End of sidechain related section

    hashAnchor = hashAnchorIn;
    hashBlock = hashBlockIn;
    return true;
}

bool CCoinsViewCache::HaveSidechain(const uint256& scId) const
{
    CSidechainsMap::const_iterator it = FetchSidechains(scId);
    return (it != cacheSidechains.end()) && (it->second.flag != CSidechainsCacheEntry::Flags::ERASED);
}

bool CCoinsViewCache::GetSidechain(const uint256 & scId, CSidechain& targetSidechain) const
{
    CSidechainsMap::const_iterator it = FetchSidechains(scId);
    if (it != cacheSidechains.end())
        LogPrint("sc", "%s():%d - FetchedSidechain: scId[%s]\n", __func__, __LINE__, scId.ToString());

    if (it != cacheSidechains.end() && it->second.flag != CSidechainsCacheEntry::Flags::ERASED) {
        targetSidechain = it->second.sidechain;
        return true;
    }
    return false;
}

void CCoinsViewCache::GetScIds(std::set<uint256>& scIdsList) const
{
    base->GetScIds(scIdsList);

    // Note that some of the values above may have been erased in current cache.
    // Also new id may be in current cache but not in persisted
    for (const auto& entry: cacheSidechains)
    {
      if (entry.second.flag == CSidechainsCacheEntry::Flags::ERASED)
          scIdsList.erase(entry.first);
      else
          scIdsList.insert(entry.first);
    }

    return;
}

bool CCoinsViewCache::CheckQuality(const CScCertificate& cert) const
{
    // check in blockchain if a better cert is already there for this epoch
    CSidechain info;
    if (GetSidechain(cert.GetScId(), info))
    {
        if (info.lastTopQualityCertHash != cert.GetHash() &&
            info.lastTopQualityCertReferencedEpoch == cert.epochNumber &&
            info.lastTopQualityCertQuality >= cert.quality)
        {
            LogPrint("cert", "%s.%s():%d - NOK, cert %s q=%d : a cert q=%d for same sc/epoch is already in blockchain\n",
                __FILE__, __func__, __LINE__, cert.GetHash().ToString(), cert.quality, info.lastTopQualityCertQuality);
            return false;
        }
    }
    else
    {
        LogPrint("cert", "%s.%s():%d - cert %s has no scid in blockchain\n",
            __FILE__, __func__, __LINE__, cert.GetHash().ToString());
    }

    LogPrint("cert", "%s.%s():%d - cert %s q=%d : OK, no better quality certs for same sc/epoch are in blockchain\n",
        __FILE__, __func__, __LINE__, cert.GetHash().ToString(), cert.quality);
    return true;
}


int CCoinsViewCache::getInitScCoinsMaturity()
{
    if ( (Params().NetworkIDString() == "regtest") )
    {
        int val = (int)(GetArg("-sccoinsmaturity", Params().ScCoinsMaturity() ));
        LogPrint("sc", "%s():%d - %s: using val %d \n", __func__, __LINE__, Params().NetworkIDString(), val);
        return val;
    }
    return Params().ScCoinsMaturity();
}

int CCoinsViewCache::getScCoinsMaturity()
{
    // gets constructed just one time
    static int retVal( getInitScCoinsMaturity() );
    return retVal;
}

bool CCoinsViewCache::UpdateSidechain(const CTransaction& tx, const CBlock& block, int blockHeight)
{
    const uint256& txHash = tx.GetHash();
    LogPrint("sc", "%s():%d - enter tx=%s\n", __func__, __LINE__, txHash.ToString() );

    static const int SC_COIN_MATURITY = getScCoinsMaturity();
    const int maturityHeight = blockHeight + SC_COIN_MATURITY;

    // ceased sidechain withdrawal ccin
    for (const CTxCeasedSidechainWithdrawalInput& csw: tx.GetVcswCcIn())
    {
        if (!HaveSidechain(csw.scId))
        {
            // should not happen
            LogPrintf("ERROR: %s():%d - Can not update balance, could not find scId=%s\n",
                __func__, __LINE__, csw.scId.ToString() );
            return false;
        }

        CSidechainsMap::iterator scIt = ModifySidechain(csw.scId);

        // decrease SC balance
        scIt->second.sidechain.balance -= csw.nValue;
        assert(scIt->second.sidechain.balance >= 0);
        scIt->second.flag = CSidechainsCacheEntry::Flags::DIRTY;

        LogPrint("sc", "%s():%d - sidechain balance decreased by CSW in scView csw_amount=%s scId=%s\n",
            __func__, __LINE__, FormatMoney(csw.nValue), csw.scId.ToString());
    }

    // creation ccout
    for (const auto& cr: tx.GetVscCcOut())
    {
        const uint256& scId = cr.GetScId();
        if (HaveSidechain(scId)) {
            LogPrintf("ERROR: %s():%d - CR: scId=%s already in scView\n", __func__, __LINE__, scId.ToString() );
            return false;
        }

        CSidechainsMap::iterator scIt = ModifySidechain(scId);
        scIt->second.sidechain.creationBlockHeight = blockHeight;
        scIt->second.sidechain.creationTxHash = txHash;
        scIt->second.sidechain.lastTopQualityCertReferencedEpoch = CScCertificate::EPOCH_NULL;
        scIt->second.sidechain.lastTopQualityCertHash.SetNull();
        scIt->second.sidechain.lastTopQualityCertQuality = CScCertificate::QUALITY_NULL;
        scIt->second.sidechain.lastTopQualityCertBwtAmount = 0;
        scIt->second.sidechain.creationData.withdrawalEpochLength = cr.withdrawalEpochLength;
        scIt->second.sidechain.creationData.customData = cr.customData;
        scIt->second.sidechain.creationData.constant = cr.constant;
        scIt->second.sidechain.creationData.wCertVk = cr.wCertVk;
        scIt->second.sidechain.creationData.wMbtrVk = cr.wMbtrVk;
        scIt->second.sidechain.creationData.wCeasedVk = cr.wCeasedVk;
        scIt->second.sidechain.mImmatureAmounts[maturityHeight] = cr.nValue;

        scIt->second.flag = CSidechainsCacheEntry::Flags::FRESH;

        LogPrint("sc", "%s():%d - immature balance added in scView (h=%d, amount=%s) %s\n",
            __func__, __LINE__, maturityHeight, FormatMoney(cr.nValue), scId.ToString());

        LogPrint("sc", "%s():%d - scId[%s] added in scView\n", __func__, __LINE__, scId.ToString() );

        CSidechainEventsMap::iterator scMaturingEventIt = ModifySidechainEvents(maturityHeight);
        if (scMaturingEventIt->second.flag == CSidechainEventsCacheEntry::Flags::FRESH) {
           scMaturingEventIt->second.scEvents.maturingScs.insert(cr.GetScId());
        } else {
           scMaturingEventIt->second.scEvents.maturingScs.insert(cr.GetScId());
           scMaturingEventIt->second.flag = CSidechainEventsCacheEntry::Flags::DIRTY;
        }

        LogPrint("sc", "%s():%d - SIDECHAIN-EVENT: scId[%s]: scCreation next maturing height [%d]\n",
                __func__, __LINE__, cr.GetScId().ToString(), maturityHeight);

        // Schedule Ceasing Sidechains
        int nextCeasingHeight = scIt->second.sidechain.GetScheduledCeasingHeight();

        CSidechainEventsMap::iterator scCeasingEventIt = ModifySidechainEvents(nextCeasingHeight);
        if (scCeasingEventIt->second.flag == CSidechainEventsCacheEntry::Flags::FRESH) {
           scCeasingEventIt->second.scEvents.ceasingScs.insert(cr.GetScId());
        } else {
           scCeasingEventIt->second.scEvents.ceasingScs.insert(cr.GetScId());
           scCeasingEventIt->second.flag = CSidechainEventsCacheEntry::Flags::DIRTY;
        }

        LogPrint("sc", "%s():%d - SIDECHAIN-EVENT: scId[%s]: scCreation next ceasing height [%d]\n",
               __func__, __LINE__, cr.GetScId().ToString(), nextCeasingHeight);
    }

    // forward transfer ccout
    for(auto& ft: tx.GetVftCcOut())
    {
        if (!HaveSidechain(ft.scId))
        {
            // should not happen
            LogPrintf("%s():%d - Can not update balance, could not find scId=%s\n",
                __func__, __LINE__, ft.scId.ToString() );
            return false;
        }
        CSidechainsMap::iterator scIt = ModifySidechain(ft.scId);

        // add a new immature balance entry in sc info or increment it if already there
        scIt->second.sidechain.mImmatureAmounts[maturityHeight] += ft.nValue;
        if (scIt->second.flag != CSidechainsCacheEntry::Flags::FRESH)
            scIt->second.flag = CSidechainsCacheEntry::Flags::DIRTY;

        LogPrint("sc", "%s():%d - immature balance added in scView (h=%d, amount=%s) %s\n",
            __func__, __LINE__, maturityHeight, FormatMoney(ft.GetScValue()), ft.scId.ToString());

        CSidechainEventsMap::iterator scMaturingEventIt = ModifySidechainEvents(maturityHeight);
        if (scMaturingEventIt->second.flag == CSidechainEventsCacheEntry::Flags::FRESH) {
          scMaturingEventIt->second.scEvents.maturingScs.insert(ft.GetScId());
        } else {
          scMaturingEventIt->second.scEvents.maturingScs.insert(ft.GetScId());
          scMaturingEventIt->second.flag = CSidechainEventsCacheEntry::Flags::DIRTY;
        }

        LogPrint("sc", "%s():%d - SIDECHAIN-EVENT: scId[%s]: fwd Transfer next maturing height [%d]\n",
               __func__, __LINE__, ft.GetScId().ToString(), maturityHeight);
    }

    // mc backward transfer request ccout
    for(auto& mbtr: tx.GetVBwtRequestOut())
    {
        if (!HaveSidechain(mbtr.scId))
        {
            // should not happen
            LogPrint("sc", "%s():%d - Can not update balance, could not find scId=%s\n",
                __func__, __LINE__, mbtr.scId.ToString() );
            return false;
        }
        CSidechainsMap::iterator scIt = ModifySidechain(mbtr.scId);

        // add a new immature balance entry in sc info or increment it if already there
        scIt->second.sidechain.mImmatureAmounts[maturityHeight] += mbtr.GetScValue();
        if (scIt->second.flag != CSidechainsCacheEntry::Flags::FRESH)
            scIt->second.flag = CSidechainsCacheEntry::Flags::DIRTY;

        LogPrint("sc", "%s():%d - immature balance added in scView (h=%d, amount=%s) %s\n",
            __func__, __LINE__, maturityHeight, FormatMoney(mbtr.GetScValue()), mbtr.scId.ToString());

        CSidechainEventsMap::iterator scMaturingEventIt = ModifySidechainEvents(maturityHeight);
        if (scMaturingEventIt->second.flag == CSidechainEventsCacheEntry::Flags::FRESH) {
          scMaturingEventIt->second.scEvents.maturingScs.insert(mbtr.scId);
        } else {
          scMaturingEventIt->second.scEvents.maturingScs.insert(mbtr.scId);
          scMaturingEventIt->second.flag = CSidechainEventsCacheEntry::Flags::DIRTY;
        }

        LogPrint("sc", "%s():%d - SIDECHAIN-EVENT: scId[%s]: mbtr scFees next maturing height [%d]\n",
               __func__, __LINE__, mbtr.scId.ToString(), maturityHeight);
    }

    return true;
}

bool CCoinsViewCache::RevertTxOutputs(const CTransaction& tx, int nHeight)
{
    static const int SC_COIN_MATURITY = getScCoinsMaturity();
    const int maturityHeight = nHeight + SC_COIN_MATURITY;

    // backward transfer request 
    for(const auto& entry: tx.GetVBwtRequestOut())
    {
        const uint256& scId = entry.scId;
        LogPrint("sc", "%s():%d - removing fwt for scId=%s\n", __func__, __LINE__, scId.ToString());

        if (!HaveSidechain(scId))
        {
            // should not happen
            LogPrint("sc", "ERROR: %s():%d - scId=%s not in scView\n", __func__, __LINE__, scId.ToString() );
            return false;
        }

        CSidechainsMap::iterator scIt = ModifySidechain(scId);
        if (!DecrementImmatureAmount(scId, scIt, entry.GetScValue(), maturityHeight) )
        {
            // should not happen
            LogPrint("sc", "ERROR %s():%d - scId=%s could not handle immature balance at height%d\n",
                __func__, __LINE__, scId.ToString(), maturityHeight);
            return false;
        }

        CSidechainEventsMap::iterator scMaturingEventIt = ModifySidechainEvents(maturityHeight);
        scMaturingEventIt->second.scEvents.maturingScs.erase(entry.scId);
        if (!scMaturingEventIt->second.scEvents.IsNull()) //still other sc ceasing at that height or fwds
           scMaturingEventIt->second.flag = CSidechainEventsCacheEntry::Flags::DIRTY;
        else
           scMaturingEventIt->second.flag = CSidechainEventsCacheEntry::Flags::ERASED;

        LogPrint("sc", "%s():%d - SIDECHAIN-EVENT: scId[%s] cancelled maturing height [%s] for fwd amount.\n",
           __func__, __LINE__, entry.scId.ToString(), maturityHeight);
    }

    // revert forward transfers
    for(const auto& entry: tx.GetVftCcOut())
    {
        const uint256& scId = entry.scId;
        LogPrint("sc", "%s():%d - removing fwt for scId=%s\n", __func__, __LINE__, scId.ToString());

        if (!HaveSidechain(scId))
        {
            // should not happen
            LogPrintf("ERROR: %s():%d - scId=%s not in scView\n", __func__, __LINE__, scId.ToString() );
            return false;
        }

        CSidechainsMap::iterator scIt = ModifySidechain(scId);
        if (!DecrementImmatureAmount(scId, scIt, entry.nValue, maturityHeight) )
        {
            // should not happen
            LogPrintf("ERROR %s():%d - scId=%s could not handle immature balance at height%d\n",
                __func__, __LINE__, scId.ToString(), maturityHeight);
            return false;
        }

        CSidechainEventsMap::iterator scMaturingEventIt = ModifySidechainEvents(maturityHeight);
        scMaturingEventIt->second.scEvents.maturingScs.erase(entry.scId);
        if (!scMaturingEventIt->second.scEvents.IsNull()) //still other sc ceasing at that height or fwds
          scMaturingEventIt->second.flag = CSidechainEventsCacheEntry::Flags::DIRTY;
        else
          scMaturingEventIt->second.flag = CSidechainEventsCacheEntry::Flags::ERASED;

        LogPrint("sc", "%s():%d - SIDECHAIN-EVENT: scId[%s] cancelled maturing height [%s] for fwd amount.\n",
          __func__, __LINE__, entry.scId.ToString(), maturityHeight);

    }

    // remove sidechain if the case
    for(const auto& entry: tx.GetVscCcOut())
    {
        const uint256& scId = entry.GetScId();
        LogPrint("sc", "%s():%d - removing scId=%s\n", __func__, __LINE__, scId.ToString());

        if (!HaveSidechain(scId))
        {
            // should not happen
            LogPrintf("ERROR: %s():%d - scId=%s not in scView\n", __func__, __LINE__, scId.ToString() );
            return false;
        }

        CSidechainsMap::iterator scIt = ModifySidechain(scId);
        int ceasingHeightToErase = scIt->second.sidechain.GetScheduledCeasingHeight();
        if (!DecrementImmatureAmount(scId, scIt, entry.nValue, maturityHeight) )
        {
            // should not happen
            LogPrintf("ERROR %s():%d - scId=%s could not handle immature balance at height%d\n",
                __func__, __LINE__, scId.ToString(), maturityHeight);
            return false;
        }

        if (scIt->second.sidechain.balance > 0)
        {
            // should not happen either
            LogPrintf("ERROR %s():%d - scId=%s balance not null: %s\n",
                __func__, __LINE__, scId.ToString(), FormatMoney(scIt->second.sidechain.balance));
            return false;
        }

        scIt->second.flag = CSidechainsCacheEntry::Flags::ERASED;
        LogPrint("sc", "%s():%d - scId=%s removed from scView\n", __func__, __LINE__, scId.ToString() );


        if (HaveSidechainEvents(maturityHeight))
        {
            CSidechainEventsMap::iterator scMaturityEventIt = ModifySidechainEvents(maturityHeight);
            scMaturityEventIt->second.scEvents.maturingScs.erase(entry.GetScId());
            if (!scMaturityEventIt->second.scEvents.IsNull()) //still other sc ceasing at that height or fwds
                scMaturityEventIt->second.flag = CSidechainEventsCacheEntry::Flags::DIRTY;
            else
                scMaturityEventIt->second.flag = CSidechainEventsCacheEntry::Flags::ERASED;

            LogPrint("sc", "%s():%d - SIDECHAIN-EVENT: scId[%s] deleted maturing height [%d] for creation amount.\n",
                __func__, __LINE__, entry.GetScId().ToString(), maturityHeight);
        } else
            LogPrint("sc", "%s():%d - SIDECHAIN-EVENT: scId[%s] nothing to do for scCreation amount maturing canceling at height [%d].\n",
                __func__, __LINE__, entry.GetScId().ToString(), maturityHeight);


        // Cancel Ceasing Sidechains Event
        if (!HaveSidechainEvents(ceasingHeightToErase)) {
            return error("%s():%d - ERROR-SIDECHAIN-EVENT: scId[%s] misses current ceasing height; expected value was [%d]\n",
                __func__, __LINE__, entry.GetScId().ToString(), ceasingHeightToErase);
        }

        CSidechainEventsMap::iterator scCurCeasingEventIt = ModifySidechainEvents(ceasingHeightToErase);
        scCurCeasingEventIt->second.scEvents.ceasingScs.erase(entry.GetScId());
        if (!scCurCeasingEventIt->second.scEvents.IsNull())
            scCurCeasingEventIt->second.flag = CSidechainEventsCacheEntry::Flags::DIRTY;
        else
            scCurCeasingEventIt->second.flag = CSidechainEventsCacheEntry::Flags::ERASED;

        LogPrint("sc", "%s():%d - SIDECHAIN-EVENT: scId[%s]: undo of creation removes currentCeasingHeight [%d]\n",
                __func__, __LINE__, entry.GetScId().ToString(), ceasingHeightToErase);
    }

    // revert sidechain balances for CSWs
    for (const CTxCeasedSidechainWithdrawalInput& csw: tx.GetVcswCcIn())
    {
        LogPrint("sc", "%s():%d - removing CSW for scId=%s\n", __func__, __LINE__, csw.scId.ToString());

        if (!HaveSidechain(csw.scId))
        {
            // should not happen
            LogPrintf("ERROR: %s():%d - Can not update balance, could not find scId=%s\n",
                __func__, __LINE__, csw.scId.ToString() );
            return false;
        }

        CSidechainsMap::iterator scIt = ModifySidechain(csw.scId);

        // increase SC balance
        scIt->second.sidechain.balance += csw.nValue;
        scIt->second.flag = CSidechainsCacheEntry::Flags::DIRTY;

        LogPrint("sc", "%s():%d - sidechain balance increased by CSW in scView csw_amount=%s scId=%s\n",
            __func__, __LINE__, FormatMoney(csw.nValue), csw.scId.ToString());
    }

    return true;
}

#ifdef BITCOIN_TX
int CCoinsViewCache::GetHeight() const {return -1;}
bool CCoinsViewCache::CheckEndEpochBlockHash(const CSidechain& info, int epochNumber, const uint256& endEpochBlockHash) const {return true;}
bool CCoinsViewCache::IsCertApplicableToState(const CScCertificate& cert, libzendoomc::CScProofVerifier& scVerifier) const {return true;}
bool CCoinsViewCache::IsScTxApplicableToState(const CTransaction& tx, libzendoomc::CScProofVerifier& scVerifier) const { return true;}
#else

int CCoinsViewCache::GetHeight() const
{
    LOCK(cs_main);
    BlockMap::const_iterator itBlockIdx = mapBlockIndex.find(this->GetBestBlock());
    CBlockIndex* pindexPrev = (itBlockIdx == mapBlockIndex.end()) ? nullptr : itBlockIdx->second;
    return pindexPrev->nHeight;
}

bool CCoinsViewCache::CheckCertTiming(const uint256& scId, int certEpoch) const
{
    CSidechain sidechain;
    if (!GetSidechain(scId, sidechain))
    {
        return error("%s():%d - ERROR: certificate cannot be accepted, scId[%s] not yet created\n",
                __func__, __LINE__, scId.ToString());
    }

    if (this->GetSidechainState(scId) != CSidechain::State::ALIVE)
    {
        return error("%s():%d - ERROR: certificate cannot be accepted, sidechain [%s] already ceased\n",
                __func__, __LINE__, scId.ToString());
    }

    // Adding handling of quality, we can have also certificates for the same epoch of the last certificate
    // The epoch number must be consistent with the sc certificate history (no old epoch allowed)
    if (certEpoch != sidechain.lastTopQualityCertReferencedEpoch &&
        certEpoch != sidechain.lastTopQualityCertReferencedEpoch + 1)
    {
        return error("%s():%d - ERROR: certificate cannot be accepted, wrong epoch. Certificate Epoch %d (expected: %d or %d)\n",
            __func__, __LINE__, certEpoch, sidechain.lastTopQualityCertReferencedEpoch, sidechain.lastTopQualityCertReferencedEpoch+1);
    }

    int certWindowStartHeight = sidechain.GetCertSubmissionWindowStart(certEpoch);
    int certWindowEndHeight   = sidechain.GetCertSubmissionWindowEnd(certEpoch);

    int inclusionHeight = this->GetHeight() + 1;
     
    if ((inclusionHeight < certWindowStartHeight) || (inclusionHeight > certWindowEndHeight))
    {
        return error("%s():%d - ERROR: certificate cannot be accepted, cert received outside safeguard\n",
                __func__, __LINE__);
    }

    return true;
}

bool CCoinsViewCache::IsCertApplicableToState(const CScCertificate& cert, libzendoomc::CScProofVerifier& scVerifier) const
{
    const uint256& certHash = cert.GetHash();

    LogPrint("cert", "%s():%d - called: cert[%s], scId[%s]\n",
        __func__, __LINE__, certHash.ToString(), cert.GetScId().ToString());

    CSidechain sidechain;
    if (!GetSidechain(cert.GetScId(), sidechain))
    {
        return error("%s():%d - ERROR: cert[%s] refers to scId[%s] not yet created\n",
                __func__, __LINE__, certHash.ToString(), cert.GetScId().ToString());
    }

	// TODO Remove cert.endEpochBlockHash checks after changing of verification circuit.
	// check that epoch data are consistent
    if (!CheckEndEpochBlockHash(sidechain, cert.epochNumber, cert.endEpochBlockHash) )
    {
        return error("%s():%d - ERROR: invalid cert[%s], scId[%s] invalid epoch data\n",
                __func__, __LINE__, certHash.ToString(), cert.GetScId().ToString());
    }

    if (!CheckCertTiming(cert.GetScId(), cert.epochNumber))
    {
        return false;
    }

    if (!CheckQuality(cert))
    {
        return error("%s():%d - ERROR Dropping cert %s : invalid quality\n", __func__, __LINE__, certHash.ToString());
    }

    CAmount bwtTotalAmount = cert.GetValueOfBackwardTransfers(); 
    CAmount scBalance = sidechain.balance;
    if (cert.epochNumber == sidechain.lastTopQualityCertReferencedEpoch) 
    {
        // if we are targeting the same epoch of an existing certificate, add
        // to the sidechain.balance the amount of the former top-quality cert if any
        scBalance += sidechain.lastTopQualityCertBwtAmount;
    }

    if (bwtTotalAmount > scBalance)
    {
        return error("%s():%d - ERROR: insufficent balance in scId[%s]: balance[%s], cert amount[%s]\n",
                __func__, __LINE__, cert.GetScId().ToString(), FormatMoney(scBalance), FormatMoney(bwtTotalAmount));
    }

    LogPrint("sc", "%s():%d - ok, balance in scId[%s]: balance[%s], cert amount[%s]\n",
        __func__, __LINE__, cert.GetScId().ToString(), FormatMoney(scBalance), FormatMoney(bwtTotalAmount) );

<<<<<<< HEAD
    // Retrieve previous end epoch block info for certificate proof verification
    int prev_end_epoch_block_height = sidechain.GetEndHeightForEpoch(cert.epochNumber - 1);
    int curr_end_epoch_block_height = sidechain.GetEndHeightForEpoch(cert.epochNumber);
=======
    // Retrieve previous end epoch block hash for certificate proof verification
    int targetHeight =  sidechain.GetStartHeightForEpoch(cert.epochNumber) - 1;
    uint256 prev_end_epoch_block_hash = chainActive[targetHeight]->GetBlockHash();
>>>>>>> 8b44ed7a

    CBlockIndex* prev_end_epoch_block_index = chainActive[prev_end_epoch_block_height];
    CBlockIndex* curr_end_epoch_block_index = chainActive[curr_end_epoch_block_height];

    assert(prev_end_epoch_block_index);
    assert(curr_end_epoch_block_index);

    // TODO check that ithose are the correct heights for both scCumTreeHash objs
    // TODO add the cumulative committment tree hash objs to the verify call
    CPoseidonHash scCumTreeHash_start = prev_end_epoch_block_index->scCumTreeHash;
    const libzendoomc::ScFieldElement& scCumTreeHash_start_Fe = scCumTreeHash_start.GetFieldElement();

    CPoseidonHash scCumTreeHash_end   = curr_end_epoch_block_index->scCumTreeHash;
    const libzendoomc::ScFieldElement& scCumTreeHash_end_Fe = scCumTreeHash_end.GetFieldElement();

    // TODO Remove prev_end_epoch_block_hash after changing of verification circuit.
    uint256 prev_end_epoch_block_hash = prev_end_epoch_block_index->GetBlockHash();

    // TODO Remove cert.endEpochBlockHash field, CCoinsViewCache::isEpochDataValid and CTxMemPool::removeOutOfEpochCertificates after changing of verification circuit.
    // Verify certificate proof
    if (!scVerifier.verifyCScCertificate(sidechain.creationData.constant, sidechain.creationData.wCertVk, prev_end_epoch_block_hash, cert))
    {
        return error("%s():%d - ERROR: certificate[%s] cannot be accepted for sidechain [%s]: proof verification failed\n",
                __func__, __LINE__, certHash.ToString(), cert.GetScId().ToString());
    }

    return true;
}

bool CCoinsViewCache::CheckEndEpochBlockHash(const CSidechain& sidechain, int epochNumber, const uint256& endEpochBlockHash) const
{
    LOCK(cs_main);
    int endEpochHeight = sidechain.GetEndHeightForEpoch(epochNumber);
    CBlockIndex* pblockindex = chainActive[endEpochHeight];

    if (!pblockindex)
    {
        return error("%s():%d - ERROR: end height %d for certificate epoch %d is not in current chain active (height %d)\n",
                __func__, __LINE__, endEpochHeight, epochNumber, chainActive.Height());
    }

    const uint256& hash = pblockindex->GetBlockHash();
    if (hash != endEpochBlockHash)
    {
        if (mapBlockIndex.count(endEpochBlockHash) != 0)
        {
            return error("%s():%d - ERROR: endEpochBlockHash %s at height %d is in fork\n",
                    __func__, __LINE__, endEpochBlockHash.ToString(), endEpochHeight);
        }

        return error("%s():%d - ERROR: endEpochBlockHash is unknown\n", __func__, __LINE__);
    }

    return true;
}

bool CCoinsViewCache::CheckScTxTiming(const uint256& scId) const
{
    auto s = GetSidechainState(scId);
    if (s != CSidechain::State::ALIVE && s != CSidechain::State::UNCONFIRMED)
    {
        return error("%s():%d - ERROR: attempt to send scTx to scId[%s] in state[%s]\n",
                __func__, __LINE__, scId.ToString(), CSidechain::stateToString(s));
    }

    return true;
}

bool CCoinsViewCache::IsScTxApplicableToState(const CTransaction& tx, libzendoomc::CScProofVerifier& scVerifier) const
{
    if (tx.IsCoinBase())
        return true;

    const uint256& txHash = tx.GetHash();

    // check creation
    for (const auto& sc: tx.GetVscCcOut())
    {
        const uint256& scId = sc.GetScId();
        if (HaveSidechain(scId))
        {
            return error("%s():%d - ERROR: Invalid tx[%s] : scid[%s] already created\n",
                    __func__, __LINE__, txHash.ToString(), scId.ToString());
        }

        LogPrint("sc", "%s():%d - OK: tx[%s] is creating scId[%s]\n",
            __func__, __LINE__, txHash.ToString(), scId.ToString());
    }

    // check fw tx
    for (const auto& ft: tx.GetVftCcOut())
    {
        const uint256& scId = ft.scId;

        // While in principle we allow fts to be sent in the very same tx where scCreationOutput is
        // in practice this is not feasible. This is because scId is created hashing the whole tx
        // containing scCreationOutput and ft, so ft.scId cannot be specified before the whole tx
        // has been created. Therefore here we do not bother checking whether tx contains scId creation

        if (!CheckScTxTiming(scId))
            return false;

        LogPrint("sc", "%s():%d - OK: tx[%s] is sending [%s] to scId[%s]\n",
            __func__, __LINE__, txHash.ToString(), FormatMoney(ft.nValue), scId.ToString());
    }

    // check mbtr
    for(size_t idx = 0; idx < tx.GetVBwtRequestOut().size(); ++idx)
    {
        const CBwtRequestOut& mbtr = tx.GetVBwtRequestOut().at(idx);
        const uint256& scId = mbtr.scId;

        // While in principle we allow mbtrs to be sent in the very same tx where scCreationOutput is
        // in practice this is not feasible. This is because scId is created hashing the whole tx
        // containing scCreationOutput and mbtr, so mbtr.scId cannot be specified before the whole tx
        // has been created. Therefore here we do not bother checking whether tx contains scId creation
        if (!CheckScTxTiming(scId))
            return false;

        boost::optional<libzendoomc::ScVk> wMbtrVk = this->AccessSidechain(scId)->creationData.wMbtrVk;

        if(!wMbtrVk.is_initialized())
        {
            return error("%s():%d - ERROR: mbtr not supported\n",  __func__, __LINE__);
        }

        libzendoomc::ScFieldElement certDataHash = this->GetActiveCertDataHash(mbtr.scId);
        if (!libzendoomc::IsValidScFieldElement(certDataHash))
            return error("%s():%d - ERROR: Tx[%s] mbtr request [%s] has missing active cert data hash for required scId[%s]\n",
                __func__, __LINE__, tx.ToString(), mbtr.ToString(), mbtr.scId.ToString());

        // Verify mainchain bwt request proof
        if (!scVerifier.verifyCBwtRequest(mbtr.scId, mbtr.scRequestData,
                mbtr.mcDestinationAddress, mbtr.scFee, mbtr.scProof, wMbtrVk, certDataHash))
            return error("%s():%d - ERROR: mbtr for scId [%s], tx[%s], pos[%d] cannot be accepted : proof verification failed\n",
                    __func__, __LINE__, mbtr.scId.ToString(), tx.GetHash().ToString(), idx);

        LogPrint("sc", "%s():%d - OK: tx[%s] contains bwt transfer request for scId[%s]\n",
            __func__, __LINE__, txHash.ToString(), scId.ToString());
    }

    // Check CSW inputs
    // Key is Sc id, value - total amount of coins to be withdrawn by Tx CSWs for given sidechain
    std::map<uint256, CAmount> cswTotalBalances;
    for(const CTxCeasedSidechainWithdrawalInput& csw: tx.GetVcswCcIn())
    {
        CSidechain sidechain;
        if (!GetSidechain(csw.scId, sidechain))
        {
            return error("%s():%d - ERROR: tx[%s] CSW input [%s] refers to unknown scId\n",
                __func__, __LINE__, tx.ToString(), csw.ToString());
        }

        auto s = this->GetSidechainState(csw.scId);
        if (s != CSidechain::State::CEASED)
        {
            return error("%s():%d - ERROR: Tx[%s] CSW input [%s] cannot be accepted, sidechain is not ceased\n",
                    __func__, __LINE__, tx.ToString(), csw.ToString());
        }

        if(!sidechain.creationData.wCeasedVk.is_initialized())
        {
            return error("%s():%d - ERROR: Tx[%s] CSW input [%s] refers to SC without CSW support\n",
                __func__, __LINE__, tx.ToString(), csw.ToString());
        }

        // add a new balance entry in the map or increment it if already there
        cswTotalBalances[csw.scId] += csw.nValue;

        // Check that SC CSW balances don't exceed the SC balance
        if(cswTotalBalances[csw.scId] > sidechain.balance)
        {
            return error("%s():%d - ERROR: Tx[%s] CSW inputs total amount[%s] is greater than sc[%s] total balance[%s]\n",
                __func__, __LINE__, tx.ToString(), FormatMoney(cswTotalBalances[csw.scId]), csw.scId.ToString(), FormatMoney(sidechain.balance));
        }

        if (this->HaveCswNullifier(csw.scId, csw.nullifier)) {
            return error("%s():%d - ERROR: Tx[%s] CSW input [%s] nullifier had been already used\n",
                __func__, __LINE__, tx.ToString(), csw.ToString());
        }

        libzendoomc::ScFieldElement certDataHash = this->GetActiveCertDataHash(csw.scId);
        if (!libzendoomc::IsValidScFieldElement(certDataHash))
            return error("%s():%d - ERROR: Tx[%s] CSW input [%s] has missing active cert data hash for required scId[%s]\n",
                __func__, __LINE__, tx.ToString(), csw.ToString(), csw.scId.ToString());

        // Verify CSW proof
        if (!scVerifier.verifyCTxCeasedSidechainWithdrawalInput(certDataHash, sidechain.creationData.wCeasedVk.get(), csw))
        {
            return error("%s():%d - ERROR: Tx[%s] CSW input [%s] cannot be accepted: proof verification failed\n",
                __func__, __LINE__, tx.ToString(), csw.ToString());
        }
    }

    return true;
}

#endif

bool CCoinsViewCache::UpdateSidechain(const CScCertificate& cert, CBlockUndo& blockUndo)
{
    const uint256& certHash       = cert.GetHash();
    const uint256& scId           = cert.GetScId();
    const CAmount& bwtTotalAmount = cert.GetValueOfBackwardTransfers();

    //UpdateSidechain must be called only once per block and scId, with top qualiy cert only
    assert(blockUndo.scUndoDatabyScId[scId].prevTopCommittedCertHash.IsNull());

    if (!HaveSidechain(scId)) // should not happen
    {
        return error("%s():%d - ERROR: cannot update balance, could not find scId=%s\n",
                __func__, __LINE__, scId.ToString());
    }

    CSidechainsMap::iterator scIt = ModifySidechain(scId);
    CSidechain& currentSc = scIt->second.sidechain;
    CSidechainUndoData& scUndoData = blockUndo.scUndoDatabyScId[scId];

    LogPrint("cert", "%s():%d - cert to be connected %s\n", __func__, __LINE__,cert.ToString());
    LogPrint("cert", "%s():%d - SidechainUndoData %s\n", __func__, __LINE__,scUndoData.ToString());
    LogPrint("cert", "%s():%d - current sc state %s\n", __func__, __LINE__,currentSc.ToString());

    int prevCeasingHeight = currentSc.GetScheduledCeasingHeight();

    if (cert.epochNumber == (currentSc.lastTopQualityCertReferencedEpoch+1))
    {
        //Lazy update of pastEpochTopQualityCertDataHash
        scUndoData.pastEpochTopQualityCertDataHash = currentSc.pastEpochTopQualityCertDataHash;
        scUndoData.contentBitMask |= CSidechainUndoData::AvailableSections::CROSS_EPOCH_CERT_DATA;

        currentSc.pastEpochTopQualityCertDataHash = currentSc.lastTopQualityCertDataHash;
    } else if (cert.epochNumber == currentSc.lastTopQualityCertReferencedEpoch)
    {
        if (cert.quality <= currentSc.lastTopQualityCertQuality) // should never happen
        {
            return error("%s():%d - ERROR: cert quality %d not greater than last seen %d",
                    __func__, __LINE__, cert.quality, currentSc.lastTopQualityCertQuality);
        }

        currentSc.balance += currentSc.lastTopQualityCertBwtAmount;
    } else
        return error("%s():%d - ERROR: bad epoch value: %d (should be %d)\n",
                __func__, __LINE__, cert.epochNumber, currentSc.lastTopQualityCertReferencedEpoch+1);

    if (currentSc.balance < bwtTotalAmount)
    {
        return error("%s():%d - ERROR: Can not update balance %s with amount[%s] for scId=%s, would be negative\n",
                __func__, __LINE__, FormatMoney(currentSc.balance), FormatMoney(bwtTotalAmount), scId.ToString());
    }
    currentSc.balance                          -= bwtTotalAmount;

    scUndoData.prevTopCommittedCertHash            = currentSc.lastTopQualityCertHash;
    scUndoData.prevTopCommittedCertReferencedEpoch = currentSc.lastTopQualityCertReferencedEpoch;
    scUndoData.prevTopCommittedCertQuality         = currentSc.lastTopQualityCertQuality;
    scUndoData.prevTopCommittedCertBwtAmount       = currentSc.lastTopQualityCertBwtAmount;
    scUndoData.lastTopQualityCertDataHash          = currentSc.lastTopQualityCertDataHash;
    scUndoData.contentBitMask |= CSidechainUndoData::AvailableSections::ANY_EPOCH_CERT_DATA;

    currentSc.lastTopQualityCertHash            = certHash;
    currentSc.lastTopQualityCertReferencedEpoch = cert.epochNumber;
    currentSc.lastTopQualityCertQuality         = cert.quality;
    currentSc.lastTopQualityCertBwtAmount       = bwtTotalAmount;
    currentSc.lastTopQualityCertDataHash        = cert.GetDataHash();

    LogPrint("cert", "%s():%d - updated sc state %s\n", __func__, __LINE__,currentSc.ToString());

    scIt->second.flag = CSidechainsCacheEntry::Flags::DIRTY;

    if(cert.epochNumber != scUndoData.prevTopCommittedCertReferencedEpoch)
    {
        int nextCeasingHeight = currentSc.GetScheduledCeasingHeight();

        //clear up current ceasing height
        if (!HaveSidechainEvents(prevCeasingHeight))
        {
            return error("%s():%d - ERROR-SIDECHAIN-EVENT: scId[%s]: Could not find scheduling for current ceasing height [%d] nor next ceasing height [%d]\n",
                    __func__, __LINE__, cert.GetScId().ToString(), prevCeasingHeight, nextCeasingHeight);
        }

        CSidechainEventsMap::iterator scPrevCeasingEventIt = ModifySidechainEvents(prevCeasingHeight);
        scPrevCeasingEventIt->second.scEvents.ceasingScs.erase(cert.GetScId());
        if (!scPrevCeasingEventIt->second.scEvents.IsNull()) //still other sc ceasing at that height or fwds maturing
            scPrevCeasingEventIt->second.flag = CSidechainEventsCacheEntry::Flags::DIRTY;
        else
            scPrevCeasingEventIt->second.flag = CSidechainEventsCacheEntry::Flags::ERASED;

        LogPrint("sc", "%s():%d - SIDECHAIN-EVENT: scId[%s]: cert [%s] removes prevCeasingHeight [%d] (certEp=%d, currentEp=%d)\n",
                __func__, __LINE__, cert.GetScId().ToString(), cert.GetHash().ToString(), prevCeasingHeight, cert.epochNumber,
                currentSc.lastTopQualityCertReferencedEpoch);

        //add next ceasing Height
        CSidechainEventsMap::iterator scNextCeasingEventIt = ModifySidechainEvents(nextCeasingHeight);
        if (scNextCeasingEventIt->second.flag == CSidechainEventsCacheEntry::Flags::FRESH) {
            scNextCeasingEventIt->second.scEvents.ceasingScs.insert(cert.GetScId());
        } else {
            scNextCeasingEventIt->second.scEvents.ceasingScs.insert(cert.GetScId());
            scNextCeasingEventIt->second.flag = CSidechainEventsCacheEntry::Flags::DIRTY;
        }

        LogPrint("sc", "%s():%d - SIDECHAIN-EVENT: scId[%s]: cert [%s] sets nextCeasingHeight to [%d]\n",
                __func__, __LINE__, cert.GetScId().ToString(), cert.GetHash().ToString(), nextCeasingHeight);
    }

    return true;
}

void CCoinsViewCache::NullifyBackwardTransfers(const uint256& certHash, std::vector<CTxInUndo>& nullifiedOuts)
{
    LogPrint("cert", "%s():%d - called for cert %s\n", __func__, __LINE__, certHash.ToString());
    if (certHash.IsNull())
        return;
 
    if (!this->HaveCoins(certHash))
    {
        //in case the cert had not bwt nor change, there won't be any coin generated by cert. Nothing to handle
        LogPrint("cert", "%s():%d - cert has no bwt nor change", __func__, __LINE__);
        return;
    }

    CCoinsModifier coins = this->ModifyCoins(certHash);
    assert(coins->nBwtMaturityHeight != 0);

    //null all bwt outputs and add related txundo in block
    for(int pos = coins->nFirstBwtPos; pos < coins->vout.size(); ++pos)
    {
        nullifiedOuts.push_back(CTxInUndo(coins->vout.at(pos)));
        LogPrint("cert", "%s():%d - nullifying %s amount, pos=%d, cert %s\n", __func__, __LINE__,
            FormatMoney(coins->vout.at(pos).nValue), pos, certHash.ToString());
        coins->Spend(pos);
        if (coins->vout.size() == 0)
        {
            CTxInUndo& undo         = nullifiedOuts.back();
            undo.nHeight            = coins->nHeight;
            undo.fCoinBase          = coins->fCoinBase;
            undo.nVersion           = coins->nVersion;
            undo.nFirstBwtPos       = coins->nFirstBwtPos;
            undo.nBwtMaturityHeight = coins->nBwtMaturityHeight;
        }
    }
}

bool CCoinsViewCache::RestoreBackwardTransfers(const uint256& certHash, const std::vector<CTxInUndo>& outsToRestore)
{
    bool fClean = true;
    LogPrint("cert", "%s():%d - called for cert %s\n", __func__, __LINE__, certHash.ToString());

    CCoinsModifier coins = this->ModifyCoins(certHash);

    for (size_t idx = outsToRestore.size(); idx-- > 0;)
    {
        if (outsToRestore.at(idx).nHeight != 0)
        {
            coins->fCoinBase          = outsToRestore.at(idx).fCoinBase;
            coins->nHeight            = outsToRestore.at(idx).nHeight;
            coins->nVersion           = outsToRestore.at(idx).nVersion;
            coins->nFirstBwtPos       = outsToRestore.at(idx).nFirstBwtPos;
            coins->nBwtMaturityHeight = outsToRestore.at(idx).nBwtMaturityHeight;
        }
        else
        {
            if (coins->IsPruned())
            {
                LogPrint("cert", "%s():%d - idx=%d coin is pruned\n", __func__, __LINE__, idx);
                fClean = fClean && error("%s: undo data idx=%d adding output to missing transaction", __func__, idx);
            }
        }
 
        if (coins->IsAvailable(coins->nFirstBwtPos + idx))
        {
            LogPrint("cert", "%s():%d - idx=%d coin is available\n", __func__, __LINE__, idx);
            fClean = fClean && error("%s: undo data idx=%d overwriting existing output", __func__, idx);
        }

        if (coins->vout.size() < (coins->nFirstBwtPos + idx+1))
        {
            coins->vout.resize(coins->nFirstBwtPos + idx+1);
        }
        coins->vout.at(coins->nFirstBwtPos + idx) = outsToRestore.at(idx).txout;
    }
 
    return fClean;
}

bool CCoinsViewCache::RestoreSidechain(const CScCertificate& certToRevert, const CSidechainUndoData& sidechainUndo)
{
    const uint256& certHash       = certToRevert.GetHash();
    const uint256& scId           = certToRevert.GetScId();
    const CAmount& bwtTotalAmount = certToRevert.GetValueOfBackwardTransfers();

    if (!HaveSidechain(scId)) // should not happen
    {
        return error("%s():%d - ERROR: cannot restore sidechain, could not find scId=%s\n",
                __func__, __LINE__, scId.ToString());
    }

    CSidechainsMap::iterator scIt = ModifySidechain(scId);
    CSidechain& currentSc = scIt->second.sidechain;

    LogPrint("cert", "%s():%d - cert to be reverted %s\n", __func__, __LINE__,certToRevert.ToString());
    LogPrint("cert", "%s():%d - SidechainUndoData %s\n", __func__, __LINE__,sidechainUndo.ToString());
    LogPrint("cert", "%s():%d - current sc state %s\n", __func__, __LINE__,currentSc.ToString());

    // RestoreSidechain should be called only once per block and scId, with top qualiy cert only
    assert(certHash == currentSc.lastTopQualityCertHash);

    int ceasingHeightToErase = currentSc.GetScheduledCeasingHeight();

    currentSc.balance += bwtTotalAmount;

    if (certToRevert.epochNumber == (sidechainUndo.prevTopCommittedCertReferencedEpoch+1))
    {
        assert(sidechainUndo.contentBitMask & CSidechainUndoData::AvailableSections::CROSS_EPOCH_CERT_DATA);
        currentSc.lastTopQualityCertDataHash = currentSc.pastEpochTopQualityCertDataHash;

        currentSc.pastEpochTopQualityCertDataHash = sidechainUndo.pastEpochTopQualityCertDataHash;
    } else if (certToRevert.epochNumber == sidechainUndo.prevTopCommittedCertReferencedEpoch)
    {
        // if we are restoring a cert for the same epoch it must have a lower quality than us
        assert(certToRevert.quality > sidechainUndo.prevTopCommittedCertQuality);

        // in this case we have to update the sc balance with undo amount
        currentSc.balance -= sidechainUndo.prevTopCommittedCertBwtAmount;
    } else
    {
        return false;  //Inconsistent data
    }

    assert(sidechainUndo.contentBitMask & CSidechainUndoData::AvailableSections::ANY_EPOCH_CERT_DATA);
    currentSc.lastTopQualityCertHash            = sidechainUndo.prevTopCommittedCertHash;
    currentSc.lastTopQualityCertReferencedEpoch = sidechainUndo.prevTopCommittedCertReferencedEpoch;
    currentSc.lastTopQualityCertQuality         = sidechainUndo.prevTopCommittedCertQuality;
    currentSc.lastTopQualityCertBwtAmount       = sidechainUndo.prevTopCommittedCertBwtAmount;
    currentSc.lastTopQualityCertDataHash        = sidechainUndo.lastTopQualityCertDataHash;

    scIt->second.flag = CSidechainsCacheEntry::Flags::DIRTY;
    LogPrint("cert", "%s():%d - updated sc state %s\n", __func__, __LINE__,currentSc.ToString());

    //we need to modify the ceasing height only if we removed the very first certificate of the epoch
    if(certToRevert.epochNumber != currentSc.lastTopQualityCertReferencedEpoch)
    {
        int ceasingHeightToRestore = currentSc.GetScheduledCeasingHeight();

        //remove current ceasing Height
        if (!HaveSidechainEvents(ceasingHeightToErase))
        {
            return error("%s():%d - ERROR-SIDECHAIN-EVENT: scId[%s]: Could not find scheduling for current ceasing height [%d] nor previous ceasing height [%d]\n",
                    __func__, __LINE__, certToRevert.GetScId().ToString(), ceasingHeightToErase, ceasingHeightToRestore);
        }

        CSidechainEventsMap::iterator scCeasingEventToEraseIt = ModifySidechainEvents(ceasingHeightToErase);
        scCeasingEventToEraseIt->second.scEvents.ceasingScs.erase(certToRevert.GetScId());
        if (!scCeasingEventToEraseIt->second.scEvents.IsNull()) //still other sc ceasing at that height or fwds
            scCeasingEventToEraseIt->second.flag = CSidechainEventsCacheEntry::Flags::DIRTY;
        else
            scCeasingEventToEraseIt->second.flag = CSidechainEventsCacheEntry::Flags::ERASED;

        LogPrint("sc", "%s():%d - SIDECHAIN-EVENT:: scId[%s]: undo of cert [%s] removes currentCeasingHeight [%d]\n",
               __func__, __LINE__, certToRevert.GetScId().ToString(), certToRevert.GetHash().ToString(), ceasingHeightToErase);

        //restore previous ceasing Height
        CSidechainEventsMap::iterator scRestoredCeasingEventIt = ModifySidechainEvents(ceasingHeightToRestore);
        if (scRestoredCeasingEventIt->second.flag == CSidechainEventsCacheEntry::Flags::FRESH) {
           scRestoredCeasingEventIt->second.scEvents.ceasingScs.insert(certToRevert.GetScId());
        } else {
           scRestoredCeasingEventIt->second.scEvents.ceasingScs.insert(certToRevert.GetScId());
           scRestoredCeasingEventIt->second.flag = CSidechainEventsCacheEntry::Flags::DIRTY;
        }

        LogPrint("sc", "%s():%d - SIDECHAIN-EVENT: scId[%s]: undo of cert [%s] set nextCeasingHeight to [%d]\n",
           __func__, __LINE__, certToRevert.GetScId().ToString(), certToRevert.GetHash().ToString(), ceasingHeightToRestore);
    }

    return true;
}

bool CCoinsViewCache::HaveSidechainEvents(int height) const
{
    CSidechainEventsMap::const_iterator it = FetchSidechainEvents(height);
    return (it != cacheSidechainEvents.end()) && (it->second.flag != CSidechainEventsCacheEntry::Flags::ERASED);
}

bool CCoinsViewCache::GetSidechainEvents(int height, CSidechainEvents& scEvents) const
{
    CSidechainEventsMap::const_iterator it = FetchSidechainEvents(height);
    if (it != cacheSidechainEvents.end() && it->second.flag != CSidechainEventsCacheEntry::Flags::ERASED) {
        scEvents = it->second.scEvents;
        return true;
    }
    return false;
}


bool CCoinsViewCache::HandleSidechainEvents(int height, CBlockUndo& blockUndo, std::vector<CScCertificateStatusUpdateInfo>* pCertsStateInfo)
{
    if (!HaveSidechainEvents(height))
        return true;

    CSidechainEvents scEvents;
    GetSidechainEvents(height, scEvents);

    //Handle Maturing amounts
    for (const uint256& maturingScId : scEvents.maturingScs)
    {
        LogPrint("sc", "%s():%d - SIDECHAIN-EVENT: about to mature scId[%s] amount at height [%d]\n",
                __func__, __LINE__, maturingScId.ToString(), height);

        assert(HaveSidechain(maturingScId));
        CSidechainsMap::iterator scMaturingIt = ModifySidechain(maturingScId);
        assert(scMaturingIt->second.sidechain.mImmatureAmounts.count(height));

        scMaturingIt->second.sidechain.balance += scMaturingIt->second.sidechain.mImmatureAmounts.at(height);
        LogPrint("sc", "%s():%d - SIDECHAIN-EVENT: scId=%s balance updated to: %s\n",
            __func__, __LINE__, maturingScId.ToString(), FormatMoney(scMaturingIt->second.sidechain.balance));

        blockUndo.scUndoDatabyScId[maturingScId].appliedMaturedAmount = scMaturingIt->second.sidechain.mImmatureAmounts[height];
        blockUndo.scUndoDatabyScId[maturingScId].contentBitMask |= CSidechainUndoData::AvailableSections::MATURED_AMOUNTS;
        LogPrint("sc", "%s():%d - SIDECHAIN-EVENT: adding immature amount %s for scId=%s in blockundo\n",
            __func__, __LINE__, FormatMoney(scMaturingIt->second.sidechain.mImmatureAmounts[height]), maturingScId.ToString());

        scMaturingIt->second.sidechain.mImmatureAmounts.erase(height);
        scMaturingIt->second.flag = CSidechainsCacheEntry::Flags::DIRTY;
    }

    //Handle Ceasing Sidechain
    for (const uint256& ceasingScId : scEvents.ceasingScs)
    {
        LogPrint("sc", "%s():%d - SIDECHAIN-EVENT: about to handle scId[%s] and ceasingHeight [%d]\n",
                __func__, __LINE__, ceasingScId.ToString(), height);

        CSidechain sidechain;
        assert(GetSidechain(ceasingScId, sidechain));

        LogPrint("sc", "%s():%d - SIDECHAIN-EVENT: lastCertEpoch [%d], lastCertHash [%s]\n",
                __func__, __LINE__, sidechain.lastTopQualityCertReferencedEpoch, sidechain.lastTopQualityCertHash.ToString());

        LogPrint("sc", "%s():%d - set voidedCertHash[%s], ceasingScId = %s\n",
            __func__, __LINE__, sidechain.lastTopQualityCertHash.ToString(), ceasingScId.ToString());

        blockUndo.scUndoDatabyScId[ceasingScId].contentBitMask |= CSidechainUndoData::AvailableSections::CEASED_CERT_DATA;

        if (sidechain.lastTopQualityCertReferencedEpoch == CScCertificate::EPOCH_NULL) {
            assert(sidechain.lastTopQualityCertHash.IsNull());
            continue;
        }

        NullifyBackwardTransfers(sidechain.lastTopQualityCertHash, blockUndo.scUndoDatabyScId[ceasingScId].ceasedBwts);
        if (pCertsStateInfo != nullptr)
            pCertsStateInfo->push_back(CScCertificateStatusUpdateInfo(ceasingScId, sidechain.lastTopQualityCertHash,
                                       sidechain.lastTopQualityCertReferencedEpoch,
                                       sidechain.lastTopQualityCertQuality,
                                       CScCertificateStatusUpdateInfo::BwtState::BWT_OFF));
    }

    CSidechainEventsMap::iterator scCeasingIt = ModifySidechainEvents(height);
    scCeasingIt->second.flag = CSidechainEventsCacheEntry::Flags::ERASED;
    return true;
}

bool CCoinsViewCache::RevertSidechainEvents(const CBlockUndo& blockUndo, int height, std::vector<CScCertificateStatusUpdateInfo>* pCertsStateInfo)
{
    if (HaveSidechainEvents(height)) {
        LogPrint("sc", "%s():%d - SIDECHAIN-EVENT:: attempt to recreate sidechain event at height [%d], but there is one already\n",
            __func__, __LINE__, height);
        return false;
    }

    CSidechainEvents recreatedScEvent;

    // Reverting amount maturing
    for (auto it = blockUndo.scUndoDatabyScId.begin(); it != blockUndo.scUndoDatabyScId.end(); ++it)
    {
        if ((it->second.contentBitMask & CSidechainUndoData::AvailableSections::MATURED_AMOUNTS) == 0)
            continue;

        const uint256& scId = it->first;
        const std::string& scIdString = scId.ToString();

        if (!HaveSidechain(scId))
        {
            // should not happen
            LogPrintf("ERROR: %s():%d - scId=%s not in scView\n", __func__, __LINE__, scId.ToString() );
            return false;
        }

        CAmount amountToRestore = it->second.appliedMaturedAmount;
        CSidechainsMap::iterator scIt = ModifySidechain(scId);
        if (amountToRestore > 0)
        {
            LogPrint("sc", "%s():%d - adding immature amount %s into sc view for scId=%s\n",
                __func__, __LINE__, FormatMoney(amountToRestore), scIdString);

            if (scIt->second.sidechain.balance < amountToRestore)
            {
                LogPrint("sc", "%s():%d - Can not update balance with amount[%s] for scId=%s, would be negative\n",
                    __func__, __LINE__, FormatMoney(amountToRestore), scId.ToString() );
                return false;
            }

            scIt->second.sidechain.mImmatureAmounts[height] += amountToRestore;

            LogPrint("sc", "%s():%d - scId=%s balance before: %s\n", __func__, __LINE__, scIdString, FormatMoney(scIt->second.sidechain.balance));
            scIt->second.sidechain.balance -= amountToRestore;
            LogPrint("sc", "%s():%d - scId=%s balance after: %s\n", __func__, __LINE__, scIdString, FormatMoney(scIt->second.sidechain.balance));

            scIt->second.flag = CSidechainsCacheEntry::Flags::DIRTY;
        }

        recreatedScEvent.maturingScs.insert(scId);
    }

    // Reverting ceasing sidechains
    for (auto it = blockUndo.scUndoDatabyScId.begin(); it != blockUndo.scUndoDatabyScId.end(); ++it)
    {
        if ((it->second.contentBitMask & CSidechainUndoData::AvailableSections::CEASED_CERT_DATA) == 0)
            continue;

        const uint256& scId = it->first;
        const CSidechain* const pSidechain = AccessSidechain(scId);

        if (pSidechain->lastTopQualityCertReferencedEpoch != CScCertificate::EPOCH_NULL)
        {
            if (!RestoreBackwardTransfers(pSidechain->lastTopQualityCertHash, blockUndo.scUndoDatabyScId.at(scId).ceasedBwts))
                return false;
 
            if (pCertsStateInfo != nullptr)
                pCertsStateInfo->push_back(CScCertificateStatusUpdateInfo(scId, pSidechain->lastTopQualityCertHash,
                                           pSidechain->lastTopQualityCertReferencedEpoch,
                                           pSidechain->lastTopQualityCertQuality,
                                           CScCertificateStatusUpdateInfo::BwtState::BWT_ON));
        }

        recreatedScEvent.ceasingScs.insert(scId);
    }

    if (!recreatedScEvent.IsNull())
    {
        CSidechainEventsMap::iterator scEventIt = ModifySidechainEvents(height);
        scEventIt->second.scEvents = recreatedScEvent;
        scEventIt->second.flag = CSidechainEventsCacheEntry::Flags::FRESH;
    }

    return true;
}

CSidechain::State CCoinsViewCache::GetSidechainState(const uint256& scId) const
{
    CSidechain sidechain;
    if (!GetSidechain(scId, sidechain))
        return CSidechain::State::NOT_APPLICABLE;

    if (!sidechain.isCreationConfirmed())
        return CSidechain::State::UNCONFIRMED;

    if (this->GetHeight() >= sidechain.GetScheduledCeasingHeight())
        return CSidechain::State::CEASED;
    else
        return CSidechain::State::ALIVE;
}

libzendoomc::ScFieldElement CCoinsViewCache::GetActiveCertDataHash(const uint256& scId) const
{
    const CSidechain* const pSidechain = this->AccessSidechain(scId);

    if (pSidechain == nullptr)
        return libzendoomc::ScFieldElement{};

    if (this->GetSidechainState(scId) == CSidechain::State::CEASED)
        return pSidechain->pastEpochTopQualityCertDataHash;

    int certReferencedEpoch = pSidechain->EpochFor(this->GetHeight()+1 - pSidechain->GetCertSubmissionWindowLength()) - 1;

    if (pSidechain->lastTopQualityCertReferencedEpoch == certReferencedEpoch)
        return pSidechain->lastTopQualityCertDataHash;
    else if(pSidechain->lastTopQualityCertReferencedEpoch -1 == certReferencedEpoch)
        return pSidechain->pastEpochTopQualityCertDataHash;
    else
        assert(false);
}

bool CCoinsViewCache::Flush() {
    bool fOk = base->BatchWrite(cacheCoins, hashBlock, hashAnchor, cacheAnchors, cacheNullifiers, cacheSidechains, cacheSidechainEvents, cacheCswNullifiers);
    cacheCoins.clear();
    cacheSidechains.clear();
    cacheSidechainEvents.clear();
    cacheAnchors.clear();
    cacheNullifiers.clear();
    cachedCoinsUsage = 0;
    cacheCswNullifiers.clear();
    return fOk;
}

bool CCoinsViewCache::DecrementImmatureAmount(const uint256& scId, const CSidechainsMap::iterator& targetEntry, CAmount nValue, int maturityHeight)
{
    // get the map of immature amounts, they are indexed by height
    auto& iaMap = targetEntry->second.sidechain.mImmatureAmounts;

    if (!iaMap.count(maturityHeight) )
    {
        // should not happen
        LogPrintf("ERROR %s():%d - could not find immature balance at height%d\n",
            __func__, __LINE__, maturityHeight);
        return false;
    }

    LogPrint("sc", "%s():%d - immature amount before: %s\n",
        __func__, __LINE__, FormatMoney(iaMap[maturityHeight]));

    if (iaMap[maturityHeight] < nValue)
    {
        // should not happen either
        LogPrintf("ERROR %s():%d - negative balance at height=%d\n",
            __func__, __LINE__, maturityHeight);
        return false;
    }

    iaMap[maturityHeight] -= nValue;
    targetEntry->second.flag = CSidechainsCacheEntry::Flags::DIRTY;

    LogPrint("sc", "%s():%d - immature amount after: %s\n",
        __func__, __LINE__, FormatMoney(iaMap[maturityHeight]));

    if (iaMap[maturityHeight] == 0)
    {
        iaMap.erase(maturityHeight);
        targetEntry->second.flag = CSidechainsCacheEntry::Flags::DIRTY;
        LogPrint("sc", "%s():%d - removed entry height=%d from immature amounts in memory\n",
            __func__, __LINE__, maturityHeight );
    }
    return true;
}

unsigned int CCoinsViewCache::GetCacheSize() const {
    return cacheCoins.size();
}

const CTxOut &CCoinsViewCache::GetOutputFor(const CTxIn& input) const
{
    const CCoins* coins = AccessCoins(input.prevout.hash);
    assert(coins && coins->IsAvailable(input.prevout.n));
    return coins->vout[input.prevout.n];
}

CAmount CCoinsViewCache::GetValueIn(const CTransactionBase& txBase) const
{
    if (txBase.IsCoinBase())
        return 0;

    CAmount nResult = 0;
    for (const CTxIn& in : txBase.GetVin())
        nResult += GetOutputFor(in).nValue;

    nResult += txBase.GetJoinSplitValueIn() + txBase.GetCSWValueIn();

    return nResult;
}

bool CCoinsViewCache::HaveJoinSplitRequirements(const CTransactionBase& txBase) const
{
    boost::unordered_map<uint256, ZCIncrementalMerkleTree, CCoinsKeyHasher> intermediates;

    for(const JSDescription &joinsplit: txBase.GetVjoinsplit()) {
        for(const uint256& nullifier: joinsplit.nullifiers) {
            if (GetNullifier(nullifier)) {
                // If the nullifier is set, this transaction
                // double-spends!
                return false;
            }
        }

        ZCIncrementalMerkleTree tree;
        auto it = intermediates.find(joinsplit.anchor);
        if (it != intermediates.end()) {
            tree = it->second;
        } else if (!GetAnchorAt(joinsplit.anchor, tree)) {
            return false;
        }

        for(const uint256& commitment: joinsplit.commitments) {
            tree.append(commitment);
        }

        intermediates.insert(std::make_pair(tree.root(), tree));
    }

    return true;
}

bool CCoinsViewCache::HaveInputs(const CTransactionBase& txBase) const
{
    if (!txBase.IsCoinBase()) {
        for(const CTxIn & in: txBase.GetVin()) {
            const CCoins* coins = AccessCoins(in.prevout.hash);
            if (!coins || !coins->IsAvailable(in.prevout.n)) {
                return false;
            }
        }
    }
    return true;
}

double CCoinsViewCache::GetPriority(const CTransactionBase &tx, int nHeight) const
{
    if (tx.IsCoinBase())
        return 0.0;

    // Joinsplits do not reveal any information about the value or age of a note, so we
    // cannot apply the priority algorithm used for transparent utxos.  Instead, we just
    // use the maximum priority whenever a transaction contains any JoinSplits.
    // (Note that coinbase transactions cannot contain JoinSplits.)
    // FIXME: this logic is partially duplicated between here and CreateNewBlock in miner.cpp.

    if (tx.GetVjoinsplit().size() > 0) {
        return MAXIMUM_PRIORITY;
    }

    if (tx.IsCertificate() ) {
        return MAXIMUM_PRIORITY;
    }

    double dResult = 0.0;
    BOOST_FOREACH(const CTxIn& txin, tx.GetVin())
    {
        const CCoins* coins = AccessCoins(txin.prevout.hash);
        assert(coins);
        if (!coins->IsAvailable(txin.prevout.n)) continue;
        if (coins->nHeight < nHeight) {
            dResult += coins->vout[txin.prevout.n].nValue * (nHeight-coins->nHeight);
        }
    }

    // As per csw inputs, we assign them depth zero (i.e. their creation height matches containing tx height)
    // They won't contribute to initial priority, but they will to priority in mempool

    return tx.ComputePriority(dResult);
}

CCoinsModifier::CCoinsModifier(CCoinsViewCache& cache_, CCoinsMap::iterator it_, size_t usage):
        cache(cache_), it(it_), cachedCoinUsage(usage) {
    assert(!cache.hasModifier);
    cache.hasModifier = true;
}

CCoinsModifier::~CCoinsModifier()
{
    assert(cache.hasModifier);
    cache.hasModifier = false;
    it->second.coins.Cleanup();
    cache.cachedCoinsUsage -= cachedCoinUsage; // Subtract the old usage
    if ((it->second.flags & CCoinsCacheEntry::FRESH) && it->second.coins.IsPruned()) {
        cache.cacheCoins.erase(it);
    } else {
        // If the coin still exists after the modification, add the new usage
        cache.cachedCoinsUsage += it->second.coins.DynamicMemoryUsage();
    }
}<|MERGE_RESOLUTION|>--- conflicted
+++ resolved
@@ -1133,8 +1133,8 @@
                 __func__, __LINE__, certHash.ToString(), cert.GetScId().ToString());
     }
 
-	// TODO Remove cert.endEpochBlockHash checks after changing of verification circuit.
-	// check that epoch data are consistent
+    // TODO Remove cert.endEpochBlockHash checks after changing of verification circuit.
+    // check that epoch data are consistent
     if (!CheckEndEpochBlockHash(sidechain, cert.epochNumber, cert.endEpochBlockHash) )
     {
         return error("%s():%d - ERROR: invalid cert[%s], scId[%s] invalid epoch data\n",
@@ -1169,15 +1169,9 @@
     LogPrint("sc", "%s():%d - ok, balance in scId[%s]: balance[%s], cert amount[%s]\n",
         __func__, __LINE__, cert.GetScId().ToString(), FormatMoney(scBalance), FormatMoney(bwtTotalAmount) );
 
-<<<<<<< HEAD
     // Retrieve previous end epoch block info for certificate proof verification
     int prev_end_epoch_block_height = sidechain.GetEndHeightForEpoch(cert.epochNumber - 1);
     int curr_end_epoch_block_height = sidechain.GetEndHeightForEpoch(cert.epochNumber);
-=======
-    // Retrieve previous end epoch block hash for certificate proof verification
-    int targetHeight =  sidechain.GetStartHeightForEpoch(cert.epochNumber) - 1;
-    uint256 prev_end_epoch_block_hash = chainActive[targetHeight]->GetBlockHash();
->>>>>>> 8b44ed7a
 
     CBlockIndex* prev_end_epoch_block_index = chainActive[prev_end_epoch_block_height];
     CBlockIndex* curr_end_epoch_block_index = chainActive[curr_end_epoch_block_height];
