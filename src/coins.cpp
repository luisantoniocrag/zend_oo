// Copyright (c) 2012-2014 The Bitcoin Core developers
// Distributed under the MIT software license, see the accompanying
// file COPYING or http://www.opensource.org/licenses/mit-license.php.

#include "coins.h"

#include "memusage.h"
#include "random.h"
#include "version.h"
#include "policy/fees.h"

#include <assert.h>
#include "utilmoneystr.h"
#include <undo.h>
#include <chainparams.h>

CCoins::CCoins() : fCoinBase(false), vout(0), nHeight(0), nVersion(0), originScId() { }

CCoins::CCoins(const CTransactionBase &tx, int nHeightIn) {
        FromTx(tx, nHeightIn);
    }

void CCoins::FromTx(const CTransactionBase &tx, int nHeightIn) {
    fCoinBase  = tx.IsCoinBase();
    vout       = tx.GetVout();
    nHeight    = nHeightIn;
    nVersion   = tx.nVersion;
    originScId = tx.GetScId();
    ClearUnspendable();
}

void CCoins::Clear() {
    fCoinBase = false;
    std::vector<CTxOut>().swap(vout);
    nHeight = 0;
    nVersion = 0;
    originScId.SetNull();
}

void CCoins::Cleanup() {
    while (vout.size() > 0 && vout.back().IsNull())
        vout.pop_back();

    if (vout.empty())
        std::vector<CTxOut>().swap(vout);
}

void CCoins::ClearUnspendable() {
    BOOST_FOREACH(CTxOut &txout, vout) {
        if (txout.scriptPubKey.IsUnspendable())
            txout.SetNull();
    }
    Cleanup();
}

void CCoins::swap(CCoins &to) {
    std::swap(to.fCoinBase, fCoinBase);
    to.vout.swap(vout);
    std::swap(to.nHeight, nHeight);
    std::swap(to.nVersion, nVersion);
    std::swap(to.originScId, originScId);
}

bool operator==(const CCoins &a, const CCoins &b) {
     // Empty CCoins objects are always equal.
     if (a.IsPruned() && b.IsPruned())
         return true;
     return a.fCoinBase  == b.fCoinBase &&
            a.nHeight    == b.nHeight   &&
            a.nVersion   == b.nVersion  &&
            a.vout       == b.vout      &&
            a.originScId == b.originScId;
}

bool operator!=(const CCoins &a, const CCoins &b) {
    return !(a == b);
}

bool CCoins::IsCoinBase() const {
    return fCoinBase;
}

bool CCoins::IsFromCert() const {
    // when restored from serialization, nVersion, if negative, is populated only with latest 7 bits of the original value!
    // we enforced that no tx/cert can have a version other than a list of well known ones
    // therefore no other 4-bytes signed version will have this 7-bits ending
    return (nVersion & 0x7f) == (SC_CERT_VERSION & 0x7f);
}

bool CCoins::Spend(uint32_t nPos)
{
    if (nPos >= vout.size() || vout[nPos].IsNull())
        return false;
    vout[nPos].SetNull();
    Cleanup();
    return true;
}

bool CCoins::IsAvailable(unsigned int nPos) const {
    return (nPos < vout.size() && !vout[nPos].IsNull());
}

bool CCoins::IsPruned() const {
    BOOST_FOREACH(const CTxOut &out, vout)
        if (!out.IsNull())
            return false;
    return true;
}

size_t CCoins::DynamicMemoryUsage() const {
    size_t ret = memusage::DynamicUsage(vout);
    BOOST_FOREACH(const CTxOut &out, vout) {
        ret += RecursiveDynamicUsage(out.scriptPubKey);
    }
    return ret;
}

void CCoins::CalcMaskSize(unsigned int &nBytes, unsigned int &nNonzeroBytes) const {
    unsigned int nLastUsedByte = 0;
    for (unsigned int b = 0; 2+b*8 < vout.size(); b++) {
        bool fZero = true;
        for (unsigned int i = 0; i < 8 && 2+b*8+i < vout.size(); i++) {
            if (!vout[2+b*8+i].IsNull()) {
                fZero = false;
                continue;
            }
        }
        if (!fZero) {
            nLastUsedByte = b + 1;
            nNonzeroBytes++;
        }
    }
    nBytes += nLastUsedByte;
}

bool CCoinsView::GetAnchorAt(const uint256 &rt, ZCIncrementalMerkleTree &tree) const { return false; }
bool CCoinsView::GetNullifier(const uint256 &nullifier)                        const { return false; }
bool CCoinsView::GetCoins(const uint256 &txid, CCoins &coins)                  const { return false; }
bool CCoinsView::HaveCoins(const uint256 &txid)                                const { return false; }
bool CCoinsView::HaveSidechain(const uint256& scId)                            const { return false; }
bool CCoinsView::GetSidechain(const uint256& scId, CSidechain& info)           const { return false; }
void CCoinsView::queryScIds(std::set<uint256>& scIdsList)                      const { scIdsList.clear(); return; }
bool CCoinsView::HaveCertForEpoch(const uint256& scId, int epochNumber)        const { return false; }
uint256 CCoinsView::GetBestBlock()                                             const { return uint256(); }
uint256 CCoinsView::GetBestAnchor()                                            const { return uint256(); };
bool CCoinsView::BatchWrite(CCoinsMap &mapCoins,
                            const uint256 &hashBlock,
                            const uint256 &hashAnchor,
                            CAnchorsMap &mapAnchors,
                            CNullifiersMap &mapNullifiers,
                            CSidechainsMap& mapSidechains)                           { return false; }
bool CCoinsView::GetStats(CCoinsStats &stats)                                  const { return false; }


CCoinsViewBacked::CCoinsViewBacked(CCoinsView *viewIn) : base(viewIn) { }

bool CCoinsViewBacked::GetAnchorAt(const uint256 &rt, ZCIncrementalMerkleTree &tree) const { return base->GetAnchorAt(rt, tree); }
bool CCoinsViewBacked::GetNullifier(const uint256 &nullifier)                        const { return base->GetNullifier(nullifier); }
bool CCoinsViewBacked::GetCoins(const uint256 &txid, CCoins &coins)                  const { return base->GetCoins(txid, coins); }
bool CCoinsViewBacked::HaveCoins(const uint256 &txid)                                const { return base->HaveCoins(txid); }
bool CCoinsViewBacked::HaveSidechain(const uint256& scId)                            const { return base->HaveSidechain(scId); }
bool CCoinsViewBacked::GetSidechain(const uint256& scId, CSidechain& info)           const { return base->GetSidechain(scId,info); }
void CCoinsViewBacked::queryScIds(std::set<uint256>& scIdsList)                      const { return base->queryScIds(scIdsList); }
bool CCoinsViewBacked::HaveCertForEpoch(const uint256& scId, int epochNumber)        const { return base->HaveCertForEpoch(scId, epochNumber); }
uint256 CCoinsViewBacked::GetBestBlock()                                             const { return base->GetBestBlock(); }
uint256 CCoinsViewBacked::GetBestAnchor()                                            const { return base->GetBestAnchor(); }
void CCoinsViewBacked::SetBackend(CCoinsView &viewIn) { base = &viewIn; }
bool CCoinsViewBacked::BatchWrite(CCoinsMap &mapCoins,
                                  const uint256 &hashBlock,
                                  const uint256 &hashAnchor,
                                  CAnchorsMap &mapAnchors,
                                  CNullifiersMap &mapNullifiers,
                                  CSidechainsMap& mapSidechains)
                                { return base->BatchWrite(mapCoins, hashBlock, hashAnchor, mapAnchors, mapNullifiers, mapSidechains); }
bool CCoinsViewBacked::GetStats(CCoinsStats &stats)                                  const { return base->GetStats(stats); }

CCoinsKeyHasher::CCoinsKeyHasher() : salt(GetRandHash()) {}

CCoinsViewCache::CCoinsViewCache(CCoinsView *baseIn) : CCoinsViewBacked(baseIn), hasModifier(false), cachedCoinsUsage(0) { }

CCoinsViewCache::~CCoinsViewCache()
{
    assert(!hasModifier);
}

size_t CCoinsViewCache::DynamicMemoryUsage() const {
    return memusage::DynamicUsage(cacheCoins) +
           memusage::DynamicUsage(cacheAnchors) +
           memusage::DynamicUsage(cacheNullifiers) +
           cachedCoinsUsage;
}

CCoinsMap::const_iterator CCoinsViewCache::FetchCoins(const uint256 &txid) const {
    CCoinsMap::iterator it = cacheCoins.find(txid);
    if (it != cacheCoins.end())
        return it;
    CCoins tmp;
    if (!base->GetCoins(txid, tmp))
        return cacheCoins.end();
    CCoinsMap::iterator ret = cacheCoins.insert(std::make_pair(txid, CCoinsCacheEntry())).first;
    tmp.swap(ret->second.coins);
    if (ret->second.coins.IsPruned()) {
        // The parent only has an empty entry for this txid; we can consider our
        // version as fresh.
        ret->second.flags = CCoinsCacheEntry::FRESH;
    }
    cachedCoinsUsage += ret->second.coins.DynamicMemoryUsage();
    return ret;
}

CSidechainsMap::const_iterator CCoinsViewCache::FetchSidechains(const uint256& scId) const {
    CSidechainsMap::iterator candidateIt = cacheSidechains.find(scId);
    if (candidateIt != cacheSidechains.end())
        return candidateIt;

    CSidechain tmp;
    if (!base->GetSidechain(scId, tmp))
        return cacheSidechains.end();

    //Fill cache and return iterator. The insert in cache below looks cumbersome. However
    //it allows to insert CSidechain and keep iterator to inserted member without extra searches
    CSidechainsMap::iterator ret =
            cacheSidechains.insert(std::make_pair(scId, CSidechainsCacheEntry(tmp, CSidechainsCacheEntry::Flags::DEFAULT ))).first;

    return ret;
}

bool CCoinsViewCache::GetAnchorAt(const uint256 &rt, ZCIncrementalMerkleTree &tree) const {
    CAnchorsMap::const_iterator it = cacheAnchors.find(rt);
    if (it != cacheAnchors.end()) {
        if (it->second.entered) {
            tree = it->second.tree;
            return true;
        } else {
            return false;
        }
    }

    if (!base->GetAnchorAt(rt, tree)) {
        return false;
    }

    CAnchorsMap::iterator ret = cacheAnchors.insert(std::make_pair(rt, CAnchorsCacheEntry())).first;
    ret->second.entered = true;
    ret->second.tree = tree;
    cachedCoinsUsage += ret->second.tree.DynamicMemoryUsage();

    return true;
}

bool CCoinsViewCache::GetNullifier(const uint256 &nullifier) const {
    CNullifiersMap::iterator it = cacheNullifiers.find(nullifier);
    if (it != cacheNullifiers.end())
        return it->second.entered;

    CNullifiersCacheEntry entry;
    bool tmp = base->GetNullifier(nullifier);
    entry.entered = tmp;

    cacheNullifiers.insert(std::make_pair(nullifier, entry));

    return tmp;
}

void CCoinsViewCache::PushAnchor(const ZCIncrementalMerkleTree &tree) {
    uint256 newrt = tree.root();

    auto currentRoot = GetBestAnchor();

    // We don't want to overwrite an anchor we already have.
    // This occurs when a block doesn't modify mapAnchors at all,
    // because there are no joinsplits. We could get around this a
    // different way (make all blocks modify mapAnchors somehow)
    // but this is simpler to reason about.
    if (currentRoot != newrt) {
        auto insertRet = cacheAnchors.insert(std::make_pair(newrt, CAnchorsCacheEntry()));
        CAnchorsMap::iterator ret = insertRet.first;

        ret->second.entered = true;
        ret->second.tree = tree;
        ret->second.flags = CAnchorsCacheEntry::DIRTY;

        if (insertRet.second) {
            // An insert took place
            cachedCoinsUsage += ret->second.tree.DynamicMemoryUsage();
        }

        hashAnchor = newrt;
    }
}

void CCoinsViewCache::PopAnchor(const uint256 &newrt) {
    auto currentRoot = GetBestAnchor();

    // Blocks might not change the commitment tree, in which
    // case restoring the "old" anchor during a reorg must
    // have no effect.
    if (currentRoot != newrt) {
        // Bring the current best anchor into our local cache
        // so that its tree exists in memory.
        {
            ZCIncrementalMerkleTree tree;
            assert(GetAnchorAt(currentRoot, tree));
        }

        // Mark the anchor as unentered, removing it from view
        cacheAnchors[currentRoot].entered = false;

        // Mark the cache entry as dirty so it's propagated
        cacheAnchors[currentRoot].flags = CAnchorsCacheEntry::DIRTY;

        // Mark the new root as the best anchor
        hashAnchor = newrt;
    }
}

void CCoinsViewCache::SetNullifier(const uint256 &nullifier, bool spent) {
    std::pair<CNullifiersMap::iterator, bool> ret = cacheNullifiers.insert(std::make_pair(nullifier, CNullifiersCacheEntry()));
    ret.first->second.entered = spent;
    ret.first->second.flags |= CNullifiersCacheEntry::DIRTY;
}

bool CCoinsViewCache::GetCoins(const uint256 &txid, CCoins &coins) const {
    CCoinsMap::const_iterator it = FetchCoins(txid);
    if (it != cacheCoins.end()) {
        coins = it->second.coins;
        return true;
    }
    return false;
}

CCoinsModifier CCoinsViewCache::ModifyCoins(const uint256 &txid) {
    assert(!hasModifier);
    std::pair<CCoinsMap::iterator, bool> ret = cacheCoins.insert(std::make_pair(txid, CCoinsCacheEntry()));
    size_t cachedCoinUsage = 0;
    if (ret.second) {
        if (!base->GetCoins(txid, ret.first->second.coins)) {
            // The parent view does not have this entry; mark it as fresh.
            ret.first->second.coins.Clear();
            ret.first->second.flags = CCoinsCacheEntry::FRESH;
        } else if (ret.first->second.coins.IsPruned()) {
            // The parent view only has a pruned entry for this; mark it as fresh.
            ret.first->second.flags = CCoinsCacheEntry::FRESH;
        }
    } else {
        cachedCoinUsage = ret.first->second.coins.DynamicMemoryUsage();
    }
    // Assume that whenever ModifyCoins is called, the entry will be modified.
    ret.first->second.flags |= CCoinsCacheEntry::DIRTY;
    return CCoinsModifier(*this, ret.first, cachedCoinUsage);
}

const CCoins* CCoinsViewCache::AccessCoins(const uint256 &txid) const {
    CCoinsMap::const_iterator it = FetchCoins(txid);
    if (it == cacheCoins.end()) {
        return NULL;
    } else {
        return &it->second.coins;
    }
}

bool CCoinsViewCache::HaveCoins(const uint256 &txid) const {
    CCoinsMap::const_iterator it = FetchCoins(txid);
    // We're using vtx.empty() instead of IsPruned here for performance reasons,
    // as we only care about the case where a transaction was replaced entirely
    // in a reorganization (which wipes vout entirely, as opposed to spending
    // which just cleans individual outputs).
    return (it != cacheCoins.end() && !it->second.coins.vout.empty());
}

uint256 CCoinsViewCache::GetBestBlock() const {
    if (hashBlock.IsNull())
        hashBlock = base->GetBestBlock();
    return hashBlock;
}


uint256 CCoinsViewCache::GetBestAnchor() const {
    if (hashAnchor.IsNull())
        hashAnchor = base->GetBestAnchor();
    return hashAnchor;
}

void CCoinsViewCache::SetBestBlock(const uint256 &hashBlockIn) {
    hashBlock = hashBlockIn;
}

bool CCoinsViewCache::BatchWrite(CCoinsMap &mapCoins,
                                 const uint256 &hashBlockIn,
                                 const uint256 &hashAnchorIn,
                                 CAnchorsMap &mapAnchors,
                                 CNullifiersMap &mapNullifiers,
                                 CSidechainsMap& mapSidechains) {
    assert(!hasModifier);
    for (CCoinsMap::iterator it = mapCoins.begin(); it != mapCoins.end();) {
        if (it->second.flags & CCoinsCacheEntry::DIRTY) { // Ignore non-dirty entries (optimization).
            CCoinsMap::iterator itUs = cacheCoins.find(it->first);
            if (itUs == cacheCoins.end()) {
                if (!it->second.coins.IsPruned()) {
                    // The parent cache does not have an entry, while the child
                    // cache does have (a non-pruned) one. Move the data up, and
                    // mark it as fresh (if the grandparent did have it, we
                    // would have pulled it in at first GetCoins).
                    assert(it->second.flags & CCoinsCacheEntry::FRESH);
                    CCoinsCacheEntry& entry = cacheCoins[it->first];
                    entry.coins.swap(it->second.coins);
                    cachedCoinsUsage += entry.coins.DynamicMemoryUsage();
                    entry.flags = CCoinsCacheEntry::DIRTY | CCoinsCacheEntry::FRESH;
                }
            } else {
                if ((itUs->second.flags & CCoinsCacheEntry::FRESH) && it->second.coins.IsPruned()) {
                    // The grandparent does not have an entry, and the child is
                    // modified and being pruned. This means we can just delete
                    // it from the parent.
                    cachedCoinsUsage -= itUs->second.coins.DynamicMemoryUsage();
                    cacheCoins.erase(itUs);
                } else {
                    // A normal modification.
                    cachedCoinsUsage -= itUs->second.coins.DynamicMemoryUsage();
                    itUs->second.coins.swap(it->second.coins);
                    cachedCoinsUsage += itUs->second.coins.DynamicMemoryUsage();
                    itUs->second.flags |= CCoinsCacheEntry::DIRTY;
                }
            }
        }
        CCoinsMap::iterator itOld = it++;
        mapCoins.erase(itOld);
    }

    for (CAnchorsMap::iterator child_it = mapAnchors.begin(); child_it != mapAnchors.end();)
    {
        if (child_it->second.flags & CAnchorsCacheEntry::DIRTY) {
            CAnchorsMap::iterator parent_it = cacheAnchors.find(child_it->first);

            if (parent_it == cacheAnchors.end()) {
                CAnchorsCacheEntry& entry = cacheAnchors[child_it->first];
                entry.entered = child_it->second.entered;
                entry.tree = child_it->second.tree;
                entry.flags = CAnchorsCacheEntry::DIRTY;

                cachedCoinsUsage += entry.tree.DynamicMemoryUsage();
            } else {
                if (parent_it->second.entered != child_it->second.entered) {
                    // The parent may have removed the entry.
                    parent_it->second.entered = child_it->second.entered;
                    parent_it->second.flags |= CAnchorsCacheEntry::DIRTY;
                }
            }
        }

        CAnchorsMap::iterator itOld = child_it++;
        mapAnchors.erase(itOld);
    }

    for (CNullifiersMap::iterator child_it = mapNullifiers.begin(); child_it != mapNullifiers.end();)
    {
        if (child_it->second.flags & CNullifiersCacheEntry::DIRTY) { // Ignore non-dirty entries (optimization).
            CNullifiersMap::iterator parent_it = cacheNullifiers.find(child_it->first);

            if (parent_it == cacheNullifiers.end()) {
                CNullifiersCacheEntry& entry = cacheNullifiers[child_it->first];
                entry.entered = child_it->second.entered;
                entry.flags = CNullifiersCacheEntry::DIRTY;
            } else {
                if (parent_it->second.entered != child_it->second.entered) {
                    parent_it->second.entered = child_it->second.entered;
                    parent_it->second.flags |= CNullifiersCacheEntry::DIRTY;
                }
            }
        }
        CNullifiersMap::iterator itOld = child_it++;
        mapNullifiers.erase(itOld);
    }

    for (auto& entryToWrite : mapSidechains) {
        CSidechainsMap::iterator itLocalCacheEntry = cacheSidechains.find(entryToWrite.first);

        switch (entryToWrite.second.flag) {
            case CSidechainsCacheEntry::Flags::FRESH:
                assert(
                    itLocalCacheEntry == cacheSidechains.end() ||
                    itLocalCacheEntry->second.flag == CSidechainsCacheEntry::Flags::ERASED
                ); //A fresh entry should not exist in localCache or be already erased
                cacheSidechains[entryToWrite.first] = entryToWrite.second;
                break;
            case CSidechainsCacheEntry::Flags::DIRTY:               //A dirty entry may or may not exist in localCache
                    cacheSidechains[entryToWrite.first] = entryToWrite.second;
                break;
            case CSidechainsCacheEntry::Flags::ERASED:
                if (itLocalCacheEntry != cacheSidechains.end())
                    itLocalCacheEntry->second.flag = CSidechainsCacheEntry::Flags::ERASED;
                break;
            case CSidechainsCacheEntry::Flags::DEFAULT:
                assert(itLocalCacheEntry != cacheSidechains.end());
                assert(itLocalCacheEntry->second.scInfo == entryToWrite.second.scInfo); //entry declared default is indeed different from backed value
                break; //nothing to do. entry is already persisted and has not been modified
            default:
                assert(false);
        }
    }
    mapSidechains.clear();

    hashAnchor = hashAnchorIn;
    hashBlock = hashBlockIn;
    return true;
}

bool CCoinsViewCache::HaveSidechain(const uint256& scId) const
{
    CSidechainsMap::const_iterator it = FetchSidechains(scId);
    return (it != cacheSidechains.end()) && (it->second.flag != CSidechainsCacheEntry::Flags::ERASED);
}

bool CCoinsViewCache::GetSidechain(const uint256 & scId, CSidechain& targetScInfo) const
{
    CSidechainsMap::const_iterator it = FetchSidechains(scId);
    if (it != cacheSidechains.end())
        LogPrint("sc", "%s():%d - FetchedSidechain: scId[%s]\n", __func__, __LINE__, scId.ToString());

    if (it != cacheSidechains.end() && it->second.flag != CSidechainsCacheEntry::Flags::ERASED) {
        targetScInfo = it->second.scInfo;
        return true;
    }
    return false;
}

void CCoinsViewCache::queryScIds(std::set<uint256>& scIdsList) const
{
    base->queryScIds(scIdsList);

    // Note that some of the values above may have been erased in current cache.
    // Also new id may be in current cache but not in persisted
    for (const auto& entry: cacheSidechains)
    {
      if (entry.second.flag == CSidechainsCacheEntry::Flags::ERASED)
          scIdsList.erase(entry.first);
      else
          scIdsList.insert(entry.first);
    }

    return;
}

int CCoinsViewCache::getInitScCoinsMaturity()
{
    if ( (Params().NetworkIDString() == "regtest") )
    {
        int val = (int)(GetArg("-sccoinsmaturity", Params().ScCoinsMaturity() ));
        LogPrint("sc", "%s():%d - %s: using val %d \n", __func__, __LINE__, Params().NetworkIDString(), val);
        return val;
    }
    return Params().ScCoinsMaturity();
}

int CCoinsViewCache::getScCoinsMaturity()
{
    // gets constructed just one time
    static int retVal( getInitScCoinsMaturity() );
    return retVal;
}

bool CCoinsViewCache::UpdateScInfo(const CTransaction& tx, const CBlock& block, int blockHeight)
{
    const uint256& txHash = tx.GetHash();
    LogPrint("sc", "%s():%d - enter tx=%s\n", __func__, __LINE__, txHash.ToString() );

    static const int SC_COIN_MATURITY = getScCoinsMaturity();
    const int maturityHeight = blockHeight + SC_COIN_MATURITY;

    // creation ccout
    for (const auto& cr: tx.vsc_ccout)
    {
        if (HaveSidechain(cr.scId))
        {
            LogPrint("sc", "ERROR: %s():%d - CR: scId=%s already in scView\n", __func__, __LINE__, cr.scId.ToString() );
            return false;
        }
        assert(cacheSidechains.count(cr.scId) == 0);
        cacheSidechains[cr.scId].scInfo.creationBlockHash = block.GetHash();
        cacheSidechains[cr.scId].scInfo.creationBlockHeight = blockHeight;
        cacheSidechains[cr.scId].scInfo.creationTxHash = txHash;
        cacheSidechains[cr.scId].scInfo.lastReceivedCertificateEpoch = CScCertificate::EPOCH_NULL;
        cacheSidechains[cr.scId].scInfo.creationData.withdrawalEpochLength = cr.withdrawalEpochLength;
        cacheSidechains[cr.scId].scInfo.creationData.customData = cr.customData;
        cacheSidechains[cr.scId].scInfo.mImmatureAmounts[maturityHeight] = cr.nValue;
        cacheSidechains[cr.scId].flag = CSidechainsCacheEntry::Flags::FRESH;

        LogPrint("sc", "%s():%d - immature balance added in scView (h=%d, amount=%s) %s\n",
            __func__, __LINE__, maturityHeight, FormatMoney(cr.nValue), cr.scId.ToString());

        LogPrint("sc", "%s():%d - scId[%s] added in scView\n", __func__, __LINE__, cr.scId.ToString() );
    }

    // forward transfer ccout
    for(auto& ft: tx.vft_ccout)
    {
        if (!HaveSidechain(ft.scId))
        {
            // should not happen
            LogPrint("sc", "%s():%d - Can not update balance, could not find scId=%s\n",
                __func__, __LINE__, ft.scId.ToString() );
            return false;
        }

        // add a new immature balance entry in sc info or increment it if already there
        assert(cacheSidechains.count(ft.scId) != 0);
        cacheSidechains[ft.scId].scInfo.mImmatureAmounts[maturityHeight] += ft.nValue;
        if (cacheSidechains[ft.scId].flag != CSidechainsCacheEntry::Flags::FRESH)
            cacheSidechains[ft.scId].flag = CSidechainsCacheEntry::Flags::DIRTY;

        LogPrint("sc", "%s():%d - immature balance added in scView (h=%d, amount=%s) %s\n",
            __func__, __LINE__, maturityHeight, FormatMoney(ft.nValue), ft.scId.ToString());
    }

    return true;
}

bool CCoinsViewCache::RevertTxOutputs(const CTransaction& tx, int nHeight)
{
    static const int SC_COIN_MATURITY = getScCoinsMaturity();
    const int maturityHeight = nHeight + SC_COIN_MATURITY;

    // revert forward transfers
    for(const auto& entry: tx.vft_ccout)
    {
        const uint256& scId = entry.scId;

        LogPrint("sc", "%s():%d - removing fwt for scId=%s\n", __func__, __LINE__, scId.ToString());

        CSidechain targetScInfo;
        if (!GetSidechain(scId, targetScInfo))
        {
            // should not happen
            LogPrint("sc", "ERROR: %s():%d - scId=%s not in scView\n", __func__, __LINE__, scId.ToString() );
            return false;
        }

        if (!DecrementImmatureAmount(scId, targetScInfo, entry.nValue, maturityHeight) )
        {
            // should not happen
            LogPrint("sc", "ERROR %s():%d - scId=%s could not handle immature balance at height%d\n",
                __func__, __LINE__, scId.ToString(), maturityHeight);
            return false;
        }
    }

    // remove sidechain if the case
    for(const auto& entry: tx.vsc_ccout)
    {
        const uint256& scId = entry.scId;

        LogPrint("sc", "%s():%d - removing scId=%s\n", __func__, __LINE__, scId.ToString());

        CSidechain targetScInfo;
        if (!GetSidechain(scId, targetScInfo))
        {
            // should not happen
            LogPrint("sc", "ERROR: %s():%d - scId=%s not in scView\n", __func__, __LINE__, scId.ToString() );
            return false;
        }

        if (!DecrementImmatureAmount(scId, targetScInfo, entry.nValue, maturityHeight) )
        {
            // should not happen
            LogPrint("sc", "ERROR %s():%d - scId=%s could not handle immature balance at height%d\n",
                __func__, __LINE__, scId.ToString(), maturityHeight);
            return false;
        }

        if (targetScInfo.balance > 0)
        {
            // should not happen either
            LogPrint("sc", "ERROR %s():%d - scId=%s balance not null: %s\n",
                __func__, __LINE__, scId.ToString(), FormatMoney(targetScInfo.balance));
            return false;
        }

        cacheSidechains[scId] = CSidechainsCacheEntry(targetScInfo, CSidechainsCacheEntry::Flags::ERASED);

        LogPrint("sc", "%s():%d - scId=%s removed from scView\n", __func__, __LINE__, scId.ToString() );
    }
    return true;
}

bool CCoinsViewCache::ApplyMatureBalances(int blockHeight, CBlockUndo& blockundo)
{
    LogPrint("sc", "%s():%d - blockHeight=%d, msc_iaundo size=%d\n",
         __func__, __LINE__, blockHeight,  blockundo.msc_iaundo.size() );

    std::set<uint256> allKnowScIds;
    queryScIds(allKnowScIds);
    for(auto it_set = allKnowScIds.begin(); it_set != allKnowScIds.end(); ++it_set)
    {
        const uint256& scId = *it_set;
        const std::string& scIdString = scId.ToString();

        assert(HaveSidechain(scId));
        CSidechain& targetScInfo = cacheSidechains.at(scId).scInfo; //in place modifications here

        if (targetScInfo.mImmatureAmounts.size() == 0)
            continue; //no amounts to mature for this sc

        int maturityHeight      = targetScInfo.mImmatureAmounts.begin()->first;
        CAmount candidateAmount = targetScInfo.mImmatureAmounts.begin()->second;

        assert(maturityHeight >= blockHeight);

        if (maturityHeight == blockHeight)
        {
            LogPrint("sc", "%s():%d - scId=%s balance before: %s\n",
                __func__, __LINE__, scIdString, FormatMoney(targetScInfo.balance));

            // if maturity has been reached apply it to balance in scview
            targetScInfo.balance += candidateAmount;

            LogPrint("sc", "%s():%d - scId=%s balance after: %s\n",
                __func__, __LINE__, scIdString, FormatMoney(targetScInfo.balance));

            // scview balance has been updated, remove the entry in scview immature map
            targetScInfo.mImmatureAmounts.erase(targetScInfo.mImmatureAmounts.begin());
            cacheSidechains.at(scId).flag = CSidechainsCacheEntry::Flags::DIRTY;

            LogPrint("sc", "%s():%d - adding immature amount %s for scId=%s in blockundo\n",
                __func__, __LINE__, FormatMoney(candidateAmount), scIdString);
        
            // store immature balances into the blockundo obj
            blockundo.msc_iaundo[scId].immAmount = candidateAmount;
        }
    }

    return true;
}

bool CCoinsViewCache::RestoreImmatureBalances(int blockHeight, const CBlockUndo& blockundo)
{
    LogPrint("sc", "%s():%d - blockHeight=%d, msc_iaundo size=%d\n",
        __func__, __LINE__, blockHeight,  blockundo.msc_iaundo.size() );

    // loop in the map of the blockundo and process each sidechain id
    for (auto it_ia_undo_map = blockundo.msc_iaundo.begin(); it_ia_undo_map != blockundo.msc_iaundo.end(); ++it_ia_undo_map)
    {
        const uint256& scId           = it_ia_undo_map->first;
        const std::string& scIdString = scId.ToString();

        if (!HaveSidechain(scId))
        {
            // should not happen
            LogPrint("sc", "ERROR: %s():%d - scId=%s not in scView\n", __func__, __LINE__, scId.ToString() );
            return false;
        }
        CSidechain& targetScInfo = cacheSidechains.at(scId).scInfo;

        CAmount amountToRestore = it_ia_undo_map->second.immAmount;
        int blockundoEpoch = it_ia_undo_map->second.certEpoch;

        if (amountToRestore > 0)
        {
            LogPrint("sc", "%s():%d - adding immature amount %s into sc view for scId=%s\n",
                __func__, __LINE__, FormatMoney(amountToRestore), scIdString);

            if (targetScInfo.balance < amountToRestore)
            {
                LogPrint("sc", "%s():%d - Can not update balance with amount[%s] for scId=%s, would be negative\n",
                    __func__, __LINE__, FormatMoney(amountToRestore), scId.ToString() );
                return false;
            }

            targetScInfo.mImmatureAmounts[blockHeight] += amountToRestore;

            LogPrint("sc", "%s():%d - scId=%s balance before: %s\n", __func__, __LINE__, scIdString, FormatMoney(targetScInfo.balance));
            targetScInfo.balance -= amountToRestore;
            LogPrint("sc", "%s():%d - scId=%s balance after: %s\n", __func__, __LINE__, scIdString, FormatMoney(targetScInfo.balance));

            cacheSidechains.at(scId).flag = CSidechainsCacheEntry::Flags::DIRTY;
        }

        if (blockundoEpoch != CScCertificate::EPOCH_NOT_INITIALIZED)
        {
            LogPrint("sc", "%s():%d - scId=%s epoch before: %d\n", __func__, __LINE__, scIdString, targetScInfo.lastReceivedCertificateEpoch);
            targetScInfo.lastReceivedCertificateEpoch = it_ia_undo_map->second.certEpoch;
            LogPrint("sc", "%s():%d - scId=%s epoch after: %d\n", __func__, __LINE__, scIdString, targetScInfo.lastReceivedCertificateEpoch);

            cacheSidechains.at(scId).flag = CSidechainsCacheEntry::Flags::DIRTY;
        }
    }

    return true;
}

bool CCoinsViewCache::HaveCertForEpoch(const uint256& scId, int epochNumber) const {
    CSidechain info;
    if (!GetSidechain(scId, info))
        return false;

    if (info.lastReceivedCertificateEpoch == epochNumber)
        return true;

    return false;
}

#ifdef BITCOIN_TX
bool CCoinsViewCache::isLegalEpoch(const uint256& scId, int epochNumber, const uint256& endEpochBlockHash) {return true;}
bool CCoinsViewCache::IsCertApplicableToState(const CScCertificate& cert, int nHeight, CValidationState& state) {return true;}
bool CCoinsViewCache::HaveScRequirements(const CTransaction& tx) { return true;}
#else

#include "consensus/validation.h"
#include "main.h"
bool CCoinsViewCache::IsCertApplicableToState(const CScCertificate& cert, int nHeight, CValidationState& state)
{
    const uint256& certHash = cert.GetHash();

    LogPrint("cert", "%s():%d - called: cert[%s], scId[%s], height[%d]\n",
        __func__, __LINE__, certHash.ToString(), cert.GetScId().ToString(), nHeight );

    if (!HaveSidechain(cert.GetScId()))
    {
        LogPrint("sc", "%s():%d - cert[%s] refers to scId[%s] not yet created\n",
            __func__, __LINE__, certHash.ToString(), cert.GetScId().ToString() );
        return state.Invalid(error("scid does not exist"),
             REJECT_INVALID, "sidechain-certificate-scid");
    }

    // check that epoch data are consistent
    if (!isLegalEpoch(cert.GetScId(), cert.epochNumber, cert.endEpochBlockHash) )
    {
        LogPrint("sc", "%s():%d - invalid cert[%s], scId[%s] invalid epoch data\n",
            __func__, __LINE__, certHash.ToString(), cert.GetScId().ToString() );
        return state.Invalid(error("certificate with invalid epoch considering mempool"),
             REJECT_INVALID, "sidechain-certificate-epoch");
    }

    // a certificate can not be received after a fixed amount of blocks (for the time being it is epoch length / 5) from the end of epoch (TODO)
    int maxHeight = getCertificateMaxIncomingHeight(cert.GetScId(), cert.epochNumber);
    if (maxHeight < 0)
    {
        LogPrintf("ERROR: certificate %s, can not calculate max recv height\n", certHash.ToString());
        return state.Invalid(error("can not calculate max recv height for cert"),
                     REJECT_INVALID, "sidechain-certificate-error");
    }

    if (maxHeight < nHeight)
    {
        LogPrintf("ERROR: delayed certificate[%s], max height for receiving = %d, active height = %d\n",
            certHash.ToString(), maxHeight, chainActive.Height());
        return state.Invalid(error("received a delayed cert"),
                     REJECT_INVALID, "sidechain-certificate-delayed");
    }

    CAmount curBalance = getSidechainBalance(cert.GetScId());
    if (cert.totalAmount > curBalance)
    {
        LogPrint("sc", "%s():%d - insufficent balance in scId[%s]: balance[%s], cert amount[%s]\n",
            __func__, __LINE__, cert.GetScId().ToString(), FormatMoney(curBalance), FormatMoney(cert.totalAmount) );
        return state.Invalid(error("insufficient balance"),
                     REJECT_INVALID, "sidechain-insufficient-balance");
    }
    LogPrint("sc", "%s():%d - ok, balance in scId[%s]: balance[%s], cert amount[%s]\n",
        __func__, __LINE__, cert.GetScId().ToString(), FormatMoney(curBalance), FormatMoney(cert.totalAmount) );

    return true;
}

bool CCoinsViewCache::isLegalEpoch(const uint256& scId, int epochNumber, const uint256& endEpochBlockHash)
{
    if (epochNumber < 0)
    {
        LogPrint("sc", "%s():%d - invalid epoch number %d\n",
            __func__, __LINE__, epochNumber );
        return false;
    }

    // 1. the referenced block must be in active chain
    LOCK(cs_main);
    if (mapBlockIndex.count(endEpochBlockHash) == 0)
    {
        LogPrint("sc", "%s():%d - endEpochBlockHash %s is not in block index map\n",
            __func__, __LINE__, endEpochBlockHash.ToString() );
        return false;
    }

    CBlockIndex* pblockindex = mapBlockIndex[endEpochBlockHash];
    if (!chainActive.Contains(pblockindex))
    {
        LogPrint("sc", "%s():%d - endEpochBlockHash %s refers to a valid block but is not in active chain\n",
            __func__, __LINE__, endEpochBlockHash.ToString() );
        return false;
    }

    // 2. combination of epoch number and epoch length, specified in creating sc, must point to that block
    CSidechain info;
    if (!GetSidechain(scId, info))
    {
        // should not happen
        LogPrint("sc", "%s():%d - scId[%s] not found\n",
            __func__, __LINE__, scId.ToString() );
        return false;
    }

    int endEpochHeight = info.creationBlockHeight -1 + ((epochNumber+1) * info.creationData.withdrawalEpochLength);
    pblockindex = chainActive[endEpochHeight];

    if (!pblockindex)
    {
        LogPrint("sc", "%s():%d - calculated height %d (createHeight=%d/epochNum=%d/epochLen=%d) is out of active chain\n",
            __func__, __LINE__, endEpochHeight, info.creationBlockHeight, epochNumber, info.creationData.withdrawalEpochLength);
        return false;
    }

    const uint256& hash = pblockindex->GetBlockHash();
    if (hash != endEpochBlockHash)
    {
        LogPrint("sc", "%s():%d - bock hash mismatch: endEpochBlockHash[%s] / calculated[%s]\n",
            __func__, __LINE__, endEpochBlockHash.ToString(), hash.ToString());
        return false;
    }

    return true;
}

bool CCoinsViewCache::HaveScRequirements(const CTransaction& tx)
{
    if (tx.IsCoinBase())
        return true;

    const uint256& txHash = tx.GetHash();

    // check creation
    for (const auto& sc: tx.vsc_ccout)
    {
        const uint256& scId = sc.scId;
        if (HaveSidechain(scId))
        {
            LogPrint("sc", "%s():%d - ERROR: Invalid tx[%s] : scid[%s] already created\n",
                __func__, __LINE__, txHash.ToString(), scId.ToString());
            return false;
        }
        LogPrint("sc", "%s():%d - OK: tx[%s] is creating scId[%s]\n",
            __func__, __LINE__, txHash.ToString(), scId.ToString());
    }

    // check fw tx
    for (const auto& ft: tx.vft_ccout)
    {
        const uint256& scId = ft.scId;
        if (!HaveSidechain(scId) && !Sidechain::hasScCreationOutput(tx, scId))
        {
            LogPrint("sc", "%s():%d - ERROR: tx [%s] tries to send funds to scId[%s] not yet created\n",
                __func__, __LINE__, txHash.ToString(), scId.ToString() );
            return false;

        }
        LogPrint("sc", "%s():%d - OK: tx[%s] is sending [%s] to scId[%s]\n",
            __func__, __LINE__, txHash.ToString(), FormatMoney(ft.nValue), scId.ToString());
    }
    return true;
}

#endif

int CCoinsViewCache::getCertificateMaxIncomingHeight(const uint256& scId, int epochNumber)
{
    CSidechain info;
    if (!GetSidechain(scId, info))
    {
        LogPrint("cert", "%s():%d - scId[%s] not found, returning -1\n", __func__, __LINE__, scId.ToString() );
        return -1;
    }

    // the safety margin from the end of referred epoch is computed as 20% of epoch length + 1
    // TODO move this in consensus params
    int val = info.creationBlockHeight - 1 + ((epochNumber+1) * info.creationData.withdrawalEpochLength) +
        (int)(info.creationData.withdrawalEpochLength/5) + 1;

    LogPrint("cert", "%s():%d - returning %d\n", __func__, __LINE__, val);
    return val;
}

CAmount CCoinsViewCache::getSidechainBalance(const uint256& scId) const
{
    CSidechain targetScInfo;
    if (!GetSidechain(scId, targetScInfo)) {
        // caller should have checked it
        return -1;
    }

    return targetScInfo.balance;
}

bool CCoinsViewCache::UpdateScInfo(const CScCertificate& cert, CBlockUndo& blockundo)
{
    const uint256& certHash = cert.GetHash();
    const uint256& scId = cert.GetScId();
    const CAmount& totalAmount = cert.totalAmount;

    LogPrint("cert", "%s():%d - cert=%s\n", __func__, __LINE__, certHash.ToString() );

    CSidechain targetScInfo;
    if (!GetSidechain(scId, targetScInfo))
    {
        // should not happen
        LogPrint("cert", "%s():%d - Can not update balance, could not find scId=%s\n",
            __func__, __LINE__, scId.ToString() );
        return false;
    }

    if (targetScInfo.balance < totalAmount)
    {
        LogPrint("cert", "%s():%d - Can not update balance %s with amount[%s] for scId=%s, would be negative\n",
            __func__, __LINE__, FormatMoney(targetScInfo.balance), FormatMoney(totalAmount), scId.ToString() );
        return false;
    }

    // if an entry already exists, update only cert epoch with current value
    // if it is a brand new entry, amount will be init as 0 by default
    blockundo.msc_iaundo[scId].certEpoch = targetScInfo.lastReceivedCertificateEpoch;

    targetScInfo.balance -= totalAmount;
    targetScInfo.lastReceivedCertificateEpoch = cert.epochNumber;
    cacheSidechains[scId] = CSidechainsCacheEntry(targetScInfo, CSidechainsCacheEntry::Flags::DIRTY);

    LogPrint("cert", "%s():%d - amount removed from scView (amount=%s, resulting bal=%s) %s\n",
        __func__, __LINE__, FormatMoney(totalAmount), FormatMoney(targetScInfo.balance), scId.ToString());

    return true;
}

bool CCoinsViewCache::RevertCertOutputs(const CScCertificate& cert)
{
    const uint256& scId = cert.GetScId();
    const CAmount& totalAmount = cert.totalAmount;

    LogPrint("cert", "%s():%d - removing cert for scId=%s\n", __func__, __LINE__, scId.ToString());

    CSidechain targetScInfo;
    if (!GetSidechain(scId, targetScInfo))
    {
        // should not happen
        LogPrint("cert", "ERROR: %s():%d - scId=%s not in scView\n", __func__, __LINE__, scId.ToString() );
        return false;
    }

    targetScInfo.balance += totalAmount;
    cacheSidechains[scId] = CSidechainsCacheEntry(targetScInfo, CSidechainsCacheEntry::Flags::DIRTY);

    LogPrint("cert", "%s():%d - amount restored to scView (amount=%s, resulting bal=%s) %s\n",
        __func__, __LINE__, FormatMoney(totalAmount), FormatMoney(targetScInfo.balance), scId.ToString());

    return true;
}

bool CCoinsViewCache::Flush() {
    bool fOk = base->BatchWrite(cacheCoins, hashBlock, hashAnchor, cacheAnchors, cacheNullifiers, cacheSidechains);
    cacheCoins.clear();
    cacheSidechains.clear();
    cacheAnchors.clear();
    cacheNullifiers.clear();
    cachedCoinsUsage = 0;
    return fOk;
}

bool CCoinsViewCache::DecrementImmatureAmount(const uint256& scId, CSidechain& targetScInfo, CAmount nValue, int maturityHeight)
{
    // get the map of immature amounts, they are indexed by height
    auto& iaMap = targetScInfo.mImmatureAmounts;

    if (!iaMap.count(maturityHeight) )
    {
        // should not happen
        LogPrint("sc", "ERROR %s():%d - could not find immature balance at height%d\n",
            __func__, __LINE__, maturityHeight);
        return false;
    }

    LogPrint("sc", "%s():%d - immature amount before: %s\n",
        __func__, __LINE__, FormatMoney(iaMap[maturityHeight]));

    if (iaMap[maturityHeight] < nValue)
    {
        // should not happen either
        LogPrint("sc", "ERROR %s():%d - negative balance at height=%d\n",
            __func__, __LINE__, maturityHeight);
        return false;
    }

    iaMap[maturityHeight] -= nValue;
    cacheSidechains[scId] = CSidechainsCacheEntry(targetScInfo, CSidechainsCacheEntry::Flags::DIRTY);

    LogPrint("sc", "%s():%d - immature amount after: %s\n",
        __func__, __LINE__, FormatMoney(iaMap[maturityHeight]));

    if (iaMap[maturityHeight] == 0)
    {
        iaMap.erase(maturityHeight);
        cacheSidechains[scId] = CSidechainsCacheEntry(targetScInfo, CSidechainsCacheEntry::Flags::DIRTY);
        LogPrint("sc", "%s():%d - removed entry height=%d from immature amounts in memory\n",
            __func__, __LINE__, maturityHeight );
    }
    return true;
}

void CCoinsViewCache::generateNewSidechainId(uint256& scId)
{
    // for the time being this is randomly generated
    // in future a CMutableTransaction can be passed as input parameter in order to use its parts
    // for generating it in a deterministic way
    scId = GetRandHash();
}

void CCoinsViewCache::Dump_info() const
{
    std::set<uint256> scIdsList;
    queryScIds(scIdsList);
    LogPrint("sc", "-- number of side chains found [%d] ------------------------\n", scIdsList.size());
    for(const auto& scId: scIdsList)
    {
        LogPrint("sc", "-- side chain [%s] ------------------------\n", scId.ToString());
        CSidechain info;
        if (!GetSidechain(scId, info))
        {
            LogPrint("sc", "===> No such side chain\n");
            return;
        }

        LogPrint("sc", "  created in block[%s] (h=%d)\n", info.creationBlockHash.ToString(), info.creationBlockHeight );
        LogPrint("sc", "  creationTx[%s]\n", info.creationTxHash.ToString());
        LogPrint("sc", "  lastReceivedCertificateEpoch[%d]\n", info.lastReceivedCertificateEpoch);
        LogPrint("sc", "  balance[%s]\n", FormatMoney(info.balance));
        LogPrint("sc", "  ----- creation data:\n");
        LogPrint("sc", "      withdrawalEpochLength[%d]\n", info.creationData.withdrawalEpochLength);
        LogPrint("sc", "      customData[%s]\n", HexStr(info.creationData.customData));
        LogPrint("sc", "  immature amounts size[%d]\n", info.mImmatureAmounts.size());
    }

    return;
}

unsigned int CCoinsViewCache::GetCacheSize() const {
    return cacheCoins.size();
}

const CTxOut &CCoinsViewCache::GetOutputFor(const CTxIn& input) const
{
    const CCoins* coins = AccessCoins(input.prevout.hash);
    assert(coins && coins->IsAvailable(input.prevout.n));
    return coins->vout[input.prevout.n];
}

CAmount CCoinsViewCache::GetValueIn(const CTransaction& tx) const
{
    if (tx.IsCoinBase())
        return 0;

    CAmount nResult = 0;
    for (unsigned int i = 0; i < tx.GetVin().size(); i++)
        nResult += GetOutputFor(tx.GetVin()[i]).nValue;

    nResult += tx.GetJoinSplitValueIn();

    return nResult;
}

bool CCoinsViewCache::HaveJoinSplitRequirements(const CTransactionBase& txBase) const
{
    boost::unordered_map<uint256, ZCIncrementalMerkleTree, CCoinsKeyHasher> intermediates;

    for(const JSDescription &joinsplit: txBase.GetVjoinsplit()) {
        for(const uint256& nullifier: joinsplit.nullifiers) {
            if (GetNullifier(nullifier)) {
                // If the nullifier is set, this transaction
                // double-spends!
                return false;
            }
        }

        ZCIncrementalMerkleTree tree;
        auto it = intermediates.find(joinsplit.anchor);
        if (it != intermediates.end()) {
            tree = it->second;
        } else if (!GetAnchorAt(joinsplit.anchor, tree)) {
            return false;
        }

        for(const uint256& commitment: joinsplit.commitments) {
            tree.append(commitment);
        }

        intermediates.insert(std::make_pair(tree.root(), tree));
    }

    return true;
}

<<<<<<< HEAD
bool CCoinsViewCache::HaveInputs(const CTransactionBase& tx) const
=======
bool CCoinsViewCache::HaveInputs(const CTransactionBase& txBase) const
>>>>>>> 35b99303
{
    if (!txBase.IsCoinBase()) {
        for(const CTxIn & in: txBase.GetVin()) {
            const COutPoint &prevout = in.prevout;
            const CCoins* coins = AccessCoins(prevout.hash);
            if (!coins || !coins->IsAvailable(prevout.n)) {
                return false;
            }
        }
    }
    return true;
}

double CCoinsViewCache::GetPriority(const CTransaction &tx, int nHeight) const
{
    if (tx.IsCoinBase())
        return 0.0;

    // Joinsplits do not reveal any information about the value or age of a note, so we
    // cannot apply the priority algorithm used for transparent utxos.  Instead, we just
    // use the maximum priority whenever a transaction contains any JoinSplits.
    // (Note that coinbase transactions cannot contain JoinSplits.)
    // FIXME: this logic is partially duplicated between here and CreateNewBlock in miner.cpp.

    if (tx.GetVjoinsplit().size() > 0) {
        return MAXIMUM_PRIORITY;
    }

    double dResult = 0.0;
    BOOST_FOREACH(const CTxIn& txin, tx.GetVin())
    {
        const CCoins* coins = AccessCoins(txin.prevout.hash);
        assert(coins);
        if (!coins->IsAvailable(txin.prevout.n)) continue;
        if (coins->nHeight < nHeight) {
            dResult += coins->vout[txin.prevout.n].nValue * (nHeight-coins->nHeight);
        }
    }

    return tx.ComputePriority(dResult);
}

CCoinsModifier::CCoinsModifier(CCoinsViewCache& cache_, CCoinsMap::iterator it_, size_t usage) : cache(cache_), it(it_), cachedCoinUsage(usage) {
    assert(!cache.hasModifier);
    cache.hasModifier = true;
}

CCoinsModifier::~CCoinsModifier()
{
    assert(cache.hasModifier);
    cache.hasModifier = false;
    it->second.coins.Cleanup();
    cache.cachedCoinsUsage -= cachedCoinUsage; // Subtract the old usage
    if ((it->second.flags & CCoinsCacheEntry::FRESH) && it->second.coins.IsPruned()) {
        cache.cacheCoins.erase(it);
    } else {
        // If the coin still exists after the modification, add the new usage
        cache.cachedCoinsUsage += it->second.coins.DynamicMemoryUsage();
    }
}<|MERGE_RESOLUTION|>--- conflicted
+++ resolved
@@ -1191,11 +1191,7 @@
     return true;
 }
 
-<<<<<<< HEAD
-bool CCoinsViewCache::HaveInputs(const CTransactionBase& tx) const
-=======
 bool CCoinsViewCache::HaveInputs(const CTransactionBase& txBase) const
->>>>>>> 35b99303
 {
     if (!txBase.IsCoinBase()) {
         for(const CTxIn & in: txBase.GetVin()) {
