// Copyright (c) 2012-2014 The Bitcoin Core developers
// Distributed under the MIT software license, see the accompanying
// file COPYING or http://www.opensource.org/licenses/mit-license.php.

#include "coins.h"

#include "memusage.h"
#include "random.h"
#include "version.h"
#include "policy/fees.h"

#include <assert.h>
#include "utilmoneystr.h"
#include <undo.h>
#include <chainparams.h>

CCoins::CCoins() : fCoinBase(false), vout(0), nHeight(0), nVersion(0), originScId() { }

CCoins::CCoins(const CTransactionBase &tx, int nHeightIn) {
        FromTx(tx, nHeightIn);
    }

void CCoins::FromTx(const CTransactionBase &tx, int nHeightIn) {
    fCoinBase  = tx.IsCoinBase();
    vout       = tx.GetVout();
    nHeight    = nHeightIn;
    nVersion   = tx.nVersion;
    originScId = tx.GetScId();
    ClearUnspendable();
}

void CCoins::Clear() {
    fCoinBase = false;
    std::vector<CTxOut>().swap(vout);
    nHeight = 0;
    nVersion = 0;
    originScId.SetNull();
}

void CCoins::Cleanup() {
    while (vout.size() > 0 && vout.back().IsNull())
        vout.pop_back();

    if (vout.empty())
        std::vector<CTxOut>().swap(vout);
}

void CCoins::ClearUnspendable() {
    BOOST_FOREACH(CTxOut &txout, vout) {
        if (txout.scriptPubKey.IsUnspendable())
            txout.SetNull();
    }
    Cleanup();
}

void CCoins::swap(CCoins &to) {
    std::swap(to.fCoinBase, fCoinBase);
    to.vout.swap(vout);
    std::swap(to.nHeight, nHeight);
    std::swap(to.nVersion, nVersion);
    std::swap(to.originScId, originScId);
}

bool operator==(const CCoins &a, const CCoins &b) {
     // Empty CCoins objects are always equal.
     if (a.IsPruned() && b.IsPruned())
         return true;
     return a.fCoinBase  == b.fCoinBase &&
            a.nHeight    == b.nHeight   &&
            a.nVersion   == b.nVersion  &&
            a.vout       == b.vout      &&
            a.originScId == b.originScId;
}

bool operator!=(const CCoins &a, const CCoins &b) {
    return !(a == b);
}

bool CCoins::IsCoinBase() const {
    return fCoinBase;
}

bool CCoins::IsFromCert() const {
<<<<<<< HEAD
    // when restored from serialization, nVersion is populated only with latest 7 bits of the original value!
    return !originScId.IsNull();
=======
    // when restored from serialization, nVersion, if negative, is populated only with latest 7 bits of the original value!
    // we enforced that no tx/cert can have a version other than a list of well known ones
    // therefore no other 4-bytes signed version will have this 7-bits ending
    return (nVersion & 0x7f) == (SC_CERT_VERSION & 0x7f);
>>>>>>> ad223649
}

bool CCoins::Spend(uint32_t nPos)
{
    if (nPos >= vout.size() || vout[nPos].IsNull())
        return false;
    vout[nPos].SetNull();
    Cleanup();
    return true;
}

bool CCoins::IsAvailable(unsigned int nPos) const {
    return (nPos < vout.size() && !vout[nPos].IsNull());
}

bool CCoins::IsPruned() const {
    BOOST_FOREACH(const CTxOut &out, vout)
        if (!out.IsNull())
            return false;
    return true;
}

size_t CCoins::DynamicMemoryUsage() const {
    size_t ret = memusage::DynamicUsage(vout);
    BOOST_FOREACH(const CTxOut &out, vout) {
        ret += RecursiveDynamicUsage(out.scriptPubKey);
    }
    return ret;
}

void CCoins::CalcMaskSize(unsigned int &nBytes, unsigned int &nNonzeroBytes) const {
    unsigned int nLastUsedByte = 0;
    for (unsigned int b = 0; 2+b*8 < vout.size(); b++) {
        bool fZero = true;
        for (unsigned int i = 0; i < 8 && 2+b*8+i < vout.size(); i++) {
            if (!vout[2+b*8+i].IsNull()) {
                fZero = false;
                continue;
            }
        }
        if (!fZero) {
            nLastUsedByte = b + 1;
            nNonzeroBytes++;
        }
    }
    nBytes += nLastUsedByte;
}

bool CCoinsView::GetAnchorAt(const uint256 &rt, ZCIncrementalMerkleTree &tree) const { return false; }
bool CCoinsView::GetNullifier(const uint256 &nullifier)                        const { return false; }
bool CCoinsView::GetCoins(const uint256 &txid, CCoins &coins)                  const { return false; }
bool CCoinsView::HaveCoins(const uint256 &txid)                                const { return false; }
bool CCoinsView::HaveSidechain(const uint256& scId)                            const { return false; }
bool CCoinsView::GetSidechain(const uint256& scId, CSidechain& info)           const { return false; }
void CCoinsView::queryScIds(std::set<uint256>& scIdsList)                      const { scIdsList.clear(); return; }
bool CCoinsView::HaveCertForEpoch(const uint256& scId, int epochNumber)        const { return false; }
uint256 CCoinsView::GetBestBlock()                                             const { return uint256(); }
uint256 CCoinsView::GetBestAnchor()                                            const { return uint256(); };
bool CCoinsView::BatchWrite(CCoinsMap &mapCoins,
                            const uint256 &hashBlock,
                            const uint256 &hashAnchor,
                            CAnchorsMap &mapAnchors,
                            CNullifiersMap &mapNullifiers,
                            CSidechainsMap& mapSidechains)                           { return false; }
bool CCoinsView::GetStats(CCoinsStats &stats)                                  const { return false; }


CCoinsViewBacked::CCoinsViewBacked(CCoinsView *viewIn) : base(viewIn) { }

bool CCoinsViewBacked::GetAnchorAt(const uint256 &rt, ZCIncrementalMerkleTree &tree) const { return base->GetAnchorAt(rt, tree); }
bool CCoinsViewBacked::GetNullifier(const uint256 &nullifier)                        const { return base->GetNullifier(nullifier); }
bool CCoinsViewBacked::GetCoins(const uint256 &txid, CCoins &coins)                  const { return base->GetCoins(txid, coins); }
bool CCoinsViewBacked::HaveCoins(const uint256 &txid)                                const { return base->HaveCoins(txid); }
bool CCoinsViewBacked::HaveSidechain(const uint256& scId)                            const { return base->HaveSidechain(scId); }
bool CCoinsViewBacked::GetSidechain(const uint256& scId, CSidechain& info)           const { return base->GetSidechain(scId,info); }
void CCoinsViewBacked::queryScIds(std::set<uint256>& scIdsList)                      const { return base->queryScIds(scIdsList); }
bool CCoinsViewBacked::HaveCertForEpoch(const uint256& scId, int epochNumber)        const { return base->HaveCertForEpoch(scId, epochNumber); }
uint256 CCoinsViewBacked::GetBestBlock()                                             const { return base->GetBestBlock(); }
uint256 CCoinsViewBacked::GetBestAnchor()                                            const { return base->GetBestAnchor(); }
void CCoinsViewBacked::SetBackend(CCoinsView &viewIn) { base = &viewIn; }
bool CCoinsViewBacked::BatchWrite(CCoinsMap &mapCoins,
                                  const uint256 &hashBlock,
                                  const uint256 &hashAnchor,
                                  CAnchorsMap &mapAnchors,
                                  CNullifiersMap &mapNullifiers,
                                  CSidechainsMap& mapSidechains)
                                { return base->BatchWrite(mapCoins, hashBlock, hashAnchor, mapAnchors, mapNullifiers, mapSidechains); }
bool CCoinsViewBacked::GetStats(CCoinsStats &stats)                                  const { return base->GetStats(stats); }

CCoinsKeyHasher::CCoinsKeyHasher() : salt(GetRandHash()) {}

CCoinsViewCache::CCoinsViewCache(CCoinsView *baseIn) : CCoinsViewBacked(baseIn), hasModifier(false), cachedCoinsUsage(0) { }

CCoinsViewCache::~CCoinsViewCache()
{
    assert(!hasModifier);
}

size_t CCoinsViewCache::DynamicMemoryUsage() const {
    return memusage::DynamicUsage(cacheCoins) +
           memusage::DynamicUsage(cacheAnchors) +
           memusage::DynamicUsage(cacheNullifiers) +
           cachedCoinsUsage;
}

CCoinsMap::const_iterator CCoinsViewCache::FetchCoins(const uint256 &txid) const {
    CCoinsMap::iterator it = cacheCoins.find(txid);
    if (it != cacheCoins.end())
        return it;
    CCoins tmp;
    if (!base->GetCoins(txid, tmp))
        return cacheCoins.end();
    CCoinsMap::iterator ret = cacheCoins.insert(std::make_pair(txid, CCoinsCacheEntry())).first;
    tmp.swap(ret->second.coins);
    if (ret->second.coins.IsPruned()) {
        // The parent only has an empty entry for this txid; we can consider our
        // version as fresh.
        ret->second.flags = CCoinsCacheEntry::FRESH;
    }
    cachedCoinsUsage += ret->second.coins.DynamicMemoryUsage();
    return ret;
}

CSidechainsMap::const_iterator CCoinsViewCache::FetchSidechains(const uint256& scId) const {
    CSidechainsMap::iterator candidateIt = cacheSidechains.find(scId);
    if (candidateIt != cacheSidechains.end())
        return candidateIt;

    CSidechain tmp;
    if (!base->GetSidechain(scId, tmp))
        return cacheSidechains.end();

    //Fill cache and return iterator. The insert in cache below looks cumbersome. However
    //it allows to insert CSidechain and keep iterator to inserted member without extra searches
    CSidechainsMap::iterator ret =
            cacheSidechains.insert(std::make_pair(scId, CSidechainsCacheEntry(tmp, CSidechainsCacheEntry::Flags::DEFAULT ))).first;

    return ret;
}

bool CCoinsViewCache::GetAnchorAt(const uint256 &rt, ZCIncrementalMerkleTree &tree) const {
    CAnchorsMap::const_iterator it = cacheAnchors.find(rt);
    if (it != cacheAnchors.end()) {
        if (it->second.entered) {
            tree = it->second.tree;
            return true;
        } else {
            return false;
        }
    }

    if (!base->GetAnchorAt(rt, tree)) {
        return false;
    }

    CAnchorsMap::iterator ret = cacheAnchors.insert(std::make_pair(rt, CAnchorsCacheEntry())).first;
    ret->second.entered = true;
    ret->second.tree = tree;
    cachedCoinsUsage += ret->second.tree.DynamicMemoryUsage();

    return true;
}

bool CCoinsViewCache::GetNullifier(const uint256 &nullifier) const {
    CNullifiersMap::iterator it = cacheNullifiers.find(nullifier);
    if (it != cacheNullifiers.end())
        return it->second.entered;

    CNullifiersCacheEntry entry;
    bool tmp = base->GetNullifier(nullifier);
    entry.entered = tmp;

    cacheNullifiers.insert(std::make_pair(nullifier, entry));

    return tmp;
}

void CCoinsViewCache::PushAnchor(const ZCIncrementalMerkleTree &tree) {
    uint256 newrt = tree.root();

    auto currentRoot = GetBestAnchor();

    // We don't want to overwrite an anchor we already have.
    // This occurs when a block doesn't modify mapAnchors at all,
    // because there are no joinsplits. We could get around this a
    // different way (make all blocks modify mapAnchors somehow)
    // but this is simpler to reason about.
    if (currentRoot != newrt) {
        auto insertRet = cacheAnchors.insert(std::make_pair(newrt, CAnchorsCacheEntry()));
        CAnchorsMap::iterator ret = insertRet.first;

        ret->second.entered = true;
        ret->second.tree = tree;
        ret->second.flags = CAnchorsCacheEntry::DIRTY;

        if (insertRet.second) {
            // An insert took place
            cachedCoinsUsage += ret->second.tree.DynamicMemoryUsage();
        }

        hashAnchor = newrt;
    }
}

void CCoinsViewCache::PopAnchor(const uint256 &newrt) {
    auto currentRoot = GetBestAnchor();

    // Blocks might not change the commitment tree, in which
    // case restoring the "old" anchor during a reorg must
    // have no effect.
    if (currentRoot != newrt) {
        // Bring the current best anchor into our local cache
        // so that its tree exists in memory.
        {
            ZCIncrementalMerkleTree tree;
            assert(GetAnchorAt(currentRoot, tree));
        }

        // Mark the anchor as unentered, removing it from view
        cacheAnchors[currentRoot].entered = false;

        // Mark the cache entry as dirty so it's propagated
        cacheAnchors[currentRoot].flags = CAnchorsCacheEntry::DIRTY;

        // Mark the new root as the best anchor
        hashAnchor = newrt;
    }
}

void CCoinsViewCache::SetNullifier(const uint256 &nullifier, bool spent) {
    std::pair<CNullifiersMap::iterator, bool> ret = cacheNullifiers.insert(std::make_pair(nullifier, CNullifiersCacheEntry()));
    ret.first->second.entered = spent;
    ret.first->second.flags |= CNullifiersCacheEntry::DIRTY;
}

bool CCoinsViewCache::GetCoins(const uint256 &txid, CCoins &coins) const {
    CCoinsMap::const_iterator it = FetchCoins(txid);
    if (it != cacheCoins.end()) {
        coins = it->second.coins;
        return true;
    }
    return false;
}

CCoinsModifier CCoinsViewCache::ModifyCoins(const uint256 &txid) {
    assert(!hasModifier);
    std::pair<CCoinsMap::iterator, bool> ret = cacheCoins.insert(std::make_pair(txid, CCoinsCacheEntry()));
    size_t cachedCoinUsage = 0;
    if (ret.second) {
        if (!base->GetCoins(txid, ret.first->second.coins)) {
            // The parent view does not have this entry; mark it as fresh.
            ret.first->second.coins.Clear();
            ret.first->second.flags = CCoinsCacheEntry::FRESH;
        } else if (ret.first->second.coins.IsPruned()) {
            // The parent view only has a pruned entry for this; mark it as fresh.
            ret.first->second.flags = CCoinsCacheEntry::FRESH;
        }
    } else {
        cachedCoinUsage = ret.first->second.coins.DynamicMemoryUsage();
    }
    // Assume that whenever ModifyCoins is called, the entry will be modified.
    ret.first->second.flags |= CCoinsCacheEntry::DIRTY;
    return CCoinsModifier(*this, ret.first, cachedCoinUsage);
}

const CCoins* CCoinsViewCache::AccessCoins(const uint256 &txid) const {
    CCoinsMap::const_iterator it = FetchCoins(txid);
    if (it == cacheCoins.end()) {
        return NULL;
    } else {
        return &it->second.coins;
    }
}

bool CCoinsViewCache::HaveCoins(const uint256 &txid) const {
    CCoinsMap::const_iterator it = FetchCoins(txid);
    // We're using vtx.empty() instead of IsPruned here for performance reasons,
    // as we only care about the case where a transaction was replaced entirely
    // in a reorganization (which wipes vout entirely, as opposed to spending
    // which just cleans individual outputs).
    return (it != cacheCoins.end() && !it->second.coins.vout.empty());
}

uint256 CCoinsViewCache::GetBestBlock() const {
    if (hashBlock.IsNull())
        hashBlock = base->GetBestBlock();
    return hashBlock;
}


uint256 CCoinsViewCache::GetBestAnchor() const {
    if (hashAnchor.IsNull())
        hashAnchor = base->GetBestAnchor();
    return hashAnchor;
}

void CCoinsViewCache::SetBestBlock(const uint256 &hashBlockIn) {
    hashBlock = hashBlockIn;
}

bool CCoinsViewCache::BatchWrite(CCoinsMap &mapCoins,
                                 const uint256 &hashBlockIn,
                                 const uint256 &hashAnchorIn,
                                 CAnchorsMap &mapAnchors,
                                 CNullifiersMap &mapNullifiers,
                                 CSidechainsMap& mapSidechains) {
    assert(!hasModifier);
    for (CCoinsMap::iterator it = mapCoins.begin(); it != mapCoins.end();) {
        if (it->second.flags & CCoinsCacheEntry::DIRTY) { // Ignore non-dirty entries (optimization).
            CCoinsMap::iterator itUs = cacheCoins.find(it->first);
            if (itUs == cacheCoins.end()) {
                if (!it->second.coins.IsPruned()) {
                    // The parent cache does not have an entry, while the child
                    // cache does have (a non-pruned) one. Move the data up, and
                    // mark it as fresh (if the grandparent did have it, we
                    // would have pulled it in at first GetCoins).
                    assert(it->second.flags & CCoinsCacheEntry::FRESH);
                    CCoinsCacheEntry& entry = cacheCoins[it->first];
                    entry.coins.swap(it->second.coins);
                    cachedCoinsUsage += entry.coins.DynamicMemoryUsage();
                    entry.flags = CCoinsCacheEntry::DIRTY | CCoinsCacheEntry::FRESH;
                }
            } else {
                if ((itUs->second.flags & CCoinsCacheEntry::FRESH) && it->second.coins.IsPruned()) {
                    // The grandparent does not have an entry, and the child is
                    // modified and being pruned. This means we can just delete
                    // it from the parent.
                    cachedCoinsUsage -= itUs->second.coins.DynamicMemoryUsage();
                    cacheCoins.erase(itUs);
                } else {
                    // A normal modification.
                    cachedCoinsUsage -= itUs->second.coins.DynamicMemoryUsage();
                    itUs->second.coins.swap(it->second.coins);
                    cachedCoinsUsage += itUs->second.coins.DynamicMemoryUsage();
                    itUs->second.flags |= CCoinsCacheEntry::DIRTY;
                }
            }
        }
        CCoinsMap::iterator itOld = it++;
        mapCoins.erase(itOld);
    }

    for (CAnchorsMap::iterator child_it = mapAnchors.begin(); child_it != mapAnchors.end();)
    {
        if (child_it->second.flags & CAnchorsCacheEntry::DIRTY) {
            CAnchorsMap::iterator parent_it = cacheAnchors.find(child_it->first);

            if (parent_it == cacheAnchors.end()) {
                CAnchorsCacheEntry& entry = cacheAnchors[child_it->first];
                entry.entered = child_it->second.entered;
                entry.tree = child_it->second.tree;
                entry.flags = CAnchorsCacheEntry::DIRTY;

                cachedCoinsUsage += entry.tree.DynamicMemoryUsage();
            } else {
                if (parent_it->second.entered != child_it->second.entered) {
                    // The parent may have removed the entry.
                    parent_it->second.entered = child_it->second.entered;
                    parent_it->second.flags |= CAnchorsCacheEntry::DIRTY;
                }
            }
        }

        CAnchorsMap::iterator itOld = child_it++;
        mapAnchors.erase(itOld);
    }

    for (CNullifiersMap::iterator child_it = mapNullifiers.begin(); child_it != mapNullifiers.end();)
    {
        if (child_it->second.flags & CNullifiersCacheEntry::DIRTY) { // Ignore non-dirty entries (optimization).
            CNullifiersMap::iterator parent_it = cacheNullifiers.find(child_it->first);

            if (parent_it == cacheNullifiers.end()) {
                CNullifiersCacheEntry& entry = cacheNullifiers[child_it->first];
                entry.entered = child_it->second.entered;
                entry.flags = CNullifiersCacheEntry::DIRTY;
            } else {
                if (parent_it->second.entered != child_it->second.entered) {
                    parent_it->second.entered = child_it->second.entered;
                    parent_it->second.flags |= CNullifiersCacheEntry::DIRTY;
                }
            }
        }
        CNullifiersMap::iterator itOld = child_it++;
        mapNullifiers.erase(itOld);
    }

    for (auto& entryToWrite : mapSidechains) {
        CSidechainsMap::iterator itLocalCacheEntry = cacheSidechains.find(entryToWrite.first);

        switch (entryToWrite.second.flag) {
            case CSidechainsCacheEntry::Flags::FRESH:
                assert(
                    itLocalCacheEntry == cacheSidechains.end() ||
                    itLocalCacheEntry->second.flag == CSidechainsCacheEntry::Flags::ERASED
                ); //A fresh entry should not exist in localCache or be already erased
                cacheSidechains[entryToWrite.first] = entryToWrite.second;
                break;
            case CSidechainsCacheEntry::Flags::DIRTY: //A dirty entry may or may not exist in localCache
                    cacheSidechains[entryToWrite.first] = entryToWrite.second;
                break;
            case CSidechainsCacheEntry::Flags::ERASED:
                if (itLocalCacheEntry != cacheSidechains.end())
                    itLocalCacheEntry->second.flag = CSidechainsCacheEntry::Flags::ERASED;
                break;
            case CSidechainsCacheEntry::Flags::DEFAULT:
                assert(itLocalCacheEntry != cacheSidechains.end());
                assert(itLocalCacheEntry->second.scInfo == entryToWrite.second.scInfo); //entry declared default is indeed different from backed value
                break; //nothing to do. entry is already persisted and has not been modified
            default:
                assert(false);
        }
    }
    mapSidechains.clear();

    hashAnchor = hashAnchorIn;
    hashBlock = hashBlockIn;
    return true;
}

bool CCoinsViewCache::HaveSidechain(const uint256& scId) const
{
    CSidechainsMap::const_iterator it = FetchSidechains(scId);
    return (it != cacheSidechains.end()) && (it->second.flag != CSidechainsCacheEntry::Flags::ERASED);
}

bool CCoinsViewCache::GetSidechain(const uint256 & scId, CSidechain& targetScInfo) const
{
    CSidechainsMap::const_iterator it = FetchSidechains(scId);
    if (it != cacheSidechains.end())
        LogPrint("sc", "%s():%d - FetchedSidechain: scId[%s]\n", __func__, __LINE__, scId.ToString());

    if (it != cacheSidechains.end() && it->second.flag != CSidechainsCacheEntry::Flags::ERASED) {
        targetScInfo = it->second.scInfo;
        return true;
    }
    return false;
}

void CCoinsViewCache::queryScIds(std::set<uint256>& scIdsList) const
{
    base->queryScIds(scIdsList);

    // Note that some of the values above may have been erased in current cache.
    // Also new id may be in current cache but not in persisted
    for (const auto& entry: cacheSidechains)
    {
      if (entry.second.flag == CSidechainsCacheEntry::Flags::ERASED)
          scIdsList.erase(entry.first);
      else
          scIdsList.insert(entry.first);
    }

    return;
}

int CCoinsViewCache::getInitScCoinsMaturity()
{
    if ( (Params().NetworkIDString() == "regtest") )
    {
        int val = (int)(GetArg("-sccoinsmaturity", Params().ScCoinsMaturity() ));
        LogPrint("sc", "%s():%d - %s: using val %d \n", __func__, __LINE__, Params().NetworkIDString(), val);
        return val;
    }
    return Params().ScCoinsMaturity();
}

int CCoinsViewCache::getScCoinsMaturity()
{
    // gets constructed just one time
    static int retVal( getInitScCoinsMaturity() );
    return retVal;
}

bool CCoinsViewCache::UpdateScInfo(const CTransaction& tx, const CBlock& block, int blockHeight)
{
    const uint256& txHash = tx.GetHash();
    LogPrint("sc", "%s():%d - enter tx=%s\n", __func__, __LINE__, txHash.ToString() );

    static const int SC_COIN_MATURITY = getScCoinsMaturity();
    const int maturityHeight = blockHeight + SC_COIN_MATURITY;

    // creation ccout
    for (const auto& cr: tx.vsc_ccout)
    {
        if (HaveSidechain(cr.scId))
        {
            LogPrint("sc", "ERROR: %s():%d - CR: scId=%s already in scView\n", __func__, __LINE__, cr.scId.ToString() );
            return false;
        }
        assert(cacheSidechains.count(cr.scId) == 0);
        cacheSidechains[cr.scId].scInfo.creationBlockHash = block.GetHash();
        cacheSidechains[cr.scId].scInfo.creationBlockHeight = blockHeight;
        cacheSidechains[cr.scId].scInfo.creationTxHash = txHash;
        cacheSidechains[cr.scId].scInfo.lastReceivedCertificateEpoch = CScCertificate::EPOCH_NULL;
        cacheSidechains[cr.scId].scInfo.creationData.withdrawalEpochLength = cr.withdrawalEpochLength;
        cacheSidechains[cr.scId].scInfo.creationData.customData = cr.customData;
        cacheSidechains[cr.scId].scInfo.mImmatureAmounts[maturityHeight] = cr.nValue;
        cacheSidechains[cr.scId].flag = CSidechainsCacheEntry::Flags::FRESH;

        LogPrint("sc", "%s():%d - immature balance added in scView (h=%d, amount=%s) %s\n",
            __func__, __LINE__, maturityHeight, FormatMoney(cr.nValue), cr.scId.ToString());

        LogPrint("sc", "%s():%d - scId[%s] added in scView\n", __func__, __LINE__, cr.scId.ToString() );
    }

    // forward transfer ccout
    for(auto& ft: tx.vft_ccout)
    {
        if (!HaveSidechain(ft.scId))
        {
            // should not happen
            LogPrint("sc", "%s():%d - Can not update balance, could not find scId=%s\n",
                __func__, __LINE__, ft.scId.ToString() );
            return false;
        }
        assert(cacheSidechains.count(ft.scId) != 0);

        // add a new immature balance entry in sc info or increment it if already there
        cacheSidechains[ft.scId].scInfo.mImmatureAmounts[maturityHeight] += ft.nValue;
        if (cacheSidechains[ft.scId].flag != CSidechainsCacheEntry::Flags::FRESH)
            cacheSidechains[ft.scId].flag = CSidechainsCacheEntry::Flags::DIRTY;

        LogPrint("sc", "%s():%d - immature balance added in scView (h=%d, amount=%s) %s\n",
            __func__, __LINE__, maturityHeight, FormatMoney(ft.nValue), ft.scId.ToString());
    }

    return true;
}

bool CCoinsViewCache::RevertTxOutputs(const CTransaction& tx, int nHeight)
{
    static const int SC_COIN_MATURITY = getScCoinsMaturity();
    const int maturityHeight = nHeight + SC_COIN_MATURITY;

    // revert forward transfers
    for(const auto& entry: tx.vft_ccout)
    {
        const uint256& scId = entry.scId;

        LogPrint("sc", "%s():%d - removing fwt for scId=%s\n", __func__, __LINE__, scId.ToString());

        CSidechain targetScInfo;
        if (!GetSidechain(scId, targetScInfo))
        {
            // should not happen
            LogPrint("sc", "ERROR: %s():%d - scId=%s not in scView\n", __func__, __LINE__, scId.ToString() );
            return false;
        }

        if (!DecrementImmatureAmount(scId, targetScInfo, entry.nValue, maturityHeight) )
        {
            // should not happen
            LogPrint("sc", "ERROR %s():%d - scId=%s could not handle immature balance at height%d\n",
                __func__, __LINE__, scId.ToString(), maturityHeight);
            return false;
        }
    }

    // remove sidechain if the case
    for(const auto& entry: tx.vsc_ccout)
    {
        const uint256& scId = entry.scId;

        LogPrint("sc", "%s():%d - removing scId=%s\n", __func__, __LINE__, scId.ToString());

        CSidechain targetScInfo;
        if (!GetSidechain(scId, targetScInfo))
        {
            // should not happen
            LogPrint("sc", "ERROR: %s():%d - scId=%s not in scView\n", __func__, __LINE__, scId.ToString() );
            return false;
        }

        if (!DecrementImmatureAmount(scId, targetScInfo, entry.nValue, maturityHeight) )
        {
            // should not happen
            LogPrint("sc", "ERROR %s():%d - scId=%s could not handle immature balance at height%d\n",
                __func__, __LINE__, scId.ToString(), maturityHeight);
            return false;
        }

        if (targetScInfo.balance > 0)
        {
            // should not happen either
            LogPrint("sc", "ERROR %s():%d - scId=%s balance not null: %s\n",
                __func__, __LINE__, scId.ToString(), FormatMoney(targetScInfo.balance));
            return false;
        }

        cacheSidechains[scId] = CSidechainsCacheEntry(targetScInfo, CSidechainsCacheEntry::Flags::ERASED);

        LogPrint("sc", "%s():%d - scId=%s removed from scView\n", __func__, __LINE__, scId.ToString() );
    }
    return true;
}

bool CCoinsViewCache::ApplyMatureBalances(int blockHeight, CBlockUndo& blockundo)
{
    LogPrint("sc", "%s():%d - blockHeight=%d, msc_iaundo size=%d\n",
         __func__, __LINE__, blockHeight,  blockundo.msc_iaundo.size() );

    std::set<uint256> allKnowScIds;
    queryScIds(allKnowScIds);
    for(auto it_set = allKnowScIds.begin(); it_set != allKnowScIds.end(); ++it_set)
    {
        const uint256& scId = *it_set;
        const std::string& scIdString = scId.ToString();

        assert(HaveSidechain(scId));
        CSidechain& targetScInfo = cacheSidechains.at(scId).scInfo; //in place modifications here

        if (targetScInfo.mImmatureAmounts.size() == 0)
            continue; //no amounts to mature for this sc

        int maturityHeight      = targetScInfo.mImmatureAmounts.begin()->first;
        CAmount candidateAmount = targetScInfo.mImmatureAmounts.begin()->second;

        assert(maturityHeight >= blockHeight);

        if (maturityHeight == blockHeight)
        {
            LogPrint("sc", "%s():%d - scId=%s balance before: %s\n",
                __func__, __LINE__, scIdString, FormatMoney(targetScInfo.balance));

            // if maturity has been reached apply it to balance in scview
            targetScInfo.balance += candidateAmount;

            LogPrint("sc", "%s():%d - scId=%s balance after: %s\n",
                __func__, __LINE__, scIdString, FormatMoney(targetScInfo.balance));

            // scview balance has been updated, remove the entry in scview immature map
            targetScInfo.mImmatureAmounts.erase(targetScInfo.mImmatureAmounts.begin());
            cacheSidechains.at(scId).flag = CSidechainsCacheEntry::Flags::DIRTY;

            LogPrint("sc", "%s():%d - adding immature amount %s for scId=%s in blockundo\n",
                __func__, __LINE__, FormatMoney(candidateAmount), scIdString);
        
            // store immature balances into the blockundo obj
            blockundo.msc_iaundo[scId].immAmount = candidateAmount;
        }
    }

    return true;
}

bool CCoinsViewCache::RestoreImmatureBalances(int blockHeight, const CBlockUndo& blockundo)
{
    LogPrint("sc", "%s():%d - blockHeight=%d, msc_iaundo size=%d\n",
        __func__, __LINE__, blockHeight,  blockundo.msc_iaundo.size() );

    // loop in the map of the blockundo and process each sidechain id
    for (auto it_ia_undo_map = blockundo.msc_iaundo.begin(); it_ia_undo_map != blockundo.msc_iaundo.end(); ++it_ia_undo_map)
    {
        const uint256& scId           = it_ia_undo_map->first;
        const std::string& scIdString = scId.ToString();

        if (!HaveSidechain(scId))
        {
            // should not happen
            LogPrint("sc", "ERROR: %s():%d - scId=%s not in scView\n", __func__, __LINE__, scId.ToString() );
            return false;
        }
        CSidechain& targetScInfo = cacheSidechains.at(scId).scInfo;

        CAmount amountToRestore = it_ia_undo_map->second.immAmount;
        int blockundoEpoch = it_ia_undo_map->second.certEpoch;

        if (amountToRestore > 0)
        {
            LogPrint("sc", "%s():%d - adding immature amount %s into sc view for scId=%s\n",
                __func__, __LINE__, FormatMoney(amountToRestore), scIdString);

            if (targetScInfo.balance < amountToRestore)
            {
                LogPrint("sc", "%s():%d - Can not update balance with amount[%s] for scId=%s, would be negative\n",
                    __func__, __LINE__, FormatMoney(amountToRestore), scId.ToString() );
                return false;
            }

            targetScInfo.mImmatureAmounts[blockHeight] += amountToRestore;

            LogPrint("sc", "%s():%d - scId=%s balance before: %s\n", __func__, __LINE__, scIdString, FormatMoney(targetScInfo.balance));
            targetScInfo.balance -= amountToRestore;
            LogPrint("sc", "%s():%d - scId=%s balance after: %s\n", __func__, __LINE__, scIdString, FormatMoney(targetScInfo.balance));

            cacheSidechains.at(scId).flag = CSidechainsCacheEntry::Flags::DIRTY;
        }

        if (blockundoEpoch != CScCertificate::EPOCH_NOT_INITIALIZED)
        {
            LogPrint("sc", "%s():%d - scId=%s epoch before: %d\n", __func__, __LINE__, scIdString, targetScInfo.lastReceivedCertificateEpoch);
            targetScInfo.lastReceivedCertificateEpoch = it_ia_undo_map->second.certEpoch;
            LogPrint("sc", "%s():%d - scId=%s epoch after: %d\n", __func__, __LINE__, scIdString, targetScInfo.lastReceivedCertificateEpoch);

            cacheSidechains.at(scId).flag = CSidechainsCacheEntry::Flags::DIRTY;
        }
    }

    return true;
}

bool CCoinsViewCache::HaveCertForEpoch(const uint256& scId, int epochNumber) const {
    CSidechain info;
    if (!GetSidechain(scId, info))
        return false;

    if (info.lastReceivedCertificateEpoch == epochNumber)
        return true;

    return false;
}

#ifdef BITCOIN_TX
bool CCoinsViewCache::isLegalEpoch(const uint256& scId, int epochNumber, const uint256& endEpochBlockHash) {return true;}
bool CCoinsViewCache::IsCertApplicableToState(const CScCertificate& cert, int nHeight, CValidationState& state) {return true;}
bool CCoinsViewCache::HaveScRequirements(const CTransaction& tx) { return true;}
#else

#include "consensus/validation.h"
#include "main.h"
bool CCoinsViewCache::IsCertApplicableToState(const CScCertificate& cert, int nHeight, CValidationState& state)
{
    const uint256& certHash = cert.GetHash();

    LogPrint("cert", "%s():%d - called: cert[%s], scId[%s], height[%d]\n",
        __func__, __LINE__, certHash.ToString(), cert.GetScId().ToString(), nHeight );

    if (!HaveSidechain(cert.GetScId()))
    {
        LogPrint("sc", "%s():%d - cert[%s] refers to scId[%s] not yet created\n",
            __func__, __LINE__, certHash.ToString(), cert.GetScId().ToString() );
        return state.Invalid(error("scid does not exist"),
             REJECT_INVALID, "sidechain-certificate-scid");
    }

    // check that epoch data are consistent
    if (!isLegalEpoch(cert.GetScId(), cert.epochNumber, cert.endEpochBlockHash) )
    {
        LogPrint("sc", "%s():%d - invalid cert[%s], scId[%s] invalid epoch data\n",
            __func__, __LINE__, certHash.ToString(), cert.GetScId().ToString() );
        return state.Invalid(error("certificate with invalid epoch considering mempool"),
             REJECT_INVALID, "sidechain-certificate-epoch");
    }

    // a certificate can not be received after a fixed amount of blocks (for the time being it is epoch length / 5) from the end of epoch (TODO)
    int maxHeight = getCertificateMaxIncomingHeight(cert.GetScId(), cert.epochNumber);
    if (maxHeight < 0)
    {
        LogPrintf("ERROR: certificate %s, can not calculate max recv height\n", certHash.ToString());
        return state.Invalid(error("can not calculate max recv height for cert"),
                     REJECT_INVALID, "sidechain-certificate-error");
    }

    if (maxHeight < nHeight)
    {
        LogPrintf("ERROR: delayed certificate[%s], max height for receiving = %d, active height = %d\n",
            certHash.ToString(), maxHeight, chainActive.Height());
        return state.Invalid(error("received a delayed cert"),
                     REJECT_INVALID, "sidechain-certificate-delayed");
    }

    CAmount curBalance = getSidechainBalance(cert.GetScId());
    if (cert.totalAmount > curBalance)
    {
        LogPrint("sc", "%s():%d - insufficent balance in scId[%s]: balance[%s], cert amount[%s]\n",
            __func__, __LINE__, cert.GetScId().ToString(), FormatMoney(curBalance), FormatMoney(cert.totalAmount) );
        return state.Invalid(error("insufficient balance"),
                     REJECT_INVALID, "sidechain-insufficient-balance");
    }
    LogPrint("sc", "%s():%d - ok, balance in scId[%s]: balance[%s], cert amount[%s]\n",
        __func__, __LINE__, cert.GetScId().ToString(), FormatMoney(curBalance), FormatMoney(cert.totalAmount) );

    return true;
}

bool CCoinsViewCache::isLegalEpoch(const uint256& scId, int epochNumber, const uint256& endEpochBlockHash)
{
    if (epochNumber < 0)
    {
        LogPrint("sc", "%s():%d - invalid epoch number %d\n",
            __func__, __LINE__, epochNumber );
        return false;
    }

    // 1. the referenced block must be in active chain
    LOCK(cs_main);
    if (mapBlockIndex.count(endEpochBlockHash) == 0)
    {
        LogPrint("sc", "%s():%d - endEpochBlockHash %s is not in block index map\n",
            __func__, __LINE__, endEpochBlockHash.ToString() );
        return false;
    }

    CBlockIndex* pblockindex = mapBlockIndex[endEpochBlockHash];
    if (!chainActive.Contains(pblockindex))
    {
        LogPrint("sc", "%s():%d - endEpochBlockHash %s refers to a valid block but is not in active chain\n",
            __func__, __LINE__, endEpochBlockHash.ToString() );
        return false;
    }

    // 2. combination of epoch number and epoch length, specified in creating sc, must point to that block
    CSidechain info;
    if (!GetSidechain(scId, info))
    {
        // should not happen
        LogPrint("sc", "%s():%d - scId[%s] not found\n",
            __func__, __LINE__, scId.ToString() );
        return false;
    }

    int endEpochHeight = info.creationBlockHeight -1 + ((epochNumber+1) * info.creationData.withdrawalEpochLength);
    pblockindex = chainActive[endEpochHeight];

    if (!pblockindex)
    {
        LogPrint("sc", "%s():%d - calculated height %d (createHeight=%d/epochNum=%d/epochLen=%d) is out of active chain\n",
            __func__, __LINE__, endEpochHeight, info.creationBlockHeight, epochNumber, info.creationData.withdrawalEpochLength);
        return false;
    }

    const uint256& hash = pblockindex->GetBlockHash();
    if (hash != endEpochBlockHash)
    {
        LogPrint("sc", "%s():%d - bock hash mismatch: endEpochBlockHash[%s] / calculated[%s]\n",
            __func__, __LINE__, endEpochBlockHash.ToString(), hash.ToString());
        return false;
    }

    return true;
}

bool CCoinsViewCache::HaveScRequirements(const CTransaction& tx)
{
    if (tx.IsCoinBase())
        return true;

    const uint256& txHash = tx.GetHash();

    // check creation
    for (const auto& sc: tx.vsc_ccout)
    {
        const uint256& scId = sc.scId;
        if (HaveSidechain(scId))
        {
            LogPrint("sc", "%s():%d - ERROR: Invalid tx[%s] : scid[%s] already created\n",
                __func__, __LINE__, txHash.ToString(), scId.ToString());
            return false;
        }
        LogPrint("sc", "%s():%d - OK: tx[%s] is creating scId[%s]\n",
            __func__, __LINE__, txHash.ToString(), scId.ToString());
    }

    // check fw tx
    for (const auto& ft: tx.vft_ccout)
    {
        const uint256& scId = ft.scId;
        if (!HaveSidechain(scId) && !Sidechain::hasScCreationOutput(tx, scId))
        {
            LogPrint("sc", "%s():%d - ERROR: tx [%s] tries to send funds to scId[%s] not yet created\n",
                __func__, __LINE__, txHash.ToString(), scId.ToString() );
            return false;

        }
        LogPrint("sc", "%s():%d - OK: tx[%s] is sending [%s] to scId[%s]\n",
            __func__, __LINE__, txHash.ToString(), FormatMoney(ft.nValue), scId.ToString());
    }
    return true;
}

#endif

int CCoinsViewCache::getCertificateMaxIncomingHeight(const uint256& scId, int epochNumber)
{
    CSidechain info;
    if (!GetSidechain(scId, info))
    {
        LogPrint("cert", "%s():%d - scId[%s] not found, returning -1\n", __func__, __LINE__, scId.ToString() );
        return -1;
    }

    // the safety margin from the end of referred epoch is computed as 20% of epoch length + 1
    // TODO move this in consensus params
    int val = info.creationBlockHeight - 1 + ((epochNumber+1) * info.creationData.withdrawalEpochLength) +
        (int)(info.creationData.withdrawalEpochLength/5) + 1;

    LogPrint("cert", "%s():%d - returning %d\n", __func__, __LINE__, val);
    return val;
}

CAmount CCoinsViewCache::getSidechainBalance(const uint256& scId) const
{
    CSidechain targetScInfo;
    if (!GetSidechain(scId, targetScInfo)) {
        // caller should have checked it
        return -1;
    }

    return targetScInfo.balance;
}

bool CCoinsViewCache::UpdateScInfo(const CScCertificate& cert, CBlockUndo& blockundo)
{
    const uint256& certHash = cert.GetHash();
    const uint256& scId = cert.GetScId();
    const CAmount& totalAmount = cert.totalAmount;

    LogPrint("cert", "%s():%d - cert=%s\n", __func__, __LINE__, certHash.ToString() );

    CSidechain targetScInfo;
    if (!GetSidechain(scId, targetScInfo))
    {
        // should not happen
        LogPrint("cert", "%s():%d - Can not update balance, could not find scId=%s\n",
            __func__, __LINE__, scId.ToString() );
        return false;
    }

    if (targetScInfo.balance < totalAmount)
    {
        LogPrint("cert", "%s():%d - Can not update balance %s with amount[%s] for scId=%s, would be negative\n",
            __func__, __LINE__, FormatMoney(targetScInfo.balance), FormatMoney(totalAmount), scId.ToString() );
        return false;
    }

    // if an entry already exists, update only cert epoch with current value
    // if it is a brand new entry, amount will be init as 0 by default
    blockundo.msc_iaundo[scId].certEpoch = targetScInfo.lastReceivedCertificateEpoch;

    targetScInfo.balance -= totalAmount;
    targetScInfo.lastReceivedCertificateEpoch = cert.epochNumber;
    cacheSidechains[scId] = CSidechainsCacheEntry(targetScInfo, CSidechainsCacheEntry::Flags::DIRTY);

    LogPrint("cert", "%s():%d - amount removed from scView (amount=%s, resulting bal=%s) %s\n",
        __func__, __LINE__, FormatMoney(totalAmount), FormatMoney(targetScInfo.balance), scId.ToString());

    return true;
}

bool CCoinsViewCache::RevertCertOutputs(const CScCertificate& cert)
{
    const uint256& scId = cert.GetScId();
    const CAmount& totalAmount = cert.totalAmount;

    LogPrint("cert", "%s():%d - removing cert for scId=%s\n", __func__, __LINE__, scId.ToString());

    CSidechain targetScInfo;
    if (!GetSidechain(scId, targetScInfo))
    {
        // should not happen
        LogPrint("cert", "ERROR: %s():%d - scId=%s not in scView\n", __func__, __LINE__, scId.ToString() );
        return false;
    }

    targetScInfo.balance += totalAmount;
    cacheSidechains[scId] = CSidechainsCacheEntry(targetScInfo, CSidechainsCacheEntry::Flags::DIRTY);

    LogPrint("cert", "%s():%d - amount restored to scView (amount=%s, resulting bal=%s) %s\n",
        __func__, __LINE__, FormatMoney(totalAmount), FormatMoney(targetScInfo.balance), scId.ToString());

    return true;
}

bool CCoinsViewCache::Flush() {
    bool fOk = base->BatchWrite(cacheCoins, hashBlock, hashAnchor, cacheAnchors, cacheNullifiers, cacheSidechains);
    cacheCoins.clear();
    cacheSidechains.clear();
    cacheAnchors.clear();
    cacheNullifiers.clear();
    cachedCoinsUsage = 0;
    return fOk;
}

bool CCoinsViewCache::DecrementImmatureAmount(const uint256& scId, CSidechain& targetScInfo, CAmount nValue, int maturityHeight)
{
    // get the map of immature amounts, they are indexed by height
    auto& iaMap = targetScInfo.mImmatureAmounts;

    if (!iaMap.count(maturityHeight) )
    {
        // should not happen
        LogPrint("sc", "ERROR %s():%d - could not find immature balance at height%d\n",
            __func__, __LINE__, maturityHeight);
        return false;
    }

    LogPrint("sc", "%s():%d - immature amount before: %s\n",
        __func__, __LINE__, FormatMoney(iaMap[maturityHeight]));

    if (iaMap[maturityHeight] < nValue)
    {
        // should not happen either
        LogPrint("sc", "ERROR %s():%d - negative balance at height=%d\n",
            __func__, __LINE__, maturityHeight);
        return false;
    }

    iaMap[maturityHeight] -= nValue;
    cacheSidechains[scId] = CSidechainsCacheEntry(targetScInfo, CSidechainsCacheEntry::Flags::DIRTY);

    LogPrint("sc", "%s():%d - immature amount after: %s\n",
        __func__, __LINE__, FormatMoney(iaMap[maturityHeight]));

    if (iaMap[maturityHeight] == 0)
    {
        iaMap.erase(maturityHeight);
        cacheSidechains[scId] = CSidechainsCacheEntry(targetScInfo, CSidechainsCacheEntry::Flags::DIRTY);
        LogPrint("sc", "%s():%d - removed entry height=%d from immature amounts in memory\n",
            __func__, __LINE__, maturityHeight );
    }
    return true;
}

void CCoinsViewCache::generateNewSidechainId(uint256& scId)
{
    // for the time being this is randomly generated
    // in future a CMutableTransaction can be passed as input parameter in order to use its parts
    // for generating it in a deterministic way
    scId = GetRandHash();
}

void CCoinsViewCache::Dump_info() const
{
    std::set<uint256> scIdsList;
    queryScIds(scIdsList);
    LogPrint("sc", "-- number of side chains found [%d] ------------------------\n", scIdsList.size());
    for(const auto& scId: scIdsList)
    {
        LogPrint("sc", "-- side chain [%s] ------------------------\n", scId.ToString());
        CSidechain info;
        if (!GetSidechain(scId, info))
        {
            LogPrint("sc", "===> No such side chain\n");
            return;
        }

        LogPrint("sc", "  created in block[%s] (h=%d)\n", info.creationBlockHash.ToString(), info.creationBlockHeight );
        LogPrint("sc", "  creationTx[%s]\n", info.creationTxHash.ToString());
        LogPrint("sc", "  lastReceivedCertificateEpoch[%d]\n", info.lastReceivedCertificateEpoch);
        LogPrint("sc", "  balance[%s]\n", FormatMoney(info.balance));
        LogPrint("sc", "  ----- creation data:\n");
        LogPrint("sc", "      withdrawalEpochLength[%d]\n", info.creationData.withdrawalEpochLength);
        LogPrint("sc", "      customData[%s]\n", HexStr(info.creationData.customData));
        LogPrint("sc", "  immature amounts size[%d]\n", info.mImmatureAmounts.size());
    }

    return;
}

unsigned int CCoinsViewCache::GetCacheSize() const {
    return cacheCoins.size();
}

const CTxOut &CCoinsViewCache::GetOutputFor(const CTxIn& input) const
{
    const CCoins* coins = AccessCoins(input.prevout.hash);
    assert(coins && coins->IsAvailable(input.prevout.n));
    return coins->vout[input.prevout.n];
}

CAmount CCoinsViewCache::GetValueIn(const CTransactionBase& txBase) const
{
    if (txBase.IsCoinBase())
        return 0;

    CAmount nResult = 0;
    for (const CTxIn& in : txBase.GetVin())
        nResult += GetOutputFor(in).nValue;

    nResult += txBase.GetJoinSplitValueIn();

    return nResult;
}

bool CCoinsViewCache::HaveJoinSplitRequirements(const CTransactionBase& txBase) const
{
    boost::unordered_map<uint256, ZCIncrementalMerkleTree, CCoinsKeyHasher> intermediates;

    for(const JSDescription &joinsplit: txBase.GetVjoinsplit()) {
        for(const uint256& nullifier: joinsplit.nullifiers) {
            if (GetNullifier(nullifier)) {
                // If the nullifier is set, this transaction
                // double-spends!
                return false;
            }
        }

        ZCIncrementalMerkleTree tree;
        auto it = intermediates.find(joinsplit.anchor);
        if (it != intermediates.end()) {
            tree = it->second;
        } else if (!GetAnchorAt(joinsplit.anchor, tree)) {
            return false;
        }

        for(const uint256& commitment: joinsplit.commitments) {
            tree.append(commitment);
        }

        intermediates.insert(std::make_pair(tree.root(), tree));
    }

    return true;
}

bool CCoinsViewCache::HaveInputs(const CTransactionBase& txBase) const
{
    if (!txBase.IsCoinBase()) {
        for(const CTxIn & in: txBase.GetVin()) {
            const COutPoint &prevout = in.prevout;
            const CCoins* coins = AccessCoins(prevout.hash);
            if (!coins || !coins->IsAvailable(prevout.n)) {
                return false;
            }
        }
    }
    return true;
}

double CCoinsViewCache::GetPriority(const CTransaction &tx, int nHeight) const
{
    if (tx.IsCoinBase())
        return 0.0;

    // Joinsplits do not reveal any information about the value or age of a note, so we
    // cannot apply the priority algorithm used for transparent utxos.  Instead, we just
    // use the maximum priority whenever a transaction contains any JoinSplits.
    // (Note that coinbase transactions cannot contain JoinSplits.)
    // FIXME: this logic is partially duplicated between here and CreateNewBlock in miner.cpp.

    if (tx.GetVjoinsplit().size() > 0) {
        return MAXIMUM_PRIORITY;
    }

    double dResult = 0.0;
    BOOST_FOREACH(const CTxIn& txin, tx.GetVin())
    {
        const CCoins* coins = AccessCoins(txin.prevout.hash);
        assert(coins);
        if (!coins->IsAvailable(txin.prevout.n)) continue;
        if (coins->nHeight < nHeight) {
            dResult += coins->vout[txin.prevout.n].nValue * (nHeight-coins->nHeight);
        }
    }

    return tx.ComputePriority(dResult);
}

CCoinsModifier::CCoinsModifier(CCoinsViewCache& cache_, CCoinsMap::iterator it_, size_t usage) : cache(cache_), it(it_), cachedCoinUsage(usage) {
    assert(!cache.hasModifier);
    cache.hasModifier = true;
}

CCoinsModifier::~CCoinsModifier()
{
    assert(cache.hasModifier);
    cache.hasModifier = false;
    it->second.coins.Cleanup();
    cache.cachedCoinsUsage -= cachedCoinUsage; // Subtract the old usage
    if ((it->second.flags & CCoinsCacheEntry::FRESH) && it->second.coins.IsPruned()) {
        cache.cacheCoins.erase(it);
    } else {
        // If the coin still exists after the modification, add the new usage
        cache.cachedCoinsUsage += it->second.coins.DynamicMemoryUsage();
    }
}<|MERGE_RESOLUTION|>--- conflicted
+++ resolved
@@ -81,15 +81,10 @@
 }
 
 bool CCoins::IsFromCert() const {
-<<<<<<< HEAD
-    // when restored from serialization, nVersion is populated only with latest 7 bits of the original value!
-    return !originScId.IsNull();
-=======
     // when restored from serialization, nVersion, if negative, is populated only with latest 7 bits of the original value!
     // we enforced that no tx/cert can have a version other than a list of well known ones
     // therefore no other 4-bytes signed version will have this 7-bits ending
     return (nVersion & 0x7f) == (SC_CERT_VERSION & 0x7f);
->>>>>>> ad223649
 }
 
 bool CCoins::Spend(uint32_t nPos)
