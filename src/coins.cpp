// Copyright (c) 2012-2014 The Bitcoin Core developers
// Distributed under the MIT software license, see the accompanying
// file COPYING or http://www.opensource.org/licenses/mit-license.php.

#include "coins.h"

#include "memusage.h"
#include "random.h"
#include "version.h"
#include "policy/fees.h"
#include "sc/proofverifier.h"

#include <assert.h>
#include "utilmoneystr.h"
#include <undo.h>
#include <chainparams.h>

std::string CCoins::ToString() const
{
    std::string ret;
    ret += strprintf("\n version           (%d)", nVersion);
    ret += strprintf("\n fCoinBase         (%d)", fCoinBase);
    ret += strprintf("\n height            (%d)", nHeight);
    ret += strprintf("\n nFirstBwtPos      (%d)", nFirstBwtPos);
    ret += strprintf("\n nBwtMaturityHeight(%d)", nBwtMaturityHeight);
    for (const CTxOut& out : vout)
    {
        ret += "\n    " + out.ToString();
    }
    return ret;
}

CCoins::CCoins() : fCoinBase(false), vout(0), nHeight(0), nVersion(0), nFirstBwtPos(BWT_POS_UNSET), nBwtMaturityHeight(0) { }

CCoins::CCoins(const CTransaction &tx, int nHeightIn) { From(tx, nHeightIn); }

CCoins::CCoins(const CScCertificate &cert, int nHeightIn, int bwtMaturityHeight, bool isBlockTopQualityCert)
{
    From(cert, nHeightIn, bwtMaturityHeight, isBlockTopQualityCert);
}

void CCoins::From(const CTransaction &tx, int nHeightIn) {
    fCoinBase          = tx.IsCoinBase();
    vout               = tx.GetVout();
    nHeight            = nHeightIn;
    nVersion           = tx.nVersion;
    nFirstBwtPos       = BWT_POS_UNSET;
    nBwtMaturityHeight = 0;
    ClearUnspendable();
}

void CCoins::From(const CScCertificate &cert, int nHeightIn, int bwtMaturityHeight, bool isBlockTopQualityCert) {
    fCoinBase          = cert.IsCoinBase();
    vout               = cert.GetVout();
    nHeight            = nHeightIn;
    nVersion           = cert.nVersion;
    nFirstBwtPos       = cert.nFirstBwtPos;
    nBwtMaturityHeight = bwtMaturityHeight;

    if (!isBlockTopQualityCert) //drop bwts of low q certs
    {
        for(unsigned int bwtPos = nFirstBwtPos; bwtPos < vout.size(); ++bwtPos)
            Spend(bwtPos);
    }

    ClearUnspendable();
}

void CCoins::Clear() {
    fCoinBase = false;
    std::vector<CTxOut>().swap(vout);
    nHeight = 0;
    nVersion = 0;
    nFirstBwtPos = BWT_POS_UNSET;
    nBwtMaturityHeight = 0;
}

void CCoins::Cleanup() {
    while (vout.size() > 0 && vout.back().IsNull())
        vout.pop_back();

    if (vout.empty())
        std::vector<CTxOut>().swap(vout);
}

void CCoins::ClearUnspendable() {
    BOOST_FOREACH(CTxOut &txout, vout) {
        if (txout.scriptPubKey.IsUnspendable())
            txout.SetNull();
    }
    Cleanup();
}

void CCoins::swap(CCoins &to) {
    std::swap(to.fCoinBase, fCoinBase);
    to.vout.swap(vout);
    std::swap(to.nHeight, nHeight);
    std::swap(to.nVersion, nVersion);
    std::swap(to.nFirstBwtPos, nFirstBwtPos);
    std::swap(to.nBwtMaturityHeight, nBwtMaturityHeight);
}

bool operator==(const CCoins &a, const CCoins &b) {
     // Empty CCoins objects are always equal.
     if (a.IsPruned() && b.IsPruned())
         return true;
     return a.fCoinBase          == b.fCoinBase          &&
            a.nHeight            == b.nHeight            &&
            a.nVersion           == b.nVersion           &&
            a.vout               == b.vout               &&
            a.nFirstBwtPos       == b.nFirstBwtPos       &&
            a.nBwtMaturityHeight == b.nBwtMaturityHeight;
}

bool operator!=(const CCoins &a, const CCoins &b) {
    return !(a == b);
}

bool CCoins::IsCoinBase() const {
    return fCoinBase;
}

bool CCoins::IsFromCert() const {
    // when restored from serialization, nVersion, if negative, is populated only with latest 7 bits of the original value!
    // we enforced that no tx/cert can have a version other than a list of well known ones
    // therefore no other 4-bytes signed version will have this 7-bits ending
    return (nVersion & 0x7f) == (SC_CERT_VERSION & 0x7f);
}

bool CCoins::isOutputMature(unsigned int outPos, int nSpendingHeigh) const
{
    if (!IsCoinBase() && !IsFromCert())
        return true;

    if (IsCoinBase())
        return nSpendingHeigh >= (nHeight + COINBASE_MATURITY);

    //Hereinafter a cert
    if (outPos >= nFirstBwtPos)
        return nSpendingHeigh >= nBwtMaturityHeight;
    else
        return true;
}

bool CCoins::Spend(uint32_t nPos)
{
    if (nPos >= vout.size() || vout[nPos].IsNull())
        return false;

    vout[nPos].SetNull();
    Cleanup();
    return true;
}

bool CCoins::IsAvailable(unsigned int nPos) const {
    return (nPos < vout.size() && !vout[nPos].IsNull());
}

bool CCoins::IsPruned() const {
    for(const CTxOut &out: vout)
        if (!out.IsNull())
            return false;
    return true;
}

size_t CCoins::DynamicMemoryUsage() const {
    size_t ret = memusage::DynamicUsage(vout);
    for(const CTxOut &out: vout) {
        ret += RecursiveDynamicUsage(out.scriptPubKey);
    }
    return ret;
}

void CCoins::CalcMaskSize(unsigned int &nBytes, unsigned int &nNonzeroBytes) const {
    unsigned int nLastUsedByte = 0;
    for (unsigned int b = 0; 2+b*8 < vout.size(); b++) {
        bool fZero = true;
        for (unsigned int i = 0; i < 8 && 2+b*8+i < vout.size(); i++) {
            if (!vout[2+b*8+i].IsNull()) {
                fZero = false;
                continue;
            }
        }
        if (!fZero) {
            nLastUsedByte = b + 1;
            nNonzeroBytes++;
        }
    }
    nBytes += nLastUsedByte;
}

bool CCoinsView::GetAnchorAt(const uint256 &rt, ZCIncrementalMerkleTree &tree) const { return false; }
bool CCoinsView::GetNullifier(const uint256 &nullifier)                        const { return false; }
bool CCoinsView::GetCoins(const uint256 &txid, CCoins &coins)                  const { return false; }
bool CCoinsView::HaveCoins(const uint256 &txid)                                const { return false; }
bool CCoinsView::HaveSidechain(const uint256& scId)                            const { return false; }
bool CCoinsView::GetSidechain(const uint256& scId, CSidechain& info)           const { return false; }
bool CCoinsView::HaveSidechainEvents(int height)                               const { return false; }
bool CCoinsView::GetSidechainEvents(int height, CSidechainEvents& scEvent)     const { return false; }
void CCoinsView::GetScIds(std::set<uint256>& scIdsList)                        const { scIdsList.clear(); return; }
bool CCoinsView::CheckQuality(const CScCertificate& cert)                      const { return false; }
uint256 CCoinsView::GetBestBlock()                                             const { return uint256(); }
uint256 CCoinsView::GetBestAnchor()                                            const { return uint256(); };
bool CCoinsView::BatchWrite(CCoinsMap &mapCoins, const uint256 &hashBlock,
                            const uint256 &hashAnchor, CAnchorsMap &mapAnchors,
                            CNullifiersMap &mapNullifiers, CSidechainsMap& mapSidechains,
                            CSidechainEventsMap& mapSidechainEvents)                 { return false; }
bool CCoinsView::GetStats(CCoinsStats &stats)                                  const { return false; }


CCoinsViewBacked::CCoinsViewBacked(CCoinsView *viewIn) : base(viewIn) { }

bool CCoinsViewBacked::GetAnchorAt(const uint256 &rt, ZCIncrementalMerkleTree &tree) const { return base->GetAnchorAt(rt, tree); }
bool CCoinsViewBacked::GetNullifier(const uint256 &nullifier)                        const { return base->GetNullifier(nullifier); }
bool CCoinsViewBacked::GetCoins(const uint256 &txid, CCoins &coins)                  const { return base->GetCoins(txid, coins); }
bool CCoinsViewBacked::HaveCoins(const uint256 &txid)                                const { return base->HaveCoins(txid); }
bool CCoinsViewBacked::HaveSidechain(const uint256& scId)                            const { return base->HaveSidechain(scId); }
bool CCoinsViewBacked::GetSidechain(const uint256& scId, CSidechain& info)           const { return base->GetSidechain(scId,info); }
bool CCoinsViewBacked::HaveSidechainEvents(int height)                               const { return base->HaveSidechainEvents(height); }
bool CCoinsViewBacked::GetSidechainEvents(int height, CSidechainEvents& scEvents)    const { return base->GetSidechainEvents(height, scEvents); }
void CCoinsViewBacked::GetScIds(std::set<uint256>& scIdsList)                        const { return base->GetScIds(scIdsList); }
bool CCoinsViewBacked::CheckQuality(const CScCertificate& cert)                      const { return base->CheckQuality(cert); }
uint256 CCoinsViewBacked::GetBestBlock()                                             const { return base->GetBestBlock(); }
uint256 CCoinsViewBacked::GetBestAnchor()                                            const { return base->GetBestAnchor(); }
void CCoinsViewBacked::SetBackend(CCoinsView &viewIn) { base = &viewIn; }
bool CCoinsViewBacked::BatchWrite(CCoinsMap &mapCoins, const uint256 &hashBlock,
                                  const uint256 &hashAnchor, CAnchorsMap &mapAnchors,
                                  CNullifiersMap &mapNullifiers, CSidechainsMap& mapSidechains,
                                  CSidechainEventsMap& mapSidechainEvents) { return base->BatchWrite(mapCoins, hashBlock, hashAnchor,
                                                                                          mapAnchors, mapNullifiers, mapSidechains, mapSidechainEvents); }
bool CCoinsViewBacked::GetStats(CCoinsStats &stats)                                  const { return base->GetStats(stats); }

CCoinsKeyHasher::CCoinsKeyHasher() : salt(GetRandHash()) {}

CCoinsViewCache::CCoinsViewCache(CCoinsView *baseIn) : CCoinsViewBacked(baseIn), hasModifier(false), cachedCoinsUsage(0) { }

CCoinsViewCache::~CCoinsViewCache()
{
    assert(!hasModifier);
}

size_t CCoinsViewCache::DynamicMemoryUsage() const {
    return memusage::DynamicUsage(cacheCoins) +
           memusage::DynamicUsage(cacheAnchors) +
           memusage::DynamicUsage(cacheNullifiers) +
           memusage::DynamicUsage(cacheSidechains) +
           memusage::DynamicUsage(cacheSidechainEvents) +
           cachedCoinsUsage;
}

CCoinsMap::const_iterator CCoinsViewCache::FetchCoins(const uint256 &txid) const {
    CCoinsMap::iterator it = cacheCoins.find(txid);
    if (it != cacheCoins.end())
        return it;
    CCoins tmp;
    if (!base->GetCoins(txid, tmp))
        return cacheCoins.end();
    CCoinsMap::iterator ret = cacheCoins.insert(std::make_pair(txid, CCoinsCacheEntry())).first;
    tmp.swap(ret->second.coins);
    if (ret->second.coins.IsPruned()) {
        // The parent only has an empty entry for this txid; we can consider our
        // version as fresh.
        ret->second.flags = CCoinsCacheEntry::FRESH;
    }
    cachedCoinsUsage += ret->second.coins.DynamicMemoryUsage();
    return ret;
}

CSidechainsMap::const_iterator CCoinsViewCache::FetchSidechains(const uint256& scId) const {
    CSidechainsMap::iterator candidateIt = cacheSidechains.find(scId);
    if (candidateIt != cacheSidechains.end())
        return candidateIt;

    CSidechain tmp;
    if (!base->GetSidechain(scId, tmp))
        return cacheSidechains.end();

    //Fill cache and return iterator. The insert in cache below looks cumbersome. However
    //it allows to insert CSidechain and keep iterator to inserted member without extra searches
    CSidechainsMap::iterator ret =
            cacheSidechains.insert(std::make_pair(scId, CSidechainsCacheEntry(tmp, CSidechainsCacheEntry::Flags::DEFAULT ))).first;

    cachedCoinsUsage += ret->second.scInfo.DynamicMemoryUsage();
    return ret;
}

CSidechainsMap::iterator CCoinsViewCache::ModifySidechain(const uint256& scId) {
    CSidechainsMap::iterator candidateIt = cacheSidechains.find(scId);
    if (candidateIt != cacheSidechains.end())
        return candidateIt;

    CSidechainsMap::iterator ret = cacheSidechains.end();
    CSidechain tmp;
    if (base->GetSidechain(scId, tmp))
        ret = cacheSidechains.insert(std::make_pair(scId, CSidechainsCacheEntry(tmp, CSidechainsCacheEntry::Flags::DEFAULT ))).first;
    else
        ret = cacheSidechains.insert(std::make_pair(scId, CSidechainsCacheEntry(tmp, CSidechainsCacheEntry::Flags::FRESH ))).first;

    cachedCoinsUsage += ret->second.scInfo.DynamicMemoryUsage();
    return ret;
}

const CSidechain* const CCoinsViewCache::AccessSidechain(const uint256& scId) {
    CSidechainsMap::const_iterator it = FetchSidechains(scId);
    if (it == cacheSidechains.end())
        return nullptr;
    else
        return &it->second.scInfo;
}

CSidechainEventsMap::const_iterator CCoinsViewCache::FetchSidechainEvents(int height) const {
    CSidechainEventsMap::iterator candidateIt = cacheSidechainEvents.find(height);
    if (candidateIt != cacheSidechainEvents.end())
        return candidateIt;

    CSidechainEvents tmp;
    if (!base->GetSidechainEvents(height, tmp))
        return cacheSidechainEvents.end();

    //Fill cache and return iterator. The insert in cache below looks cumbersome. However
    //it allows to insert CCeasingSidechains and keep iterator to inserted member without extra searches
    CSidechainEventsMap::iterator ret =
            cacheSidechainEvents.insert(std::make_pair(height, CSidechainEventsCacheEntry(tmp, CSidechainEventsCacheEntry::Flags::DEFAULT ))).first;

    cachedCoinsUsage += ret->second.scEvents.DynamicMemoryUsage();
    return ret;
}

CSidechainEventsMap::iterator CCoinsViewCache::ModifySidechainEvents(int height)
{
    CSidechainEventsMap::iterator candidateIt = cacheSidechainEvents.find(height);
    if (candidateIt != cacheSidechainEvents.end())
        return candidateIt;

    CSidechainEventsMap::iterator ret = cacheSidechainEvents.end();
    CSidechainEvents tmp;
    if (!base->GetSidechainEvents(height, tmp))
        ret = cacheSidechainEvents.insert(std::make_pair(height, CSidechainEventsCacheEntry(tmp, CSidechainEventsCacheEntry::Flags::FRESH ))).first;
    else
        ret = cacheSidechainEvents.insert(std::make_pair(height, CSidechainEventsCacheEntry(tmp, CSidechainEventsCacheEntry::Flags::DEFAULT ))).first;

    cachedCoinsUsage += ret->second.scEvents.DynamicMemoryUsage();
    return ret;
}

bool CCoinsViewCache::GetAnchorAt(const uint256 &rt, ZCIncrementalMerkleTree &tree) const {
    CAnchorsMap::const_iterator it = cacheAnchors.find(rt);
    if (it != cacheAnchors.end()) {
        if (it->second.entered) {
            tree = it->second.tree;
            return true;
        } else {
            return false;
        }
    }

    if (!base->GetAnchorAt(rt, tree)) {
        return false;
    }

    CAnchorsMap::iterator ret = cacheAnchors.insert(std::make_pair(rt, CAnchorsCacheEntry())).first;
    ret->second.entered = true;
    ret->second.tree = tree;
    cachedCoinsUsage += ret->second.tree.DynamicMemoryUsage();

    return true;
}

bool CCoinsViewCache::GetNullifier(const uint256 &nullifier) const {
    CNullifiersMap::iterator it = cacheNullifiers.find(nullifier);
    if (it != cacheNullifiers.end())
        return it->second.entered;

    CNullifiersCacheEntry entry;
    bool tmp = base->GetNullifier(nullifier);
    entry.entered = tmp;

    cacheNullifiers.insert(std::make_pair(nullifier, entry));

    return tmp;
}

void CCoinsViewCache::PushAnchor(const ZCIncrementalMerkleTree &tree) {
    uint256 newrt = tree.root();

    auto currentRoot = GetBestAnchor();

    // We don't want to overwrite an anchor we already have.
    // This occurs when a block doesn't modify mapAnchors at all,
    // because there are no joinsplits. We could get around this a
    // different way (make all blocks modify mapAnchors somehow)
    // but this is simpler to reason about.
    if (currentRoot != newrt) {
        auto insertRet = cacheAnchors.insert(std::make_pair(newrt, CAnchorsCacheEntry()));
        CAnchorsMap::iterator ret = insertRet.first;

        ret->second.entered = true;
        ret->second.tree = tree;
        ret->second.flags = CAnchorsCacheEntry::DIRTY;

        if (insertRet.second) {
            // An insert took place
            cachedCoinsUsage += ret->second.tree.DynamicMemoryUsage();
        }

        hashAnchor = newrt;
    }
}

void CCoinsViewCache::PopAnchor(const uint256 &newrt) {
    auto currentRoot = GetBestAnchor();

    // Blocks might not change the commitment tree, in which
    // case restoring the "old" anchor during a reorg must
    // have no effect.
    if (currentRoot != newrt) {
        // Bring the current best anchor into our local cache
        // so that its tree exists in memory.
        {
            ZCIncrementalMerkleTree tree;
            assert(GetAnchorAt(currentRoot, tree));
        }

        // Mark the anchor as unentered, removing it from view
        cacheAnchors[currentRoot].entered = false;

        // Mark the cache entry as dirty so it's propagated
        cacheAnchors[currentRoot].flags = CAnchorsCacheEntry::DIRTY;

        // Mark the new root as the best anchor
        hashAnchor = newrt;
    }
}

void CCoinsViewCache::SetNullifier(const uint256 &nullifier, bool spent) {
    std::pair<CNullifiersMap::iterator, bool> ret = cacheNullifiers.insert(std::make_pair(nullifier, CNullifiersCacheEntry()));
    ret.first->second.entered = spent;
    ret.first->second.flags |= CNullifiersCacheEntry::DIRTY;
}

bool CCoinsViewCache::GetCoins(const uint256 &txid, CCoins &coins) const {
    CCoinsMap::const_iterator it = FetchCoins(txid);
    if (it != cacheCoins.end()) {
        coins = it->second.coins;
        return true;
    }
    return false;
}

CCoinsModifier CCoinsViewCache::ModifyCoins(const uint256 &txid) {
    assert(!hasModifier);
    std::pair<CCoinsMap::iterator, bool> ret = cacheCoins.insert(std::make_pair(txid, CCoinsCacheEntry()));
    size_t cachedCoinUsage = 0;
    if (ret.second) {
        if (!base->GetCoins(txid, ret.first->second.coins)) {
            // The parent view does not have this entry; mark it as fresh.
            ret.first->second.coins.Clear();
            ret.first->second.flags = CCoinsCacheEntry::FRESH;
        } else if (ret.first->second.coins.IsPruned()) {
            // The parent view only has a pruned entry for this; mark it as fresh.
            ret.first->second.flags = CCoinsCacheEntry::FRESH;
        }
    } else {
        cachedCoinUsage = ret.first->second.coins.DynamicMemoryUsage();
    }
    // Assume that whenever ModifyCoins is called, the entry will be modified.
    ret.first->second.flags |= CCoinsCacheEntry::DIRTY;
    return CCoinsModifier(*this, ret.first, cachedCoinUsage);
}

const CCoins* CCoinsViewCache::AccessCoins(const uint256 &txid) const {
    CCoinsMap::const_iterator it = FetchCoins(txid);
    if (it == cacheCoins.end()) {
        return NULL;
    } else {
        return &it->second.coins;
    }
}

bool CCoinsViewCache::HaveCoins(const uint256 &txid) const {
    CCoinsMap::const_iterator it = FetchCoins(txid);
    // We're using vtx.empty() instead of IsPruned here for performance reasons,
    // as we only care about the case where a transaction was replaced entirely
    // in a reorganization (which wipes vout entirely, as opposed to spending
    // which just cleans individual outputs).
    return (it != cacheCoins.end() && !it->second.coins.vout.empty());
}

uint256 CCoinsViewCache::GetBestBlock() const {
    if (hashBlock.IsNull())
        hashBlock = base->GetBestBlock();
    return hashBlock;
}


uint256 CCoinsViewCache::GetBestAnchor() const {
    if (hashAnchor.IsNull())
        hashAnchor = base->GetBestAnchor();
    return hashAnchor;
}

void CCoinsViewCache::SetBestBlock(const uint256 &hashBlockIn) {
    hashBlock = hashBlockIn;
}

bool CCoinsViewCache::BatchWrite(CCoinsMap &mapCoins,
                                 const uint256 &hashBlockIn,
                                 const uint256 &hashAnchorIn,
                                 CAnchorsMap &mapAnchors,
                                 CNullifiersMap &mapNullifiers,
                                 CSidechainsMap& mapSidechains,
                                 CSidechainEventsMap& mapSidechainEvents) {
    assert(!hasModifier);
    for (CCoinsMap::iterator it = mapCoins.begin(); it != mapCoins.end();) {
        if (it->second.flags & CCoinsCacheEntry::DIRTY) { // Ignore non-dirty entries (optimization).
            CCoinsMap::iterator itUs = cacheCoins.find(it->first);
            if (itUs == cacheCoins.end()) {
                if (!it->second.coins.IsPruned()) {
                    // The parent cache does not have an entry, while the child
                    // cache does have (a non-pruned) one. Move the data up, and
                    // mark it as fresh (if the grandparent did have it, we
                    // would have pulled it in at first GetCoins).
                    assert(it->second.flags & CCoinsCacheEntry::FRESH);
                    CCoinsCacheEntry& entry = cacheCoins[it->first];
                    entry.coins.swap(it->second.coins);
                    cachedCoinsUsage += entry.coins.DynamicMemoryUsage();
                    entry.flags = CCoinsCacheEntry::DIRTY | CCoinsCacheEntry::FRESH;
                }
            } else {
                if ((itUs->second.flags & CCoinsCacheEntry::FRESH) && it->second.coins.IsPruned()) {
                    // The grandparent does not have an entry, and the child is
                    // modified and being pruned. This means we can just delete
                    // it from the parent.
                    cachedCoinsUsage -= itUs->second.coins.DynamicMemoryUsage();
                    cacheCoins.erase(itUs);
                } else {
                    // A normal modification.
                    cachedCoinsUsage -= itUs->second.coins.DynamicMemoryUsage();
                    itUs->second.coins.swap(it->second.coins);
                    cachedCoinsUsage += itUs->second.coins.DynamicMemoryUsage();
                    itUs->second.flags |= CCoinsCacheEntry::DIRTY;
                }
            }
        }
        CCoinsMap::iterator itOld = it++;
        mapCoins.erase(itOld);
    }

    for (CAnchorsMap::iterator child_it = mapAnchors.begin(); child_it != mapAnchors.end();)
    {
        if (child_it->second.flags & CAnchorsCacheEntry::DIRTY) {
            CAnchorsMap::iterator parent_it = cacheAnchors.find(child_it->first);

            if (parent_it == cacheAnchors.end()) {
                CAnchorsCacheEntry& entry = cacheAnchors[child_it->first];
                entry.entered = child_it->second.entered;
                entry.tree = child_it->second.tree;
                entry.flags = CAnchorsCacheEntry::DIRTY;

                cachedCoinsUsage += entry.tree.DynamicMemoryUsage();
            } else {
                if (parent_it->second.entered != child_it->second.entered) {
                    // The parent may have removed the entry.
                    parent_it->second.entered = child_it->second.entered;
                    parent_it->second.flags |= CAnchorsCacheEntry::DIRTY;
                }
            }
        }

        CAnchorsMap::iterator itOld = child_it++;
        mapAnchors.erase(itOld);
    }

    for (CNullifiersMap::iterator child_it = mapNullifiers.begin(); child_it != mapNullifiers.end();)
    {
        if (child_it->second.flags & CNullifiersCacheEntry::DIRTY) { // Ignore non-dirty entries (optimization).
            CNullifiersMap::iterator parent_it = cacheNullifiers.find(child_it->first);

            if (parent_it == cacheNullifiers.end()) {
                CNullifiersCacheEntry& entry = cacheNullifiers[child_it->first];
                entry.entered = child_it->second.entered;
                entry.flags = CNullifiersCacheEntry::DIRTY;
            } else {
                if (parent_it->second.entered != child_it->second.entered) {
                    parent_it->second.entered = child_it->second.entered;
                    parent_it->second.flags |= CNullifiersCacheEntry::DIRTY;
                }
            }
        }
        CNullifiersMap::iterator itOld = child_it++;
        mapNullifiers.erase(itOld);
    }

    for (auto& entryToWrite : mapSidechains) {
        CSidechainsMap::iterator itLocalCacheEntry = cacheSidechains.find(entryToWrite.first);

        switch (entryToWrite.second.flag) {
            case CSidechainsCacheEntry::Flags::FRESH:
                assert(
                    itLocalCacheEntry == cacheSidechains.end() ||
                    itLocalCacheEntry->second.flag == CSidechainsCacheEntry::Flags::ERASED
                ); //A fresh entry should not exist in localCache or be already erased
                cacheSidechains[entryToWrite.first] = entryToWrite.second;
                break;
            case CSidechainsCacheEntry::Flags::DIRTY: //A dirty entry may or may not exist in localCache
                cacheSidechains[entryToWrite.first] = entryToWrite.second;
                break;
            case CSidechainsCacheEntry::Flags::ERASED:
                if (itLocalCacheEntry != cacheSidechains.end())
                    itLocalCacheEntry->second.flag = CSidechainsCacheEntry::Flags::ERASED;
                break;
            case CSidechainsCacheEntry::Flags::DEFAULT:
                assert(itLocalCacheEntry != cacheSidechains.end());
                assert(itLocalCacheEntry->second.scInfo == entryToWrite.second.scInfo); //entry declared default is indeed different from backed value
                break; //nothing to do. entry is already persisted and has not been modified
            default:
                assert(false);
        }
    }
    mapSidechains.clear();

    for (auto& entryToWrite : mapSidechainEvents) {
        CSidechainEventsMap::iterator itLocalCacheEntry = cacheSidechainEvents.find(entryToWrite.first);

        switch (entryToWrite.second.flag) {
            case CSidechainEventsCacheEntry::Flags::FRESH:
                assert(
                    itLocalCacheEntry == cacheSidechainEvents.end() ||
                    itLocalCacheEntry->second.flag == CSidechainEventsCacheEntry::Flags::ERASED
                ); //A fresh entry should not exist in localCache or be already erased
                cacheSidechainEvents[entryToWrite.first] = entryToWrite.second;
                break;
            case CSidechainEventsCacheEntry::Flags::DIRTY: //A dirty entry may or may not exist in localCache
                cacheSidechainEvents[entryToWrite.first] = entryToWrite.second;
                break;
            case CSidechainEventsCacheEntry::Flags::ERASED:
                if (itLocalCacheEntry != cacheSidechainEvents.end())
                    itLocalCacheEntry->second.flag = CSidechainEventsCacheEntry::Flags::ERASED;
                break;
            case CSidechainEventsCacheEntry::Flags::DEFAULT:
                assert(itLocalCacheEntry != cacheSidechainEvents.end());
                assert(itLocalCacheEntry->second.scEvents == entryToWrite.second.scEvents); //entry declared default is indeed different from backed value
                break; //nothing to do. entry is already persisted and has not been modified
            default:
                assert(false);
        }
    }
    mapSidechainEvents.clear();

    hashAnchor = hashAnchorIn;
    hashBlock = hashBlockIn;
    return true;
}

bool CCoinsViewCache::HaveSidechain(const uint256& scId) const
{
    CSidechainsMap::const_iterator it = FetchSidechains(scId);
    return (it != cacheSidechains.end()) && (it->second.flag != CSidechainsCacheEntry::Flags::ERASED);
}

bool CCoinsViewCache::GetSidechain(const uint256 & scId, CSidechain& targetScInfo) const
{
    CSidechainsMap::const_iterator it = FetchSidechains(scId);
    if (it != cacheSidechains.end())
        LogPrint("sc", "%s():%d - FetchedSidechain: scId[%s]\n", __func__, __LINE__, scId.ToString());

    if (it != cacheSidechains.end() && it->second.flag != CSidechainsCacheEntry::Flags::ERASED) {
        targetScInfo = it->second.scInfo;
        return true;
    }
    return false;
}

void CCoinsViewCache::GetScIds(std::set<uint256>& scIdsList) const
{
    base->GetScIds(scIdsList);

    // Note that some of the values above may have been erased in current cache.
    // Also new id may be in current cache but not in persisted
    for (const auto& entry: cacheSidechains)
    {
      if (entry.second.flag == CSidechainsCacheEntry::Flags::ERASED)
          scIdsList.erase(entry.first);
      else
          scIdsList.insert(entry.first);
    }

    return;
}

bool CCoinsViewCache::CheckQuality(const CScCertificate& cert) const
{
    // check in blockchain if a better cert is already there for this epoch
    CSidechain info;
    if (GetSidechain(cert.GetScId(), info))
    {
        if (info.prevBlockTopQualityCertHash != cert.GetHash() &&
            info.prevBlockTopQualityCertReferencedEpoch == cert.epochNumber &&
            info.prevBlockTopQualityCertQuality >= cert.quality)
        {
            LogPrint("cert", "%s.%s():%d - NOK, cert %s q=%d : a cert q=%d for same sc/epoch is already in blockchain\n",
                __FILE__, __func__, __LINE__, cert.GetHash().ToString(), cert.quality, info.prevBlockTopQualityCertQuality);
            return false;
        }
    }
    else
    {
        LogPrint("cert", "%s.%s():%d - cert %s has no scid in blockchain\n",
            __FILE__, __func__, __LINE__, cert.GetHash().ToString());
    }

    LogPrint("cert", "%s.%s():%d - cert %s q=%d : OK, no better quality certs for same sc/epoch are in blockchain\n",
        __FILE__, __func__, __LINE__, cert.GetHash().ToString(), cert.quality);
    return true;
}


int CCoinsViewCache::getInitScCoinsMaturity()
{
    if ( (Params().NetworkIDString() == "regtest") )
    {
        int val = (int)(GetArg("-sccoinsmaturity", Params().ScCoinsMaturity() ));
        LogPrint("sc", "%s():%d - %s: using val %d \n", __func__, __LINE__, Params().NetworkIDString(), val);
        return val;
    }
    return Params().ScCoinsMaturity();
}

int CCoinsViewCache::getScCoinsMaturity()
{
    // gets constructed just one time
    static int retVal( getInitScCoinsMaturity() );
    return retVal;
}

bool CCoinsViewCache::UpdateScInfo(const CTransaction& tx, const CBlock& block, int blockHeight)
{
    const uint256& txHash = tx.GetHash();
    LogPrint("sc", "%s():%d - enter tx=%s\n", __func__, __LINE__, txHash.ToString() );

    static const int SC_COIN_MATURITY = getScCoinsMaturity();
    const int maturityHeight = blockHeight + SC_COIN_MATURITY;

    // creation ccout
    for (const auto& cr: tx.GetVscCcOut())
    {
        const uint256& scId = cr.GetScId();
        if (HaveSidechain(scId)) {
            LogPrint("sc", "ERROR: %s():%d - CR: scId=%s already in scView\n", __func__, __LINE__, scId.ToString() );
            return false;
        }

        CSidechainsMap::iterator scIt = ModifySidechain(scId);
        scIt->second.scInfo.creationBlockHash = block.GetHash();
        scIt->second.scInfo.creationBlockHeight = blockHeight;
        scIt->second.scInfo.creationTxHash = txHash;
        scIt->second.scInfo.prevBlockTopQualityCertReferencedEpoch = CScCertificate::EPOCH_NULL;
        scIt->second.scInfo.prevBlockTopQualityCertHash.SetNull();
        scIt->second.scInfo.prevBlockTopQualityCertQuality = CScCertificate::QUALITY_NULL;
        scIt->second.scInfo.prevBlockTopQualityCertBwtAmount = 0;
        scIt->second.scInfo.creationData.withdrawalEpochLength = cr.withdrawalEpochLength;
        scIt->second.scInfo.creationData.customData = cr.customData;
        scIt->second.scInfo.creationData.constant = cr.constant;
        scIt->second.scInfo.creationData.wCertVk = cr.wCertVk;
        scIt->second.scInfo.creationData.wCeasedVk = cr.wCeasedVk;
        scIt->second.scInfo.mImmatureAmounts[maturityHeight] = cr.nValue;
        scIt->second.scInfo.currentState = (uint8_t)CSidechain::State::ALIVE;
        scIt->second.flag = CSidechainsCacheEntry::Flags::FRESH;

        LogPrint("sc", "%s():%d - immature balance added in scView (h=%d, amount=%s) %s\n",
            __func__, __LINE__, maturityHeight, FormatMoney(cr.nValue), scId.ToString());

        LogPrint("sc", "%s():%d - scId[%s] added in scView\n", __func__, __LINE__, scId.ToString() );
    }

    // forward transfer ccout
    for(auto& ft: tx.GetVftCcOut())
    {
        if (!HaveSidechain(ft.scId))
        {
            // should not happen
            LogPrint("sc", "%s():%d - Can not update balance, could not find scId=%s\n",
                __func__, __LINE__, ft.scId.ToString() );
            return false;
        }
        CSidechainsMap::iterator scIt = ModifySidechain(ft.scId);

        // add a new immature balance entry in sc info or increment it if already there
        scIt->second.scInfo.mImmatureAmounts[maturityHeight] += ft.nValue;
        if (scIt->second.flag != CSidechainsCacheEntry::Flags::FRESH)
            scIt->second.flag = CSidechainsCacheEntry::Flags::DIRTY;

        LogPrint("sc", "%s():%d - immature balance added in scView (h=%d, amount=%s) %s\n",
            __func__, __LINE__, maturityHeight, FormatMoney(ft.nValue), ft.scId.ToString());
    }

    return true;
}

bool CCoinsViewCache::RevertTxOutputs(const CTransaction& tx, int nHeight)
{
    static const int SC_COIN_MATURITY = getScCoinsMaturity();
    const int maturityHeight = nHeight + SC_COIN_MATURITY;

    // revert forward transfers
    for(const auto& entry: tx.GetVftCcOut())
    {
        const uint256& scId = entry.scId;
        LogPrint("sc", "%s():%d - removing fwt for scId=%s\n", __func__, __LINE__, scId.ToString());

        if (!HaveSidechain(scId))
        {
            // should not happen
            LogPrint("sc", "ERROR: %s():%d - scId=%s not in scView\n", __func__, __LINE__, scId.ToString() );
            return false;
        }

        CSidechainsMap::iterator scIt = ModifySidechain(scId);
        if (!DecrementImmatureAmount(scId, scIt, entry.nValue, maturityHeight) )
        {
            // should not happen
            LogPrint("sc", "ERROR %s():%d - scId=%s could not handle immature balance at height%d\n",
                __func__, __LINE__, scId.ToString(), maturityHeight);
            return false;
        }
    }

    // remove sidechain if the case
    for(const auto& entry: tx.GetVscCcOut())
    {
        const uint256& scId = entry.GetScId();
        LogPrint("sc", "%s():%d - removing scId=%s\n", __func__, __LINE__, scId.ToString());

        if (!HaveSidechain(scId))
        {
            // should not happen
            LogPrint("sc", "ERROR: %s():%d - scId=%s not in scView\n", __func__, __LINE__, scId.ToString() );
            return false;
        }

        CSidechainsMap::iterator scIt = ModifySidechain(scId);
        if (!DecrementImmatureAmount(scId, scIt, entry.nValue, maturityHeight) )
        {
            // should not happen
            LogPrint("sc", "ERROR %s():%d - scId=%s could not handle immature balance at height%d\n",
                __func__, __LINE__, scId.ToString(), maturityHeight);
            return false;
        }

        if (scIt->second.scInfo.balance > 0)
        {
            // should not happen either
            LogPrint("sc", "ERROR %s():%d - scId=%s balance not null: %s\n",
                __func__, __LINE__, scId.ToString(), FormatMoney(scIt->second.scInfo.balance));
            return false;
        }

        scIt->second.flag = CSidechainsCacheEntry::Flags::ERASED;
        LogPrint("sc", "%s():%d - scId=%s removed from scView\n", __func__, __LINE__, scId.ToString() );
    }
    return true;
}

#ifdef BITCOIN_TX
int CSidechain::EpochFor(int targetHeight) const { return CScCertificate::EPOCH_NULL; }
int CSidechain::StartHeightForEpoch(int targetEpoch) const { return -1; }
int CSidechain::SafeguardMargin() const { return -1; }
size_t CSidechain::DynamicMemoryUsage() const { return 0; }
<<<<<<< HEAD
=======
void CSidechain::SetVoidedCert(const uint256& certHash, bool flag, std::map<uint256, bool>* pVoidedCertsMap) {}
std::string CSidechain::stateToString(State s) { return "";}
>>>>>>> 172ca88c
bool CCoinsViewCache::isEpochDataValid(const CSidechain& info, int epochNumber, const uint256& endEpochBlockHash) const {return true;}
bool CCoinsViewCache::IsCertApplicableToState(const CScCertificate& cert, int nHeight, CValidationState& state, libzendoomc::CScProofVerifier& scVerifier) const {return true;}
bool libzendoomc::CScProofVerifier::verifyCScCertificate(              
    const libzendoomc::ScConstant& constant,
    const libzendoomc::ScVk& wCertVk,
    const uint256& prev_end_epoch_block_hash,
    const CScCertificate& scCert
) const { return true; }
bool CCoinsViewCache::HaveScRequirements(const CTransaction& tx, int height) { return true;}
size_t CSidechainEvents::DynamicMemoryUsage() const { return 0;}

#else

#include "consensus/validation.h"
#include "main.h"
bool CCoinsViewCache::IsCertApplicableToState(const CScCertificate& cert, int nHeight, CValidationState& state, libzendoomc::CScProofVerifier& scVerifier) const
{
    const uint256& certHash = cert.GetHash();

    LogPrint("cert", "%s():%d - called: cert[%s], scId[%s], height[%d]\n",
        __func__, __LINE__, certHash.ToString(), cert.GetScId().ToString(), nHeight );

    CSidechain scInfo;
    if (!GetSidechain(cert.GetScId(), scInfo))
    {
        LogPrint("sc", "%s():%d - cert[%s] refers to scId[%s] not yet created\n",
            __func__, __LINE__, certHash.ToString(), cert.GetScId().ToString() );
        return state.Invalid(error("scid does not exist"),
             REJECT_INVALID, "sidechain-certificate-scid");
    }

    // check that epoch data are consistent
    if (!isEpochDataValid(scInfo, cert.epochNumber, cert.endEpochBlockHash) )
    {
        LogPrint("sc", "%s():%d - invalid cert[%s], scId[%s] invalid epoch data\n",
            __func__, __LINE__, certHash.ToString(), cert.GetScId().ToString() );
        return state.Invalid(error("certificate with invalid epoch"),
             REJECT_INVALID, "sidechain-certificate-epoch");
    }

    int certWindowStartHeight = scInfo.StartHeightForEpoch(cert.epochNumber+1);
    if (!((nHeight >= certWindowStartHeight) && (nHeight <= certWindowStartHeight + scInfo.SafeguardMargin())))
    {
        std::string s = CSidechain::stateToString(isCeasedAtHeight(cert.GetScId(), nHeight));
        LogPrint("sc", "%s():%d - invalid cert[%s], cert epoch not acceptable at this height %d (state=%s, wsh=%d, sg=%d)\n",
            __func__, __LINE__, certHash.ToString(), nHeight, s, certWindowStartHeight, scInfo.SafeguardMargin());
        return state.Invalid(error("cert epoch not acceptable at this height"),
             REJECT_INVALID, "sidechain-certificate-epoch");
    }

    if (GetSidechainState(cert.GetScId())!= CSidechain::State::ALIVE) {
        LogPrintf("ERROR: certificate[%s] cannot be accepted, sidechain [%s] already ceased at height = %d (chain.h = %d)\n",
            certHash.ToString(), cert.GetScId().ToString(), nHeight, chainActive.Height());
        return state.Invalid(error("received a delayed cert"),
                     REJECT_INVALID, "sidechain-certificate-delayed");
    }

    if (!CheckQuality(cert))
    {
        LogPrintf("%s():%d - Dropping cert %s : invalid quality\n", __func__, __LINE__, certHash.ToString());
        return state.Invalid(error("invalid quality"),
                             REJECT_INVALID, "sidechain-invalid-quality-certificate");
    }

    CAmount bwtTotalAmount = cert.GetValueOfBackwardTransfers(); 
    CAmount scBalance = scInfo.balance;
    if (cert.epochNumber == scInfo.prevBlockTopQualityCertReferencedEpoch) 
    {
        // if we are targeting the same epoch of an existing certificate, add
        // to the scInfo.balance the amount of the former top-quality cert if any
        scBalance += scInfo.prevBlockTopQualityCertBwtAmount;
    }

    if (bwtTotalAmount > scBalance)
    {
        LogPrint("sc", "%s():%d - insufficent balance in scId[%s]: balance[%s], cert amount[%s]\n",
            __func__, __LINE__, cert.GetScId().ToString(), FormatMoney(scBalance), FormatMoney(bwtTotalAmount) );
        return state.Invalid(error("insufficient balance"),
                     REJECT_INVALID, "sidechain-insufficient-balance");
    }
    LogPrint("sc", "%s():%d - ok, balance in scId[%s]: balance[%s], cert amount[%s]\n",
        __func__, __LINE__, cert.GetScId().ToString(), FormatMoney(scBalance), FormatMoney(bwtTotalAmount) );

    // Retrieve previous end epoch block hash for certificate proof verification
    int targetHeight = scInfo.StartHeightForEpoch(cert.epochNumber) - 1;
    uint256 prev_end_epoch_block_hash = chainActive[targetHeight] -> GetBlockHash();

    // Verify certificate proof
    if (!scVerifier.verifyCScCertificate(scInfo.creationData.constant, scInfo.creationData.wCertVk, prev_end_epoch_block_hash, cert)){
        LogPrintf("ERROR: certificate[%s] cannot be accepted for sidechain [%s]: proof verification failed\n",
            certHash.ToString(), cert.GetScId().ToString());
        return state.Invalid(error("proof not verified"),
                     REJECT_INVALID, "sidechain-certificate-proof-not-verified");
    }

    return true;
}

bool CCoinsViewCache::isEpochDataValid(const CSidechain& scInfo, int epochNumber, const uint256& endEpochBlockHash) const
{
    if (epochNumber < 0 || endEpochBlockHash.IsNull())
    {
        LogPrint("sc", "%s():%d - invalid epoch data %d/%s\n", __func__, __LINE__, epochNumber, endEpochBlockHash.ToString() );
        return false;
    }

    // Adding handling of quality, we can have also certificates for the same epoch of the last certificate
    // 1. the epoch number must be consistent with the sc certificate history (no old epoch allowed)
    if ( epochNumber != scInfo.prevBlockTopQualityCertReferencedEpoch &&
         epochNumber != scInfo.prevBlockTopQualityCertReferencedEpoch + 1)

    {
        LogPrint("sc", "%s():%d - can not receive a certificate for epoch %d (expected: %d or %d)\n",
            __func__, __LINE__, epochNumber,
            scInfo.prevBlockTopQualityCertReferencedEpoch, scInfo.prevBlockTopQualityCertReferencedEpoch+1);
        return false;
    }

    // 2. the referenced end-epoch block must be in active chain
    LOCK(cs_main);
    if (mapBlockIndex.count(endEpochBlockHash) == 0)
    {
        LogPrint("sc", "%s():%d - endEpochBlockHash %s is not in block index map\n",
            __func__, __LINE__, endEpochBlockHash.ToString() );
        return false;
    }

    CBlockIndex* pblockindex = mapBlockIndex[endEpochBlockHash];
    if (!chainActive.Contains(pblockindex))
    {
        LogPrint("sc", "%s():%d - endEpochBlockHash %s refers to a valid block but is not in active chain\n",
            __func__, __LINE__, endEpochBlockHash.ToString() );
        return false;
    }

    // 3. combination of epoch number and epoch length, specified in sc info, must point to that end-epoch block
    int endEpochHeight = scInfo.StartHeightForEpoch(epochNumber+1) -1;
    pblockindex = chainActive[endEpochHeight];

    if (!pblockindex)
    {
        LogPrint("sc", "%s():%d - calculated height %d (createHeight=%d/epochNum=%d/epochLen=%d) is out of active chain\n",
            __func__, __LINE__, endEpochHeight, scInfo.creationBlockHeight, epochNumber, scInfo.creationData.withdrawalEpochLength);
        return false;
    }

    const uint256& hash = pblockindex->GetBlockHash();
    if (hash != endEpochBlockHash)
    {
        LogPrint("sc", "%s():%d - bock hash mismatch: endEpochBlockHash[%s] / calculated[%s]\n",
            __func__, __LINE__, endEpochBlockHash.ToString(), hash.ToString());
        return false;
    }

    return true;
}

bool CCoinsViewCache::HaveScRequirements(const CTransaction& tx, int height)
{
    if (tx.IsCoinBase())
        return true;

    const uint256& txHash = tx.GetHash();

    // check creation
    for (const auto& sc: tx.GetVscCcOut())
    {
        const uint256& scId = sc.GetScId();
        if (HaveSidechain(scId))
        {
            LogPrint("sc", "%s():%d - ERROR: Invalid tx[%s] : scid[%s] already created\n",
                __func__, __LINE__, txHash.ToString(), scId.ToString());
            return false;
        }
        LogPrint("sc", "%s():%d - OK: tx[%s] is creating scId[%s]\n",
            __func__, __LINE__, txHash.ToString(), scId.ToString());
    }

    // check fw tx
    for (const auto& ft: tx.GetVftCcOut())
    {
        const uint256& scId = ft.scId;
        if (HaveSidechain(scId))
        {
            auto s = GetSidechainState(scId);
            if (s != CSidechain::State::ALIVE && s != CSidechain::State::UNCONFIRMED)
            {
                LogPrintf("ERROR: tx[%s] tries to send funds to scId[%s] with state(%s) at height = %d\n",
                            txHash.ToString(), scId.ToString(), CSidechain::stateToString(s), height);
                return false;
            }
        } else {
            if (!Sidechain::hasScCreationOutput(tx, scId)) {
                LogPrint("sc", "%s():%d - ERROR: tx [%s] tries to send funds to scId[%s] not yet created\n",
                        __func__, __LINE__, txHash.ToString(), scId.ToString() );
                return false;
            }
        }

        LogPrint("sc", "%s():%d - OK: tx[%s] is sending [%s] to scId[%s]\n",
            __func__, __LINE__, txHash.ToString(), FormatMoney(ft.nValue), scId.ToString());
    }

    return true;
}

#endif

bool CCoinsViewCache::UpdateScInfo(const CScCertificate& cert, CBlockUndo& blockUndo)
{
    const uint256& certHash       = cert.GetHash();
    const uint256& scId           = cert.GetScId();
    const CAmount& bwtTotalAmount = cert.GetValueOfBackwardTransfers();

    LogPrint("cert", "%s():%d - cert=%s\n", __func__, __LINE__, certHash.ToString() );

    if (!HaveSidechain(scId))
    {
        // should not happen
        LogPrint("cert", "%s():%d - Can not update balance, could not find scId=%s\n",
            __func__, __LINE__, scId.ToString() );
        return false;
    }

    CSidechainsMap::iterator scIt = ModifySidechain(scId);

    //UpdateScInfo should be called only once per block and scId, with top qualiy cert only
    assert(blockUndo.scUndoDatabyScId[scId].prevTopCommittedCertHash.IsNull());
    blockUndo.scUndoDatabyScId[scId].prevTopCommittedCertReferencedEpoch = scIt->second.scInfo.prevBlockTopQualityCertReferencedEpoch;
    blockUndo.scUndoDatabyScId[scId].prevTopCommittedCertHash            = scIt->second.scInfo.prevBlockTopQualityCertHash;
    blockUndo.scUndoDatabyScId[scId].prevTopCommittedCertQuality         = scIt->second.scInfo.prevBlockTopQualityCertQuality;
    blockUndo.scUndoDatabyScId[scId].prevTopCommittedCertBwtAmount       = scIt->second.scInfo.prevBlockTopQualityCertBwtAmount;
    blockUndo.scUndoDatabyScId[scId].contentBitMask |= CSidechainUndoData::AvailableSections::SIDECHAIN_STATE;

    if (scIt->second.scInfo.prevBlockTopQualityCertReferencedEpoch != cert.epochNumber)
    {
        // we are changing epoch, this is the first certificate we got
        if (cert.epochNumber != scIt->second.scInfo.prevBlockTopQualityCertReferencedEpoch+1)
        {
            LogPrint("cert", "%s():%d - bad epoch value: %d (should be %d)\n",
                __func__, __LINE__, cert.epochNumber, scIt->second.scInfo.prevBlockTopQualityCertReferencedEpoch+1);
            return false;
        }

        if (scIt->second.scInfo.balance < bwtTotalAmount)
        {
            LogPrint("cert", "%s():%d - Can not update balance %s with amount[%s] for scId=%s, would be negative\n",
                __func__, __LINE__, FormatMoney(scIt->second.scInfo.balance), FormatMoney(bwtTotalAmount), scId.ToString() );
            return false;
        }

        scIt->second.scInfo.balance -= bwtTotalAmount;
        LogPrint("cert", "%s():%d - amount removed from scView (amount=%s, resulting bal=%s) %s\n",
          __func__, __LINE__, FormatMoney(bwtTotalAmount), FormatMoney(scIt->second.scInfo.balance), scId.ToString());

        scIt->second.scInfo.prevBlockTopQualityCertReferencedEpoch = cert.epochNumber;
        scIt->second.scInfo.prevBlockTopQualityCertHash            = certHash;
        scIt->second.scInfo.prevBlockTopQualityCertQuality         = cert.quality;
        scIt->second.scInfo.prevBlockTopQualityCertBwtAmount       = bwtTotalAmount;

        LogPrint("cert", "%s():%d - cert quality set in scView (best cert=%s, best q=%d)\n", __func__, __LINE__,
        scIt->second.scInfo.prevBlockTopQualityCertHash.ToString(), scIt->second.scInfo.prevBlockTopQualityCertQuality);
    }
    else
    {
        // another cert for the same epoch in this scid
        assert(cert.quality != scIt->second.scInfo.prevBlockTopQualityCertQuality);

        if (cert.quality > scIt->second.scInfo.prevBlockTopQualityCertQuality)
        {
            scIt->second.scInfo.balance += scIt->second.scInfo.prevBlockTopQualityCertBwtAmount;
            LogPrint("cert", "%s():%d - amount restored into scView (amount=%s, resulting bal=%s) %s\n", __func__, __LINE__,
                FormatMoney(scIt->second.scInfo.prevBlockTopQualityCertBwtAmount), FormatMoney(scIt->second.scInfo.balance), scId.ToString());

            if (scIt->second.scInfo.balance < bwtTotalAmount)
            {
                LogPrint("cert", "%s():%d - Can not update balance %s with amount[%s] for scId=%s, would be negative\n",
                    __func__, __LINE__, FormatMoney(scIt->second.scInfo.balance), FormatMoney(bwtTotalAmount), scId.ToString() );
                return false;
            }

            // update top-quality certificate data
            scIt->second.scInfo.prevBlockTopQualityCertHash      = certHash;
            scIt->second.scInfo.prevBlockTopQualityCertQuality   = cert.quality;
            scIt->second.scInfo.prevBlockTopQualityCertBwtAmount = bwtTotalAmount;
            LogPrint("cert", "%s():%d - cert quality updated in scView (best cert=%s, best q=%d)\n", __func__, __LINE__,
            scIt->second.scInfo.prevBlockTopQualityCertHash.ToString(), scIt->second.scInfo.prevBlockTopQualityCertQuality);
            scIt->second.scInfo.balance -= bwtTotalAmount;
            LogPrint("cert", "%s():%d - amount removed from scView (amount=%s, resulting bal=%s) %s\n",
              __func__, __LINE__, FormatMoney(bwtTotalAmount), FormatMoney(scIt->second.scInfo.balance), scId.ToString());

        }
        else
        {
            // should never happen if certs are ordered by quality in a block
            LogPrint("cert", "%s():%d - cert quality %d not greater than last seen %d", 
                __func__, __LINE__, cert.quality, scIt->second.scInfo.prevBlockTopQualityCertQuality);
            return false;
        }
    }

    scIt->second.flag = CSidechainsCacheEntry::Flags::DIRTY;
    return true;
}

void CCoinsViewCache::NullifyBackwardTransfers(const uint256& certHash, std::vector<CTxInUndo>& nullifiedOuts)
{
    LogPrint("cert", "%s():%d - called for cert %s\n", __func__, __LINE__, certHash.ToString());
    if (certHash.IsNull())
        return;
 
    if (!this->HaveCoins(certHash))
    {
        //in case the cert had not bwt nor change, there won't be any coin generated by cert. Nothing to handle
        LogPrint("cert", "%s():%d - cert has no bwt nor change", __func__, __LINE__);
        return;
    }

    CCoinsModifier coins = this->ModifyCoins(certHash);
    assert(coins->nBwtMaturityHeight != 0);

    //null all bwt outputs and add related txundo in block
    for(int pos = coins->nFirstBwtPos; pos < coins->vout.size(); ++pos)
    {
        nullifiedOuts.push_back(CTxInUndo(coins->vout.at(pos)));
        LogPrint("cert", "%s():%d - nullifying %s amount, pos=%d, cert %s\n", __func__, __LINE__,
            FormatMoney(coins->vout.at(pos).nValue), pos, certHash.ToString());
        coins->Spend(pos);
        if (coins->vout.size() == 0)
        {
            CTxInUndo& undo         = nullifiedOuts.back();
            undo.nHeight            = coins->nHeight;
            undo.fCoinBase          = coins->fCoinBase;
            undo.nVersion           = coins->nVersion;
            undo.nFirstBwtPos       = coins->nFirstBwtPos;
            undo.nBwtMaturityHeight = coins->nBwtMaturityHeight;
        }
    }
}

bool CCoinsViewCache::RestoreBackwardTransfers(const uint256& certHash, const std::vector<CTxInUndo>& outsToRestore)
{
    bool fClean = true;
    LogPrint("cert", "%s():%d - called for cert %s\n", __func__, __LINE__, certHash.ToString());

    CCoinsModifier coins = this->ModifyCoins(certHash);

    for (size_t idx = outsToRestore.size(); idx-- > 0;)
    {
        if (outsToRestore.at(idx).nHeight != 0)
        {
            coins->fCoinBase          = outsToRestore.at(idx).fCoinBase;
            coins->nHeight            = outsToRestore.at(idx).nHeight;
            coins->nVersion           = outsToRestore.at(idx).nVersion;
            coins->nFirstBwtPos       = outsToRestore.at(idx).nFirstBwtPos;
            coins->nBwtMaturityHeight = outsToRestore.at(idx).nBwtMaturityHeight;
        }
        else
        {
            if (coins->IsPruned())
            {
                LogPrint("cert", "%s():%d - idx=%d coin is pruned\n", __func__, __LINE__, idx);
                fClean = fClean && error("%s: undo data idx=%d adding output to missing transaction", __func__, idx);
            }
        }
 
        if (coins->IsAvailable(coins->nFirstBwtPos + idx))
        {
            LogPrint("cert", "%s():%d - idx=%d coin is available\n", __func__, __LINE__, idx);
            fClean = fClean && error("%s: undo data idx=%d overwriting existing output", __func__, idx);
        }

        if (coins->vout.size() < (coins->nFirstBwtPos + idx+1))
        {
            coins->vout.resize(coins->nFirstBwtPos + idx+1);
        }
        coins->vout.at(coins->nFirstBwtPos + idx) = outsToRestore.at(idx).txout;
    }
 
    return fClean;
}

bool CCoinsViewCache::RestoreScInfo(const CScCertificate& certToRevert, const CSidechainUndoData& sidechainUndo)
{
    const uint256& scId           = certToRevert.GetScId();
    const CAmount& bwtTotalAmount = certToRevert.GetValueOfBackwardTransfers();

    LogPrint("cert", "%s():%d - removing cert for scId=%s\n", __func__, __LINE__, scId.ToString());

    if (!HaveSidechain(scId))
    {
        // should not happen
        LogPrint("cert", "ERROR: %s():%d - scId=%s not in scView\n", __func__, __LINE__, scId.ToString() );
        return false;
    }

    CSidechainsMap::iterator scIt = ModifySidechain(scId);

    // restore only if this is the top quality cert for this epoch
    LogPrint("cert", "%s():%d - cert %s, last cert %s, undo cert %s\n", __func__, __LINE__,
        certToRevert.GetHash().ToString(), scIt->second.scInfo.prevBlockTopQualityCertHash.ToString(), sidechainUndo.prevTopCommittedCertHash.ToString());
    LogPrint("cert", "%s():%d - cert epoch %d, last epoch %d, undo epoch %d\n", __func__, __LINE__,
        certToRevert.epochNumber, scIt->second.scInfo.prevBlockTopQualityCertReferencedEpoch, sidechainUndo.prevTopCommittedCertReferencedEpoch);

    // RestoreScInfo should be called only once per block and scId, with top qualiy cert only    
    assert(certToRevert.GetHash() == scIt->second.scInfo.prevBlockTopQualityCertHash);

    scIt->second.scInfo.balance += bwtTotalAmount;
    LogPrint("cert", "%s():%d - amount restored to scView (amount=%s, resulting bal=%s) scid=%s\n",
        __func__, __LINE__, FormatMoney(bwtTotalAmount), FormatMoney(scIt->second.scInfo.balance), scId.ToString());

    //if a lower quality certificate is restored, we have to subtract the relevant amount
    // from the balance
    if (certToRevert.epochNumber == sidechainUndo.prevTopCommittedCertReferencedEpoch)
    {
        // if we are restoring a cert for the same epoch it must have a lower quality than us
        assert(certToRevert.quality > sidechainUndo.prevTopCommittedCertQuality);

        // in this case we have to update the sc balance with undo amount
        scIt->second.scInfo.balance -= sidechainUndo.prevTopCommittedCertBwtAmount;
    }

    assert(sidechainUndo.contentBitMask & CSidechainUndoData::AvailableSections::SIDECHAIN_STATE);
    scIt->second.scInfo.prevBlockTopQualityCertReferencedEpoch = sidechainUndo.prevTopCommittedCertReferencedEpoch;
    scIt->second.scInfo.prevBlockTopQualityCertHash            = sidechainUndo.prevTopCommittedCertHash;
    scIt->second.scInfo.prevBlockTopQualityCertQuality         = sidechainUndo.prevTopCommittedCertQuality;
    scIt->second.scInfo.prevBlockTopQualityCertBwtAmount       = sidechainUndo.prevTopCommittedCertBwtAmount;

    scIt->second.flag = CSidechainsCacheEntry::Flags::DIRTY;

    return true;
}

bool CCoinsViewCache::HaveSidechainEvents(int height) const
{
    CSidechainEventsMap::const_iterator it = FetchSidechainEvents(height);
    return (it != cacheSidechainEvents.end()) && (it->second.flag != CSidechainEventsCacheEntry::Flags::ERASED);
}

bool CCoinsViewCache::GetSidechainEvents(int height, CSidechainEvents& scEvents) const
{
    CSidechainEventsMap::const_iterator it = FetchSidechainEvents(height);
    if (it != cacheSidechainEvents.end() && it->second.flag != CSidechainEventsCacheEntry::Flags::ERASED) {
        scEvents = it->second.scEvents;
        return true;
    }
    return false;
}

bool CCoinsViewCache::ScheduleSidechainEvent(const CTxScCreationOut& scCreationOut, int creationHeight)
{
    CSidechain scInfo;
    if (!this->GetSidechain(scCreationOut.GetScId(), scInfo)) {
        LogPrint("sc", "%s():%d - SIDECHAIN-EVENT: attempt schedule maturing scCreation for unknown scId[%s]\n",
            __func__, __LINE__, scCreationOut.GetScId().ToString());
        return false;
    }

    // Schedule maturing amount
    static const int SC_COIN_MATURITY = getScCoinsMaturity();
    const int maturityHeight = creationHeight + SC_COIN_MATURITY;

    CSidechainEventsMap::iterator scMaturingEventIt = ModifySidechainEvents(maturityHeight);
    if (scMaturingEventIt->second.flag == CSidechainEventsCacheEntry::Flags::FRESH) {
        scMaturingEventIt->second.scEvents.maturingScs.insert(scCreationOut.GetScId());
    } else {
        scMaturingEventIt->second.scEvents.maturingScs.insert(scCreationOut.GetScId());
        scMaturingEventIt->second.flag = CSidechainEventsCacheEntry::Flags::DIRTY;
    }

    LogPrint("sc", "%s():%d - SIDECHAIN-EVENT: scId[%s]: scCreation next maturing height [%d]\n",
             __func__, __LINE__, scCreationOut.GetScId().ToString(), maturityHeight);

    // Schedule Ceasing Sidechains
    int nextCeasingHeight = scInfo.StartHeightForEpoch(1) + scInfo.SafeguardMargin();

    CSidechainEventsMap::iterator scCeasingEventIt = ModifySidechainEvents(nextCeasingHeight);
    if (scCeasingEventIt->second.flag == CSidechainEventsCacheEntry::Flags::FRESH) {
        scCeasingEventIt->second.scEvents.ceasingScs.insert(scCreationOut.GetScId());
    } else {
        scCeasingEventIt->second.scEvents.ceasingScs.insert(scCreationOut.GetScId());
        scCeasingEventIt->second.flag = CSidechainEventsCacheEntry::Flags::DIRTY;
    }

    LogPrint("sc", "%s():%d - SIDECHAIN-EVENT: scId[%s]: scCreation next ceasing height [%d]\n",
            __func__, __LINE__, scCreationOut.GetScId().ToString(), nextCeasingHeight);

    return true;
}

bool CCoinsViewCache::ScheduleSidechainEvent(const CTxForwardTransferOut& forwardOut, int fwdHeight)
{
    CSidechain scInfo;
    if (!this->GetSidechain(forwardOut.GetScId(), scInfo)) {
        LogPrint("sc", "%s():%d - SIDECHAIN-EVENT: attempt to undo schedule maturing fwd for unknown scId[%s]\n",
            __func__, __LINE__, forwardOut.scId.ToString());
        return false;
    }

    // Schedule maturing amount
    static const int SC_COIN_MATURITY = getScCoinsMaturity();
    const int maturityHeight = fwdHeight + SC_COIN_MATURITY;

    CSidechainEventsMap::iterator scMaturingEventIt = ModifySidechainEvents(maturityHeight);
    if (scMaturingEventIt->second.flag == CSidechainEventsCacheEntry::Flags::FRESH) {
        scMaturingEventIt->second.scEvents.maturingScs.insert(forwardOut.GetScId());
    } else {
        scMaturingEventIt->second.scEvents.maturingScs.insert(forwardOut.GetScId());
        scMaturingEventIt->second.flag = CSidechainEventsCacheEntry::Flags::DIRTY;
    }

    LogPrint("sc", "%s():%d - SIDECHAIN-EVENT: scId[%s]: fwd Transfer next maturing height [%d]\n",
             __func__, __LINE__, forwardOut.scId.ToString(), maturityHeight);

    return true;
}

bool CCoinsViewCache::ScheduleSidechainEvent(const CScCertificate& cert)
{
    CSidechain sidechain;
    if (!this->GetSidechain(cert.GetScId(), sidechain)) {
        LogPrint("sc", "%s():%d - SIDECHAIN-EVENT:: attempt to update ceasing sidechain map with cert to unknown scId[%s]\n",
            __func__, __LINE__, cert.GetScId().ToString());
        return false;
    }

    int curCeasingHeight = sidechain.StartHeightForEpoch(cert.epochNumber+1) + sidechain.SafeguardMargin();
    int nextCeasingHeight = curCeasingHeight + sidechain.creationData.withdrawalEpochLength;

    //clear up current ceasing height, if any
    if (HaveSidechainEvents(curCeasingHeight))
    {
        CSidechainEventsMap::iterator scCurCeasingEventIt = ModifySidechainEvents(curCeasingHeight);
        scCurCeasingEventIt->second.scEvents.ceasingScs.erase(cert.GetScId());
        if (!scCurCeasingEventIt->second.scEvents.IsNull()) //still other sc ceasing at that height or fwds maturing
            scCurCeasingEventIt->second.flag = CSidechainEventsCacheEntry::Flags::DIRTY;
        else
            scCurCeasingEventIt->second.flag = CSidechainEventsCacheEntry::Flags::ERASED;

        LogPrint("sc", "%s():%d - SIDECHAIN-EVENT: scId[%s]: cert [%s] removes prevCeasingHeight [%d] (certEp=%d, currentEp=%d)\n",
                __func__, __LINE__, cert.GetScId().ToString(), cert.GetHash().ToString(), curCeasingHeight, cert.epochNumber,
                sidechain.prevBlockTopQualityCertReferencedEpoch);
    } else
    {
        if (!HaveSidechainEvents(nextCeasingHeight) )
        {
            LogPrint("sc", "%s():%d - SIDECHAIN-EVENT: scId[%s]: Could not find scheduling for current ceasing height [%d] nor next ceasing height [%d]\n",
                __func__, __LINE__, cert.GetScId().ToString(), curCeasingHeight, nextCeasingHeight);
            return false;
        }
        LogPrint("sc", "%s():%d - SIDECHAIN-EVENT: scId[%s]: cert [%s] misses prevCeasingHeight [%d] to remove\n",
            __func__, __LINE__, cert.GetScId().ToString(), cert.GetHash().ToString(), curCeasingHeight);
        LogPrint("sc", "%s():%d - SIDECHAIN-EVENT: scId[%s]: nextCeasingHeight already scheduled at[%d].\n",
            __func__, __LINE__, cert.GetScId().ToString(), nextCeasingHeight);
        return true;
    }

    //add next ceasing Height
    CSidechainEventsMap::iterator scNextCeasingEventIt = ModifySidechainEvents(nextCeasingHeight);
    if (scNextCeasingEventIt->second.flag == CSidechainEventsCacheEntry::Flags::FRESH) {
        scNextCeasingEventIt->second.scEvents.ceasingScs.insert(cert.GetScId());
    } else {
        scNextCeasingEventIt->second.scEvents.ceasingScs.insert(cert.GetScId());
        scNextCeasingEventIt->second.flag = CSidechainEventsCacheEntry::Flags::DIRTY;
    }

    LogPrint("sc", "%s():%d - SIDECHAIN-EVENT: scId[%s]: cert [%s] sets nextCeasingHeight to [%d]\n",
            __func__, __LINE__, cert.GetScId().ToString(), cert.GetHash().ToString(), nextCeasingHeight);

    return true;
}

bool CCoinsViewCache::CancelSidechainEvent(const CTxScCreationOut& scCreationOut, int creationHeight)
{
    CSidechain sidechain;
    if (!this->GetSidechain(scCreationOut.GetScId(), sidechain)) {
        LogPrint("sc", "%s():%d - SIDECHAIN-EVENT: attempt to undo ScCreation amount maturing for unknown scId[%s]\n",
            __func__, __LINE__, scCreationOut.GetScId().ToString());
        return false;
    }

    // Cancel maturing amount
    static const int SC_COIN_MATURITY = getScCoinsMaturity();
    const int maturityHeight = creationHeight + SC_COIN_MATURITY;

    if (HaveSidechainEvents(maturityHeight))
    {
        CSidechainEventsMap::iterator scMaturityEventIt = ModifySidechainEvents(maturityHeight);
        scMaturityEventIt->second.scEvents.maturingScs.erase(scCreationOut.GetScId());
        if (!scMaturityEventIt->second.scEvents.IsNull()) //still other sc ceasing at that height or fwds
            scMaturityEventIt->second.flag = CSidechainEventsCacheEntry::Flags::DIRTY;
        else
            scMaturityEventIt->second.flag = CSidechainEventsCacheEntry::Flags::ERASED;

        LogPrint("sc", "%s():%d - SIDECHAIN-EVENT: scId[%s] deleted maturing height [%d] for creation amount.\n",
            __func__, __LINE__, scCreationOut.GetScId().ToString(), maturityHeight);
    } else
        LogPrint("sc", "%s():%d - SIDECHAIN-EVENT: scId[%s] nothing to do for scCreation amount maturing canceling at height [%d].\n",
            __func__, __LINE__, scCreationOut.GetScId().ToString(), maturityHeight);


    //remove current ceasing Height
    int currentCeasingHeight = sidechain.StartHeightForEpoch(1) + sidechain.SafeguardMargin();

    // Cancel Ceasing Sidechains
    if (!HaveSidechainEvents(currentCeasingHeight)) {
        LogPrint("sc", "%s():%d - SIDECHAIN-EVENT: scId[%s] misses current ceasing height; expected value was [%d]\n",
            __func__, __LINE__, scCreationOut.GetScId().ToString(), currentCeasingHeight);
        return false;
    }

    CSidechainEventsMap::iterator scCurCeasingEventIt = ModifySidechainEvents(currentCeasingHeight);
    scCurCeasingEventIt->second.scEvents.ceasingScs.erase(scCreationOut.GetScId());
    if (!scCurCeasingEventIt->second.scEvents.IsNull())
        scCurCeasingEventIt->second.flag = CSidechainEventsCacheEntry::Flags::DIRTY;
    else
        scCurCeasingEventIt->second.flag = CSidechainEventsCacheEntry::Flags::ERASED;

    LogPrint("sc", "%s():%d - SIDECHAIN-EVENT: scId[%s]: undo of creation removes currentCeasingHeight [%d]\n",
            __func__, __LINE__, scCreationOut.GetScId().ToString(), currentCeasingHeight);

    return true;
}

bool CCoinsViewCache::CancelSidechainEvent(const CTxForwardTransferOut& forwardOut, int fwdHeight)
{
    // Cancel maturing amount
    static const int SC_COIN_MATURITY = getScCoinsMaturity();
    const int maturityHeight = fwdHeight + SC_COIN_MATURITY;

    if (!HaveSidechainEvents(maturityHeight)) {
        LogPrint("sc", "%s():%d - SIDECHAIN-EVENT: scId[%s] maturing height [%d] already deleted. This may happen in case of concurrent fwd\n",
            __func__, __LINE__, forwardOut.scId.ToString(), maturityHeight);
        return true;
    }

    CSidechainEventsMap::iterator scMaturingEventIt = ModifySidechainEvents(maturityHeight);
    scMaturingEventIt->second.scEvents.maturingScs.erase(forwardOut.scId);
    if (!scMaturingEventIt->second.scEvents.IsNull()) //still other sc ceasing at that height or fwds
        scMaturingEventIt->second.flag = CSidechainEventsCacheEntry::Flags::DIRTY;
    else
        scMaturingEventIt->second.flag = CSidechainEventsCacheEntry::Flags::ERASED;

    LogPrint("sc", "%s():%d - SIDECHAIN-EVENT: scId[%s] cancelled maturing height [%s] for fwd amount.\n",
        __func__, __LINE__, forwardOut.scId.ToString(), maturityHeight);

    return true;
}

bool CCoinsViewCache::CancelSidechainEvent(const CScCertificate& cert)
{
    CSidechain restoredSidechain;
    if (!this->GetSidechain(cert.GetScId(), restoredSidechain)) {
        LogPrint("sc", "%s():%d - SIDECHAIN-EVENT:: attempt to undo ceasing sidechain map with cert to unknown scId[%s]\n",
            __func__, __LINE__, cert.GetScId().ToString());
        return false;
    }

    int currentCeasingHeight = restoredSidechain.StartHeightForEpoch(cert.epochNumber+2) + restoredSidechain.SafeguardMargin();
    int previousCeasingHeight = currentCeasingHeight - restoredSidechain.creationData.withdrawalEpochLength;

    //remove current ceasing Height
    if (!HaveSidechainEvents(currentCeasingHeight))
    {
        if (!HaveSidechainEvents(previousCeasingHeight) )
        {
            LogPrint("sc", "%s():%d - SIDECHAIN-EVENT: scId[%s]: Could not find scheduling for current ceasing height [%d] nor previous ceasing height [%d]\n",
                __func__, __LINE__, cert.GetScId().ToString(), currentCeasingHeight, previousCeasingHeight);
            return false;
        }
        LogPrint("sc", "%s():%d - SIDECHAIN-EVENT: scId[%s]: misses current ceasing height [%d]\n",
            __func__, __LINE__, cert.GetScId().ToString(), currentCeasingHeight);
        LogPrint("sc", "%s():%d - SIDECHAIN-EVENT: scId[%s]: previousCeasingHeight already restored at[%d].\n",
            __func__, __LINE__, cert.GetScId().ToString(), previousCeasingHeight);

        return true;
    }

    CSidechainEventsMap::iterator scCurCeasingEventIt = ModifySidechainEvents(currentCeasingHeight);
    scCurCeasingEventIt->second.scEvents.ceasingScs.erase(cert.GetScId());
    if (!scCurCeasingEventIt->second.scEvents.IsNull()) //still other sc ceasing at that height or fwds
        scCurCeasingEventIt->second.flag = CSidechainEventsCacheEntry::Flags::DIRTY;
    else
        scCurCeasingEventIt->second.flag = CSidechainEventsCacheEntry::Flags::ERASED;

    LogPrint("sc", "%s():%d - SIDECHAIN-EVENT:: scId[%s]: undo of cert [%s] removes currentCeasingHeight [%d]\n",
            __func__, __LINE__, cert.GetScId().ToString(), cert.GetHash().ToString(), currentCeasingHeight);

    //restore previous ceasing Height
    CSidechainEventsMap::iterator scRestoredCeasingEventIt = ModifySidechainEvents(previousCeasingHeight);
    if (scRestoredCeasingEventIt->second.flag == CSidechainEventsCacheEntry::Flags::FRESH) {
        scRestoredCeasingEventIt->second.scEvents.ceasingScs.insert(cert.GetScId());
    } else {
        scRestoredCeasingEventIt->second.scEvents.ceasingScs.insert(cert.GetScId());
        scRestoredCeasingEventIt->second.flag = CSidechainEventsCacheEntry::Flags::DIRTY;
    }

    LogPrint("sc", "%s():%d - SIDECHAIN-EVENT: scId[%s]: undo of cert [%s] set nextCeasingHeight to [%d]\n",
        __func__, __LINE__, cert.GetScId().ToString(), cert.GetHash().ToString(), previousCeasingHeight);

    return true;
}

bool CCoinsViewCache::HandleSidechainEvents(int height, CBlockUndo& blockUndo, std::vector<CScCertificateStatusUpdateInfo>* pCertsStateInfo)
{
    if (!HaveSidechainEvents(height))
        return true;

    CSidechainEvents scEvents;
    GetSidechainEvents(height, scEvents);

    //Handle Maturing amounts
    for (const uint256& maturingScId : scEvents.maturingScs)
    {
        LogPrint("sc", "%s():%d - SIDECHAIN-EVENT: about to mature scId[%s] amount at height [%d]\n",
                __func__, __LINE__, maturingScId.ToString(), height);

        assert(HaveSidechain(maturingScId));
        CSidechainsMap::iterator scMaturingIt = ModifySidechain(maturingScId);
        assert(scMaturingIt->second.scInfo.mImmatureAmounts.count(height));

        scMaturingIt->second.scInfo.balance += scMaturingIt->second.scInfo.mImmatureAmounts.at(height);
        LogPrint("sc", "%s():%d - SIDECHAIN-EVENT: scId=%s balance updated to: %s\n",
            __func__, __LINE__, maturingScId.ToString(), FormatMoney(scMaturingIt->second.scInfo.balance));

        blockUndo.scUndoDatabyScId[maturingScId].appliedMaturedAmount = scMaturingIt->second.scInfo.mImmatureAmounts[height];
        blockUndo.scUndoDatabyScId[maturingScId].contentBitMask |= CSidechainUndoData::AvailableSections::MATURED_AMOUNTS;
        LogPrint("sc", "%s():%d - SIDECHAIN-EVENT: adding immature amount %s for scId=%s in blockundo\n",
            __func__, __LINE__, FormatMoney(scMaturingIt->second.scInfo.mImmatureAmounts[height]), maturingScId.ToString());

        scMaturingIt->second.scInfo.mImmatureAmounts.erase(height);
        scMaturingIt->second.flag = CSidechainsCacheEntry::Flags::DIRTY;
    }

    //Handle Ceasing Sidechain
    for (const uint256& ceasingScId : scEvents.ceasingScs)
    {
        LogPrint("sc", "%s():%d - SIDECHAIN-EVENT: about to handle scId[%s] and ceasingHeight [%d]\n",
                __func__, __LINE__, ceasingScId.ToString(), height);

        CSidechain scInfo;
        assert(GetSidechain(ceasingScId, scInfo));

        LogPrint("sc", "%s():%d - SIDECHAIN-EVENT: lastCertEpoch [%d], lastCertHash [%s]\n",
                __func__, __LINE__, scInfo.prevBlockTopQualityCertReferencedEpoch, scInfo.prevBlockTopQualityCertHash.ToString());

        LogPrint("sc", "%s():%d - set voidedCertHash[%s], ceasingScId = %s\n",
            __func__, __LINE__, scInfo.prevBlockTopQualityCertHash.ToString(), ceasingScId.ToString());

        CSidechainsMap::iterator scIt = ModifySidechain(ceasingScId);
        scIt->second.scInfo.currentState = (uint8_t)CSidechain::State::CEASED;
        scIt->second.flag = CSidechainsCacheEntry::Flags::DIRTY;
        
        blockUndo.scUndoDatabyScId[ceasingScId].contentBitMask |= CSidechainUndoData::AvailableSections::CEASED_CERTIFICATE_DATA;
        if (scInfo.prevBlockTopQualityCertReferencedEpoch == CScCertificate::EPOCH_NULL) {
            assert(scInfo.prevBlockTopQualityCertHash.IsNull());
            continue;
        }

        NullifyBackwardTransfers(scInfo.prevBlockTopQualityCertHash, blockUndo.scUndoDatabyScId[ceasingScId].ceasedBwts);
        if (pCertsStateInfo != nullptr)
            pCertsStateInfo->push_back(CScCertificateStatusUpdateInfo(ceasingScId, scInfo.prevBlockTopQualityCertHash,
                                       scInfo.prevBlockTopQualityCertReferencedEpoch,
                                       scInfo.prevBlockTopQualityCertQuality,
                                       CScCertificateStatusUpdateInfo::BwtState::BWT_OFF));
    }

    CSidechainEventsMap::iterator scCeasingIt = ModifySidechainEvents(height);
    scCeasingIt->second.flag = CSidechainEventsCacheEntry::Flags::ERASED;
    return true;
}

bool CCoinsViewCache::RevertSidechainEvents(const CBlockUndo& blockUndo, int height, std::vector<CScCertificateStatusUpdateInfo>* pCertsStateInfo)
{
    if (HaveSidechainEvents(height)) {
        LogPrint("sc", "%s():%d - SIDECHAIN-EVENT:: attempt to recreate sidechain event at height [%d], but there is one already\n",
            __func__, __LINE__, height);
        return false;
    }

    CSidechainEvents recreatedScEvent;

    // Reverting amount maturing
    for (auto it = blockUndo.scUndoDatabyScId.begin(); it != blockUndo.scUndoDatabyScId.end(); ++it)
    {
        if ((it->second.contentBitMask & CSidechainUndoData::AvailableSections::MATURED_AMOUNTS) == 0)
            continue;

        const uint256& scId = it->first;
        const std::string& scIdString = scId.ToString();

        if (!HaveSidechain(scId))
        {
            // should not happen
            LogPrint("sc", "ERROR: %s():%d - scId=%s not in scView\n", __func__, __LINE__, scId.ToString() );
            return false;
        }

        CAmount amountToRestore = it->second.appliedMaturedAmount;
        CSidechainsMap::iterator scIt = ModifySidechain(scId);
        if (amountToRestore > 0)
        {
            LogPrint("sc", "%s():%d - adding immature amount %s into sc view for scId=%s\n",
                __func__, __LINE__, FormatMoney(amountToRestore), scIdString);

            if (scIt->second.scInfo.balance < amountToRestore)
            {
                LogPrint("sc", "%s():%d - Can not update balance with amount[%s] for scId=%s, would be negative\n",
                    __func__, __LINE__, FormatMoney(amountToRestore), scId.ToString() );
                return false;
            }

            scIt->second.scInfo.mImmatureAmounts[height] += amountToRestore;

            LogPrint("sc", "%s():%d - scId=%s balance before: %s\n", __func__, __LINE__, scIdString, FormatMoney(scIt->second.scInfo.balance));
            scIt->second.scInfo.balance -= amountToRestore;
            LogPrint("sc", "%s():%d - scId=%s balance after: %s\n", __func__, __LINE__, scIdString, FormatMoney(scIt->second.scInfo.balance));

            scIt->second.flag = CSidechainsCacheEntry::Flags::DIRTY;
        }

        recreatedScEvent.maturingScs.insert(scId);
    }

    // Reverting ceasing sidechains
    for (auto it = blockUndo.scUndoDatabyScId.begin(); it != blockUndo.scUndoDatabyScId.end(); ++it)
    {
        if ((it->second.contentBitMask & CSidechainUndoData::AvailableSections::CEASED_CERTIFICATE_DATA) == 0)
            continue;

        const uint256& scId = it->first;
        const CSidechain* const pSidechain = AccessSidechain(scId);

        if (pSidechain->prevBlockTopQualityCertReferencedEpoch != CScCertificate::EPOCH_NULL)
        {
            if (!RestoreBackwardTransfers(pSidechain->prevBlockTopQualityCertHash, blockUndo.scUndoDatabyScId.at(scId).ceasedBwts))
                return false;
 
            if (pCertsStateInfo != nullptr)
                pCertsStateInfo->push_back(CScCertificateStatusUpdateInfo(scId, pSidechain->prevBlockTopQualityCertHash,
                                           pSidechain->prevBlockTopQualityCertReferencedEpoch,
                                           pSidechain->prevBlockTopQualityCertQuality,
                                           CScCertificateStatusUpdateInfo::BwtState::BWT_ON));
        }

        recreatedScEvent.ceasingScs.insert(scId);
        CSidechainsMap::iterator scIt = ModifySidechain(scId);
        scIt->second.scInfo.currentState = (uint8_t)CSidechain::State::ALIVE;
        scIt->second.flag = CSidechainsCacheEntry::Flags::DIRTY;
    }

    if (!recreatedScEvent.IsNull())
    {
        CSidechainEventsMap::iterator scEventIt = ModifySidechainEvents(height);
        scEventIt->second.scEvents = recreatedScEvent;
        scEventIt->second.flag = CSidechainEventsCacheEntry::Flags::FRESH;
    }

    return true;
}

CSidechain::State CCoinsViewCache::GetSidechainState(const uint256& scId) const
{
    if (!HaveSidechain(scId))
        return CSidechain::State::NOT_APPLICABLE;

    CSidechain scInfo;
    GetSidechain(scId, scInfo);

    LogPrint("cert", "%s.%s():%d sc %s state is %s\n", __FILE__, __func__, __LINE__, scId.ToString(),
        CSidechain::stateToString((CSidechain::State)scInfo.currentState));
    return (CSidechain::State)scInfo.currentState;
}

CSidechain::State CCoinsViewCache::isCeasedAtHeight(const uint256& scId, int height) const
{
    if (!HaveSidechain(scId))
        return CSidechain::State::NOT_APPLICABLE;

    CSidechain scInfo;
    GetSidechain(scId, scInfo);

    if (height < scInfo.creationBlockHeight)
        return CSidechain::State::NOT_APPLICABLE;

    int currentEpoch = scInfo.EpochFor(height);

    if (currentEpoch > scInfo.prevBlockTopQualityCertReferencedEpoch + 2)
        return CSidechain::State::CEASED;

    if (currentEpoch == scInfo.prevBlockTopQualityCertReferencedEpoch + 2)
    {
        int targetEpochSafeguardHeight = scInfo.StartHeightForEpoch(currentEpoch) + scInfo.SafeguardMargin();
        if (height > targetEpochSafeguardHeight)
            return CSidechain::State::CEASED;
    }

    return  CSidechain::State::ALIVE;
}

bool CCoinsViewCache::Flush() {
    bool fOk = base->BatchWrite(cacheCoins, hashBlock, hashAnchor, cacheAnchors, cacheNullifiers, cacheSidechains, cacheSidechainEvents);
    cacheCoins.clear();
    cacheSidechains.clear();
    cacheSidechainEvents.clear();
    cacheAnchors.clear();
    cacheNullifiers.clear();
    cachedCoinsUsage = 0;
    return fOk;
}

bool CCoinsViewCache::DecrementImmatureAmount(const uint256& scId, const CSidechainsMap::iterator& targetEntry, CAmount nValue, int maturityHeight)
{
    // get the map of immature amounts, they are indexed by height
    auto& iaMap = targetEntry->second.scInfo.mImmatureAmounts;

    if (!iaMap.count(maturityHeight) )
    {
        // should not happen
        LogPrint("sc", "ERROR %s():%d - could not find immature balance at height%d\n",
            __func__, __LINE__, maturityHeight);
        return false;
    }

    LogPrint("sc", "%s():%d - immature amount before: %s\n",
        __func__, __LINE__, FormatMoney(iaMap[maturityHeight]));

    if (iaMap[maturityHeight] < nValue)
    {
        // should not happen either
        LogPrint("sc", "ERROR %s():%d - negative balance at height=%d\n",
            __func__, __LINE__, maturityHeight);
        return false;
    }

    iaMap[maturityHeight] -= nValue;
    targetEntry->second.flag = CSidechainsCacheEntry::Flags::DIRTY;

    LogPrint("sc", "%s():%d - immature amount after: %s\n",
        __func__, __LINE__, FormatMoney(iaMap[maturityHeight]));

    if (iaMap[maturityHeight] == 0)
    {
        iaMap.erase(maturityHeight);
        targetEntry->second.flag = CSidechainsCacheEntry::Flags::DIRTY;
        LogPrint("sc", "%s():%d - removed entry height=%d from immature amounts in memory\n",
            __func__, __LINE__, maturityHeight );
    }
    return true;
}

void CCoinsViewCache::Dump_info() const
{
    std::set<uint256> scIdsList;
    GetScIds(scIdsList);
    LogPrint("sc", "-- number of side chains found [%d] ------------------------\n", scIdsList.size());
    for(const auto& scId: scIdsList)
    {
        LogPrint("sc", "-- side chain [%s] ------------------------\n", scId.ToString());
        CSidechain info;
        if (!GetSidechain(scId, info))
        {
            LogPrint("sc", "===> No such side chain\n");
            return;
        }

        LogPrint("sc", "  created in block[%s] (h=%d)\n", info.creationBlockHash.ToString(), info.creationBlockHeight );
        LogPrint("sc", "  creationTx[%s]\n", info.creationTxHash.ToString());
        LogPrint("sc", "  prevBlockTopQualityCertReferencedEpoch[%d]\n", info.prevBlockTopQualityCertReferencedEpoch);
        LogPrint("sc", "  prevBlockTopQualityCertHash[%s]\n",            info.prevBlockTopQualityCertHash.ToString());
        LogPrint("sc", "  prevBlockTopQualityCertQuality[%d]\n",         info.prevBlockTopQualityCertQuality);
        LogPrint("sc", "  prevBlockTopQualityCertBwtAmount[%s]\n",       FormatMoney(info.prevBlockTopQualityCertBwtAmount));
        LogPrint("sc", "  balance[%s]\n", FormatMoney(info.balance));
        LogPrint("sc", "  ----- creation data:\n");
        LogPrint("sc", "      withdrawalEpochLength[%d]\n", info.creationData.withdrawalEpochLength);
        LogPrint("sc", "      customData[%s]\n", HexStr(info.creationData.customData));
        LogPrint("sc", "      constant[%s]\n", HexStr(info.creationData.constant));
        LogPrint("sc", "      wCertVk[%s]\n", HexStr(info.creationData.wCertVk));
        LogPrint("sc", "      wCeasedVk[%s]\n", info.creationData.wCeasedVk.is_initialized() ? HexStr(info.creationData.wCeasedVk.get()) : "none");
        LogPrint("sc", "  immature amounts size[%d]\n", info.mImmatureAmounts.size());
    }

    return;
}

unsigned int CCoinsViewCache::GetCacheSize() const {
    return cacheCoins.size();
}

const CTxOut &CCoinsViewCache::GetOutputFor(const CTxIn& input) const
{
    const CCoins* coins = AccessCoins(input.prevout.hash);
    assert(coins && coins->IsAvailable(input.prevout.n));
    return coins->vout[input.prevout.n];
}

CAmount CCoinsViewCache::GetValueIn(const CTransactionBase& txBase) const
{
    if (txBase.IsCoinBase())
        return 0;

    CAmount nResult = 0;
    for (const CTxIn& in : txBase.GetVin())
        nResult += GetOutputFor(in).nValue;

    nResult += txBase.GetJoinSplitValueIn() + txBase.GetCSWValueIn();

    return nResult;
}

bool CCoinsViewCache::HaveJoinSplitRequirements(const CTransactionBase& txBase) const
{
    boost::unordered_map<uint256, ZCIncrementalMerkleTree, CCoinsKeyHasher> intermediates;

    for(const JSDescription &joinsplit: txBase.GetVjoinsplit()) {
        for(const uint256& nullifier: joinsplit.nullifiers) {
            if (GetNullifier(nullifier)) {
                // If the nullifier is set, this transaction
                // double-spends!
                return false;
            }
        }

        ZCIncrementalMerkleTree tree;
        auto it = intermediates.find(joinsplit.anchor);
        if (it != intermediates.end()) {
            tree = it->second;
        } else if (!GetAnchorAt(joinsplit.anchor, tree)) {
            return false;
        }

        for(const uint256& commitment: joinsplit.commitments) {
            tree.append(commitment);
        }

        intermediates.insert(std::make_pair(tree.root(), tree));
    }

    return true;
}

bool CCoinsViewCache::HaveInputs(const CTransactionBase& txBase) const
{
    if (!txBase.IsCoinBase()) {
        for(const CTxIn & in: txBase.GetVin()) {
            const CCoins* coins = AccessCoins(in.prevout.hash);
            if (!coins || !coins->IsAvailable(in.prevout.n)) {
                return false;
            }
        }
    }
    return true;
}

double CCoinsViewCache::GetPriority(const CTransactionBase &tx, int nHeight) const
{
    if (tx.IsCoinBase())
        return 0.0;

    // Joinsplits do not reveal any information about the value or age of a note, so we
    // cannot apply the priority algorithm used for transparent utxos.  Instead, we just
    // use the maximum priority whenever a transaction contains any JoinSplits.
    // (Note that coinbase transactions cannot contain JoinSplits.)
    // FIXME: this logic is partially duplicated between here and CreateNewBlock in miner.cpp.

    if (tx.GetVjoinsplit().size() > 0) {
        return MAXIMUM_PRIORITY;
    }

    if (tx.IsCertificate() ) {
        return MAXIMUM_PRIORITY;
    }

    double dResult = 0.0;
    BOOST_FOREACH(const CTxIn& txin, tx.GetVin())
    {
        const CCoins* coins = AccessCoins(txin.prevout.hash);
        assert(coins);
        if (!coins->IsAvailable(txin.prevout.n)) continue;
        if (coins->nHeight < nHeight) {
            dResult += coins->vout[txin.prevout.n].nValue * (nHeight-coins->nHeight);
        }
    }

    return tx.ComputePriority(dResult);
}

CCoinsModifier::CCoinsModifier(CCoinsViewCache& cache_, CCoinsMap::iterator it_, size_t usage):
        cache(cache_), it(it_), cachedCoinUsage(usage) {
    assert(!cache.hasModifier);
    cache.hasModifier = true;
}

CCoinsModifier::~CCoinsModifier()
{
    assert(cache.hasModifier);
    cache.hasModifier = false;
    it->second.coins.Cleanup();
    cache.cachedCoinsUsage -= cachedCoinUsage; // Subtract the old usage
    if ((it->second.flags & CCoinsCacheEntry::FRESH) && it->second.coins.IsPruned()) {
        cache.cacheCoins.erase(it);
    } else {
        // If the coin still exists after the modification, add the new usage
        cache.cachedCoinsUsage += it->second.coins.DynamicMemoryUsage();
    }
}<|MERGE_RESOLUTION|>--- conflicted
+++ resolved
@@ -866,11 +866,7 @@
 int CSidechain::StartHeightForEpoch(int targetEpoch) const { return -1; }
 int CSidechain::SafeguardMargin() const { return -1; }
 size_t CSidechain::DynamicMemoryUsage() const { return 0; }
-<<<<<<< HEAD
-=======
-void CSidechain::SetVoidedCert(const uint256& certHash, bool flag, std::map<uint256, bool>* pVoidedCertsMap) {}
 std::string CSidechain::stateToString(State s) { return "";}
->>>>>>> 172ca88c
 bool CCoinsViewCache::isEpochDataValid(const CSidechain& info, int epochNumber, const uint256& endEpochBlockHash) const {return true;}
 bool CCoinsViewCache::IsCertApplicableToState(const CScCertificate& cert, int nHeight, CValidationState& state, libzendoomc::CScProofVerifier& scVerifier) const {return true;}
 bool libzendoomc::CScProofVerifier::verifyCScCertificate(              
