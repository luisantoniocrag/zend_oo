#include <gtest/gtest.h>
#include "tx_creation_utils.h"
#include <sc/sidechain.h>
#include <boost/filesystem.hpp>
#include <txdb.h>
#include <chainparams.h>
#include <consensus/validation.h>
#include <txmempool.h>
#include <undo.h>
#include <main.h>

class CBlockUndo_OldVersion
{
    public:
        std::vector<CTxUndo> vtxundo;
        uint256 old_tree_root;

        ADD_SERIALIZE_METHODS;

        template <typename Stream, typename Operation>
        inline void SerializationOp(Stream& s, Operation ser_action, int nType, int nVersion) {
            READWRITE(vtxundo);
            READWRITE(old_tree_root);
        }   
};



class CInMemorySidechainDb final: public CCoinsView {
public:
    CInMemorySidechainDb()  = default;
    virtual ~CInMemorySidechainDb() = default;

    bool HaveSidechain(const uint256& scId) const override { return inMemoryMap.count(scId); }
    bool GetSidechain(const uint256& scId, CSidechain& info) const override {
        if(!inMemoryMap.count(scId))
            return false;
        info = inMemoryMap[scId];
        return true;
    }

    virtual void GetScIds(std::set<uint256>& scIdsList) const override {
        for (auto& entry : inMemoryMap)
            scIdsList.insert(entry.first);
        return;
    }

    bool BatchWrite(CCoinsMap &mapCoins, const uint256 &hashBlock,
                    const uint256 &hashAnchor, CAnchorsMap &mapAnchors,
                    CNullifiersMap &mapNullifiers, CSidechainsMap& sidechainMap, CCeasingScsMap& mapCeasingScs) override
    {
        for (auto& entry : sidechainMap)
            switch (entry.second.flag) {
                case CSidechainsCacheEntry::Flags::FRESH:
                case CSidechainsCacheEntry::Flags::DIRTY:
                    inMemoryMap[entry.first] = entry.second.scInfo;
                    break;
                case CSidechainsCacheEntry::Flags::ERASED:
                    inMemoryMap.erase(entry.first);
                    break;
                case CSidechainsCacheEntry::Flags::DEFAULT:
                    break;
                default:
                    return false;
            }
        sidechainMap.clear();
        return true;
    }

private:
    mutable boost::unordered_map<uint256, CSidechain, ObjectHasher> inMemoryMap;
};

class SidechainTestSuite: public ::testing::Test {

public:
    SidechainTestSuite():
          fakeChainStateDb(nullptr)
        , sidechainsView(nullptr) {};

    ~SidechainTestSuite() = default;

    void SetUp() override {
        SelectParams(CBaseChainParams::REGTEST);

        fakeChainStateDb   = new CInMemorySidechainDb();
        sidechainsView     = new CCoinsViewCache(fakeChainStateDb);
    };

    void TearDown() override {
        delete sidechainsView;
        sidechainsView = nullptr;

        delete fakeChainStateDb;
        fakeChainStateDb = nullptr;
    };

protected:
    CInMemorySidechainDb            *fakeChainStateDb;
    CCoinsViewCache                 *sidechainsView;

    //Helpers
    CBlockUndo   createBlockUndoWith(const uint256 & scId, int height, CAmount amount, uint256 lastCertHash = uint256());
};

///////////////////////////////////////////////////////////////////////////////
/////////////////////////// checkTxSemanticValidity ///////////////////////////
///////////////////////////////////////////////////////////////////////////////
TEST_F(SidechainTestSuite, TransparentCcNullTxsAreSemanticallyValid) {
    CTransaction aTransaction = txCreationUtils::createTransparentTx(/*ccIsNull = */true);
    CValidationState txState;

    //test
    bool res = Sidechain::checkTxSemanticValidity(aTransaction, txState);

    //checks
    EXPECT_TRUE(res);
    EXPECT_TRUE(txState.IsValid());
}

TEST_F(SidechainTestSuite, TransparentNonCcNullTxsAreNotSemanticallyValid) {
    CTransaction aTransaction = txCreationUtils::createTransparentTx(/*ccIsNull = */false);
    CValidationState txState;

    //test
    bool res = Sidechain::checkTxSemanticValidity(aTransaction, txState);

    //checks
    EXPECT_FALSE(res);
    EXPECT_FALSE(txState.IsValid());
    EXPECT_TRUE(txState.GetRejectCode() == REJECT_INVALID)
        <<"wrong reject code. Value returned: "<<txState.GetRejectCode();
}

TEST_F(SidechainTestSuite, SproutCcNullTxsAreCurrentlySupported) {
    CTransaction aTransaction = txCreationUtils::createSproutTx(/*ccIsNull = */true);
    CValidationState txState;

    //test
    bool res = Sidechain::checkTxSemanticValidity(aTransaction, txState);

    //checks
    EXPECT_TRUE(res);
    EXPECT_TRUE(txState.IsValid());
}

TEST_F(SidechainTestSuite, SproutNonCcNullTxsAreCurrentlySupported) {
    CTransaction aTransaction = txCreationUtils::createSproutTx(/*ccIsNull = */false);
    CValidationState txState;

    //test
    bool res = Sidechain::checkTxSemanticValidity(aTransaction, txState);

    //checks
    EXPECT_FALSE(res);
    EXPECT_FALSE(txState.IsValid());
    EXPECT_TRUE(txState.GetRejectCode() == REJECT_INVALID)
        <<"wrong reject code. Value returned: "<<txState.GetRejectCode();
}

TEST_F(SidechainTestSuite, SidechainCreationsWithoutForwardTransferAreNotSemanticallyValid) {
    CTransaction aTransaction = txCreationUtils::createNewSidechainTxWith(CAmount(0));
    CValidationState txState;

    //test
    bool res = Sidechain::checkTxSemanticValidity(aTransaction, txState);

    //checks
    EXPECT_FALSE(res);
    EXPECT_FALSE(txState.IsValid());
    EXPECT_TRUE(txState.GetRejectCode() == REJECT_INVALID)
        <<"wrong reject code. Value returned: "<<txState.GetRejectCode();
}

TEST_F(SidechainTestSuite, SidechainCreationsWithPositiveForwardTransferAreSemanticallyValid) {
    CTransaction aTransaction = txCreationUtils::createNewSidechainTxWith(CAmount(1000));
    CValidationState txState;

    //test
    bool res = Sidechain::checkTxSemanticValidity(aTransaction, txState);

    //checks
    EXPECT_TRUE(res);
    EXPECT_TRUE(txState.IsValid());
}

TEST_F(SidechainTestSuite, SidechainCreationsWithTooLargePositiveForwardTransferAreNotSemanticallyValid) {
    CTransaction aTransaction = txCreationUtils::createNewSidechainTxWith(CAmount(MAX_MONEY +1));
    CValidationState txState;

    //test
    bool res = Sidechain::checkTxSemanticValidity(aTransaction, txState);

    //checks
    EXPECT_FALSE(res);
    EXPECT_FALSE(txState.IsValid());
    EXPECT_TRUE(txState.GetRejectCode() == REJECT_INVALID)
        <<"wrong reject code. Value returned: "<<txState.GetRejectCode();
}

TEST_F(SidechainTestSuite, SidechainCreationsWithZeroForwardTransferAreNotSemanticallyValid) {
    CTransaction aTransaction = txCreationUtils::createNewSidechainTxWith(CAmount(0));
    CValidationState txState;

    //test
    bool res = Sidechain::checkTxSemanticValidity(aTransaction, txState);

    //checks
    EXPECT_FALSE(res);
    EXPECT_FALSE(txState.IsValid());
    EXPECT_TRUE(txState.GetRejectCode() == REJECT_INVALID)
        <<"wrong reject code. Value returned: "<<txState.GetRejectCode();
}

TEST_F(SidechainTestSuite, SidechainCreationsWithNegativeForwardTransferNotAreSemanticallyValid) {
    CTransaction aTransaction = txCreationUtils::createNewSidechainTxWith(CAmount(-1));
    CValidationState txState;

    //test
    bool res = Sidechain::checkTxSemanticValidity(aTransaction, txState);

    //checks
    EXPECT_FALSE(res);
    EXPECT_FALSE(txState.IsValid());
    EXPECT_TRUE(txState.GetRejectCode() == REJECT_INVALID)
        <<"wrong reject code. Value returned: "<<txState.GetRejectCode();
}

TEST_F(SidechainTestSuite, FwdTransferCumulatedAmountDoesNotOverFlow) {
    uint256 scId = uint256S("1492");
    CAmount initialFwdTrasfer(1);
    CTransaction aTransaction = txCreationUtils::createNewSidechainTxWith(initialFwdTrasfer);
    txCreationUtils::extendTransaction(aTransaction, scId, MAX_MONEY);
    CValidationState txState;

    //test
    bool res = Sidechain::checkTxSemanticValidity(aTransaction, txState);

    //checks
    EXPECT_FALSE(res);
    EXPECT_FALSE(txState.IsValid());
    EXPECT_TRUE(txState.GetRejectCode() == REJECT_INVALID)
        <<"wrong reject code. Value returned: "<<txState.GetRejectCode();
}

///////////////////////////////////////////////////////////////////////////////
////////////////////////////// HaveScRequirements /////////////////////////////
///////////////////////////////////////////////////////////////////////////////

TEST_F(SidechainTestSuite, NewScCreationsHaveTheRightDependencies) {
    CTransaction aTransaction = txCreationUtils::createNewSidechainTxWith(CAmount(1953));

    //test
    bool res = sidechainsView->HaveScRequirements(aTransaction, int(1789));

    //checks
    EXPECT_TRUE(res);
}

TEST_F(SidechainTestSuite, ForwardTransfersToExistingSCsHaveTheRightDependencies) {
    int creationHeight = 1789;
    chainSettingUtils::GenerateChainActive(creationHeight);
    CTransaction aTransaction = txCreationUtils::createNewSidechainTxWith(CAmount(1953));
    CBlock aBlock;
    sidechainsView->UpdateScInfo(aTransaction, aBlock, creationHeight);

    const uint256& scId = aTransaction.GetScIdFromScCcOut(0);
    aTransaction = txCreationUtils::createFwdTransferTxWith(scId, CAmount(5));

    //test
    bool res = sidechainsView->HaveScRequirements(aTransaction, creationHeight);

    //checks
    EXPECT_TRUE(res);
}

TEST_F(SidechainTestSuite, ForwardTransfersToNonExistingSCsHaveNotTheRightDependencies) {
    int fwdHeight = 1789;
    chainSettingUtils::GenerateChainActive(fwdHeight);

    CTransaction aTransaction = txCreationUtils::createFwdTransferTxWith(uint256S("1492"), CAmount(1815));

    //test
    bool res = sidechainsView->HaveScRequirements(aTransaction, fwdHeight);

    //checks
    EXPECT_FALSE(res);
}

///////////////////////////////////////////////////////////////////////////////
///////////////////////////// ApplyMatureBalances /////////////////////////////
///////////////////////////////////////////////////////////////////////////////
TEST_F(SidechainTestSuite, InitialCoinsTransferDoesNotModifyScBalanceBeforeCoinsMaturity) {
    CAmount initialAmount = 1000;
    CTransaction aTransaction = txCreationUtils::createNewSidechainTxWith(initialAmount);
    const uint256& scId = aTransaction.GetScIdFromScCcOut(0);
    int scCreationHeight = 5;
    CBlock aBlock;
    sidechainsView->UpdateScInfo(aTransaction, aBlock, scCreationHeight);

    int coinMaturityHeight = scCreationHeight + Params().ScCoinsMaturity();
    int lookupBlockHeight = coinMaturityHeight - 1;
    CBlockUndo anEmptyBlockUndo;

    //test
    bool res = sidechainsView->ApplyMatureBalances(lookupBlockHeight, anEmptyBlockUndo);

    //check
    EXPECT_TRUE(res);

    sidechainsView->Flush();
    CSidechain mgrInfos;
    ASSERT_TRUE(fakeChainStateDb->GetSidechain(scId, mgrInfos));
    EXPECT_TRUE(mgrInfos.balance < initialAmount)
        <<"resulting balance is "<<mgrInfos.balance <<" while initial amount is "<<initialAmount;
}

TEST_F(SidechainTestSuite, InitialCoinsTransferModifiesScBalanceAtCoinMaturity) {
    CAmount initialAmount = 1000;
    CTransaction aTransaction = txCreationUtils::createNewSidechainTxWith(initialAmount);
    const uint256& scId = aTransaction.GetScIdFromScCcOut(0);
    int scCreationHeight = 7;
    CBlock aBlock;
    sidechainsView->UpdateScInfo(aTransaction, aBlock, scCreationHeight);

    int coinMaturityHeight = scCreationHeight + Params().ScCoinsMaturity();
    int lookupBlockHeight = coinMaturityHeight;
    CBlockUndo anEmptyBlockUndo;

    //test
    bool res = sidechainsView->ApplyMatureBalances(lookupBlockHeight, anEmptyBlockUndo);

    //checks
    EXPECT_TRUE(res);

    sidechainsView->Flush();
    CSidechain mgrInfos;
    ASSERT_TRUE(fakeChainStateDb->GetSidechain(scId, mgrInfos));
    EXPECT_TRUE(mgrInfos.balance == initialAmount)
        <<"resulting balance is "<<mgrInfos.balance <<" expected one is "<<initialAmount;
}

TEST_F(SidechainTestSuite, InitialCoinsTransferDoesNotModifyScBalanceAfterCoinsMaturity) {
    CAmount initialAmount = 1000;
    CTransaction aTransaction = txCreationUtils::createNewSidechainTxWith(initialAmount);
    const uint256& scId = aTransaction.GetScIdFromScCcOut(0);
    int scCreationHeight = 11;
    CBlock aBlock;
    sidechainsView->UpdateScInfo(aTransaction, aBlock, scCreationHeight);

    int coinMaturityHeight = /*height*/int(1789) + Params().ScCoinsMaturity();
    int lookupBlockHeight = coinMaturityHeight + 1;
    CBlockUndo anEmptyBlockUndo;

    //test
    EXPECT_DEATH(sidechainsView->ApplyMatureBalances(lookupBlockHeight, anEmptyBlockUndo), "maturityHeight >= blockHeight");

    sidechainsView->Flush();
    CSidechain mgrInfos;
    ASSERT_TRUE(fakeChainStateDb->GetSidechain(scId, mgrInfos));
    EXPECT_TRUE(mgrInfos.balance < initialAmount)
        <<"resulting balance is "<<mgrInfos.balance <<" while initial amount is "<<initialAmount;
}

///////////////////////////////////////////////////////////////////////////////
/////////////////////////// RestoreImmatureBalances ///////////////////////////
///////////////////////////////////////////////////////////////////////////////
TEST_F(SidechainTestSuite, RestoreImmatureBalancesAffectsScBalance) {
    CTransaction aTransaction = txCreationUtils::createNewSidechainTxWith(CAmount(34));
    const uint256& scId = aTransaction.GetScIdFromScCcOut(0);
    int scCreationHeight = 71;
    CBlock aBlock;
    sidechainsView->UpdateScInfo(aTransaction, aBlock, scCreationHeight);
    CBlockUndo aBlockUndo;

    sidechainsView->ApplyMatureBalances(scCreationHeight + Params().ScCoinsMaturity(), aBlockUndo);

    CSidechain viewInfos;
    ASSERT_TRUE(sidechainsView->GetSidechain(scId, viewInfos));
    CAmount scBalance = viewInfos.balance;

    CAmount amountToUndo = 17;
    aBlockUndo = createBlockUndoWith(scId,scCreationHeight,amountToUndo);

    //test
    bool res = sidechainsView->RestoreImmatureBalances(scCreationHeight, aBlockUndo);

    //checks
    EXPECT_TRUE(res);
    ASSERT_TRUE(sidechainsView->GetSidechain(scId, viewInfos));
    EXPECT_TRUE(viewInfos.balance == scBalance - amountToUndo)
        <<"balance after restore is "<<viewInfos.balance
        <<" instead of "<< scBalance - amountToUndo;
}

TEST_F(SidechainTestSuite, YouCannotRestoreMoreCoinsThanAvailableBalance) {
    CTransaction aTransaction = txCreationUtils::createNewSidechainTxWith(CAmount(34));
    const uint256& scId = aTransaction.GetScIdFromScCcOut(0);
    int scCreationHeight = 1991;
    CBlock aBlock;
    sidechainsView->UpdateScInfo(aTransaction, aBlock, scCreationHeight);
    CBlockUndo aBlockUndo;

    sidechainsView->ApplyMatureBalances(scCreationHeight + Params().ScCoinsMaturity(), aBlockUndo);
    CSidechain viewInfos;
    ASSERT_TRUE(sidechainsView->GetSidechain(scId, viewInfos));
    CAmount scBalance = viewInfos.balance;

    aBlockUndo = createBlockUndoWith(scId,scCreationHeight,CAmount(50));

    //test
    bool res = sidechainsView->RestoreImmatureBalances(scCreationHeight, aBlockUndo);

    //checks
    EXPECT_FALSE(res);
    ASSERT_TRUE(sidechainsView->GetSidechain(scId, viewInfos));
    EXPECT_TRUE(viewInfos.balance == scBalance)
        <<"balance after restore is "<<viewInfos.balance <<" instead of"<< scBalance;
}

TEST_F(SidechainTestSuite, RestoringBeforeBalanceMaturesHasNoEffects) {
    CTransaction aTransaction = txCreationUtils::createNewSidechainTxWith(CAmount(34));
    const uint256& scId = aTransaction.GetScIdFromScCcOut(0);
    int scCreationHeight = 71;
    CBlock aBlock;
    sidechainsView->UpdateScInfo(aTransaction, aBlock, scCreationHeight);
    CBlockUndo aBlockUndo;

    sidechainsView->ApplyMatureBalances(scCreationHeight + Params().ScCoinsMaturity() -1, aBlockUndo);

    aBlockUndo = createBlockUndoWith(scId,scCreationHeight,CAmount(17));

    //test
    bool res = sidechainsView->RestoreImmatureBalances(scCreationHeight, aBlockUndo);

    //checks
    EXPECT_FALSE(res);
    CSidechain viewInfos;
    ASSERT_TRUE(sidechainsView->GetSidechain(scId, viewInfos));
    EXPECT_TRUE(viewInfos.balance == 0)
        <<"balance after restore is "<<viewInfos.balance <<" instead of 0";
}

TEST_F(SidechainTestSuite, YouCannotRestoreCoinsFromInexistentSc) {
    uint256 inexistentScId = uint256S("ca1985");
    int scCreationHeight = 71;

    CAmount amountToUndo = 10;

    CBlockUndo aBlockUndo = createBlockUndoWith(inexistentScId,scCreationHeight,amountToUndo);

    //test
    bool res = sidechainsView->RestoreImmatureBalances(scCreationHeight, aBlockUndo);

    //checks
    EXPECT_FALSE(res);
}

<<<<<<< HEAD
TEST_F(SidechainTestSuite, RestoreImmatureBalancesRestoresLastCertHash) {
    //Create sidechain and mature it to generate first block undo
    CTransaction aTransaction = txCreationUtils::createNewSidechainTxWith(CAmount(34));
    const uint256& scId = aTransaction.GetScIdFromScCcOut(0);
    int scCreationHeight = 71;
    CBlock dummyBlock;
    sidechainsView->UpdateScInfo(aTransaction, dummyBlock, scCreationHeight);
    CSidechain scInfoAtCreation;
    ASSERT_TRUE(sidechainsView->GetSidechain(scId, scInfoAtCreation));

    CBlockUndo scCreationBlockUndo;
    sidechainsView->ApplyMatureBalances(scCreationHeight + Params().ScCoinsMaturity(), scCreationBlockUndo);
    EXPECT_TRUE(scCreationBlockUndo.msc_iaundo.at(scId).lastCertificateHash.IsNull());

    //Update sc with cert and create the associate blockUndo
    int certEpoch = 19;
    CScCertificate cert = txCreationUtils::createCertificate(scId, certEpoch, dummyBlock.GetHash());
    CBlockUndo certBlockUndo;
    sidechainsView->UpdateScInfo(cert, certBlockUndo);
    CSidechain scInfoPostCert;
    ASSERT_TRUE(sidechainsView->GetSidechain(scId, scInfoPostCert));
    EXPECT_TRUE(scInfoPostCert.lastEpochReferencedByCertificate == certEpoch);
    EXPECT_TRUE(scInfoPostCert.lastCertificateHash == cert.GetHash());

    //test
    bool res = sidechainsView->RestoreImmatureBalances(scCreationHeight + Params().ScCoinsMaturity(),certBlockUndo);

    //checks
    EXPECT_TRUE(res);
    CSidechain scInfoPostCertUndo;
    ASSERT_TRUE(sidechainsView->GetSidechain(scId, scInfoPostCertUndo));
    EXPECT_TRUE(scInfoPostCertUndo.lastCertificateHash == scInfoAtCreation.lastCertificateHash);
    EXPECT_TRUE(scInfoPostCertUndo.lastEpochReferencedByCertificate == scInfoAtCreation.lastEpochReferencedByCertificate);
    //EXPECT_TRUE(scInfoPostCertUndo.mImmatureAmounts == scInfoAtCreation.mImmatureAmounts);

}

=======
>>>>>>> f99166c3
///////////////////////////////////////////////////////////////////////////////
/////////////////////////////// RevertTxOutputs ///////////////////////////////
///////////////////////////////////////////////////////////////////////////////
TEST_F(SidechainTestSuite, RevertingScCreationTxRemovesTheSc) {
    CTransaction aTransaction = txCreationUtils::createNewSidechainTxWith(CAmount(10));
    const uint256& scId = aTransaction.GetScIdFromScCcOut(0);
    int scCreationHeight = 1;
    CBlock aBlock;
    sidechainsView->UpdateScInfo(aTransaction, aBlock, scCreationHeight);

    //test
    bool res = sidechainsView->RevertTxOutputs(aTransaction, scCreationHeight);

    //checks
    EXPECT_TRUE(res);
    EXPECT_FALSE(sidechainsView->HaveSidechain(scId));
}

TEST_F(SidechainTestSuite, RevertingFwdTransferRemovesCoinsFromImmatureBalance) {
    CTransaction aTransaction = txCreationUtils::createNewSidechainTxWith(CAmount(10));
    const uint256& scId = aTransaction.GetScIdFromScCcOut(0);
    int scCreationHeight = 1;
    CBlock aBlock;
    sidechainsView->UpdateScInfo(aTransaction, aBlock, scCreationHeight);

    int fwdTxHeight = 5;
    aTransaction = txCreationUtils::createFwdTransferTxWith(scId, CAmount(7));
    sidechainsView->UpdateScInfo(aTransaction, aBlock, fwdTxHeight);

    //test
    bool res = sidechainsView->RevertTxOutputs(aTransaction, fwdTxHeight);

    //checks
    EXPECT_TRUE(res);
    CSidechain viewInfos;
    ASSERT_TRUE(sidechainsView->GetSidechain(scId, viewInfos));
    EXPECT_TRUE(viewInfos.mImmatureAmounts.count(fwdTxHeight + Params().ScCoinsMaturity()) == 0)
        <<"resulting immature amount is "<< viewInfos.mImmatureAmounts.count(fwdTxHeight + Params().ScCoinsMaturity());
}

TEST_F(SidechainTestSuite, ScCreationTxCannotBeRevertedIfScIsNotPreviouslyCreated) {
    CTransaction aTransaction = txCreationUtils::createNewSidechainTxWith(CAmount(15));

    //test
    bool res = sidechainsView->RevertTxOutputs(aTransaction, /*height*/int(1789));

    //checks
    EXPECT_FALSE(res);
}

TEST_F(SidechainTestSuite, FwdTransferTxToUnexistingScCannotBeReverted) {
    CTransaction aTransaction = txCreationUtils::createFwdTransferTxWith(uint256S("a1b2"), CAmount(999));

    //test
    bool res = sidechainsView->RevertTxOutputs(aTransaction, /*height*/int(1789));

    //checks
    EXPECT_FALSE(res);
}

TEST_F(SidechainTestSuite, RevertingAFwdTransferOnTheWrongHeightHasNoEffect) {
    CTransaction aTransaction = txCreationUtils::createNewSidechainTxWith(CAmount(10));
    const uint256& scId = aTransaction.GetScIdFromScCcOut(0);
    int scCreationHeight = 1;
    CBlock aBlock;
    sidechainsView->UpdateScInfo(aTransaction, aBlock, scCreationHeight);

    int fwdTxHeight = 5;
    CAmount fwdAmount = 7;
    aTransaction = txCreationUtils::createFwdTransferTxWith(scId, fwdAmount);
    sidechainsView->UpdateScInfo(aTransaction, aBlock, fwdTxHeight);

    //test
    int faultyHeight = fwdTxHeight -1;
    bool res = sidechainsView->RevertTxOutputs(aTransaction, faultyHeight);

    //checks
    EXPECT_FALSE(res);
    CSidechain viewInfos;
    ASSERT_TRUE(sidechainsView->GetSidechain(scId, viewInfos));
    EXPECT_TRUE(viewInfos.mImmatureAmounts.at(fwdTxHeight + Params().ScCoinsMaturity()) == fwdAmount)
        <<"Immature amount is "<<viewInfos.mImmatureAmounts.at(fwdTxHeight + Params().ScCoinsMaturity())
        <<"instead of "<<fwdAmount;
}

TEST_F(SidechainTestSuite, RevertCertOutputsRestoresLastCertHash) {
    //Create sidechain and mature it to generate first block undo
    uint256 scId = uint256S("ca1985");
    CTransaction aTransaction = txCreationUtils::createNewSidechainTxWith(scId, CAmount(34));
    int scCreationHeight = 71;
    CBlock dummyBlock;
    sidechainsView->UpdateScInfo(aTransaction, dummyBlock, scCreationHeight);
    CSidechain scInfoAtCreation;
    ASSERT_TRUE(sidechainsView->GetSidechain(scId, scInfoAtCreation));

    CBlockUndo scCreationBlockUndo;
    sidechainsView->ApplyMatureBalances(scCreationHeight + Params().ScCoinsMaturity(), scCreationBlockUndo);

    //Update sc with cert and create the associate blockUndo
    int certEpoch = 19;
    CScCertificate cert = txCreationUtils::createCertificate(scId, certEpoch, dummyBlock.GetHash());
    CTxUndo certUndoEntry;
    sidechainsView->UpdateScInfo(cert, certUndoEntry);
    CSidechain scInfoPostCert;
    ASSERT_TRUE(sidechainsView->GetSidechain(scId, scInfoPostCert));
    EXPECT_TRUE(scInfoPostCert.lastEpochReferencedByCertificate == certEpoch);
    EXPECT_TRUE(scInfoPostCert.lastCertificateHash == cert.GetHash());

    //test
    bool res = sidechainsView->RevertCertOutputs(cert,certUndoEntry);

    //checks
    EXPECT_TRUE(res);
    CSidechain scInfoPostCertUndo;
    ASSERT_TRUE(sidechainsView->GetSidechain(scId, scInfoPostCertUndo));
    EXPECT_TRUE(scInfoPostCertUndo.lastCertificateHash == scInfoAtCreation.lastCertificateHash);
    EXPECT_TRUE(scInfoPostCertUndo.lastEpochReferencedByCertificate == scInfoAtCreation.lastEpochReferencedByCertificate);
}
///////////////////////////////////////////////////////////////////////////////
///////////////////////////////// UpdateScInfo ////////////////////////////////
///////////////////////////////////////////////////////////////////////////////

TEST_F(SidechainTestSuite, NewSCsAreRegistered) {
    CTransaction aTransaction = txCreationUtils::createNewSidechainTxWith(CAmount(1));

    const uint256& scId = aTransaction.GetScIdFromScCcOut(0);
    CBlock aBlock;

    //test
    bool res = sidechainsView->UpdateScInfo(aTransaction, aBlock, /*height*/int(1789));

    //check
    EXPECT_TRUE(res);
    EXPECT_TRUE(sidechainsView->HaveSidechain(scId));
}

TEST_F(SidechainTestSuite, NoRollbackIsPerformedOnceInvalidTransactionIsEncountered) {
    CTransaction aTransaction = txCreationUtils::createNewSidechainTxWith(CAmount(10));
    uint256 secondScId = uint256S("1912");
    CBlock aBlock;
    txCreationUtils::extendTransaction(aTransaction, secondScId, CAmount(30));
    const uint256& firstScId = aTransaction.GetScIdFromScCcOut(0);

    //test
    bool res = sidechainsView->UpdateScInfo(aTransaction, aBlock, /*height*/int(1789));

    //check
    EXPECT_FALSE(res);
    EXPECT_TRUE(sidechainsView->HaveSidechain(firstScId));
    EXPECT_FALSE(sidechainsView->HaveSidechain(secondScId));
}

TEST_F(SidechainTestSuite, ForwardTransfersToNonExistentSCsAreRejected) {
    uint256 nonExistentId = uint256S("1492");
    CTransaction aTransaction = txCreationUtils::createFwdTransferTxWith(nonExistentId, CAmount(10));
    CBlock aBlock;

    //test
    bool res = sidechainsView->UpdateScInfo(aTransaction, aBlock, /*height*/int(1789));

    //check
    EXPECT_FALSE(res);
    EXPECT_FALSE(sidechainsView->HaveSidechain(nonExistentId));
}

TEST_F(SidechainTestSuite, ForwardTransfersToExistentSCsAreRegistered) {
    CTransaction aTransaction = txCreationUtils::createNewSidechainTxWith(CAmount(5));
    const uint256& scId = aTransaction.GetScIdFromScCcOut(0);
    CBlock aBlock;
    sidechainsView->UpdateScInfo(aTransaction, aBlock, /*height*/int(1789));

    aTransaction = txCreationUtils::createFwdTransferTxWith(scId, CAmount(15));

    //test
    bool res = sidechainsView->UpdateScInfo(aTransaction, aBlock, /*height*/int(1789));

    //check
    EXPECT_TRUE(res);
}

<<<<<<< HEAD
TEST_F(SidechainTestSuite, NewSidechainsHaveNullLastCertificateHash) {
    //Create Sc
    int scCreationHeight = 1987;
    CTransaction aTransaction = txCreationUtils::createNewSidechainTxWith(CAmount(5));
    const uint256& scId = aTransaction.GetScIdFromScCcOut(0);
    CBlock aBlock;
    ASSERT_TRUE(sidechainsView->UpdateScInfo(aTransaction, aBlock, scCreationHeight));

    CSidechain scInfo;
    EXPECT_TRUE(sidechainsView->GetSidechain(scId,scInfo));
    EXPECT_TRUE(scInfo.lastCertificateHash.IsNull());

    //Fully mature initial Sc balance
    int coinMaturityHeight = scCreationHeight + Params().ScCoinsMaturity();
    CBlockUndo blockUndo;
    EXPECT_TRUE(sidechainsView->ApplyMatureBalances(coinMaturityHeight, blockUndo));

    //check
    ASSERT_TRUE(blockUndo.msc_iaundo.count(scId) != 0);
    EXPECT_TRUE(blockUndo.msc_iaundo.at(scId).lastCertificateHash.IsNull());
}

=======
>>>>>>> f99166c3
TEST_F(SidechainTestSuite, CertificateUpdatesLastCertificateHash) {
    //Create Sc
    int scCreationHeight = 1987;
    CTransaction aTransaction = txCreationUtils::createNewSidechainTxWith(CAmount(5));
    const uint256& scId = aTransaction.GetScIdFromScCcOut(0);
    CBlock aBlock;
    ASSERT_TRUE(sidechainsView->UpdateScInfo(aTransaction, aBlock, scCreationHeight));

    CSidechain scInfo;
    EXPECT_TRUE(sidechainsView->GetSidechain(scId,scInfo));
    EXPECT_TRUE(scInfo.lastCertificateHash.IsNull());

    //Fully mature initial Sc balance
    int coinMaturityHeight = scCreationHeight + Params().ScCoinsMaturity();
    CBlockUndo dummyBlockUndo;
    EXPECT_TRUE(sidechainsView->ApplyMatureBalances(coinMaturityHeight, dummyBlockUndo));

    CTxUndo certUndoEntry;
    CScCertificate aCertificate = txCreationUtils::createCertificate(scId, /*epochNum*/0, aBlock.GetHash());
    EXPECT_TRUE(sidechainsView->UpdateScInfo(aCertificate, certUndoEntry));

    //check
    ASSERT_TRUE(sidechainsView->GetSidechain(scId,scInfo));
    EXPECT_TRUE(scInfo.lastCertificateHash == aCertificate.GetHash());
    EXPECT_TRUE(certUndoEntry.replacedLastCertEpoch == -1);
    EXPECT_TRUE(certUndoEntry.replacedLastCertHash.IsNull());
}

///////////////////////////////////////////////////////////////////////////////
//////////////////////////////// BatchWrite ///////////////////////////////////
///////////////////////////////////////////////////////////////////////////////
TEST_F(SidechainTestSuite, FRESHSidechainsGetWrittenInBackingCache) {
    CCoinsMap mapCoins;
    const uint256 hashBlock;
    const uint256 hashAnchor;
    CAnchorsMap mapAnchors;
    CNullifiersMap mapNullifiers;
    CCeasingScsMap mapCeasingScs;


    uint256 scId = uint256S("aaaa");
    CSidechainsMap mapToWrite;
    CSidechainsCacheEntry entry;
    entry.scInfo = CSidechain();
    entry.flag   = CSidechainsCacheEntry::Flags::FRESH;

    mapToWrite[scId] = entry;

    //write new sidechain when backing view doesn't know about it
    bool res = sidechainsView->BatchWrite(mapCoins, hashBlock, hashAnchor, mapAnchors, mapNullifiers, mapToWrite, mapCeasingScs);

    //checks
    EXPECT_TRUE(res);
    EXPECT_TRUE(sidechainsView->HaveSidechain(scId));
}

TEST_F(SidechainTestSuite, FRESHSidechainsCanBeWrittenOnlyIfUnknownToBackingCache) {
    CCoinsMap mapCoins;
    const uint256 hashBlock;
    const uint256 hashAnchor;
    CAnchorsMap mapAnchors;
    CNullifiersMap mapNullifiers;
    CCeasingScsMap mapCeasingScs;


    //Prefill backing cache with sidechain
    CTransaction scTx = txCreationUtils::createNewSidechainTxWith(CAmount(10));
    const uint256& scId = scTx.GetScIdFromScCcOut(0);
    sidechainsView->UpdateScInfo(scTx, CBlock(), /*nHeight*/ 1000);

    //attempt to write new sidechain when backing view already knows about it
    CSidechainsMap mapToWrite;
    CSidechainsCacheEntry entry;
    entry.scInfo = CSidechain();
    entry.flag   = CSidechainsCacheEntry::Flags::FRESH;

    mapToWrite[scId] = entry;

    ASSERT_DEATH(sidechainsView->BatchWrite(mapCoins, hashBlock, hashAnchor, mapAnchors, mapNullifiers, mapToWrite,mapCeasingScs),"");
}

TEST_F(SidechainTestSuite, DIRTYSidechainsAreStoredInBackingCache) {
    CCoinsMap mapCoins;
    const uint256 hashBlock;
    const uint256 hashAnchor;
    CAnchorsMap mapAnchors;
    CNullifiersMap mapNullifiers;
    CCeasingScsMap mapCeasingScs;


    uint256 scId = uint256S("aaaa");
    CSidechainsMap mapToWrite;
    CSidechainsCacheEntry entry;
    entry.scInfo = CSidechain();
    entry.flag   = CSidechainsCacheEntry::Flags::FRESH;

    mapToWrite[scId] = entry;

    //write dirty sidechain when backing view doesn't know about it
    bool res = sidechainsView->BatchWrite(mapCoins, hashBlock, hashAnchor, mapAnchors, mapNullifiers, mapToWrite, mapCeasingScs);

    //checks
    EXPECT_TRUE(res);
    EXPECT_TRUE(sidechainsView->HaveSidechain(scId));
}

TEST_F(SidechainTestSuite, DIRTYSidechainsUpdatesDirtyOnesInBackingCache) {
    CCoinsMap mapCoins;
    const uint256 hashBlock;
    const uint256 hashAnchor;
    CAnchorsMap mapAnchors;
    CNullifiersMap mapNullifiers;
    CCeasingScsMap mapCeasingScs;


    CTransaction scTx = txCreationUtils::createNewSidechainTxWith(CAmount(10));
    const uint256& scId = scTx.GetScIdFromScCcOut(0);
    sidechainsView->UpdateScInfo(scTx, CBlock(), /*nHeight*/ 1000);

    CSidechainsMap mapToWrite;
    CSidechainsCacheEntry entry;
    CSidechain updatedScInfo;
    updatedScInfo.balance = CAmount(12);
    entry.scInfo = updatedScInfo;
    entry.flag   = CSidechainsCacheEntry::Flags::DIRTY;

    mapToWrite[scId] = entry;

    //write dirty sidechain when backing view already knows about it
    bool res = sidechainsView->BatchWrite(mapCoins, hashBlock, hashAnchor, mapAnchors, mapNullifiers, mapToWrite, mapCeasingScs);

    //checks
    EXPECT_TRUE(res);
    CSidechain cachedSc;
    EXPECT_TRUE(sidechainsView->GetSidechain(scId, cachedSc));
    EXPECT_TRUE(cachedSc.balance == CAmount(12) );
}

TEST_F(SidechainTestSuite, DIRTYSidechainsOverwriteErasedOnesInBackingCache) {
    CCoinsMap mapCoins;
    const uint256 hashBlock;
    const uint256 hashAnchor;
    CAnchorsMap mapAnchors;
    CNullifiersMap mapNullifiers;
    CCeasingScsMap mapCeasingScs;


    //Create sidechain...
    CTransaction scTx = txCreationUtils::createNewSidechainTxWith(CAmount(10));
    const uint256& scId = scTx.GetScIdFromScCcOut(0);
    sidechainsView->UpdateScInfo(scTx, CBlock(), /*nHeight*/ 1000);

    //...then revert it to have it erased
    sidechainsView->RevertTxOutputs(scTx, /*nHeight*/1000);
    ASSERT_FALSE(sidechainsView->HaveSidechain(scId));

    CSidechainsMap mapToWrite;
    CSidechainsCacheEntry entry;
    CSidechain updatedScInfo;
    updatedScInfo.balance = CAmount(12);
    entry.scInfo = updatedScInfo;
    entry.flag   = CSidechainsCacheEntry::Flags::DIRTY;

    mapToWrite[scId] = entry;

    //write dirty sidechain when backing view have it erased
    bool res = sidechainsView->BatchWrite(mapCoins, hashBlock, hashAnchor, mapAnchors, mapNullifiers, mapToWrite, mapCeasingScs);

    //checks
    EXPECT_TRUE(res);
    CSidechain cachedSc;
    EXPECT_TRUE(sidechainsView->GetSidechain(scId, cachedSc));
    EXPECT_TRUE(cachedSc.balance == CAmount(12) );
}

TEST_F(SidechainTestSuite, ERASEDSidechainsSetExistingOnesInBackingCacheasErased) {
    CCoinsMap mapCoins;
    const uint256 hashBlock;
    const uint256 hashAnchor;
    CAnchorsMap mapAnchors;
    CNullifiersMap mapNullifiers;
    CCeasingScsMap mapCeasingScs;

    CTransaction scTx = txCreationUtils::createNewSidechainTxWith(CAmount(10));
    const uint256& scId = scTx.GetScIdFromScCcOut(0);
    sidechainsView->UpdateScInfo(scTx, CBlock(), /*nHeight*/ 1000);

    CSidechainsMap mapToWrite;
    CSidechainsCacheEntry entry;
    CSidechain updatedScInfo;
    updatedScInfo.balance = CAmount(12);
    entry.scInfo = updatedScInfo;
    entry.flag   = CSidechainsCacheEntry::Flags::ERASED;

    mapToWrite[scId] = entry;

    //write dirty sidechain when backing view have it erased
    bool res = sidechainsView->BatchWrite(mapCoins, hashBlock, hashAnchor, mapAnchors, mapNullifiers, mapToWrite, mapCeasingScs);

    //checks
    EXPECT_TRUE(res);
    EXPECT_FALSE(sidechainsView->HaveSidechain(scId));
}

TEST_F(SidechainTestSuite, DEFAULTSidechainsCanBeWrittenInBackingCacheasOnlyIfUnchanged) {
    CCoinsMap mapCoins;
    const uint256 hashBlock;
    const uint256 hashAnchor;
    CAnchorsMap mapAnchors;
    CNullifiersMap mapNullifiers;
    CCeasingScsMap mapCeasingScs;

    CTransaction scTx = txCreationUtils::createNewSidechainTxWith(CAmount(10));
    const uint256& scId = scTx.GetScIdFromScCcOut(0);
    sidechainsView->UpdateScInfo(scTx, CBlock(), /*nHeight*/ 1000);

    CSidechainsMap mapToWrite;
    CSidechainsCacheEntry entry;
    CSidechain updatedScInfo;
    updatedScInfo.balance = CAmount(12);
    entry.scInfo = updatedScInfo;
    entry.flag   = CSidechainsCacheEntry::Flags::DEFAULT;

    mapToWrite[scId] = entry;

    //write dirty sidechain when backing view have it erased
    ASSERT_DEATH(sidechainsView->BatchWrite(mapCoins, hashBlock, hashAnchor, mapAnchors, mapNullifiers, mapToWrite, mapCeasingScs),"");
}

///////////////////////////////////////////////////////////////////////////////
/////////////////////////////////// Flush /////////////////////////////////////
///////////////////////////////////////////////////////////////////////////////
TEST_F(SidechainTestSuite, FlushPersistsNewSidechains) {
    CTransaction aTransaction = txCreationUtils::createNewSidechainTxWith(CAmount(1000));
    const uint256& scId = aTransaction.GetScIdFromScCcOut(0);
    CBlock aBlock;
    sidechainsView->UpdateScInfo(aTransaction, aBlock, /*height*/int(1789));

    //test
    bool res = sidechainsView->Flush();

    //checks
    EXPECT_TRUE(res);
    EXPECT_TRUE(fakeChainStateDb->HaveSidechain(scId));
}

TEST_F(SidechainTestSuite, FlushPersistsForwardTransfers) {
    CTransaction aTransaction = txCreationUtils::createNewSidechainTxWith(CAmount(1));
    const uint256& scId = aTransaction.GetScIdFromScCcOut(0);
    int scCreationHeight = 1;
    CBlock aBlock;
    sidechainsView->UpdateScInfo(aTransaction, aBlock, scCreationHeight);
    sidechainsView->Flush();

    CAmount fwdTxAmount = 1000;
    int fwdTxHeght = scCreationHeight + 10;
    int fwdTxMaturityHeight = fwdTxHeght + Params().ScCoinsMaturity();
    aTransaction = txCreationUtils::createFwdTransferTxWith(scId, CAmount(1000));
    sidechainsView->UpdateScInfo(aTransaction, aBlock, fwdTxHeght);

    //test
    bool res = sidechainsView->Flush();

    //checks
    EXPECT_TRUE(res);

    CSidechain persistedInfo;
    ASSERT_TRUE(fakeChainStateDb->GetSidechain(scId, persistedInfo));
    ASSERT_TRUE(persistedInfo.mImmatureAmounts.at(fwdTxMaturityHeight) == fwdTxAmount)
        <<"Following flush, persisted fwd amount should equal the one in view";
}

TEST_F(SidechainTestSuite, FlushPersistsScErasureToo) {
    CTransaction aTransaction = txCreationUtils::createNewSidechainTxWith(CAmount(10));
    const uint256& scId = aTransaction.GetScIdFromScCcOut(0);
    CBlock aBlock;
    sidechainsView->UpdateScInfo(aTransaction, aBlock, /*height*/int(1789));
    sidechainsView->Flush();

    sidechainsView->RevertTxOutputs(aTransaction, /*height*/int(1789));

    //test
    bool res = sidechainsView->Flush();

    //checks
    EXPECT_TRUE(res);
    EXPECT_FALSE(fakeChainStateDb->HaveSidechain(scId));
}

TEST_F(SidechainTestSuite, FlushPersistsNewScsOnTopOfErasedOnes) {
    CBlock aBlock;

    //Create new sidechain and flush it
    CTransaction scCreationTx = txCreationUtils::createNewSidechainTxWith(CAmount(10));
    const uint256& scId = scCreationTx.GetScIdFromScCcOut(0);
    sidechainsView->UpdateScInfo(scCreationTx, aBlock, /*height*/int(1789));
    sidechainsView->Flush();
    ASSERT_TRUE(fakeChainStateDb->HaveSidechain(scId));

    //Remove it and flush again
    sidechainsView->RevertTxOutputs(scCreationTx, /*height*/int(1789));
    sidechainsView->Flush();
    ASSERT_FALSE(fakeChainStateDb->HaveSidechain(scId));

    //re-use sc with same scId as erased one
    CTransaction scReCreationTx = scCreationTx;
    sidechainsView->UpdateScInfo(scReCreationTx, aBlock, /*height*/int(1815));
    bool res = sidechainsView->Flush();

    //checks
    EXPECT_TRUE(res);
    EXPECT_TRUE(fakeChainStateDb->HaveSidechain(scId));
}
///////////////////////////////////////////////////////////////////////////////
///////////////////////////////// GetScIds //////////////////////////////////
///////////////////////////////////////////////////////////////////////////////
TEST_F(SidechainTestSuite, GetScIdsReturnsNonErasedSidechains) {
    CBlock aBlock;

    int sc1CreationHeight(11);
    CTransaction scTx1 = txCreationUtils::createNewSidechainTxWith(CAmount(1));
    uint256 scId1 = scTx1.GetScIdFromScCcOut(0);
    ASSERT_TRUE(sidechainsView->UpdateScInfo(scTx1, aBlock, sc1CreationHeight));
    ASSERT_TRUE(sidechainsView->Flush());

    CTransaction fwdTx = txCreationUtils::createFwdTransferTxWith(scId1, CAmount(3));
    int fwdTxHeight(22);
    sidechainsView->UpdateScInfo(fwdTx, aBlock, fwdTxHeight);

    int sc2CreationHeight(33);
    CTransaction scTx2 = txCreationUtils::createNewSidechainTxWith(CAmount(2));
    uint256 scId2 = scTx2.GetScIdFromScCcOut(0);
    ASSERT_TRUE(sidechainsView->UpdateScInfo(scTx2, aBlock,sc2CreationHeight));
    ASSERT_TRUE(sidechainsView->Flush());

    ASSERT_TRUE(sidechainsView->RevertTxOutputs(scTx2, sc2CreationHeight));

    //test
    std::set<uint256> knownScIdsSet;
    sidechainsView->GetScIds(knownScIdsSet);

    //check
    EXPECT_TRUE(knownScIdsSet.size() == 1)<<"Instead knowScIdSet size is "<<knownScIdsSet.size();
    EXPECT_TRUE(knownScIdsSet.count(scId1) == 1)<<"Actual count is "<<knownScIdsSet.count(scId1);
    EXPECT_TRUE(knownScIdsSet.count(scId2) == 0)<<"Actual count is "<<knownScIdsSet.count(scId2);
}

TEST_F(SidechainTestSuite, GetScIdsOnChainstateDbSelectOnlySidechains) {

    //init a tmp chainstateDb
    boost::filesystem::path pathTemp(boost::filesystem::temp_directory_path() / boost::filesystem::unique_path());
    const unsigned int      chainStateDbSize(2 * 1024 * 1024);
    boost::filesystem::create_directories(pathTemp);
    mapArgs["-datadir"] = pathTemp.string();

    CCoinsViewDB chainStateDb(chainStateDbSize,/*fWipe*/true);
    sidechainsView->SetBackend(chainStateDb);

    //prepare a sidechain
    CBlock aBlock;
    int sc1CreationHeight(11);
    CTransaction scTx = txCreationUtils::createNewSidechainTxWith(CAmount(1));
    const uint256& scId = scTx.GetScIdFromScCcOut(0);
    ASSERT_TRUE(sidechainsView->UpdateScInfo(scTx, aBlock, sc1CreationHeight));

    //prepare a coin
    CCoinsCacheEntry aCoin;
    aCoin.flags = CCoinsCacheEntry::FRESH | CCoinsCacheEntry::DIRTY;
    aCoin.coins.fCoinBase = false;
    aCoin.coins.nVersion = TRANSPARENT_TX_VERSION;
    aCoin.coins.vout.resize(1);
    aCoin.coins.vout[0].nValue = CAmount(10);

    CCoinsMap mapCoins;
    mapCoins[uint256S("aaaa")] = aCoin;
    CAnchorsMap    emptyAnchorsMap;
    CNullifiersMap emptyNullifiersMap;
    CSidechainsMap emptySidechainsMap;
    CCeasingScsMap mapCeasingScs;

    sidechainsView->BatchWrite(mapCoins, uint256(), uint256(), emptyAnchorsMap, emptyNullifiersMap, emptySidechainsMap, mapCeasingScs);

    //flush both the coin and the sidechain to the tmp chainstatedb
    ASSERT_TRUE(sidechainsView->Flush());

    //test
    std::set<uint256> knownScIdsSet;
    sidechainsView->GetScIds(knownScIdsSet);

    //check
    EXPECT_TRUE(knownScIdsSet.size() == 1)<<"Instead knowScIdSet size is "<<knownScIdsSet.size();
    EXPECT_TRUE(knownScIdsSet.count(scId) == 1)<<"Actual count is "<<knownScIdsSet.count(scId);

    ClearDatadirCache();
    boost::system::error_code ec;
    boost::filesystem::remove_all(pathTemp.string(), ec);
}
///////////////////////////////////////////////////////////////////////////////
//////////////////////////////// GetSidechain /////////////////////////////////
///////////////////////////////////////////////////////////////////////////////
TEST_F(SidechainTestSuite, CSidechainFromMempoolRetrievesUnconfirmedInformation) {
    CTxMemPool aMempool(CFeeRate(1));

    //Confirm a Sidechain
    CAmount creationAmount = 10;
    CTransaction scTx = txCreationUtils::createNewSidechainTxWith(creationAmount);
    const uint256& scId = scTx.GetScIdFromScCcOut(0);
    int scCreationHeight(11);
    CBlock aBlock;
    ASSERT_TRUE(sidechainsView->UpdateScInfo(scTx, aBlock, scCreationHeight));
    ASSERT_TRUE(sidechainsView->Flush());

    //Fully mature initial Sc balance
    int coinMaturityHeight = scCreationHeight + Params().ScCoinsMaturity();
    CBlockUndo anEmptyBlockUndo;
    ASSERT_TRUE(sidechainsView->ApplyMatureBalances(coinMaturityHeight, anEmptyBlockUndo));

    //a fwd is accepted in mempool
    CAmount fwdAmount = 20;
    CTransaction fwdTx = txCreationUtils::createFwdTransferTxWith(scId, fwdAmount);
    CTxMemPoolEntry fwdPoolEntry(fwdTx, /*fee*/CAmount(1), /*time*/ 1000, /*priority*/1.0, /*height*/1987);
    aMempool.addUnchecked(fwdPoolEntry.GetTx().GetHash(), fwdPoolEntry);

    //a bwt cert is accepted in mempool too
    CAmount certAmount = 4;
    CMutableScCertificate cert = CScCertificate();
    cert.scId = scId;

    cert.vout.resize(1);
    cert.vout[0].nValue = certAmount;
    cert.vout[0].scriptPubKey << OP_DUP << OP_HASH160 << ToByteVector(uint160()) << OP_EQUALVERIFY << OP_CHECKSIG;
    cert.vout[0].isFromBackwardTransfer = true;

    CCertificateMemPoolEntry bwtPoolEntry(cert, /*fee*/CAmount(1), /*time*/ 1000, /*priority*/1.0, /*height*/1987);
    aMempool.addUnchecked(bwtPoolEntry.GetCertificate().GetHash(), bwtPoolEntry);

    //test
    CCoinsViewMemPool viewMemPool(sidechainsView, aMempool);
    CSidechain retrievedInfo;
    viewMemPool.GetSidechain(scId, retrievedInfo);

    //check
    EXPECT_TRUE(retrievedInfo.creationBlockHeight == scCreationHeight);
    EXPECT_TRUE(retrievedInfo.balance == creationAmount - certAmount);
    EXPECT_TRUE(retrievedInfo.lastEpochReferencedByCertificate == -1); //certs in mempool do not affect lastEpochReferencedByCertificate
    EXPECT_TRUE(retrievedInfo.mImmatureAmounts.at(-1) == fwdAmount);
}

///////////////////////////////////////////////////////////////////////////////
//////////////////////////////// UndoBlock versioning /////////////////////////////////
///////////////////////////////////////////////////////////////////////////////
TEST_F(SidechainTestSuite, CSidechainBlockUndoVersioning) {

    static const std::string autofileName = "/tmp/test_block_undo_versioning.txt";
    CAutoFile fileout(fopen(autofileName.c_str(), "wb+") , SER_DISK, CLIENT_VERSION);
    EXPECT_TRUE(fileout.Get() != NULL);

    // write an old version undo block to the file
    //----------------------------------------------
    CBlockUndo_OldVersion buov;
    buov.vtxundo.reserve(1);
    buov.vtxundo.push_back(CTxUndo());

    fileout << buov;;

    uint256 h_buov;
    {
        CHashWriter hasher(SER_GETHASH, PROTOCOL_VERSION);
        hasher << buov;
        h_buov = hasher.GetHash();
    }
    fileout << h_buov;

    fseek(fileout.Get(), 0, SEEK_END);
    unsigned long len = (unsigned long)ftell(fileout.Get());

    unsigned long buov_sz = buov.GetSerializeSize(SER_DISK, CLIENT_VERSION);
    EXPECT_TRUE(len == buov_sz + sizeof(uint256));
    
    // write a new version undo block to the same file
    //-----------------------------------------------
    CBlockUndo buon;
    buon.vtxundo.reserve(1);
    buon.vtxundo.push_back(CTxUndo());

    fileout << buon;;

    uint256 h_buon;
    {
        CHashWriter hasher(SER_GETHASH, PROTOCOL_VERSION);
        hasher << buon;
        h_buon = hasher.GetHash();
    }
    fileout << h_buon;

    fseek(fileout.Get(), 0, SEEK_END);
    unsigned long len2 = (unsigned long)ftell(fileout.Get());

    unsigned long buon_sz = buon.GetSerializeSize(SER_DISK, CLIENT_VERSION);
    EXPECT_TRUE(len2 == len + buon_sz + sizeof(uint256));
    
    EXPECT_TRUE(buov_sz != buon_sz);

    fileout.fclose();

    // read both blocks and tell their version
    //-----------------------------------------------
    CAutoFile filein(fopen(autofileName.c_str(), "r+") , SER_DISK, CLIENT_VERSION);
    EXPECT_TRUE(filein.Get() != NULL);

    bool good_read = true;
    CBlockUndo b1, b2;
    uint256 h1, h2;
    try {
        filein >> b1;
        filein >> h1;
        filein >> b2;
        filein >> h2;
    }
    catch (const std::exception& e) {
        good_read = false;
    }

    EXPECT_TRUE(good_read == true);

    EXPECT_TRUE(b1.IncludesSidechainAttributes() == false);
    EXPECT_TRUE(h1 == h_buov);

    EXPECT_TRUE(b2.IncludesSidechainAttributes() == true);
    EXPECT_TRUE(h2 == h_buon);

    filein.fclose();
}

///////////////////////////////////////////////////////////////////////////////
////////////////////////// Test Fixture definitions ///////////////////////////
///////////////////////////////////////////////////////////////////////////////
CBlockUndo SidechainTestSuite::createBlockUndoWith(const uint256 & scId, int height, CAmount amount, uint256 lastCertHash)
{
    CBlockUndo retVal;
    CAmount AmountPerHeight = amount;
    ScUndoData data;
    data.appliedMaturedAmount = AmountPerHeight;
    retVal.scUndoMap[scId] = data;

    return retVal;
}
<|MERGE_RESOLUTION|>--- conflicted
+++ resolved
@@ -456,47 +456,7 @@
     EXPECT_FALSE(res);
 }
 
-<<<<<<< HEAD
-TEST_F(SidechainTestSuite, RestoreImmatureBalancesRestoresLastCertHash) {
-    //Create sidechain and mature it to generate first block undo
-    CTransaction aTransaction = txCreationUtils::createNewSidechainTxWith(CAmount(34));
-    const uint256& scId = aTransaction.GetScIdFromScCcOut(0);
-    int scCreationHeight = 71;
-    CBlock dummyBlock;
-    sidechainsView->UpdateScInfo(aTransaction, dummyBlock, scCreationHeight);
-    CSidechain scInfoAtCreation;
-    ASSERT_TRUE(sidechainsView->GetSidechain(scId, scInfoAtCreation));
-
-    CBlockUndo scCreationBlockUndo;
-    sidechainsView->ApplyMatureBalances(scCreationHeight + Params().ScCoinsMaturity(), scCreationBlockUndo);
-    EXPECT_TRUE(scCreationBlockUndo.msc_iaundo.at(scId).lastCertificateHash.IsNull());
-
-    //Update sc with cert and create the associate blockUndo
-    int certEpoch = 19;
-    CScCertificate cert = txCreationUtils::createCertificate(scId, certEpoch, dummyBlock.GetHash());
-    CBlockUndo certBlockUndo;
-    sidechainsView->UpdateScInfo(cert, certBlockUndo);
-    CSidechain scInfoPostCert;
-    ASSERT_TRUE(sidechainsView->GetSidechain(scId, scInfoPostCert));
-    EXPECT_TRUE(scInfoPostCert.lastEpochReferencedByCertificate == certEpoch);
-    EXPECT_TRUE(scInfoPostCert.lastCertificateHash == cert.GetHash());
-
-    //test
-    bool res = sidechainsView->RestoreImmatureBalances(scCreationHeight + Params().ScCoinsMaturity(),certBlockUndo);
-
-    //checks
-    EXPECT_TRUE(res);
-    CSidechain scInfoPostCertUndo;
-    ASSERT_TRUE(sidechainsView->GetSidechain(scId, scInfoPostCertUndo));
-    EXPECT_TRUE(scInfoPostCertUndo.lastCertificateHash == scInfoAtCreation.lastCertificateHash);
-    EXPECT_TRUE(scInfoPostCertUndo.lastEpochReferencedByCertificate == scInfoAtCreation.lastEpochReferencedByCertificate);
-    //EXPECT_TRUE(scInfoPostCertUndo.mImmatureAmounts == scInfoAtCreation.mImmatureAmounts);
-
-}
-
-=======
->>>>>>> f99166c3
-///////////////////////////////////////////////////////////////////////////////
+//////////////////////////////////////////////////////////////////////////////
 /////////////////////////////// RevertTxOutputs ///////////////////////////////
 ///////////////////////////////////////////////////////////////////////////////
 TEST_F(SidechainTestSuite, RevertingScCreationTxRemovesTheSc) {
@@ -583,8 +543,8 @@
 
 TEST_F(SidechainTestSuite, RevertCertOutputsRestoresLastCertHash) {
     //Create sidechain and mature it to generate first block undo
-    uint256 scId = uint256S("ca1985");
-    CTransaction aTransaction = txCreationUtils::createNewSidechainTxWith(scId, CAmount(34));
+    CTransaction aTransaction = txCreationUtils::createNewSidechainTxWith(CAmount(34));
+    const uint256& scId = aTransaction.GetScIdFromScCcOut(0);
     int scCreationHeight = 71;
     CBlock dummyBlock;
     sidechainsView->UpdateScInfo(aTransaction, dummyBlock, scCreationHeight);
@@ -676,31 +636,6 @@
     EXPECT_TRUE(res);
 }
 
-<<<<<<< HEAD
-TEST_F(SidechainTestSuite, NewSidechainsHaveNullLastCertificateHash) {
-    //Create Sc
-    int scCreationHeight = 1987;
-    CTransaction aTransaction = txCreationUtils::createNewSidechainTxWith(CAmount(5));
-    const uint256& scId = aTransaction.GetScIdFromScCcOut(0);
-    CBlock aBlock;
-    ASSERT_TRUE(sidechainsView->UpdateScInfo(aTransaction, aBlock, scCreationHeight));
-
-    CSidechain scInfo;
-    EXPECT_TRUE(sidechainsView->GetSidechain(scId,scInfo));
-    EXPECT_TRUE(scInfo.lastCertificateHash.IsNull());
-
-    //Fully mature initial Sc balance
-    int coinMaturityHeight = scCreationHeight + Params().ScCoinsMaturity();
-    CBlockUndo blockUndo;
-    EXPECT_TRUE(sidechainsView->ApplyMatureBalances(coinMaturityHeight, blockUndo));
-
-    //check
-    ASSERT_TRUE(blockUndo.msc_iaundo.count(scId) != 0);
-    EXPECT_TRUE(blockUndo.msc_iaundo.at(scId).lastCertificateHash.IsNull());
-}
-
-=======
->>>>>>> f99166c3
 TEST_F(SidechainTestSuite, CertificateUpdatesLastCertificateHash) {
     //Create Sc
     int scCreationHeight = 1987;
