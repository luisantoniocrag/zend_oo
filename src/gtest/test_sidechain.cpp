#include <gtest/gtest.h>
#include "tx_creation_utils.h"
#include <gtest/libzendoo_test_files.h>
#include <sc/sidechain.h>
#include <boost/filesystem.hpp>
#include <txdb.h>
#include <chainparams.h>
#include <consensus/validation.h>
#include <txmempool.h>
#include <undo.h>
#include <main.h>

class CBlockUndo_OldVersion
{
    public:
        std::vector<CTxUndo> vtxundo;
        uint256 old_tree_root;

        ADD_SERIALIZE_METHODS;

        template <typename Stream, typename Operation>
        inline void SerializationOp(Stream& s, Operation ser_action, int nType, int nVersion) {
            READWRITE(vtxundo);
            READWRITE(old_tree_root);
        }   
};

class CInMemorySidechainDb final: public CCoinsView {
public:
    CInMemorySidechainDb()  = default;
    virtual ~CInMemorySidechainDb() = default;

    bool HaveSidechain(const uint256& scId) const override { return inMemoryMap.count(scId); }
    bool GetSidechain(const uint256& scId, CSidechain& info) const override {
        if(!inMemoryMap.count(scId))
            return false;
        info = inMemoryMap[scId];
        return true;
    }

    virtual void GetScIds(std::set<uint256>& scIdsList) const override {
        for (auto& entry : inMemoryMap)
            scIdsList.insert(entry.first);
        return;
    }

    bool BatchWrite(CCoinsMap &mapCoins, const uint256 &hashBlock,
                    const uint256 &hashAnchor, CAnchorsMap &mapAnchors,
                    CNullifiersMap &mapNullifiers, CSidechainsMap& sidechainMap,
                    CSidechainEventsMap& mapSidechainEvents, CCswNullifiersMap& cswNullifiers) override
    {
        for (auto& entry : sidechainMap)
            switch (entry.second.flag) {
                case CSidechainsCacheEntry::Flags::FRESH:
                case CSidechainsCacheEntry::Flags::DIRTY:
                    inMemoryMap[entry.first] = entry.second.sidechain;
                    break;
                case CSidechainsCacheEntry::Flags::ERASED:
                    inMemoryMap.erase(entry.first);
                    break;
                case CSidechainsCacheEntry::Flags::DEFAULT:
                    break;
                default:
                    return false;
            }
        sidechainMap.clear();
        return true;
    }

private:
    mutable boost::unordered_map<uint256, CSidechain, ObjectHasher> inMemoryMap;
};

class SidechainTestSuite: public ::testing::Test {

public:
    SidechainTestSuite():
          fakeChainStateDb(nullptr)
        , sidechainsView(nullptr) {};

    ~SidechainTestSuite() = default;

    void SetUp() override {
        SelectParams(CBaseChainParams::REGTEST);

        fakeChainStateDb   = new CInMemorySidechainDb();
        sidechainsView     = new CCoinsViewCache(fakeChainStateDb);
    };

    void TearDown() override {
        delete sidechainsView;
        sidechainsView = nullptr;

        delete fakeChainStateDb;
        fakeChainStateDb = nullptr;
    };

protected:
    CInMemorySidechainDb            *fakeChainStateDb;
    CCoinsViewCache                 *sidechainsView;

    //Helpers
    CBlockUndo   createBlockUndoWith(const uint256 & scId, int height, CAmount amount, uint256 lastCertHash = uint256());
};

///////////////////////////////////////////////////////////////////////////////
/////////////////////////// checkTxSemanticValidity ///////////////////////////
///////////////////////////////////////////////////////////////////////////////
TEST_F(SidechainTestSuite, TransparentCcNullTxsAreSemanticallyValid) {
    CTransaction aTransaction = txCreationUtils::createTransparentTx(/*ccIsNull = */true);
    CValidationState txState;

    //test
    bool res = Sidechain::checkTxSemanticValidity(aTransaction, txState);

    //checks
    EXPECT_TRUE(res);
    EXPECT_TRUE(txState.IsValid());
}

TEST_F(SidechainTestSuite, TransparentNonCcNullTxsAreNotSemanticallyValid) {
    CTransaction aTransaction = txCreationUtils::createTransparentTx(/*ccIsNull = */false);
    CValidationState txState;

    //test
    bool res = Sidechain::checkTxSemanticValidity(aTransaction, txState);

    //checks
    EXPECT_FALSE(res);
    EXPECT_FALSE(txState.IsValid());
    EXPECT_TRUE(txState.GetRejectCode() == REJECT_INVALID)
        <<"wrong reject code. Value returned: "<<txState.GetRejectCode();
}

TEST_F(SidechainTestSuite, SproutCcNullTxsAreCurrentlySupported) {
    CTransaction aTransaction = txCreationUtils::createSproutTx(/*ccIsNull = */true);
    CValidationState txState;

    //test
    bool res = Sidechain::checkTxSemanticValidity(aTransaction, txState);

    //checks
    EXPECT_TRUE(res);
    EXPECT_TRUE(txState.IsValid());
}

TEST_F(SidechainTestSuite, SproutNonCcNullTxsAreCurrentlySupported) {
    CTransaction aTransaction = txCreationUtils::createSproutTx(/*ccIsNull = */false);
    CValidationState txState;

    //test
    bool res = Sidechain::checkTxSemanticValidity(aTransaction, txState);

    //checks
    EXPECT_FALSE(res);
    EXPECT_FALSE(txState.IsValid());
    EXPECT_TRUE(txState.GetRejectCode() == REJECT_INVALID)
        <<"wrong reject code. Value returned: "<<txState.GetRejectCode();
}

TEST_F(SidechainTestSuite, SidechainCreationsWithoutForwardTransferAreNotSemanticallyValid) {
    CTransaction aTransaction = txCreationUtils::createNewSidechainTxWith(CAmount(0));
    CValidationState txState;

    //test
    bool res = Sidechain::checkTxSemanticValidity(aTransaction, txState);

    //checks
    EXPECT_FALSE(res);
    EXPECT_FALSE(txState.IsValid());
    EXPECT_TRUE(txState.GetRejectCode() == REJECT_INVALID)
        <<"wrong reject code. Value returned: "<<txState.GetRejectCode();
}

TEST_F(SidechainTestSuite, SidechainCreationsWithPositiveForwardTransferAreSemanticallyValid) {
    CTransaction aTransaction = txCreationUtils::createNewSidechainTxWith(CAmount(1000));
    CValidationState txState;

    //test
    bool res = Sidechain::checkTxSemanticValidity(aTransaction, txState);

    //checks
    EXPECT_TRUE(res);
    EXPECT_TRUE(txState.IsValid());
}

TEST_F(SidechainTestSuite, SidechainCreationsWithTooLargePositiveForwardTransferAreNotSemanticallyValid) {
    CTransaction aTransaction = txCreationUtils::createNewSidechainTxWith(CAmount(MAX_MONEY +1));
    CValidationState txState;

    //test
    bool res = Sidechain::checkTxSemanticValidity(aTransaction, txState);

    //checks
    EXPECT_FALSE(res);
    EXPECT_FALSE(txState.IsValid());
    EXPECT_TRUE(txState.GetRejectCode() == REJECT_INVALID)
        <<"wrong reject code. Value returned: "<<txState.GetRejectCode();
}

TEST_F(SidechainTestSuite, SidechainCreationsWithZeroForwardTransferAreNotSemanticallyValid) {
    CTransaction aTransaction = txCreationUtils::createNewSidechainTxWith(CAmount(0));
    CValidationState txState;

    //test
    bool res = Sidechain::checkTxSemanticValidity(aTransaction, txState);

    //checks
    EXPECT_FALSE(res);
    EXPECT_FALSE(txState.IsValid());
    EXPECT_TRUE(txState.GetRejectCode() == REJECT_INVALID)
        <<"wrong reject code. Value returned: "<<txState.GetRejectCode();
}

TEST_F(SidechainTestSuite, SidechainCreationsWithNegativeForwardTransferNotAreSemanticallyValid) {
    CTransaction aTransaction = txCreationUtils::createNewSidechainTxWith(CAmount(-1));
    CValidationState txState;

    //test
    bool res = Sidechain::checkTxSemanticValidity(aTransaction, txState);

    //checks
    EXPECT_FALSE(res);
    EXPECT_FALSE(txState.IsValid());
    EXPECT_TRUE(txState.GetRejectCode() == REJECT_INVALID)
        <<"wrong reject code. Value returned: "<<txState.GetRejectCode();
}

TEST_F(SidechainTestSuite, FwdTransferCumulatedAmountDoesNotOverFlow) {
    CAmount initialFwdTrasfer(1);
    CTransaction aTransaction = txCreationUtils::createNewSidechainTxWith(initialFwdTrasfer);
    txCreationUtils::addNewScCreationToTx(aTransaction, MAX_MONEY);
    CValidationState txState;

    //test
    bool res = Sidechain::checkTxSemanticValidity(aTransaction, txState);

    //checks
    EXPECT_FALSE(res);
    EXPECT_FALSE(txState.IsValid());
    EXPECT_TRUE(txState.GetRejectCode() == REJECT_INVALID)
        <<"wrong reject code. Value returned: "<<txState.GetRejectCode();
}


TEST_F(SidechainTestSuite, ValidCSWTx) {
    CTxCeasedSidechainWithdrawalInput csw;

    csw.nValue = 100;
    csw.nullifier = libzendoomc::ScFieldElement();
    csw.scProof = libzendoomc::ScProof();
    CTransaction aTransaction = txCreationUtils::createCSWTxWith(csw);
    CValidationState txState;

    // test
    bool res = Sidechain::checkTxSemanticValidity(aTransaction, txState);

    EXPECT_TRUE(res);
    EXPECT_TRUE(txState.IsValid());
}

TEST_F(SidechainTestSuite, CSWTxInvalidAmount) {
    CTxCeasedSidechainWithdrawalInput csw;

    csw.nValue = -1;
    csw.nullifier = libzendoomc::ScFieldElement();
    csw.scProof = libzendoomc::ScProof();
    CTransaction aTransaction = txCreationUtils::createCSWTxWith(csw);
    CValidationState txState;

    // test
    bool res = Sidechain::checkTxSemanticValidity(aTransaction, txState);

    EXPECT_FALSE(res);
    EXPECT_FALSE(txState.IsValid());
    EXPECT_TRUE(txState.GetRejectCode() == REJECT_INVALID)
        <<"wrong reject code. Value returned: "<<txState.GetRejectCode();
}

TEST_F(SidechainTestSuite, CSWTxInvalidEpoch) {
    CTxCeasedSidechainWithdrawalInput csw;

    csw.nValue = 100;
    csw.nullifier = libzendoomc::ScFieldElement();
    csw.scProof = libzendoomc::ScProof();
    CTransaction aTransaction = txCreationUtils::createCSWTxWith(csw);
    CValidationState txState;

    // test
    bool res = Sidechain::checkTxSemanticValidity(aTransaction, txState);

    EXPECT_FALSE(res);
    EXPECT_FALSE(txState.IsValid());
    EXPECT_TRUE(txState.GetRejectCode() == REJECT_INVALID)
        <<"wrong reject code. Value returned: "<<txState.GetRejectCode();
}

TEST_F(SidechainTestSuite, CSWTxInvalidNullifier) {
    CTxCeasedSidechainWithdrawalInput csw;

    csw.nValue = 100;
    csw.nullifier = libzendoomc::ScFieldElement({std::vector<unsigned char>(size_t(SC_FIELD_SIZE), 'a')});
    csw.scProof = libzendoomc::ScProof();
    CTransaction aTransaction = txCreationUtils::createCSWTxWith(csw);
    CValidationState txState;

    // test
    bool res = Sidechain::checkTxSemanticValidity(aTransaction, txState);

    EXPECT_FALSE(res);
    EXPECT_FALSE(txState.IsValid());
    EXPECT_TRUE(txState.GetRejectCode() == REJECT_INVALID)
        <<"wrong reject code. Value returned: "<<txState.GetRejectCode();
}

TEST_F(SidechainTestSuite, CSWTxInvalidProof) {
    CTxCeasedSidechainWithdrawalInput csw;

    csw.nValue = 100;
    csw.nullifier = libzendoomc::ScFieldElement();
    csw.scProof = libzendoomc::ScProof({std::vector<unsigned char>(size_t(SC_PROOF_SIZE), 'a')});
    CTransaction aTransaction = txCreationUtils::createCSWTxWith(csw);
    CValidationState txState;

    // test
    bool res = Sidechain::checkTxSemanticValidity(aTransaction, txState);

    EXPECT_FALSE(res);
    EXPECT_FALSE(txState.IsValid());
    EXPECT_TRUE(txState.GetRejectCode() == REJECT_INVALID)
        <<"wrong reject code. Value returned: "<<txState.GetRejectCode();
}


///////////////////////////////////////////////////////////////////////////////
//////////////////////////// checkCcOutputAmounts /////////////////////////////
///////////////////////////////////////////////////////////////////////////////
TEST(SidechainAmounts, NegativeScFeesAreRejected)
{
    CBwtRequestOut bwtReqOut;
    bwtReqOut.scFee = CAmount(-10);

    CMutableTransaction mutTx;
    mutTx.add(bwtReqOut);

    CValidationState dummyState;
    EXPECT_FALSE(CTransaction(mutTx).CheckAmounts(dummyState));
}

TEST(SidechainAmounts, ExcessiveScFeesAreRejected)
{
    CBwtRequestOut bwtReqOut;
    bwtReqOut.scFee = MAX_MONEY +1;

    CMutableTransaction mutTx;
    mutTx.add(bwtReqOut);

    CValidationState dummyState;
    EXPECT_FALSE(CTransaction(mutTx).CheckAmounts(dummyState));
}

TEST(SidechainAmounts, CumulativeExcessiveScFeesAreRejected)
{
    CBwtRequestOut bwtReqOut;
    bwtReqOut.scFee = MAX_MONEY/2 + 1;

    CMutableTransaction mutTx;
    mutTx.add(bwtReqOut);
    mutTx.add(bwtReqOut);

    CValidationState dummyState;
    EXPECT_FALSE(CTransaction(mutTx).CheckAmounts(dummyState));
}

TEST(SidechainAmounts, ScFeesLargerThanInputAreRejected)
{
    CBwtRequestOut bwtReqOut;
    bwtReqOut.scFee = CAmount(10);

    CMutableTransaction mutTx;
    mutTx.add(bwtReqOut);

    CAmount totalVinAmount = bwtReqOut.scFee / 2;
    ASSERT_TRUE(totalVinAmount < bwtReqOut.scFee);

    CValidationState dummyState;
    EXPECT_FALSE(CTransaction(mutTx).CheckFeeAmount(totalVinAmount, dummyState));
}
///////////////////////////////////////////////////////////////////////////////
/////////////////////////// IsScTxApplicableToState ///////////////////////////
///////////////////////////////////////////////////////////////////////////////

TEST_F(SidechainTestSuite, NewScCreationsIsApplicableToState) {
    CTransaction aTransaction = txCreationUtils::createNewSidechainTxWith(CAmount(1953));
    libzendoomc::CScProofVerifier dummyScVerifier = libzendoomc::CScProofVerifier::Disabled();

    //test
<<<<<<< HEAD
    bool res = sidechainsView->IsScTxApplicableToState(aTransaction, int(1789), dummyScVerifier);
=======
    bool res = sidechainsView->HaveScRequirements(aTransaction);
>>>>>>> 9f69f9f8

    //checks
    EXPECT_TRUE(res);
}

TEST_F(SidechainTestSuite, ForwardTransfersToExistingSCsAreApplicableToState) {
    int creationHeight = 1789;
    chainSettingUtils::ExtendChainActiveToHeight(creationHeight);
    CTransaction aTransaction = txCreationUtils::createNewSidechainTxWith(CAmount(1953));
    CBlock aBlock;
    sidechainsView->UpdateSidechain(aTransaction, aBlock, creationHeight);

    const uint256& scId = aTransaction.GetScIdFromScCcOut(0);
    aTransaction = txCreationUtils::createFwdTransferTxWith(scId, CAmount(5));

    libzendoomc::CScProofVerifier dummyScVerifier = libzendoomc::CScProofVerifier::Disabled();

    //test
<<<<<<< HEAD
    bool res = sidechainsView->IsScTxApplicableToState(aTransaction, creationHeight, dummyScVerifier);
=======
    bool res = sidechainsView->HaveScRequirements(aTransaction);
>>>>>>> 9f69f9f8

    //checks
    EXPECT_TRUE(res);
}

TEST_F(SidechainTestSuite, ForwardTransfersToNonExistingSCsAreApplicableToState) {
    int fwdHeight = 1789;
    chainSettingUtils::ExtendChainActiveToHeight(fwdHeight);

    CTransaction aTransaction = txCreationUtils::createFwdTransferTxWith(uint256S("1492"), CAmount(1815));

    libzendoomc::CScProofVerifier dummyScVerifier = libzendoomc::CScProofVerifier::Disabled();

    //test
    bool res = sidechainsView->IsScTxApplicableToState(aTransaction, fwdHeight, dummyScVerifier);

    //checks
    EXPECT_FALSE(res);
}

TEST_F(SidechainTestSuite, McBwtRequestToUnknownSidechainAreNotApplicableToState) {
    uint256 scId = uint256S("aaa");
    ASSERT_FALSE(sidechainsView->HaveSidechain(scId));

    CBwtRequestOut mcBwtReq;
    mcBwtReq.scId = scId;
    CMutableTransaction mutTx;
    mutTx.nVersion = SC_TX_VERSION;
    mutTx.vmbtr_out.push_back(mcBwtReq);

    int dummyHeight {1987};
    libzendoomc::CScProofVerifier dummyScVerifier = libzendoomc::CScProofVerifier::Disabled();

    //test
<<<<<<< HEAD
    bool res = sidechainsView->IsScTxApplicableToState(CTransaction(mutTx), dummyHeight, dummyScVerifier);
=======
    bool res = sidechainsView->HaveScRequirements(aTransaction);
>>>>>>> 9f69f9f8

    //checks
    EXPECT_FALSE(res);
}

TEST_F(SidechainTestSuite, McBwtRequestToAliveSidechainIsApplicableToState) {
    // create sidechain
    CBlock dummyBlock;
    int scCreationHeight = 1789;
    chainSettingUtils::ExtendChainActiveToHeight(scCreationHeight);
    CTransaction scCreationTx = txCreationUtils::createNewSidechainTxWith(CAmount(10));
    ASSERT_TRUE(sidechainsView->UpdateSidechain(scCreationTx, dummyBlock, scCreationHeight));

    // create mc Bwt request
    CBwtRequestOut mcBwtReq;
    mcBwtReq.scId = scCreationTx.GetScIdFromScCcOut(0);
    mcBwtReq.scProof = libzendoomc::ScProof(ParseHex(SAMPLE_PROOF));
    CMutableTransaction mutTx;
    mutTx.nVersion = SC_TX_VERSION;
    mutTx.vmbtr_out.push_back(mcBwtReq);
    int mcBwtReqHeight = scCreationHeight +2;
    ASSERT_TRUE(sidechainsView->isCeasedAtHeight(mcBwtReq.scId, mcBwtReqHeight) == CSidechain::State::ALIVE);

    libzendoomc::CScProofVerifier dummyScVerifier = libzendoomc::CScProofVerifier::Disabled();

    //test
    bool res = sidechainsView->IsScTxApplicableToState(CTransaction(mutTx), mcBwtReqHeight, dummyScVerifier);

    //checks
    EXPECT_TRUE(res);
}

TEST_F(SidechainTestSuite, McBwtRequestToCeasedSidechainIsNotApplicableToState) {
    // create sidechain
    CBlock dummyBlock;
    int scCreationHeight = 1789;
    int epochLength = 10;
    chainSettingUtils::ExtendChainActiveToHeight(scCreationHeight);
    CTransaction scCreationTx = txCreationUtils::createNewSidechainTxWith(CAmount(10), epochLength);
    ASSERT_TRUE(sidechainsView->UpdateSidechain(scCreationTx, dummyBlock, scCreationHeight));

    // create mc Bwt request
    CBwtRequestOut mcBwtReq;
    mcBwtReq.scId = scCreationTx.GetScIdFromScCcOut(0);
    CMutableTransaction mutTx;
    mutTx.nVersion = SC_TX_VERSION;
    mutTx.vmbtr_out.push_back(mcBwtReq);
    int mcBwtReqHeight = scCreationHeight +2*epochLength;
    ASSERT_TRUE(sidechainsView->isCeasedAtHeight(mcBwtReq.scId, mcBwtReqHeight) == CSidechain::State::CEASED);

    libzendoomc::CScProofVerifier dummyScVerifier = libzendoomc::CScProofVerifier::Disabled();

    //test
    bool res = sidechainsView->IsScTxApplicableToState(CTransaction(mutTx), mcBwtReqHeight, dummyScVerifier);

    //checks
    EXPECT_FALSE(res);
}
///////////////////////////////////////////////////////////////////////////////
/////////////////////////////// RevertTxOutputs ///////////////////////////////
///////////////////////////////////////////////////////////////////////////////
TEST_F(SidechainTestSuite, RevertingScCreationTxRemovesTheSc) {
    CTransaction aTransaction = txCreationUtils::createNewSidechainTxWith(CAmount(10));
    const uint256& scId = aTransaction.GetScIdFromScCcOut(0);
    int scCreationHeight = 1;
    CBlock aBlock;
    sidechainsView->UpdateSidechain(aTransaction, aBlock, scCreationHeight);

    //test
    bool res = sidechainsView->RevertTxOutputs(aTransaction, scCreationHeight);

    //checks
    EXPECT_TRUE(res);
    EXPECT_FALSE(sidechainsView->HaveSidechain(scId));
}

TEST_F(SidechainTestSuite, RevertingFwdTransferRemovesCoinsFromImmatureBalance) {
    CTransaction aTransaction = txCreationUtils::createNewSidechainTxWith(CAmount(10));
    const uint256& scId = aTransaction.GetScIdFromScCcOut(0);
    int scCreationHeight = 1;
    CBlock aBlock;
    sidechainsView->UpdateSidechain(aTransaction, aBlock, scCreationHeight);

    int fwdTxHeight = 5;
    aTransaction = txCreationUtils::createFwdTransferTxWith(scId, CAmount(7));
    sidechainsView->UpdateSidechain(aTransaction, aBlock, fwdTxHeight);

    //test
    bool res = sidechainsView->RevertTxOutputs(aTransaction, fwdTxHeight);

    //checks
    EXPECT_TRUE(res);
    CSidechain viewInfos;
    ASSERT_TRUE(sidechainsView->GetSidechain(scId, viewInfos));
    EXPECT_TRUE(viewInfos.mImmatureAmounts.count(fwdTxHeight + Params().ScCoinsMaturity()) == 0)
        <<"resulting immature amount is "<< viewInfos.mImmatureAmounts.count(fwdTxHeight + Params().ScCoinsMaturity());
}

TEST_F(SidechainTestSuite, ScCreationTxCannotBeRevertedIfScIsNotPreviouslyCreated) {
    CTransaction aTransaction = txCreationUtils::createNewSidechainTxWith(CAmount(15));

    //test
    bool res = sidechainsView->RevertTxOutputs(aTransaction, /*height*/int(1789));

    //checks
    EXPECT_FALSE(res);
}

TEST_F(SidechainTestSuite, FwdTransferTxToUnexistingScCannotBeReverted) {
    CTransaction aTransaction = txCreationUtils::createFwdTransferTxWith(uint256S("a1b2"), CAmount(999));

    //test
    bool res = sidechainsView->RevertTxOutputs(aTransaction, /*height*/int(1789));

    //checks
    EXPECT_FALSE(res);
}

TEST_F(SidechainTestSuite, RevertingAFwdTransferOnTheWrongHeightHasNoEffect) {
    CTransaction aTransaction = txCreationUtils::createNewSidechainTxWith(CAmount(10));
    const uint256& scId = aTransaction.GetScIdFromScCcOut(0);
    int scCreationHeight = 1;
    CBlock aBlock;
    sidechainsView->UpdateSidechain(aTransaction, aBlock, scCreationHeight);

    int fwdTxHeight = 5;
    CAmount fwdAmount = 7;
    aTransaction = txCreationUtils::createFwdTransferTxWith(scId, fwdAmount);
    sidechainsView->UpdateSidechain(aTransaction, aBlock, fwdTxHeight);

    //test
    int faultyHeight = fwdTxHeight -1;
    bool res = sidechainsView->RevertTxOutputs(aTransaction, faultyHeight);

    //checks
    EXPECT_FALSE(res);
    CSidechain viewInfos;
    ASSERT_TRUE(sidechainsView->GetSidechain(scId, viewInfos));
    EXPECT_TRUE(viewInfos.mImmatureAmounts.at(fwdTxHeight + Params().ScCoinsMaturity()) == fwdAmount)
        <<"Immature amount is "<<viewInfos.mImmatureAmounts.at(fwdTxHeight + Params().ScCoinsMaturity())
        <<"instead of "<<fwdAmount;
}

TEST_F(SidechainTestSuite, RestoreSidechainRestoresLastCertHash) {
    //Create sidechain and mature it to generate first block undo
    CTransaction aTransaction = txCreationUtils::createNewSidechainTxWith(CAmount(34));
    const uint256& scId = aTransaction.GetScIdFromScCcOut(0);
    int scCreationHeight = 71;
    CBlock dummyBlock;
    sidechainsView->UpdateSidechain(aTransaction, dummyBlock, scCreationHeight);
    CSidechain sidechainAtCreation;
    ASSERT_TRUE(sidechainsView->GetSidechain(scId, sidechainAtCreation));

    CBlockUndo dummyBlockUndo;
    for(const CTxScCreationOut& scCreationOut: aTransaction.GetVscCcOut())
        ASSERT_TRUE(sidechainsView->ScheduleSidechainEvent(scCreationOut, scCreationHeight));

    std::vector<CScCertificateStatusUpdateInfo> dummy;
    ASSERT_TRUE(sidechainsView->HandleSidechainEvents(scCreationHeight + Params().ScCoinsMaturity(), dummyBlockUndo, &dummy));


    //Update sc with cert and create the associate blockUndo
    int certEpoch = 0;
    CScCertificate cert = txCreationUtils::createCertificate(scId, certEpoch, dummyBlock.GetHash(),
        /*changeTotalAmount*/CAmount(4),/*numChangeOut*/2, /*bwtAmount*/CAmount(2), /*numBwt*/2);
    CBlockUndo blockUndo;
    sidechainsView->UpdateSidechain(cert, blockUndo);
    CSidechain sidechainPostCert;
    ASSERT_TRUE(sidechainsView->GetSidechain(scId, sidechainPostCert));
    EXPECT_TRUE(sidechainPostCert.lastTopQualityCertReferencedEpoch == certEpoch);
    EXPECT_TRUE(sidechainPostCert.lastTopQualityCertHash == cert.GetHash());

    //test
    bool res = sidechainsView->RestoreSidechain(cert, blockUndo.scUndoDatabyScId.at(scId));

    //checks
    EXPECT_TRUE(res);
    CSidechain sidechainPostCertUndo;
    ASSERT_TRUE(sidechainsView->GetSidechain(scId, sidechainPostCertUndo));
    EXPECT_TRUE(sidechainPostCertUndo.lastTopQualityCertHash == sidechainAtCreation.lastTopQualityCertHash);
    EXPECT_TRUE(sidechainPostCertUndo.lastTopQualityCertReferencedEpoch == sidechainAtCreation.lastTopQualityCertReferencedEpoch);
}
///////////////////////////////////////////////////////////////////////////////
///////////////////////////////// UpdateSidechain ////////////////////////////////
///////////////////////////////////////////////////////////////////////////////

TEST_F(SidechainTestSuite, NewSCsAreRegistered) {
    CTransaction aTransaction = txCreationUtils::createNewSidechainTxWith(CAmount(1));

    const uint256& scId = aTransaction.GetScIdFromScCcOut(0);
    CBlock aBlock;

    //test
    bool res = sidechainsView->UpdateSidechain(aTransaction, aBlock, /*height*/int(1789));

    //check
    EXPECT_TRUE(res);
    EXPECT_TRUE(sidechainsView->HaveSidechain(scId));
}

TEST_F(SidechainTestSuite, ForwardTransfersToNonExistentSCsAreRejected) {
    uint256 nonExistentId = uint256S("1492");
    CTransaction aTransaction = txCreationUtils::createFwdTransferTxWith(nonExistentId, CAmount(10));
    CBlock aBlock;

    //test
    bool res = sidechainsView->UpdateSidechain(aTransaction, aBlock, /*height*/int(1789));

    //check
    EXPECT_FALSE(res);
    EXPECT_FALSE(sidechainsView->HaveSidechain(nonExistentId));
}

TEST_F(SidechainTestSuite, ForwardTransfersToExistentSCsAreRegistered) {
    CTransaction aTransaction = txCreationUtils::createNewSidechainTxWith(CAmount(5));
    const uint256& scId = aTransaction.GetScIdFromScCcOut(0);
    CBlock aBlock;
    sidechainsView->UpdateSidechain(aTransaction, aBlock, /*height*/int(1789));

    aTransaction = txCreationUtils::createFwdTransferTxWith(scId, CAmount(15));

    //test
    bool res = sidechainsView->UpdateSidechain(aTransaction, aBlock, /*height*/int(1789));

    //check
    EXPECT_TRUE(res);
}

TEST_F(SidechainTestSuite, CertificateUpdatesTopCommittedCertHash) {
    //Create Sc
    int scCreationHeight = 1987;
    CTransaction scCreationTx = txCreationUtils::createNewSidechainTxWith(CAmount(5));
    const uint256& scId = scCreationTx.GetScIdFromScCcOut(0);
    CBlock dummyBlock;
    ASSERT_TRUE(sidechainsView->UpdateSidechain(scCreationTx, dummyBlock, scCreationHeight));

    CSidechain sidechain;
    EXPECT_TRUE(sidechainsView->GetSidechain(scId,sidechain));
    EXPECT_TRUE(sidechain.lastTopQualityCertHash.IsNull());

    //Fully mature initial Sc balance
    for(const CTxScCreationOut& scCreationOut: scCreationTx.GetVscCcOut())
        ASSERT_TRUE(sidechainsView->ScheduleSidechainEvent(scCreationOut, scCreationHeight));
    int coinMaturityHeight = scCreationHeight + Params().ScCoinsMaturity();
    CBlockUndo dummyBlockUndo;
    std::vector<CScCertificateStatusUpdateInfo> dummy;
    ASSERT_TRUE(sidechainsView->HandleSidechainEvents(coinMaturityHeight, dummyBlockUndo, &dummy));

    CBlockUndo blockUndo;
    CScCertificate aCertificate = txCreationUtils::createCertificate(scId, /*epochNum*/0, dummyBlock.GetHash(),
        /*changeTotalAmount*/CAmount(4),/*numChangeOut*/2, /*bwtAmount*/CAmount(2), /*numBwt*/2);
    EXPECT_TRUE(sidechainsView->UpdateSidechain(aCertificate, blockUndo));

    //check
    ASSERT_TRUE(sidechainsView->GetSidechain(scId,sidechain));
    EXPECT_TRUE(sidechain.lastTopQualityCertHash == aCertificate.GetHash());
    EXPECT_TRUE(blockUndo.scUndoDatabyScId.at(scId).prevTopCommittedCertReferencedEpoch == -1);
    EXPECT_TRUE(blockUndo.scUndoDatabyScId.at(scId).prevTopCommittedCertHash.IsNull());
}
// TODO: update test
TEST_F(SidechainTestSuite, CertificateUpdatesCertHashData) {
    //Prerequisites
    int scCreationHeight = 1987;
    CTransaction scCreationTx = txCreationUtils::createNewSidechainTxWith(CAmount(10));
    const uint256& scId = scCreationTx.GetScIdFromScCcOut(0);
    CBlock dummyBlock;
    ASSERT_TRUE(sidechainsView->UpdateScInfo(scCreationTx, dummyBlock, scCreationHeight));

    CBlockUndo blockUndo;
    CScCertificate cert_A = txCreationUtils::createCertificate(scId, /*epochNum*/0, dummyBlock.GetHash(),
        /*changeTotalAmount*/CAmount(3),/*numChangeOut*/2, /*bwtAmount*/CAmount(1), /*numBwt*/2);
    //sidechainsView->UpdateCertDataHash(cert_A,blockUndo);

    CScCertificate cert_B = txCreationUtils::createCertificate(scId, /*epochNum*/0, dummyBlock.GetHash(),
        /*changeTotalAmount*/CAmount(3),/*numChangeOut*/2, /*bwtAmount*/CAmount(1), /*numBwt*/2, /*quality*/5);

    // test
    //sidechainsView->UpdateCertDataHash(cert_B,blockUndo);

    //check
    EXPECT_TRUE(blockUndo.scUndoDatabyScId.at(scId).prevTopCommittedCertDataHash == libzendoomc::CalculateCertDataHash(cert_A));
}

///////////////////////////////////////////////////////////////////////////////
//////////////////////////////// BatchWrite ///////////////////////////////////
///////////////////////////////////////////////////////////////////////////////
TEST_F(SidechainTestSuite, FRESHSidechainsGetWrittenInBackingCache) {
    CCoinsMap mapCoins;
    const uint256 hashBlock;
    const uint256 hashAnchor;
    CAnchorsMap mapAnchors;
    CNullifiersMap mapNullifiers;
    CSidechainEventsMap mapCeasingScs;
    CCswNullifiersMap cswNullifiers;

    uint256 scId = uint256S("aaaa");
    CSidechainsMap mapToWrite;
    CSidechainsCacheEntry entry;
    entry.sidechain = CSidechain();
    entry.flag   = CSidechainsCacheEntry::Flags::FRESH;

    mapToWrite[scId] = entry;

    //write new sidechain when backing view doesn't know about it
    bool res = sidechainsView->BatchWrite(mapCoins, hashBlock, hashAnchor, mapAnchors, mapNullifiers, mapToWrite, mapCeasingScs, cswNullifiers);

    //checks
    EXPECT_TRUE(res);
    EXPECT_TRUE(sidechainsView->HaveSidechain(scId));
}

TEST_F(SidechainTestSuite, FRESHSidechainsCanBeWrittenOnlyIfUnknownToBackingCache) {
    CCoinsMap mapCoins;
    const uint256 hashBlock;
    const uint256 hashAnchor;
    CAnchorsMap mapAnchors;
    CNullifiersMap mapNullifiers;
    CSidechainEventsMap mapCeasingScs;
    CCswNullifiersMap cswNullifiers;

    //Prefill backing cache with sidechain
    CTransaction scTx = txCreationUtils::createNewSidechainTxWith(CAmount(10));
    const uint256& scId = scTx.GetScIdFromScCcOut(0);
    sidechainsView->UpdateSidechain(scTx, CBlock(), /*nHeight*/ 1000);

    //attempt to write new sidechain when backing view already knows about it
    CSidechainsMap mapToWrite;
    CSidechainsCacheEntry entry;
    entry.sidechain = CSidechain();
    entry.flag   = CSidechainsCacheEntry::Flags::FRESH;

    mapToWrite[scId] = entry;

    ASSERT_DEATH(sidechainsView->BatchWrite(mapCoins, hashBlock, hashAnchor, mapAnchors, mapNullifiers, mapToWrite,mapCeasingScs, cswNullifiers),"");
}

TEST_F(SidechainTestSuite, DIRTYSidechainsAreStoredInBackingCache) {
    CCoinsMap mapCoins;
    const uint256 hashBlock;
    const uint256 hashAnchor;
    CAnchorsMap mapAnchors;
    CNullifiersMap mapNullifiers;
    CSidechainEventsMap mapCeasingScs;
    CCswNullifiersMap cswNullifiers;


    uint256 scId = uint256S("aaaa");
    CSidechainsMap mapToWrite;
    CSidechainsCacheEntry entry;
    entry.sidechain = CSidechain();
    entry.flag   = CSidechainsCacheEntry::Flags::FRESH;

    mapToWrite[scId] = entry;

    //write dirty sidechain when backing view doesn't know about it
    bool res = sidechainsView->BatchWrite(mapCoins, hashBlock, hashAnchor, mapAnchors, mapNullifiers, mapToWrite, mapCeasingScs, cswNullifiers);

    //checks
    EXPECT_TRUE(res);
    EXPECT_TRUE(sidechainsView->HaveSidechain(scId));
}

TEST_F(SidechainTestSuite, DIRTYSidechainsUpdatesDirtyOnesInBackingCache) {
    CCoinsMap mapCoins;
    const uint256 hashBlock;
    const uint256 hashAnchor;
    CAnchorsMap mapAnchors;
    CNullifiersMap mapNullifiers;
    CSidechainEventsMap mapCeasingScs;
    CCswNullifiersMap cswNullifiers;


    CTransaction scTx = txCreationUtils::createNewSidechainTxWith(CAmount(10));
    const uint256& scId = scTx.GetScIdFromScCcOut(0);
    sidechainsView->UpdateSidechain(scTx, CBlock(), /*nHeight*/ 1000);

    CSidechainsMap mapToWrite;
    CSidechainsCacheEntry entry;
    CSidechain updatedSidechain;
    updatedSidechain.balance = CAmount(12);
    entry.sidechain = updatedSidechain;
    entry.flag   = CSidechainsCacheEntry::Flags::DIRTY;

    mapToWrite[scId] = entry;

    //write dirty sidechain when backing view already knows about it
    bool res = sidechainsView->BatchWrite(mapCoins, hashBlock, hashAnchor, mapAnchors, mapNullifiers, mapToWrite, mapCeasingScs, cswNullifiers);

    //checks
    EXPECT_TRUE(res);
    CSidechain cachedSc;
    EXPECT_TRUE(sidechainsView->GetSidechain(scId, cachedSc));
    EXPECT_TRUE(cachedSc.balance == CAmount(12) );
}

TEST_F(SidechainTestSuite, DIRTYSidechainsOverwriteErasedOnesInBackingCache) {
    CCoinsMap mapCoins;
    const uint256 hashBlock;
    const uint256 hashAnchor;
    CAnchorsMap mapAnchors;
    CNullifiersMap mapNullifiers;
    CSidechainEventsMap mapCeasingScs;
    CCswNullifiersMap cswNullifiers;


    //Create sidechain...
    CTransaction scTx = txCreationUtils::createNewSidechainTxWith(CAmount(10));
    const uint256& scId = scTx.GetScIdFromScCcOut(0);
    sidechainsView->UpdateSidechain(scTx, CBlock(), /*nHeight*/ 1000);

    //...then revert it to have it erased
    sidechainsView->RevertTxOutputs(scTx, /*nHeight*/1000);
    ASSERT_FALSE(sidechainsView->HaveSidechain(scId));

    CSidechainsMap mapToWrite;
    CSidechainsCacheEntry entry;
    CSidechain updatedSidechain;
    updatedSidechain.balance = CAmount(12);
    entry.sidechain = updatedSidechain;
    entry.flag   = CSidechainsCacheEntry::Flags::DIRTY;

    mapToWrite[scId] = entry;

    //write dirty sidechain when backing view have it erased
    bool res = sidechainsView->BatchWrite(mapCoins, hashBlock, hashAnchor, mapAnchors, mapNullifiers, mapToWrite, mapCeasingScs, cswNullifiers);

    //checks
    EXPECT_TRUE(res);
    CSidechain cachedSc;
    EXPECT_TRUE(sidechainsView->GetSidechain(scId, cachedSc));
    EXPECT_TRUE(cachedSc.balance == CAmount(12) );
}

TEST_F(SidechainTestSuite, ERASEDSidechainsSetExistingOnesInBackingCacheasErased) {
    CCoinsMap mapCoins;
    const uint256 hashBlock;
    const uint256 hashAnchor;
    CAnchorsMap mapAnchors;
    CNullifiersMap mapNullifiers;
    CSidechainEventsMap mapCeasingScs;
    CCswNullifiersMap cswNullifiers;

    CTransaction scTx = txCreationUtils::createNewSidechainTxWith(CAmount(10));
    const uint256& scId = scTx.GetScIdFromScCcOut(0);
    sidechainsView->UpdateSidechain(scTx, CBlock(), /*nHeight*/ 1000);

    CSidechainsMap mapToWrite;
    CSidechainsCacheEntry entry;
    CSidechain updatedSidechain;
    updatedSidechain.balance = CAmount(12);
    entry.sidechain = updatedSidechain;
    entry.flag   = CSidechainsCacheEntry::Flags::ERASED;

    mapToWrite[scId] = entry;

    //write dirty sidechain when backing view have it erased
    bool res = sidechainsView->BatchWrite(mapCoins, hashBlock, hashAnchor, mapAnchors, mapNullifiers, mapToWrite, mapCeasingScs, cswNullifiers);

    //checks
    EXPECT_TRUE(res);
    EXPECT_FALSE(sidechainsView->HaveSidechain(scId));
}

TEST_F(SidechainTestSuite, DEFAULTSidechainsCanBeWrittenInBackingCacheasOnlyIfUnchanged) {
    CCoinsMap mapCoins;
    const uint256 hashBlock;
    const uint256 hashAnchor;
    CAnchorsMap mapAnchors;
    CNullifiersMap mapNullifiers;
    CSidechainEventsMap mapCeasingScs;
    CCswNullifiersMap cswNullifiers;

    CTransaction scTx = txCreationUtils::createNewSidechainTxWith(CAmount(10));
    const uint256& scId = scTx.GetScIdFromScCcOut(0);
    sidechainsView->UpdateSidechain(scTx, CBlock(), /*nHeight*/ 1000);

    CSidechainsMap mapToWrite;
    CSidechainsCacheEntry entry;
    CSidechain updatedSidechain;
    updatedSidechain.balance = CAmount(12);
    entry.sidechain = updatedSidechain;
    entry.flag   = CSidechainsCacheEntry::Flags::DEFAULT;

    mapToWrite[scId] = entry;

    //write dirty sidechain when backing view have it erased
    ASSERT_DEATH(sidechainsView->BatchWrite(mapCoins, hashBlock, hashAnchor, mapAnchors, mapNullifiers, mapToWrite, mapCeasingScs, cswNullifiers),"");
}

///////////////////////////////////////////////////////////////////////////////
/////////////////////////////////// Flush /////////////////////////////////////
///////////////////////////////////////////////////////////////////////////////
TEST_F(SidechainTestSuite, FlushPersistsNewSidechains) {
    CTransaction aTransaction = txCreationUtils::createNewSidechainTxWith(CAmount(1000));
    const uint256& scId = aTransaction.GetScIdFromScCcOut(0);
    CBlock aBlock;
    sidechainsView->UpdateSidechain(aTransaction, aBlock, /*height*/int(1789));

    //test
    bool res = sidechainsView->Flush();

    //checks
    EXPECT_TRUE(res);
    EXPECT_TRUE(fakeChainStateDb->HaveSidechain(scId));
}

TEST_F(SidechainTestSuite, FlushPersistsForwardTransfers) {
    CTransaction aTransaction = txCreationUtils::createNewSidechainTxWith(CAmount(1));
    const uint256& scId = aTransaction.GetScIdFromScCcOut(0);
    int scCreationHeight = 1;
    CBlock aBlock;
    sidechainsView->UpdateSidechain(aTransaction, aBlock, scCreationHeight);
    sidechainsView->Flush();

    CAmount fwdTxAmount = 1000;
    int fwdTxHeght = scCreationHeight + 10;
    int fwdTxMaturityHeight = fwdTxHeght + Params().ScCoinsMaturity();
    aTransaction = txCreationUtils::createFwdTransferTxWith(scId, CAmount(1000));
    sidechainsView->UpdateSidechain(aTransaction, aBlock, fwdTxHeght);

    //test
    bool res = sidechainsView->Flush();

    //checks
    EXPECT_TRUE(res);

    CSidechain persistedInfo;
    ASSERT_TRUE(fakeChainStateDb->GetSidechain(scId, persistedInfo));
    ASSERT_TRUE(persistedInfo.mImmatureAmounts.at(fwdTxMaturityHeight) == fwdTxAmount)
        <<"Following flush, persisted fwd amount should equal the one in view";
}

TEST_F(SidechainTestSuite, FlushPersistsScErasureToo) {
    CTransaction aTransaction = txCreationUtils::createNewSidechainTxWith(CAmount(10));
    const uint256& scId = aTransaction.GetScIdFromScCcOut(0);
    CBlock aBlock;
    sidechainsView->UpdateSidechain(aTransaction, aBlock, /*height*/int(1789));
    sidechainsView->Flush();

    sidechainsView->RevertTxOutputs(aTransaction, /*height*/int(1789));

    //test
    bool res = sidechainsView->Flush();

    //checks
    EXPECT_TRUE(res);
    EXPECT_FALSE(fakeChainStateDb->HaveSidechain(scId));
}

TEST_F(SidechainTestSuite, FlushPersistsNewScsOnTopOfErasedOnes) {
    CBlock aBlock;

    //Create new sidechain and flush it
    CTransaction scCreationTx = txCreationUtils::createNewSidechainTxWith(CAmount(10));
    const uint256& scId = scCreationTx.GetScIdFromScCcOut(0);
    sidechainsView->UpdateSidechain(scCreationTx, aBlock, /*height*/int(1789));
    sidechainsView->Flush();
    ASSERT_TRUE(fakeChainStateDb->HaveSidechain(scId));

    //Remove it and flush again
    sidechainsView->RevertTxOutputs(scCreationTx, /*height*/int(1789));
    sidechainsView->Flush();
    ASSERT_FALSE(fakeChainStateDb->HaveSidechain(scId));

    //re-use sc with same scId as erased one
    CTransaction scReCreationTx = scCreationTx;
    sidechainsView->UpdateSidechain(scReCreationTx, aBlock, /*height*/int(1815));
    bool res = sidechainsView->Flush();

    //checks
    EXPECT_TRUE(res);
    EXPECT_TRUE(fakeChainStateDb->HaveSidechain(scId));
}
///////////////////////////////////////////////////////////////////////////////
///////////////////////////////// GetScIds //////////////////////////////////
///////////////////////////////////////////////////////////////////////////////
TEST_F(SidechainTestSuite, GetScIdsReturnsNonErasedSidechains) {
    CBlock aBlock;

    int sc1CreationHeight(11);
    CTransaction scTx1 = txCreationUtils::createNewSidechainTxWith(CAmount(1));
    uint256 scId1 = scTx1.GetScIdFromScCcOut(0);
    ASSERT_TRUE(sidechainsView->UpdateSidechain(scTx1, aBlock, sc1CreationHeight));
    ASSERT_TRUE(sidechainsView->Flush());

    CTransaction fwdTx = txCreationUtils::createFwdTransferTxWith(scId1, CAmount(3));
    int fwdTxHeight(22);
    sidechainsView->UpdateSidechain(fwdTx, aBlock, fwdTxHeight);

    int sc2CreationHeight(33);
    CTransaction scTx2 = txCreationUtils::createNewSidechainTxWith(CAmount(2));
    uint256 scId2 = scTx2.GetScIdFromScCcOut(0);
    ASSERT_TRUE(sidechainsView->UpdateSidechain(scTx2, aBlock,sc2CreationHeight));
    ASSERT_TRUE(sidechainsView->Flush());

    ASSERT_TRUE(sidechainsView->RevertTxOutputs(scTx2, sc2CreationHeight));

    //test
    std::set<uint256> knownScIdsSet;
    sidechainsView->GetScIds(knownScIdsSet);

    //check
    EXPECT_TRUE(knownScIdsSet.size() == 1)<<"Instead knowScIdSet size is "<<knownScIdsSet.size();
    EXPECT_TRUE(knownScIdsSet.count(scId1) == 1)<<"Actual count is "<<knownScIdsSet.count(scId1);
    EXPECT_TRUE(knownScIdsSet.count(scId2) == 0)<<"Actual count is "<<knownScIdsSet.count(scId2);
}

TEST_F(SidechainTestSuite, GetScIdsOnChainstateDbSelectOnlySidechains) {

    //init a tmp chainstateDb
    boost::filesystem::path pathTemp(boost::filesystem::temp_directory_path() / boost::filesystem::unique_path());
    const unsigned int      chainStateDbSize(2 * 1024 * 1024);
    boost::filesystem::create_directories(pathTemp);
    mapArgs["-datadir"] = pathTemp.string();

    CCoinsViewDB chainStateDb(chainStateDbSize,/*fWipe*/true);
    sidechainsView->SetBackend(chainStateDb);

    //prepare a sidechain
    CBlock aBlock;
    int sc1CreationHeight(11);
    CTransaction scTx = txCreationUtils::createNewSidechainTxWith(CAmount(1));
    const uint256& scId = scTx.GetScIdFromScCcOut(0);
    ASSERT_TRUE(sidechainsView->UpdateSidechain(scTx, aBlock, sc1CreationHeight));

    //prepare a coin
    CCoinsCacheEntry aCoin;
    aCoin.flags = CCoinsCacheEntry::FRESH | CCoinsCacheEntry::DIRTY;
    aCoin.coins.fCoinBase = false;
    aCoin.coins.nVersion = TRANSPARENT_TX_VERSION;
    aCoin.coins.vout.resize(1);
    aCoin.coins.vout[0].nValue = CAmount(10);

    CCoinsMap mapCoins;
    mapCoins[uint256S("aaaa")] = aCoin;
    CAnchorsMap    emptyAnchorsMap;
    CNullifiersMap emptyNullifiersMap;
    CSidechainsMap emptySidechainsMap;
    CSidechainEventsMap mapCeasingScs;
    CCswNullifiersMap cswNullifiers;

    sidechainsView->BatchWrite(mapCoins, uint256(), uint256(), emptyAnchorsMap, emptyNullifiersMap, emptySidechainsMap, mapCeasingScs, cswNullifiers);

    //flush both the coin and the sidechain to the tmp chainstatedb
    ASSERT_TRUE(sidechainsView->Flush());

    //test
    std::set<uint256> knownScIdsSet;
    sidechainsView->GetScIds(knownScIdsSet);

    //check
    EXPECT_TRUE(knownScIdsSet.size() == 1)<<"Instead knowScIdSet size is "<<knownScIdsSet.size();
    EXPECT_TRUE(knownScIdsSet.count(scId) == 1)<<"Actual count is "<<knownScIdsSet.count(scId);

    ClearDatadirCache();
    boost::system::error_code ec;
    boost::filesystem::remove_all(pathTemp.string(), ec);
}
///////////////////////////////////////////////////////////////////////////////
//////////////////////////////// GetSidechain /////////////////////////////////
///////////////////////////////////////////////////////////////////////////////
TEST_F(SidechainTestSuite, GetSidechainForFwdTransfersInMempool) {
    CTxMemPool aMempool(CFeeRate(1));

    //Confirm a Sidechain
    CAmount creationAmount = 10;
    CTransaction scTx = txCreationUtils::createNewSidechainTxWith(creationAmount);
    const uint256& scId = scTx.GetScIdFromScCcOut(0);
    int scCreationHeight(11);
    CBlock aBlock;
    ASSERT_TRUE(sidechainsView->UpdateSidechain(scTx, aBlock, scCreationHeight));
    ASSERT_TRUE(sidechainsView->Flush());

    //Fully mature initial Sc balance
    CBlockUndo anEmptyBlockUndo;
    for(const CTxScCreationOut& scCreationOut: scTx.GetVscCcOut())
        ASSERT_TRUE(sidechainsView->ScheduleSidechainEvent(scCreationOut, scCreationHeight));
    int coinMaturityHeight = scCreationHeight + Params().ScCoinsMaturity();
    CBlockUndo dummyBlockUndo;
    std::vector<CScCertificateStatusUpdateInfo> dummy;
    ASSERT_TRUE(sidechainsView->HandleSidechainEvents(coinMaturityHeight, dummyBlockUndo, &dummy));

    //a fwd is accepted in mempool
    CAmount fwdAmount = 20;
    CTransaction fwdTx = txCreationUtils::createFwdTransferTxWith(scId, fwdAmount);
    CTxMemPoolEntry fwdPoolEntry(fwdTx, /*fee*/CAmount(1), /*time*/ 1000, /*priority*/1.0, /*height*/1987);
    aMempool.addUnchecked(fwdPoolEntry.GetTx().GetHash(), fwdPoolEntry);

    //a bwt cert is accepted in mempool too
    CAmount certAmount = 4;
    CMutableScCertificate cert;
    cert.scId = scId;
    cert.quality = 33;
    CScript scriptPubKey = CScript() << OP_DUP << OP_HASH160 << ToByteVector(uint160()) << OP_EQUALVERIFY << OP_CHECKSIG;
    cert.addBwt(CTxOut(certAmount, scriptPubKey));

    CCertificateMemPoolEntry bwtPoolEntry(cert, /*fee*/CAmount(1), /*time*/ 1000, /*priority*/1.0, /*height*/1987);
    aMempool.addUnchecked(bwtPoolEntry.GetCertificate().GetHash(), bwtPoolEntry);

    //test
    CCoinsViewMemPool viewMemPool(sidechainsView, aMempool);
    CSidechain retrievedInfo;
    viewMemPool.GetSidechain(scId, retrievedInfo);

    //check
    EXPECT_TRUE(retrievedInfo.creationBlockHeight == scCreationHeight);
    EXPECT_TRUE(retrievedInfo.balance == creationAmount);             //certs in mempool do not affect balance
    EXPECT_TRUE(retrievedInfo.lastTopQualityCertReferencedEpoch == -1); //certs in mempool do not affect topCommittedCertReferencedEpoch
}

TEST_F(SidechainTestSuite, GetSidechainForScCreationInMempool) {
    CTxMemPool aMempool(CFeeRate(1));

    //Confirm a Sidechain
    CAmount creationAmount = 10;
    CTransaction scTx = txCreationUtils::createNewSidechainTxWith(creationAmount);
    txCreationUtils::addNewScCreationToTx(scTx, creationAmount);
    txCreationUtils::addNewScCreationToTx(scTx, creationAmount);
    const uint256& scId = scTx.GetScIdFromScCcOut(2);
    CTxMemPoolEntry scPoolEntry(scTx, /*fee*/CAmount(1), /*time*/ 1000, /*priority*/1.0, /*height*/1987);
    aMempool.addUnchecked(scTx.GetHash(), scPoolEntry);

    //a fwd is accepted in mempool
    CAmount fwdAmount = 20;
    CTransaction fwdTx = txCreationUtils::createFwdTransferTxWith(scId, fwdAmount);
    CTxMemPoolEntry fwdPoolEntry(fwdTx, /*fee*/CAmount(1), /*time*/ 1000, /*priority*/1.0, /*height*/1987);
    aMempool.addUnchecked(fwdPoolEntry.GetTx().GetHash(), fwdPoolEntry);

    //test
    CCoinsViewMemPool viewMemPool(sidechainsView, aMempool);
    CSidechain retrievedInfo;
    viewMemPool.GetSidechain(scId, retrievedInfo);

    //check
    EXPECT_TRUE(retrievedInfo.creationBlockHeight == -1);
    EXPECT_TRUE(retrievedInfo.balance == 0);
    EXPECT_TRUE(retrievedInfo.lastTopQualityCertReferencedEpoch == -1);
    EXPECT_TRUE(retrievedInfo.mImmatureAmounts.size() == 0);
}

///////////////////////////////////////////////////////////////////////////////
//////////////////////////////// UndoBlock versioning /////////////////////////////////
///////////////////////////////////////////////////////////////////////////////
TEST_F(SidechainTestSuite, CSidechainBlockUndoVersioning) {
    boost::filesystem::path pathTemp(boost::filesystem::temp_directory_path() / boost::filesystem::unique_path());
    boost::filesystem::create_directories(pathTemp);
    static const std::string autofileName = "test_block_undo_versioning.txt";
    CAutoFile fileout(fopen((pathTemp.string() + autofileName).c_str(), "wb+") , SER_DISK, CLIENT_VERSION);
    EXPECT_TRUE(fileout.Get() != NULL);

    // write an old version undo block to the file
    //----------------------------------------------
    CBlockUndo_OldVersion buov;
    buov.vtxundo.reserve(1);
    buov.vtxundo.push_back(CTxUndo());

    fileout << buov;;

    uint256 h_buov;
    {
        CHashWriter hasher(SER_GETHASH, PROTOCOL_VERSION);
        hasher << buov;
        h_buov = hasher.GetHash();
    }
    fileout << h_buov;

    fseek(fileout.Get(), 0, SEEK_END);
    unsigned long len = (unsigned long)ftell(fileout.Get());

    unsigned long buov_sz = buov.GetSerializeSize(SER_DISK, CLIENT_VERSION);
    EXPECT_TRUE(len == buov_sz + sizeof(uint256));
    
    // write a new version undo block to the same file
    //-----------------------------------------------
    CBlockUndo buon;
    buon.vtxundo.reserve(1);
    buon.vtxundo.push_back(CTxUndo());

    fileout << buon;;

    uint256 h_buon;
    {
        CHashWriter hasher(SER_GETHASH, PROTOCOL_VERSION);
        hasher << buon;
        h_buon = hasher.GetHash();
    }
    fileout << h_buon;

    fseek(fileout.Get(), 0, SEEK_END);
    unsigned long len2 = (unsigned long)ftell(fileout.Get());

    unsigned long buon_sz = buon.GetSerializeSize(SER_DISK, CLIENT_VERSION);
    EXPECT_TRUE(len2 == len + buon_sz + sizeof(uint256));
    
    EXPECT_TRUE(buov_sz != buon_sz);

    fileout.fclose();

    // read both blocks and tell their version
    //-----------------------------------------------
    CAutoFile filein(fopen((pathTemp.string() + autofileName).c_str(), "rb+") , SER_DISK, CLIENT_VERSION);
    EXPECT_TRUE(filein.Get() != NULL);

    bool good_read = true;
    CBlockUndo b1, b2;
    uint256 h1, h2;
    try {
        filein >> b1;
        filein >> h1;
        filein >> b2;
        filein >> h2;
    }
    catch (const std::exception& e) {
        good_read = false;
    }

    EXPECT_TRUE(good_read == true);

    EXPECT_TRUE(b1.IncludesSidechainAttributes() == false);
    EXPECT_TRUE(h1 == h_buov);

    EXPECT_TRUE(b2.IncludesSidechainAttributes() == true);
    EXPECT_TRUE(h2 == h_buon);

    filein.fclose();
    boost::system::error_code ec;
    boost::filesystem::remove_all(pathTemp.string(), ec);
}

///////////////////////////////////////////////////////////////////////////////
////////////////////////// Test Fixture definitions ///////////////////////////
///////////////////////////////////////////////////////////////////////////////
CBlockUndo SidechainTestSuite::createBlockUndoWith(const uint256 & scId, int height, CAmount amount, uint256 lastCertHash)
{
    CBlockUndo retVal;
    CAmount AmountPerHeight = amount;
    CSidechainUndoData data;
    data.appliedMaturedAmount = AmountPerHeight;
    retVal.scUndoDatabyScId[scId] = data;

    return retVal;
}
<|MERGE_RESOLUTION|>--- conflicted
+++ resolved
@@ -395,11 +395,7 @@
     libzendoomc::CScProofVerifier dummyScVerifier = libzendoomc::CScProofVerifier::Disabled();
 
     //test
-<<<<<<< HEAD
     bool res = sidechainsView->IsScTxApplicableToState(aTransaction, int(1789), dummyScVerifier);
-=======
-    bool res = sidechainsView->HaveScRequirements(aTransaction);
->>>>>>> 9f69f9f8
 
     //checks
     EXPECT_TRUE(res);
@@ -418,11 +414,7 @@
     libzendoomc::CScProofVerifier dummyScVerifier = libzendoomc::CScProofVerifier::Disabled();
 
     //test
-<<<<<<< HEAD
     bool res = sidechainsView->IsScTxApplicableToState(aTransaction, creationHeight, dummyScVerifier);
-=======
-    bool res = sidechainsView->HaveScRequirements(aTransaction);
->>>>>>> 9f69f9f8
 
     //checks
     EXPECT_TRUE(res);
@@ -457,11 +449,7 @@
     libzendoomc::CScProofVerifier dummyScVerifier = libzendoomc::CScProofVerifier::Disabled();
 
     //test
-<<<<<<< HEAD
     bool res = sidechainsView->IsScTxApplicableToState(CTransaction(mutTx), dummyHeight, dummyScVerifier);
-=======
-    bool res = sidechainsView->HaveScRequirements(aTransaction);
->>>>>>> 9f69f9f8
 
     //checks
     EXPECT_FALSE(res);
@@ -483,7 +471,7 @@
     mutTx.nVersion = SC_TX_VERSION;
     mutTx.vmbtr_out.push_back(mcBwtReq);
     int mcBwtReqHeight = scCreationHeight +2;
-    ASSERT_TRUE(sidechainsView->isCeasedAtHeight(mcBwtReq.scId, mcBwtReqHeight) == CSidechain::State::ALIVE);
+    ASSERT_TRUE(sidechainsView->GetSidechainState(mcBwtReq.scId) == CSidechain::State::ALIVE);
 
     libzendoomc::CScProofVerifier dummyScVerifier = libzendoomc::CScProofVerifier::Disabled();
 
@@ -510,7 +498,7 @@
     mutTx.nVersion = SC_TX_VERSION;
     mutTx.vmbtr_out.push_back(mcBwtReq);
     int mcBwtReqHeight = scCreationHeight +2*epochLength;
-    ASSERT_TRUE(sidechainsView->isCeasedAtHeight(mcBwtReq.scId, mcBwtReqHeight) == CSidechain::State::CEASED);
+    ASSERT_TRUE(sidechainsView->GetSidechainState(mcBwtReq.scId) == CSidechain::State::CEASED);
 
     libzendoomc::CScProofVerifier dummyScVerifier = libzendoomc::CScProofVerifier::Disabled();
 
@@ -728,7 +716,7 @@
     CTransaction scCreationTx = txCreationUtils::createNewSidechainTxWith(CAmount(10));
     const uint256& scId = scCreationTx.GetScIdFromScCcOut(0);
     CBlock dummyBlock;
-    ASSERT_TRUE(sidechainsView->UpdateScInfo(scCreationTx, dummyBlock, scCreationHeight));
+    ASSERT_TRUE(sidechainsView->UpdateSidechain(scCreationTx, dummyBlock, scCreationHeight));
 
     CBlockUndo blockUndo;
     CScCertificate cert_A = txCreationUtils::createCertificate(scId, /*epochNum*/0, dummyBlock.GetHash(),
