#include <gtest/gtest.h>
#include "tx_creation_utils.h"
#include <gtest/libzendoo_test_files.h>
#include <sc/sidechain.h>
#include <boost/filesystem.hpp>
#include <txdb.h>
#include <chainparams.h>
#include <consensus/validation.h>
#include <txmempool.h>
#include <undo.h>
#include <main.h>

class CBlockUndo_OldVersion
{
    public:
        std::vector<CTxUndo> vtxundo;
        uint256 old_tree_root;

        ADD_SERIALIZE_METHODS;

        template <typename Stream, typename Operation>
        inline void SerializationOp(Stream& s, Operation ser_action, int nType, int nVersion) {
            READWRITE(vtxundo);
            READWRITE(old_tree_root);
        }   
};

class CInMemorySidechainDb final: public CCoinsView {
public:
    CInMemorySidechainDb()  = default;
    virtual ~CInMemorySidechainDb() = default;

    bool HaveSidechain(const uint256& scId) const override {
        return sidechainsInMemoryMap.count(scId) && sidechainsInMemoryMap.at(scId).flag != CSidechainsCacheEntry::Flags::ERASED;
    }
    bool GetSidechain(const uint256& scId, CSidechain& info) const override {
        if(!HaveSidechain(scId))
            return false;
        info = sidechainsInMemoryMap.at(scId).sidechain;
        return true;
    }

    bool HaveSidechainEvents(int height)  const override {
        return eventsInMemoryMap.count(height) && eventsInMemoryMap.at(height).flag != CSidechainEventsCacheEntry::Flags::ERASED;
    }
    bool GetSidechainEvents(int height, CSidechainEvents& scEvents) const override {
        if(!HaveSidechainEvents(height))
            return false;
        scEvents = eventsInMemoryMap.at(height).scEvents;
        return true;
    }

    virtual void GetScIds(std::set<uint256>& scIdsList) const override {
        for (auto& entry : sidechainsInMemoryMap)
            scIdsList.insert(entry.first);
        return;
    }

    bool BatchWrite(CCoinsMap &mapCoins, const uint256 &hashBlock,
                    const uint256 &hashAnchor, CAnchorsMap &mapAnchors,
                    CNullifiersMap &mapNullifiers, CSidechainsMap& sidechainMap,
                    CSidechainEventsMap& mapSidechainEvents, CCswNullifiersMap& cswNullifiers) override
    {
        for (auto& entryToWrite : sidechainMap)
            WriteMutableEntry(entryToWrite.first, entryToWrite.second, sidechainsInMemoryMap);

        for (auto& entryToWrite : mapSidechainEvents)
            WriteMutableEntry(entryToWrite.first, entryToWrite.second, eventsInMemoryMap);

        sidechainMap.clear();
        mapSidechainEvents.clear();
        return true;
    }

private:
    mutable boost::unordered_map<uint256, CSidechainsCacheEntry, CCoinsKeyHasher> sidechainsInMemoryMap;
    mutable boost::unordered_map<int, CSidechainEventsCacheEntry> eventsInMemoryMap;
};

class CNakedCCoinsViewCache : public CCoinsViewCache
{
public:
    CNakedCCoinsViewCache(CCoinsView* pWrappedView): CCoinsViewCache(pWrappedView)
    {
        uint256 dummyAnchor = uint256S("59d2cde5e65c1414c32ba54f0fe4bdb3d67618125286e6a191317917c812c6d7"); //anchor for empty block!?
        this->hashAnchor = dummyAnchor;

        CAnchorsCacheEntry dummyAnchorsEntry;
        dummyAnchorsEntry.entered = true;
        dummyAnchorsEntry.flags = CAnchorsCacheEntry::DIRTY;
        this->cacheAnchors[dummyAnchor] = dummyAnchorsEntry;

    };
    CSidechainsMap& getSidechainMap() {return this->cacheSidechains; };
};

class SidechainsTestSuite: public ::testing::Test {

public:
    SidechainsTestSuite():
          fakeChainStateDb(nullptr)
        , sidechainsView(nullptr)
        , dummyScVerifier(libzendoomc::CScProofVerifier::Disabled()) {};

    ~SidechainsTestSuite() = default;

    void SetUp() override {
        SelectParams(CBaseChainParams::REGTEST);

        fakeChainStateDb   = new CInMemorySidechainDb();
        sidechainsView     = new CNakedCCoinsViewCache(fakeChainStateDb);
    };

    void TearDown() override {
        delete sidechainsView;
        sidechainsView = nullptr;

        delete fakeChainStateDb;
        fakeChainStateDb = nullptr;

        UnloadBlockIndex();
    };

protected:
    CInMemorySidechainDb  *fakeChainStateDb;
    CNakedCCoinsViewCache *sidechainsView;

    //Helpers
    libzendoomc::CScProofVerifier dummyScVerifier;
    CBlockUndo createBlockUndoWith(const uint256 & scId, int height, CAmount amount, uint256 lastCertHash = uint256());
    void storeSidechainWithCurrentHeight(const uint256& scId, const CSidechain& sidechain, int chainActiveHeight);
};

///////////////////////////////////////////////////////////////////////////////
/////////////////////////// checkTxSemanticValidity ///////////////////////////
///////////////////////////////////////////////////////////////////////////////
TEST_F(SidechainsTestSuite, TransparentCcNullTxsAreSemanticallyValid) {
    CTransaction aTransaction = txCreationUtils::createTransparentTx(/*ccIsNull = */true);
    CValidationState txState;

    //test
    bool res = Sidechain::checkTxSemanticValidity(aTransaction, txState);

    //checks
    EXPECT_TRUE(res);
    EXPECT_TRUE(txState.IsValid());
}

TEST_F(SidechainsTestSuite, TransparentNonCcNullTxsAreNotSemanticallyValid) {
    CTransaction aTransaction = txCreationUtils::createTransparentTx(/*ccIsNull = */false);
    CValidationState txState;

    //test
    bool res = Sidechain::checkTxSemanticValidity(aTransaction, txState);

    //checks
    EXPECT_FALSE(res);
    EXPECT_FALSE(txState.IsValid());
    EXPECT_TRUE(txState.GetRejectCode() == REJECT_INVALID)
        <<"wrong reject code. Value returned: "<<txState.GetRejectCode();
}

TEST_F(SidechainsTestSuite, SproutCcNullTxsAreCurrentlySupported) {
    CTransaction aTransaction = txCreationUtils::createSproutTx(/*ccIsNull = */true);
    CValidationState txState;

    //test
    bool res = Sidechain::checkTxSemanticValidity(aTransaction, txState);

    //checks
    EXPECT_TRUE(res);
    EXPECT_TRUE(txState.IsValid());
}

TEST_F(SidechainsTestSuite, SproutNonCcNullTxsAreCurrentlySupported) {
    CTransaction aTransaction = txCreationUtils::createSproutTx(/*ccIsNull = */false);
    CValidationState txState;

    //test
    bool res = Sidechain::checkTxSemanticValidity(aTransaction, txState);

    //checks
    EXPECT_FALSE(res);
    EXPECT_FALSE(txState.IsValid());
    EXPECT_TRUE(txState.GetRejectCode() == REJECT_INVALID)
        <<"wrong reject code. Value returned: "<<txState.GetRejectCode();
}

TEST_F(SidechainsTestSuite, SidechainCreationsWithoutForwardTransferAreNotSemanticallyValid) {
    CTransaction aTransaction = txCreationUtils::createNewSidechainTxWith(CAmount(0));
    CValidationState txState;

    //test
    bool res = Sidechain::checkTxSemanticValidity(aTransaction, txState);

    //checks
    EXPECT_FALSE(res);
    EXPECT_FALSE(txState.IsValid());
    EXPECT_TRUE(txState.GetRejectCode() == REJECT_INVALID)
        <<"wrong reject code. Value returned: "<<txState.GetRejectCode();
}

TEST_F(SidechainsTestSuite, SidechainCreationsWithPositiveForwardTransferAreSemanticallyValid) {
    CTransaction aTransaction = txCreationUtils::createNewSidechainTxWith(CAmount(1000));
    CValidationState txState;

    //test
    bool res = Sidechain::checkTxSemanticValidity(aTransaction, txState);

    //checks
    EXPECT_TRUE(res);
    EXPECT_TRUE(txState.IsValid());
}

TEST_F(SidechainsTestSuite, SidechainCreationsWithTooLargePositiveForwardTransferAreNotSemanticallyValid) {
    CTransaction aTransaction = txCreationUtils::createNewSidechainTxWith(CAmount(MAX_MONEY +1));
    CValidationState txState;

    //test
    bool res = Sidechain::checkTxSemanticValidity(aTransaction, txState);

    //checks
    EXPECT_FALSE(res);
    EXPECT_FALSE(txState.IsValid());
    EXPECT_TRUE(txState.GetRejectCode() == REJECT_INVALID)
        <<"wrong reject code. Value returned: "<<txState.GetRejectCode();
}

TEST_F(SidechainsTestSuite, SidechainCreationsWithZeroForwardTransferAreNotSemanticallyValid) {
    CTransaction aTransaction = txCreationUtils::createNewSidechainTxWith(CAmount(0));
    CValidationState txState;

    //test
    bool res = Sidechain::checkTxSemanticValidity(aTransaction, txState);

    //checks
    EXPECT_FALSE(res);
    EXPECT_FALSE(txState.IsValid());
    EXPECT_TRUE(txState.GetRejectCode() == REJECT_INVALID)
        <<"wrong reject code. Value returned: "<<txState.GetRejectCode();
}

TEST_F(SidechainsTestSuite, SidechainCreationsWithNegativeForwardTransferNotAreSemanticallyValid) {
    CTransaction aTransaction = txCreationUtils::createNewSidechainTxWith(CAmount(-1));
    CValidationState txState;

    //test
    bool res = Sidechain::checkTxSemanticValidity(aTransaction, txState);

    //checks
    EXPECT_FALSE(res);
    EXPECT_FALSE(txState.IsValid());
    EXPECT_TRUE(txState.GetRejectCode() == REJECT_INVALID)
        <<"wrong reject code. Value returned: "<<txState.GetRejectCode();
}

TEST_F(SidechainsTestSuite, FwdTransferCumulatedAmountDoesNotOverFlow) {
    CAmount initialFwdTrasfer(1);
    CTransaction aTransaction = txCreationUtils::createNewSidechainTxWith(initialFwdTrasfer);
    txCreationUtils::addNewScCreationToTx(aTransaction, MAX_MONEY);
    CValidationState txState;

    //test
    bool res = Sidechain::checkTxSemanticValidity(aTransaction, txState);

    //checks
    EXPECT_FALSE(res);
    EXPECT_FALSE(txState.IsValid());
    EXPECT_TRUE(txState.GetRejectCode() == REJECT_INVALID)
        <<"wrong reject code. Value returned: "<<txState.GetRejectCode();
}


TEST_F(SidechainTestSuite, ValidCSWTx) {
    CTxCeasedSidechainWithdrawalInput csw;

    csw.nValue = 100;
    csw.nullifier = libzendoomc::ScFieldElement();
    csw.scProof = libzendoomc::ScProof();
    CTransaction aTransaction = txCreationUtils::createCSWTxWith(csw);
    CValidationState txState;

    // test
    bool res = Sidechain::checkTxSemanticValidity(aTransaction, txState);

    EXPECT_TRUE(res);
    EXPECT_TRUE(txState.IsValid());
}

TEST_F(SidechainTestSuite, CSWTxInvalidAmount) {
    CTxCeasedSidechainWithdrawalInput csw;

    csw.nValue = -1;
    csw.nullifier = libzendoomc::ScFieldElement();
    csw.scProof = libzendoomc::ScProof();
    CTransaction aTransaction = txCreationUtils::createCSWTxWith(csw);
    CValidationState txState;

    // test
    bool res = Sidechain::checkTxSemanticValidity(aTransaction, txState);

    EXPECT_FALSE(res);
    EXPECT_FALSE(txState.IsValid());
    EXPECT_TRUE(txState.GetRejectCode() == REJECT_INVALID)
        <<"wrong reject code. Value returned: "<<txState.GetRejectCode();
}

TEST_F(SidechainTestSuite, CSWTxInvalidEpoch) {
    CTxCeasedSidechainWithdrawalInput csw;

    csw.nValue = 100;
    csw.nullifier = libzendoomc::ScFieldElement();
    csw.scProof = libzendoomc::ScProof();
    CTransaction aTransaction = txCreationUtils::createCSWTxWith(csw);
    CValidationState txState;

    // test
    bool res = Sidechain::checkTxSemanticValidity(aTransaction, txState);

    EXPECT_FALSE(res);
    EXPECT_FALSE(txState.IsValid());
    EXPECT_TRUE(txState.GetRejectCode() == REJECT_INVALID)
        <<"wrong reject code. Value returned: "<<txState.GetRejectCode();
}

TEST_F(SidechainTestSuite, CSWTxInvalidNullifier) {
    CTxCeasedSidechainWithdrawalInput csw;

    csw.nValue = 100;
    csw.nullifier = libzendoomc::ScFieldElement({std::vector<unsigned char>(size_t(SC_FIELD_SIZE), 'a')});
    csw.scProof = libzendoomc::ScProof();
    CTransaction aTransaction = txCreationUtils::createCSWTxWith(csw);
    CValidationState txState;

    // test
    bool res = Sidechain::checkTxSemanticValidity(aTransaction, txState);

    EXPECT_FALSE(res);
    EXPECT_FALSE(txState.IsValid());
    EXPECT_TRUE(txState.GetRejectCode() == REJECT_INVALID)
        <<"wrong reject code. Value returned: "<<txState.GetRejectCode();
}

TEST_F(SidechainTestSuite, CSWTxInvalidProof) {
    CTxCeasedSidechainWithdrawalInput csw;

    csw.nValue = 100;
    csw.nullifier = libzendoomc::ScFieldElement();
    csw.scProof = libzendoomc::ScProof({std::vector<unsigned char>(size_t(SC_PROOF_SIZE), 'a')});
    CTransaction aTransaction = txCreationUtils::createCSWTxWith(csw);
    CValidationState txState;

    // test
    bool res = Sidechain::checkTxSemanticValidity(aTransaction, txState);

    EXPECT_FALSE(res);
    EXPECT_FALSE(txState.IsValid());
    EXPECT_TRUE(txState.GetRejectCode() == REJECT_INVALID)
        <<"wrong reject code. Value returned: "<<txState.GetRejectCode();
}


///////////////////////////////////////////////////////////////////////////////
//////////////////////////// checkCcOutputAmounts /////////////////////////////
///////////////////////////////////////////////////////////////////////////////
TEST(SidechainsAmounts, NegativeScFeesAreRejected)
{
    CBwtRequestOut bwtReqOut;
    bwtReqOut.scFee = CAmount(-10);

    CMutableTransaction mutTx;
    mutTx.add(bwtReqOut);

    CValidationState dummyState;
    EXPECT_FALSE(CTransaction(mutTx).CheckAmounts(dummyState));
}

TEST(SidechainsAmounts, ExcessiveScFeesAreRejected)
{
    CBwtRequestOut bwtReqOut;
    bwtReqOut.scFee = MAX_MONEY +1;

    CMutableTransaction mutTx;
    mutTx.add(bwtReqOut);

    CValidationState dummyState;
    EXPECT_FALSE(CTransaction(mutTx).CheckAmounts(dummyState));
}

TEST(SidechainsAmounts, CumulativeExcessiveScFeesAreRejected)
{
    CBwtRequestOut bwtReqOut;
    bwtReqOut.scFee = MAX_MONEY/2 + 1;

    CMutableTransaction mutTx;
    mutTx.add(bwtReqOut);
    mutTx.add(bwtReqOut);

    CValidationState dummyState;
    EXPECT_FALSE(CTransaction(mutTx).CheckAmounts(dummyState));
}

TEST(SidechainsAmounts, ScFeesLargerThanInputAreRejected)
{
    CBwtRequestOut bwtReqOut;
    bwtReqOut.scFee = CAmount(10);

    CMutableTransaction mutTx;
    mutTx.add(bwtReqOut);

    CAmount totalVinAmount = bwtReqOut.scFee / 2;
    ASSERT_TRUE(totalVinAmount < bwtReqOut.scFee);

    CValidationState dummyState;
    EXPECT_FALSE(CTransaction(mutTx).CheckFeeAmount(totalVinAmount, dummyState));
}
///////////////////////////////////////////////////////////////////////////////
/////////////////////////// IsScTxApplicableToState ///////////////////////////
///////////////////////////////////////////////////////////////////////////////

TEST_F(SidechainsTestSuite, ScCreationIsApplicableToStateIfScDoesntNotExistYet) {
    CTransaction aTransaction = txCreationUtils::createNewSidechainTxWith(CAmount(1953));
    uint256 scId = aTransaction.GetScIdFromScCcOut(0);
    ASSERT_FALSE(sidechainsView->HaveSidechain(scId));

    //test
<<<<<<< HEAD
    bool res = sidechainsView->HaveScRequirements(aTransaction);
=======
    bool res = sidechainsView->IsScTxApplicableToState(aTransaction, dummyScVerifier);
>>>>>>> 44dbe2b2

    //checks
    EXPECT_TRUE(res);
}

TEST_F(SidechainsTestSuite, ScCreationIsNotApplicableToStateIfScIsAlreadyUnconfirmed) {
    //back sidechainsView with mempool
    CCoinsViewCache dummyView(nullptr);
    CCoinsViewMemPool viewMemPool(&dummyView, mempool);
    sidechainsView->SetBackend(viewMemPool);

    // setup sidechain initial state
    CTransaction scCreationTx = txCreationUtils::createNewSidechainTxWith(CAmount(1953));
    uint256 scId = scCreationTx.GetScIdFromScCcOut(0);
    CTxMemPoolEntry scCreationPoolEntry(scCreationTx, /*fee*/CAmount(1), /*time*/ 1000, /*priority*/1.0, /*height*/1987);
    mempool.addUnchecked(scCreationTx.GetHash(), scCreationPoolEntry);
    ASSERT_TRUE(sidechainsView->GetSidechainState(scId) == CSidechain::State::UNCONFIRMED);

    //test
    bool res = sidechainsView->IsScTxApplicableToState(scCreationTx, dummyScVerifier);

    //checks
    EXPECT_FALSE(res);
}

TEST_F(SidechainsTestSuite, ScCreationIsNotApplicableToStateIfScIsAlreadyAlive) {
    CTransaction aTransaction = txCreationUtils::createNewSidechainTxWith(CAmount(1953));

    // setup sidechain initial state
    CSidechain initialScState;
    uint256 scId = aTransaction.GetScIdFromScCcOut(0);
    initialScState.creationBlockHeight = 1492;
    initialScState.creationData.withdrawalEpochLength = 14;
    int heightWhereAlive = initialScState.GetScheduledCeasingHeight() -1;

    storeSidechainWithCurrentHeight(scId, initialScState, heightWhereAlive);
    ASSERT_TRUE(sidechainsView->GetSidechainState(scId) == CSidechain::State::ALIVE);

    //test
    bool res = sidechainsView->IsScTxApplicableToState(aTransaction, dummyScVerifier);

    //checks
    EXPECT_FALSE(res);
}

TEST_F(SidechainsTestSuite, ScCreationIsNotApplicableToStateIfScIsAlreadyCeased) {
    CTransaction aTransaction = txCreationUtils::createNewSidechainTxWith(CAmount(1953));

    // setup sidechain initial state
    CSidechain initialScState;
    uint256 scId = aTransaction.GetScIdFromScCcOut(0);
    initialScState.creationBlockHeight = 200;
    initialScState.creationData.withdrawalEpochLength = 10;
    int heightWhereCeased = initialScState.GetScheduledCeasingHeight();

    storeSidechainWithCurrentHeight(scId, initialScState, heightWhereCeased);
    ASSERT_TRUE(sidechainsView->GetSidechainState(scId) == CSidechain::State::CEASED);

    //test
    bool res = sidechainsView->IsScTxApplicableToState(aTransaction, dummyScVerifier);

    //checks
    EXPECT_FALSE(res);
}

TEST_F(SidechainsTestSuite, ForwardTransferToUnknownSCsIsApplicableToState) {
    // setup sidechain initial state
    uint256 scId = uint256S("aaaa");
    ASSERT_FALSE(sidechainsView->HaveSidechain(scId));

    CTransaction aTransaction = txCreationUtils::createFwdTransferTxWith(scId, CAmount(5));

    //test
    bool res = sidechainsView->IsScTxApplicableToState(aTransaction, dummyScVerifier);

    //checks
    EXPECT_FALSE(res);
}

TEST_F(SidechainsTestSuite, ForwardTransferToUnconfirmedSCsIsApplicableToState) {
    //back sidechainsView with mempool
    CCoinsViewCache dummyView(nullptr);
    CCoinsViewMemPool viewMemPool(&dummyView, mempool);
    sidechainsView->SetBackend(viewMemPool);

    // setup sidechain initial state
    CTransaction scCreationTx = txCreationUtils::createNewSidechainTxWith(CAmount(1953));
    uint256 scId = scCreationTx.GetScIdFromScCcOut(0);
    CTxMemPoolEntry scCreationPoolEntry(scCreationTx, /*fee*/CAmount(1), /*time*/ 1000, /*priority*/1.0, /*height*/1987);
    mempool.addUnchecked(scCreationTx.GetHash(), scCreationPoolEntry);
    ASSERT_TRUE(sidechainsView->GetSidechainState(scId) == CSidechain::State::UNCONFIRMED);

    //test
    CTransaction fwdTx = txCreationUtils::createFwdTransferTxWith(scId, CAmount(5));
    bool res = sidechainsView->IsScTxApplicableToState(fwdTx, dummyScVerifier);

    //checks
    EXPECT_TRUE(res);
}

TEST_F(SidechainsTestSuite, ForwardTransferToAliveSCsIsApplicableToState) {
    // setup sidechain initial state
    CSidechain initialScState;
    uint256 scId = uint256S("aaaa");
    initialScState.creationBlockHeight = 1492;
    initialScState.creationData.withdrawalEpochLength = 14;
    int heightWhereAlive = initialScState.GetScheduledCeasingHeight() -1;

    storeSidechainWithCurrentHeight(scId, initialScState, heightWhereAlive);
    ASSERT_TRUE(sidechainsView->GetSidechainState(scId) == CSidechain::State::ALIVE);

    CTransaction aTransaction = txCreationUtils::createFwdTransferTxWith(scId, CAmount(5));

    //test
<<<<<<< HEAD
    bool res = sidechainsView->HaveScRequirements(aTransaction);
=======
    bool res = sidechainsView->IsScTxApplicableToState(aTransaction, dummyScVerifier);
>>>>>>> 44dbe2b2

    //checks
    EXPECT_TRUE(res);
}

TEST_F(SidechainsTestSuite, ForwardTransferToCeasedSCsIsNotApplicableToState) {
    // setup sidechain initial state
    CSidechain initialScState;
    uint256 scId = uint256S("aaaa");
    initialScState.creationBlockHeight = 1492;
    initialScState.creationData.withdrawalEpochLength = 14;
    int heightWhereCeased = initialScState.GetScheduledCeasingHeight();

    storeSidechainWithCurrentHeight(scId, initialScState, heightWhereCeased);
    ASSERT_TRUE(sidechainsView->GetSidechainState(scId) == CSidechain::State::CEASED);

    CTransaction aTransaction = txCreationUtils::createFwdTransferTxWith(scId, CAmount(5));

    //test
<<<<<<< HEAD
    bool res = sidechainsView->HaveScRequirements(aTransaction);
=======
    bool res = sidechainsView->IsScTxApplicableToState(aTransaction, dummyScVerifier);
>>>>>>> 44dbe2b2

    //checks
    EXPECT_FALSE(res);
}

TEST_F(SidechainsTestSuite, McBwtRequestToAliveSidechainWithKeyIsApplicableToState) {
    // setup sidechain initial state
    CSidechain initialScState;
    uint256 scId = uint256S("aaaa");
    initialScState.creationBlockHeight = 1492;
    initialScState.creationData.withdrawalEpochLength = 14;
    initialScState.creationData.wMbtrVk = libzendoomc::ScVk(ParseHex(SAMPLE_VK));
    int heightWhereAlive = initialScState.GetScheduledCeasingHeight()-1;

    storeSidechainWithCurrentHeight(scId, initialScState, heightWhereAlive);
    ASSERT_TRUE(sidechainsView->GetSidechainState(scId) == CSidechain::State::ALIVE);

    // create mc Bwt request
    CBwtRequestOut mcBwtReq;
    mcBwtReq.scId = scId;
    mcBwtReq.scProof = libzendoomc::ScProof(ParseHex(SAMPLE_PROOF));
    CMutableTransaction mutTx;
    mutTx.nVersion = SC_TX_VERSION;
    mutTx.vmbtr_out.push_back(mcBwtReq);

    //test
    bool res = sidechainsView->IsScTxApplicableToState(CTransaction(mutTx), dummyScVerifier);

    //checks
    EXPECT_TRUE(res);
}

TEST_F(SidechainsTestSuite, McBwtRequestToUnconfirmedSidechainWithKeyIsApplicableToState) {
    //back sidechainsView with mempool
    CCoinsViewCache dummyView(nullptr);
    CCoinsViewMemPool viewMemPool(&dummyView, mempool);
    sidechainsView->SetBackend(viewMemPool);

    int viewHeight {1963};
    chainSettingUtils::ExtendChainActiveToHeight(viewHeight);
    sidechainsView->SetBestBlock(*(chainActive.Tip()->phashBlock));

    // setup sidechain initial state
    CMutableTransaction mutScCreationTx = txCreationUtils::createNewSidechainTxWith(CAmount(1953));
    mutScCreationTx.vsc_ccout.at(0).wMbtrVk = libzendoomc::ScVk(ParseHex(SAMPLE_VK));
    CTransaction scCreationTx(mutScCreationTx);
    uint256 scId = scCreationTx.GetScIdFromScCcOut(0);
    CTxMemPoolEntry scCreationPoolEntry(scCreationTx, /*fee*/CAmount(1), /*time*/ 1000, /*priority*/1.0, viewHeight);
    mempool.addUnchecked(scCreationTx.GetHash(), scCreationPoolEntry);
    ASSERT_TRUE(sidechainsView->GetSidechainState(scId) == CSidechain::State::UNCONFIRMED);

    // create mc Bwt request
    CBwtRequestOut mcBwtReq;
    mcBwtReq.scId = scId;
    mcBwtReq.scProof = libzendoomc::ScProof(ParseHex(SAMPLE_PROOF));
    CMutableTransaction mutTx;
    mutTx.nVersion = SC_TX_VERSION;
    mutTx.vmbtr_out.push_back(mcBwtReq);

    //test
    bool res = sidechainsView->IsScTxApplicableToState(CTransaction(mutTx), dummyScVerifier);

    //checks
    EXPECT_TRUE(res);
}

TEST_F(SidechainsTestSuite, McBwtRequestToUnknownSidechainIsNotApplicableToState) {
    uint256 scId = uint256S("aaa");
    ASSERT_FALSE(sidechainsView->HaveSidechain(scId));

    CBwtRequestOut mcBwtReq;
    mcBwtReq.scId = scId;
    CMutableTransaction mutTx;
    mutTx.nVersion = SC_TX_VERSION;
    mutTx.vmbtr_out.push_back(mcBwtReq);

    //test
    bool res = sidechainsView->IsScTxApplicableToState(CTransaction(mutTx), dummyScVerifier);

    //checks
    EXPECT_FALSE(res);
}

TEST_F(SidechainsTestSuite, McBwtRequestToAliveSidechainWithoutKeyIsNotApplicableToState) {
    // setup sidechain initial state
    CSidechain initialScState;
    uint256 scId = uint256S("aaaa");
    initialScState.creationBlockHeight = 1492;
    initialScState.creationData.withdrawalEpochLength = 14;
    ASSERT_FALSE(initialScState.creationData.wMbtrVk.is_initialized());
    int heightWhereAlive = initialScState.GetScheduledCeasingHeight()-1;

    storeSidechainWithCurrentHeight(scId, initialScState, heightWhereAlive);
    ASSERT_TRUE(sidechainsView->GetSidechainState(scId) == CSidechain::State::ALIVE);

    CSidechain storedSc;
    ASSERT_TRUE(sidechainsView->GetSidechain(scId, storedSc));
    ASSERT_TRUE(!storedSc.creationData.wMbtrVk.is_initialized());

    // create mc Bwt request
    CBwtRequestOut mcBwtReq;
    mcBwtReq.scId = scId;
    mcBwtReq.scProof = libzendoomc::ScProof(ParseHex(SAMPLE_PROOF));
    CMutableTransaction mutTx;
    mutTx.nVersion = SC_TX_VERSION;
    mutTx.vmbtr_out.push_back(mcBwtReq);

    //test
    bool res = sidechainsView->IsScTxApplicableToState(CTransaction(mutTx), dummyScVerifier);

    //checks
    EXPECT_FALSE(res);
}

TEST_F(SidechainsTestSuite, McBwtRequestToUnconfirmedSidechainWithoutKeyIsNotApplicableToState) {
    //back sidechainsView with mempool
    CCoinsViewCache dummyView(nullptr);
    CCoinsViewMemPool viewMemPool(&dummyView, mempool);
    sidechainsView->SetBackend(viewMemPool);

    int viewHeight {1963};
    chainSettingUtils::ExtendChainActiveToHeight(viewHeight);
    sidechainsView->SetBestBlock(*(chainActive.Tip()->phashBlock));

    // setup sidechain initial state
    CMutableTransaction mutScCreationTx = txCreationUtils::createNewSidechainTxWith(CAmount(1953));
    mutScCreationTx.vsc_ccout.at(0).wMbtrVk.reset();
    CTransaction scCreationTx(mutScCreationTx);
    uint256 scId = scCreationTx.GetScIdFromScCcOut(0);
    CTxMemPoolEntry scCreationPoolEntry(scCreationTx, /*fee*/CAmount(1), /*time*/ 1000, /*priority*/1.0, viewHeight);
    mempool.addUnchecked(scCreationTx.GetHash(), scCreationPoolEntry);
    ASSERT_TRUE(sidechainsView->GetSidechainState(scId) == CSidechain::State::UNCONFIRMED);
    CSidechain storedSc;
    ASSERT_TRUE(sidechainsView->GetSidechain(scId, storedSc));
    ASSERT_FALSE(storedSc.creationData.wMbtrVk.is_initialized());

    // create mc Bwt request
    CBwtRequestOut mcBwtReq;
    mcBwtReq.scId = scId;
    mcBwtReq.scProof = libzendoomc::ScProof(ParseHex(SAMPLE_PROOF));
    CMutableTransaction mutTx;
    mutTx.nVersion = SC_TX_VERSION;
    mutTx.vmbtr_out.push_back(mcBwtReq);

    //test
    bool res = sidechainsView->IsScTxApplicableToState(CTransaction(mutTx), dummyScVerifier);

    //checks
    EXPECT_FALSE(res);
}

TEST_F(SidechainsTestSuite, McBwtRequestToCeasedSidechainIsNotApplicableToState) {
    // setup sidechain initial state
    CSidechain initialScState;
    uint256 scId = uint256S("aaaa");
    initialScState.creationBlockHeight = 1492;
    initialScState.creationData.withdrawalEpochLength = 14;
    initialScState.creationData.wMbtrVk = libzendoomc::ScVk(ParseHex(SAMPLE_VK));
    int heightWhereCeased = initialScState.GetScheduledCeasingHeight();

    storeSidechainWithCurrentHeight(scId, initialScState, heightWhereCeased);
    ASSERT_TRUE(sidechainsView->GetSidechainState(scId) == CSidechain::State::CEASED);

    // create mc Bwt request
    CBwtRequestOut mcBwtReq;
    mcBwtReq.scId = scId;
    CMutableTransaction mutTx;
    mutTx.nVersion = SC_TX_VERSION;
    mutTx.vmbtr_out.push_back(mcBwtReq);

    //test
    bool res = sidechainsView->IsScTxApplicableToState(CTransaction(mutTx), dummyScVerifier);

    //checks
    EXPECT_FALSE(res);
}
/////////////////////////////////////////////////////////////////////////////////
///////////////////////////////// RevertTxOutputs ///////////////////////////////
/////////////////////////////////////////////////////////////////////////////////
TEST_F(SidechainsTestSuite, RevertingScCreationTxRemovesTheSc) {
    CTransaction scCreationTx = txCreationUtils::createNewSidechainTxWith(CAmount(10));
    const uint256& scId = scCreationTx.GetScIdFromScCcOut(0);
    int dummyHeight {1};
    CBlock dummyBlock;
    ASSERT_TRUE(sidechainsView->UpdateSidechain(scCreationTx, dummyBlock, dummyHeight));
    ASSERT_TRUE(sidechainsView->HaveSidechain(scId));

    //test
    bool res = sidechainsView->RevertTxOutputs(scCreationTx, dummyHeight);

    //checks
    EXPECT_TRUE(res);
    EXPECT_FALSE(sidechainsView->HaveSidechain(scId));
}

TEST_F(SidechainsTestSuite, RevertingFwdTransferRemovesCoinsFromImmatureBalance) {
    CTransaction scCreationTx = txCreationUtils::createNewSidechainTxWith(CAmount(10));
    const uint256& scId = scCreationTx.GetScIdFromScCcOut(0);
    int scCreationHeight {1};
    CBlock dummyBlock;
    ASSERT_TRUE(sidechainsView->UpdateSidechain(scCreationTx, dummyBlock, scCreationHeight));
    ASSERT_TRUE(sidechainsView->HaveSidechain(scId));

    int fwdTxHeight = scCreationHeight + 3;
    CTransaction fwdTx = txCreationUtils::createFwdTransferTxWith(scId, CAmount(7));
    ASSERT_TRUE(sidechainsView->UpdateSidechain(fwdTx, dummyBlock, fwdTxHeight));
    CSidechain fwdTxSc;
    ASSERT_TRUE(sidechainsView->GetSidechain(scId, fwdTxSc));
    ASSERT_TRUE(fwdTxSc.mImmatureAmounts.count(fwdTxHeight + sidechainsView->getScCoinsMaturity()));

    //test
    bool res = sidechainsView->RevertTxOutputs(fwdTx, fwdTxHeight);

    //checks
    EXPECT_TRUE(res);
    CSidechain revertedSc;
    ASSERT_TRUE(sidechainsView->GetSidechain(scId, revertedSc));
    EXPECT_FALSE(revertedSc.mImmatureAmounts.count(fwdTxHeight + sidechainsView->getScCoinsMaturity()));
}

TEST_F(SidechainsTestSuite, ScCreationTxCannotBeRevertedIfScIsNotPreviouslyCreated) {
    CTransaction scCreationTx = txCreationUtils::createNewSidechainTxWith(CAmount(15));
    const uint256& scId = scCreationTx.GetScIdFromScCcOut(0);
    ASSERT_FALSE(sidechainsView->HaveSidechain(scId));
    int dummyHeight {1};

    //test
    bool res = sidechainsView->RevertTxOutputs(scCreationTx, dummyHeight);

    //checks
    EXPECT_FALSE(res);
}

TEST_F(SidechainsTestSuite, FwdTransferTxToUnexistingScCannotBeReverted) {
    uint256 scId = uint256S("a1b2");
    ASSERT_FALSE(sidechainsView->HaveSidechain(scId));
    int dummyHeight {1};

    CTransaction fwdTx = txCreationUtils::createFwdTransferTxWith(scId, CAmount(999));

    //test
    bool res = sidechainsView->RevertTxOutputs(fwdTx, dummyHeight);

    //checks
    EXPECT_FALSE(res);
}

TEST_F(SidechainsTestSuite, RevertingAFwdTransferOnTheWrongHeightHasNoEffect) {
    CAmount dummyAmount{10};
    CTransaction scCreationTx = txCreationUtils::createNewSidechainTxWith(dummyAmount);
    const uint256& scId = scCreationTx.GetScIdFromScCcOut(0);
    int scCreationHeight {1};
    CBlock dummyBlock;
    ASSERT_TRUE(sidechainsView->UpdateSidechain(scCreationTx, dummyBlock, scCreationHeight));

    int fwdTxHeight = scCreationHeight + 5;
    CAmount fwdAmount = 7;
    CTransaction fwdTx = txCreationUtils::createFwdTransferTxWith(scId, fwdAmount);
    ASSERT_TRUE(sidechainsView->UpdateSidechain(fwdTx, dummyBlock, fwdTxHeight));
    CSidechain fwdTxSc;
    ASSERT_TRUE(sidechainsView->GetSidechain(scId, fwdTxSc));
    ASSERT_TRUE(fwdTxSc.mImmatureAmounts.count(fwdTxHeight + sidechainsView->getScCoinsMaturity()));

    //test
    int faultyHeight = fwdTxHeight -1;
    bool res = sidechainsView->RevertTxOutputs(fwdTx, faultyHeight);

    //checks
    EXPECT_FALSE(res);
    CSidechain faultyRevertedView;
    ASSERT_TRUE(sidechainsView->GetSidechain(scId, faultyRevertedView));
    EXPECT_TRUE(faultyRevertedView.mImmatureAmounts.at(fwdTxHeight + Params().ScCoinsMaturity()) == fwdAmount);
}

TEST_F(SidechainsTestSuite, RestoreSidechainRestoresLastCertHash) {
    //Create sidechain and mature it to generate first block undo
    CTransaction scCreationTx = txCreationUtils::createNewSidechainTxWith(CAmount(34));
    const uint256& scId = scCreationTx.GetScIdFromScCcOut(0);
    int scCreationHeight {71};
    CBlock dummyBlock;
    sidechainsView->UpdateSidechain(scCreationTx, dummyBlock, scCreationHeight);
    CSidechain sidechainAtCreation;
    ASSERT_TRUE(sidechainsView->GetSidechain(scId, sidechainAtCreation));

    CBlockUndo dummyBlockUndo;
    std::vector<CScCertificateStatusUpdateInfo> dummy;
    ASSERT_TRUE(sidechainsView->HandleSidechainEvents(scCreationHeight + sidechainsView->getScCoinsMaturity(), dummyBlockUndo, &dummy));

    //Update sc with cert and create the associate blockUndo
    int certEpoch = 0;
    CScCertificate cert = txCreationUtils::createCertificate(scId, certEpoch, dummyBlock.GetHash(),
        /*changeTotalAmount*/CAmount(4),/*numChangeOut*/2, /*bwtAmount*/CAmount(2), /*numBwt*/2);
    CBlockUndo blockUndo;
    ASSERT_TRUE(sidechainsView->UpdateSidechain(cert, blockUndo));
    CSidechain sidechainPostCert;
    ASSERT_TRUE(sidechainsView->GetSidechain(scId, sidechainPostCert));
    EXPECT_TRUE(sidechainPostCert.lastTopQualityCertReferencedEpoch == certEpoch);
    EXPECT_TRUE(sidechainPostCert.lastTopQualityCertHash == cert.GetHash());

    //test
    bool res = sidechainsView->RestoreSidechain(cert, blockUndo.scUndoDatabyScId.at(scId));

    //checks
    EXPECT_TRUE(res);
    CSidechain sidechainPostCertUndo;
    ASSERT_TRUE(sidechainsView->GetSidechain(scId, sidechainPostCertUndo));
    EXPECT_TRUE(sidechainPostCertUndo.lastTopQualityCertHash == sidechainAtCreation.lastTopQualityCertHash);
    EXPECT_TRUE(sidechainPostCertUndo.lastTopQualityCertReferencedEpoch == sidechainAtCreation.lastTopQualityCertReferencedEpoch);
}
/////////////////////////////////////////////////////////////////////////////////
/////////////////////////////////// UpdateSidechain ////////////////////////////////
/////////////////////////////////////////////////////////////////////////////////

TEST_F(SidechainsTestSuite, NewSCsAreRegistered) {
    CTransaction scCreationTx = txCreationUtils::createNewSidechainTxWith(CAmount(1));

    const uint256& scId = scCreationTx.GetScIdFromScCcOut(0);
    int dummyHeight {71};
    CBlock dummyBlock;

    //test
    bool res = sidechainsView->UpdateSidechain(scCreationTx, dummyBlock, dummyHeight);

    //check
    EXPECT_TRUE(res);
    EXPECT_TRUE(sidechainsView->HaveSidechain(scId));
}

TEST_F(SidechainsTestSuite, ForwardTransfersToNonExistentSCsAreRejected) {
    uint256 nonExistentId = uint256S("1492");
    CAmount dummyAmount{10};
    CTransaction fwdTx = txCreationUtils::createFwdTransferTxWith(nonExistentId, dummyAmount);
    int dummyHeight {71};
    CBlock dummyBlock;

    //test
    bool res = sidechainsView->UpdateSidechain(fwdTx, dummyBlock, dummyHeight);

    //check
    EXPECT_FALSE(res);
    EXPECT_FALSE(sidechainsView->HaveSidechain(nonExistentId));
}

TEST_F(SidechainsTestSuite, ForwardTransfersToExistentSCsAreRegistered) {
    CAmount dummyAmount {5};
    CTransaction scCreationTx = txCreationUtils::createNewSidechainTxWith(dummyAmount);
    const uint256& scId = scCreationTx.GetScIdFromScCcOut(0);
    int dummyHeight {71};
    CBlock dummyBlock;
    ASSERT_TRUE(sidechainsView->UpdateSidechain(scCreationTx, dummyBlock, dummyHeight));

    CTransaction fwdTx = txCreationUtils::createFwdTransferTxWith(scId, CAmount(15));

    //test
    bool res = sidechainsView->UpdateSidechain(fwdTx, dummyBlock, dummyAmount);

    //check
    EXPECT_TRUE(res);
}

TEST_F(SidechainsTestSuite, CertificateUpdatesTopCommittedCertHash) {
    //Create Sc
    int scCreationHeight {1987};
    CTransaction scCreationTx = txCreationUtils::createNewSidechainTxWith(CAmount(5));
    const uint256& scId = scCreationTx.GetScIdFromScCcOut(0);
    CBlock dummyBlock;
    ASSERT_TRUE(sidechainsView->UpdateSidechain(scCreationTx, dummyBlock, scCreationHeight));

    CSidechain sidechain;
    ASSERT_TRUE(sidechainsView->GetSidechain(scId,sidechain));
    ASSERT_TRUE(sidechain.lastTopQualityCertHash.IsNull());

    //Fully mature initial Sc balance
    int coinMaturityHeight = scCreationHeight + sidechainsView->getScCoinsMaturity();
    CBlockUndo dummyBlockUndo;
    std::vector<CScCertificateStatusUpdateInfo> dummy;
    ASSERT_TRUE(sidechainsView->HandleSidechainEvents(coinMaturityHeight, dummyBlockUndo, &dummy));

    CBlockUndo blockUndo;
    CScCertificate aCertificate = txCreationUtils::createCertificate(scId, /*epochNum*/0, dummyBlock.GetHash(),
        /*changeTotalAmount*/CAmount(4),/*numChangeOut*/2, /*bwtAmount*/CAmount(2), /*numBwt*/2);
    EXPECT_TRUE(sidechainsView->UpdateSidechain(aCertificate, blockUndo));

    //check
    ASSERT_TRUE(sidechainsView->GetSidechain(scId,sidechain));
    EXPECT_TRUE(sidechain.lastTopQualityCertHash == aCertificate.GetHash());
    EXPECT_TRUE(blockUndo.scUndoDatabyScId.at(scId).prevTopCommittedCertReferencedEpoch == -1);
    EXPECT_TRUE(blockUndo.scUndoDatabyScId.at(scId).prevTopCommittedCertHash.IsNull());
}
// TODO: update test
TEST_F(SidechainTestSuite, CertificateUpdatesCertHashData) {
    //Prerequisites
    int scCreationHeight = 1987;
    CTransaction scCreationTx = txCreationUtils::createNewSidechainTxWith(CAmount(10));
    const uint256& scId = scCreationTx.GetScIdFromScCcOut(0);
    CBlock dummyBlock;
    ASSERT_TRUE(sidechainsView->UpdateScInfo(scCreationTx, dummyBlock, scCreationHeight));

    CBlockUndo blockUndo;
    CScCertificate cert_A = txCreationUtils::createCertificate(scId, /*epochNum*/0, dummyBlock.GetHash(),
        /*changeTotalAmount*/CAmount(3),/*numChangeOut*/2, /*bwtAmount*/CAmount(1), /*numBwt*/2);
    //sidechainsView->UpdateCertDataHash(cert_A,blockUndo);

    CScCertificate cert_B = txCreationUtils::createCertificate(scId, /*epochNum*/0, dummyBlock.GetHash(),
        /*changeTotalAmount*/CAmount(3),/*numChangeOut*/2, /*bwtAmount*/CAmount(1), /*numBwt*/2, /*quality*/5);

    // test
    //sidechainsView->UpdateCertDataHash(cert_B,blockUndo);

    //check
    EXPECT_TRUE(blockUndo.scUndoDatabyScId.at(scId).prevTopCommittedCertDataHash == libzendoomc::CalculateCertDataHash(cert_A));
}

/////////////////////////////////////////////////////////////////////////////////
////////////////////////////////// BatchWrite ///////////////////////////////////
/////////////////////////////////////////////////////////////////////////////////
TEST_F(SidechainsTestSuite, FRESHSidechainsGetWrittenInBackingCache) {
    CCoinsMap mapCoins;
    const uint256 hashBlock;
    const uint256 hashAnchor;
    CAnchorsMap mapAnchors;
    CNullifiersMap mapNullifiers;
    CSidechainEventsMap mapCeasingScs;
    CCswNullifiersMap cswNullifiers;

    uint256 scId = uint256S("aaaa");
    CSidechainsMap mapToWrite;
    CSidechainsCacheEntry entry;
    entry.sidechain = CSidechain();
    entry.flag   = CSidechainsCacheEntry::Flags::FRESH;

    mapToWrite[scId] = entry;

    //write new sidechain when backing view doesn't know about it
    bool res = sidechainsView->BatchWrite(mapCoins, hashBlock, hashAnchor, mapAnchors, mapNullifiers, mapToWrite, mapCeasingScs, cswNullifiers);

    //checks
    EXPECT_TRUE(res);
    EXPECT_TRUE(sidechainsView->HaveSidechain(scId));
}

TEST_F(SidechainsTestSuite, FRESHSidechainsCanBeWrittenOnlyIfUnknownToBackingCache) {
    CCoinsMap mapCoins;
    const uint256 hashBlock;
    const uint256 hashAnchor;
    CAnchorsMap mapAnchors;
    CNullifiersMap mapNullifiers;
    CSidechainEventsMap mapCeasingScs;
    CCswNullifiersMap cswNullifiers;

    //Prefill backing cache with sidechain
    CTransaction scTx = txCreationUtils::createNewSidechainTxWith(CAmount(10));
    const uint256& scId = scTx.GetScIdFromScCcOut(0);
    sidechainsView->UpdateSidechain(scTx, CBlock(), /*nHeight*/ 1000);

    //attempt to write new sidechain when backing view already knows about it
    CSidechainsMap mapToWrite;
    CSidechainsCacheEntry entry;
    entry.sidechain = CSidechain();
    entry.flag   = CSidechainsCacheEntry::Flags::FRESH;

    mapToWrite[scId] = entry;

    ASSERT_DEATH(sidechainsView->BatchWrite(mapCoins, hashBlock, hashAnchor, mapAnchors, mapNullifiers, mapToWrite,mapCeasingScs, cswNullifiers),"");
}

TEST_F(SidechainsTestSuite, DIRTYSidechainsAreStoredInBackingCache) {
    CCoinsMap mapCoins;
    const uint256 hashBlock;
    const uint256 hashAnchor;
    CAnchorsMap mapAnchors;
    CNullifiersMap mapNullifiers;
    CSidechainEventsMap mapCeasingScs;
    CCswNullifiersMap cswNullifiers;


    uint256 scId = uint256S("aaaa");
    CSidechainsMap mapToWrite;
    CSidechainsCacheEntry entry;
    entry.sidechain = CSidechain();
    entry.flag   = CSidechainsCacheEntry::Flags::FRESH;

    mapToWrite[scId] = entry;

    //write dirty sidechain when backing view doesn't know about it
    bool res = sidechainsView->BatchWrite(mapCoins, hashBlock, hashAnchor, mapAnchors, mapNullifiers, mapToWrite, mapCeasingScs, cswNullifiers);

    //checks
    EXPECT_TRUE(res);
    EXPECT_TRUE(sidechainsView->HaveSidechain(scId));
}

TEST_F(SidechainsTestSuite, DIRTYSidechainsUpdatesDirtyOnesInBackingCache) {
    CCoinsMap mapCoins;
    const uint256 hashBlock;
    const uint256 hashAnchor;
    CAnchorsMap mapAnchors;
    CNullifiersMap mapNullifiers;
    CSidechainEventsMap mapCeasingScs;
    CCswNullifiersMap cswNullifiers;


    CTransaction scTx = txCreationUtils::createNewSidechainTxWith(CAmount(10));
    const uint256& scId = scTx.GetScIdFromScCcOut(0);
    sidechainsView->UpdateSidechain(scTx, CBlock(), /*nHeight*/ 1000);

    CSidechainsMap mapToWrite;
    CSidechainsCacheEntry entry;
    CSidechain updatedSidechain;
    updatedSidechain.balance = CAmount(12);
    entry.sidechain = updatedSidechain;
    entry.flag   = CSidechainsCacheEntry::Flags::DIRTY;

    mapToWrite[scId] = entry;

    //write dirty sidechain when backing view already knows about it
    bool res = sidechainsView->BatchWrite(mapCoins, hashBlock, hashAnchor, mapAnchors, mapNullifiers, mapToWrite, mapCeasingScs, cswNullifiers);

    //checks
    EXPECT_TRUE(res);
    CSidechain cachedSc;
    EXPECT_TRUE(sidechainsView->GetSidechain(scId, cachedSc));
    EXPECT_TRUE(cachedSc.balance == CAmount(12) );
}

TEST_F(SidechainsTestSuite, DIRTYSidechainsOverwriteErasedOnesInBackingCache) {
    CCoinsMap mapCoins;
    const uint256 hashBlock;
    const uint256 hashAnchor;
    CAnchorsMap mapAnchors;
    CNullifiersMap mapNullifiers;
    CSidechainEventsMap mapCeasingScs;
    CCswNullifiersMap cswNullifiers;


    //Create sidechain...
    CTransaction scTx = txCreationUtils::createNewSidechainTxWith(CAmount(10));
    const uint256& scId = scTx.GetScIdFromScCcOut(0);
    sidechainsView->UpdateSidechain(scTx, CBlock(), /*nHeight*/ 1000);

    //...then revert it to have it erased
    sidechainsView->RevertTxOutputs(scTx, /*nHeight*/1000);
    ASSERT_FALSE(sidechainsView->HaveSidechain(scId));

    CSidechainsMap mapToWrite;
    CSidechainsCacheEntry entry;
    CSidechain updatedSidechain;
    updatedSidechain.balance = CAmount(12);
    entry.sidechain = updatedSidechain;
    entry.flag   = CSidechainsCacheEntry::Flags::DIRTY;

    mapToWrite[scId] = entry;

    //write dirty sidechain when backing view have it erased
    bool res = sidechainsView->BatchWrite(mapCoins, hashBlock, hashAnchor, mapAnchors, mapNullifiers, mapToWrite, mapCeasingScs, cswNullifiers);

    //checks
    EXPECT_TRUE(res);
    CSidechain cachedSc;
    EXPECT_TRUE(sidechainsView->GetSidechain(scId, cachedSc));
    EXPECT_TRUE(cachedSc.balance == CAmount(12) );
}

TEST_F(SidechainsTestSuite, ERASEDSidechainsSetExistingOnesInBackingCacheasErased) {
    CCoinsMap mapCoins;
    const uint256 hashBlock;
    const uint256 hashAnchor;
    CAnchorsMap mapAnchors;
    CNullifiersMap mapNullifiers;
    CSidechainEventsMap mapCeasingScs;
    CCswNullifiersMap cswNullifiers;

    CTransaction scTx = txCreationUtils::createNewSidechainTxWith(CAmount(10));
    const uint256& scId = scTx.GetScIdFromScCcOut(0);
    sidechainsView->UpdateSidechain(scTx, CBlock(), /*nHeight*/ 1000);

    CSidechainsMap mapToWrite;
    CSidechainsCacheEntry entry;
    CSidechain updatedSidechain;
    updatedSidechain.balance = CAmount(12);
    entry.sidechain = updatedSidechain;
    entry.flag   = CSidechainsCacheEntry::Flags::ERASED;

    mapToWrite[scId] = entry;

    //write dirty sidechain when backing view have it erased
    bool res = sidechainsView->BatchWrite(mapCoins, hashBlock, hashAnchor, mapAnchors, mapNullifiers, mapToWrite, mapCeasingScs, cswNullifiers);

    //checks
    EXPECT_TRUE(res);
    EXPECT_FALSE(sidechainsView->HaveSidechain(scId));
}

TEST_F(SidechainsTestSuite, DEFAULTSidechainsCanBeWrittenInBackingCacheasOnlyIfUnchanged) {
    CCoinsMap mapCoins;
    const uint256 hashBlock;
    const uint256 hashAnchor;
    CAnchorsMap mapAnchors;
    CNullifiersMap mapNullifiers;
    CSidechainEventsMap mapCeasingScs;
    CCswNullifiersMap cswNullifiers;

    CTransaction scTx = txCreationUtils::createNewSidechainTxWith(CAmount(10));
    const uint256& scId = scTx.GetScIdFromScCcOut(0);
    sidechainsView->UpdateSidechain(scTx, CBlock(), /*nHeight*/ 1000);

    CSidechainsMap mapToWrite;
    CSidechainsCacheEntry entry;
    CSidechain updatedSidechain;
    updatedSidechain.balance = CAmount(12);
    entry.sidechain = updatedSidechain;
    entry.flag   = CSidechainsCacheEntry::Flags::DEFAULT;

    mapToWrite[scId] = entry;

    //write dirty sidechain when backing view have it erased
    ASSERT_DEATH(sidechainsView->BatchWrite(mapCoins, hashBlock, hashAnchor, mapAnchors, mapNullifiers, mapToWrite, mapCeasingScs, cswNullifiers),"");
}

/////////////////////////////////////////////////////////////////////////////////
///////////////////////////////////// Flush /////////////////////////////////////
/////////////////////////////////////////////////////////////////////////////////
TEST_F(SidechainsTestSuite, FlushPersistsNewSidechains) {
    CTransaction aTransaction = txCreationUtils::createNewSidechainTxWith(CAmount(1000));
    const uint256& scId = aTransaction.GetScIdFromScCcOut(0);
    CBlock aBlock;
    sidechainsView->UpdateSidechain(aTransaction, aBlock, /*height*/int(1789));

    //test
    bool res = sidechainsView->Flush();

    //checks
    EXPECT_TRUE(res);
    EXPECT_TRUE(fakeChainStateDb->HaveSidechain(scId));
}

TEST_F(SidechainsTestSuite, FlushPersistsForwardTransfers) {
    CTransaction aTransaction = txCreationUtils::createNewSidechainTxWith(CAmount(1));
    const uint256& scId = aTransaction.GetScIdFromScCcOut(0);
    int scCreationHeight = 1;
    CBlock aBlock;
    sidechainsView->UpdateSidechain(aTransaction, aBlock, scCreationHeight);
    sidechainsView->Flush();

    CAmount fwdTxAmount = 1000;
    int fwdTxHeght = scCreationHeight + 10;
    int fwdTxMaturityHeight = fwdTxHeght + Params().ScCoinsMaturity();
    aTransaction = txCreationUtils::createFwdTransferTxWith(scId, CAmount(1000));
    sidechainsView->UpdateSidechain(aTransaction, aBlock, fwdTxHeght);

    //test
    bool res = sidechainsView->Flush();

    //checks
    EXPECT_TRUE(res);

    CSidechain persistedInfo;
    ASSERT_TRUE(fakeChainStateDb->GetSidechain(scId, persistedInfo));
    ASSERT_TRUE(persistedInfo.mImmatureAmounts.at(fwdTxMaturityHeight) == fwdTxAmount)
        <<"Following flush, persisted fwd amount should equal the one in view";
}

TEST_F(SidechainsTestSuite, FlushPersistsScErasureToo) {
    CAmount dummyAmount {200};
    int dummyHeight {71};
    CBlock dummyBlock;

    CTransaction scCreationTx = txCreationUtils::createNewSidechainTxWith(dummyAmount);
    const uint256& scId = scCreationTx.GetScIdFromScCcOut(0);
    ASSERT_TRUE(sidechainsView->UpdateSidechain(scCreationTx, dummyBlock, dummyHeight));
    ASSERT_TRUE(sidechainsView->Flush());
    ASSERT_TRUE(fakeChainStateDb->HaveSidechain(scId));
    ASSERT_TRUE(sidechainsView->RevertTxOutputs(scCreationTx, dummyHeight));

    //test
    bool res = sidechainsView->Flush();

    //checks
    EXPECT_TRUE(res);
    EXPECT_FALSE(fakeChainStateDb->HaveSidechain(scId));
}

TEST_F(SidechainsTestSuite, FlushPersistsNewScsOnTopOfErasedOnes) {
    CBlock aBlock;

    //Create new sidechain and flush it
    CTransaction scCreationTx = txCreationUtils::createNewSidechainTxWith(CAmount(10));
    const uint256& scId = scCreationTx.GetScIdFromScCcOut(0);
    sidechainsView->UpdateSidechain(scCreationTx, aBlock, /*height*/int(1789));
    sidechainsView->Flush();
    ASSERT_TRUE(fakeChainStateDb->HaveSidechain(scId));

    //Remove it and flush again
    sidechainsView->RevertTxOutputs(scCreationTx, /*height*/int(1789));
    sidechainsView->Flush();
    ASSERT_FALSE(fakeChainStateDb->HaveSidechain(scId));

    //re-use sc with same scId as erased one
    CTransaction scReCreationTx = scCreationTx;
    sidechainsView->UpdateSidechain(scReCreationTx, aBlock, /*height*/int(1815));
    bool res = sidechainsView->Flush();

    //checks
    EXPECT_TRUE(res);
    EXPECT_TRUE(fakeChainStateDb->HaveSidechain(scId));
}
/////////////////////////////////////////////////////////////////////////////////
/////////////////////////////////// GetScIds //////////////////////////////////
/////////////////////////////////////////////////////////////////////////////////
TEST_F(SidechainsTestSuite, GetScIdsReturnsNonErasedSidechains) {
    CBlock dummyBlock;
    CAmount dummyAmount {10};

    int sc1CreationHeight {11};
    int epochLengthSc1 {15};
    CTransaction scTx1 = txCreationUtils::createNewSidechainTxWith(dummyAmount, epochLengthSc1);
    uint256 scId1 = scTx1.GetScIdFromScCcOut(0);
    ASSERT_TRUE(sidechainsView->UpdateSidechain(scTx1, dummyBlock, sc1CreationHeight));
    ASSERT_TRUE(sidechainsView->Flush());

    CTransaction fwdTx = txCreationUtils::createFwdTransferTxWith(scId1, dummyAmount);
    int fwdTxHeight {22};
    sidechainsView->UpdateSidechain(fwdTx, dummyBlock, fwdTxHeight);

    int sc2CreationHeight {20};
    int epochLengthSc2 {10};
    CTransaction scTx2 = txCreationUtils::createNewSidechainTxWith(dummyAmount, epochLengthSc2);
    uint256 scId2 = scTx2.GetScIdFromScCcOut(0);
    ASSERT_TRUE(sidechainsView->UpdateSidechain(scTx2, dummyBlock, sc2CreationHeight));
    ASSERT_TRUE(sidechainsView->Flush());

    ASSERT_TRUE(sidechainsView->RevertTxOutputs(scTx2, sc2CreationHeight));

    //test
    std::set<uint256> knownScIdsSet;
    sidechainsView->GetScIds(knownScIdsSet);

    //check
    EXPECT_TRUE(knownScIdsSet.size() == 1)<<"Instead knowScIdSet size is "<<knownScIdsSet.size();
    EXPECT_TRUE(knownScIdsSet.count(scId1) == 1)<<"Actual count is "<<knownScIdsSet.count(scId1);
    EXPECT_TRUE(knownScIdsSet.count(scId2) == 0)<<"Actual count is "<<knownScIdsSet.count(scId2);
}

TEST_F(SidechainsTestSuite, GetScIdsOnChainstateDbSelectOnlySidechains) {

    //init a tmp chainstateDb
    boost::filesystem::path pathTemp(boost::filesystem::temp_directory_path() / boost::filesystem::unique_path());
    const unsigned int      chainStateDbSize(2 * 1024 * 1024);
    boost::filesystem::create_directories(pathTemp);
    mapArgs["-datadir"] = pathTemp.string();

    CCoinsViewDB chainStateDb(chainStateDbSize,/*fWipe*/true);
    sidechainsView->SetBackend(chainStateDb);

    //prepare a sidechain
    CBlock aBlock;
    int sc1CreationHeight(11);
    CTransaction scTx = txCreationUtils::createNewSidechainTxWith(CAmount(1));
    const uint256& scId = scTx.GetScIdFromScCcOut(0);
    ASSERT_TRUE(sidechainsView->UpdateSidechain(scTx, aBlock, sc1CreationHeight));

    //prepare a coin
    CCoinsCacheEntry aCoin;
    aCoin.flags = CCoinsCacheEntry::FRESH | CCoinsCacheEntry::DIRTY;
    aCoin.coins.fCoinBase = false;
    aCoin.coins.nVersion = TRANSPARENT_TX_VERSION;
    aCoin.coins.vout.resize(1);
    aCoin.coins.vout[0].nValue = CAmount(10);

    CCoinsMap mapCoins;
    mapCoins[uint256S("aaaa")] = aCoin;
    CAnchorsMap    emptyAnchorsMap;
    CNullifiersMap emptyNullifiersMap;
    CSidechainsMap emptySidechainsMap;
    CSidechainEventsMap mapCeasingScs;
    CCswNullifiersMap cswNullifiers;

    sidechainsView->BatchWrite(mapCoins, uint256(), uint256(), emptyAnchorsMap, emptyNullifiersMap, emptySidechainsMap, mapCeasingScs, cswNullifiers);

    //flush both the coin and the sidechain to the tmp chainstatedb
    ASSERT_TRUE(sidechainsView->Flush());

    //test
    std::set<uint256> knownScIdsSet;
    sidechainsView->GetScIds(knownScIdsSet);

    //check
    EXPECT_TRUE(knownScIdsSet.size() == 1)<<"Instead knowScIdSet size is "<<knownScIdsSet.size();
    EXPECT_TRUE(knownScIdsSet.count(scId) == 1)<<"Actual count is "<<knownScIdsSet.count(scId);

    ClearDatadirCache();
    boost::system::error_code ec;
    boost::filesystem::remove_all(pathTemp.string(), ec);
}
/////////////////////////////////////////////////////////////////////////////////
////////////////////////////////// GetSidechain /////////////////////////////////
/////////////////////////////////////////////////////////////////////////////////
TEST_F(SidechainsTestSuite, GetSidechainForFwdTransfersInMempool) {
    CTxMemPool aMempool(CFeeRate(1));

    //Confirm a Sidechain
    CAmount creationAmount = 10;
    CTransaction scTx = txCreationUtils::createNewSidechainTxWith(creationAmount);
    const uint256& scId = scTx.GetScIdFromScCcOut(0);
    int scCreationHeight(11);
    CBlock aBlock;
    ASSERT_TRUE(sidechainsView->UpdateSidechain(scTx, aBlock, scCreationHeight));
    ASSERT_TRUE(sidechainsView->Flush());

    //Fully mature initial Sc balance
    int coinMaturityHeight = scCreationHeight + sidechainsView->getScCoinsMaturity();
    CBlockUndo dummyBlockUndo;
    std::vector<CScCertificateStatusUpdateInfo> dummy;
    ASSERT_TRUE(sidechainsView->HandleSidechainEvents(coinMaturityHeight, dummyBlockUndo, &dummy));

    //a fwd is accepted in mempool
    CAmount fwdAmount = 20;
    CTransaction fwdTx = txCreationUtils::createFwdTransferTxWith(scId, fwdAmount);
    CTxMemPoolEntry fwdPoolEntry(fwdTx, /*fee*/CAmount(1), /*time*/ 1000, /*priority*/1.0, /*height*/1987);
    aMempool.addUnchecked(fwdPoolEntry.GetTx().GetHash(), fwdPoolEntry);

    //a bwt cert is accepted in mempool too
    CAmount certAmount = 4;
    CMutableScCertificate cert;
    cert.scId = scId;
    cert.quality = 33;
    CScript scriptPubKey = CScript() << OP_DUP << OP_HASH160 << ToByteVector(uint160()) << OP_EQUALVERIFY << OP_CHECKSIG;
    cert.addBwt(CTxOut(certAmount, scriptPubKey));

    CCertificateMemPoolEntry bwtPoolEntry(cert, /*fee*/CAmount(1), /*time*/ 1000, /*priority*/1.0, /*height*/1987);
    aMempool.addUnchecked(bwtPoolEntry.GetCertificate().GetHash(), bwtPoolEntry);

    //test
    CCoinsViewMemPool viewMemPool(sidechainsView, aMempool);
    CSidechain retrievedInfo;
    viewMemPool.GetSidechain(scId, retrievedInfo);

    //check
    EXPECT_TRUE(retrievedInfo.creationBlockHeight == scCreationHeight);
    EXPECT_TRUE(retrievedInfo.balance == creationAmount);             //certs in mempool do not affect balance
    EXPECT_TRUE(retrievedInfo.lastTopQualityCertReferencedEpoch == -1); //certs in mempool do not affect topCommittedCertReferencedEpoch
}

TEST_F(SidechainsTestSuite, GetSidechainForScCreationInMempool) {
    CTxMemPool aMempool(CFeeRate(1));

    //Confirm a Sidechain
    CAmount creationAmount = 10;
    CTransaction scTx = txCreationUtils::createNewSidechainTxWith(creationAmount);
    txCreationUtils::addNewScCreationToTx(scTx, creationAmount);
    txCreationUtils::addNewScCreationToTx(scTx, creationAmount);
    const uint256& scId = scTx.GetScIdFromScCcOut(2);
    CTxMemPoolEntry scPoolEntry(scTx, /*fee*/CAmount(1), /*time*/ 1000, /*priority*/1.0, /*height*/1987);
    aMempool.addUnchecked(scTx.GetHash(), scPoolEntry);

    //a fwd is accepted in mempool
    CAmount fwdAmount = 20;
    CTransaction fwdTx = txCreationUtils::createFwdTransferTxWith(scId, fwdAmount);
    CTxMemPoolEntry fwdPoolEntry(fwdTx, /*fee*/CAmount(1), /*time*/ 1000, /*priority*/1.0, /*height*/1987);
    aMempool.addUnchecked(fwdPoolEntry.GetTx().GetHash(), fwdPoolEntry);

    //test
    CCoinsViewMemPool viewMemPool(sidechainsView, aMempool);
    CSidechain retrievedInfo;
    viewMemPool.GetSidechain(scId, retrievedInfo);

    //check
    EXPECT_TRUE(retrievedInfo.creationBlockHeight == -1);
    EXPECT_TRUE(retrievedInfo.balance == 0);
    EXPECT_TRUE(retrievedInfo.lastTopQualityCertReferencedEpoch == -1);
    EXPECT_TRUE(retrievedInfo.mImmatureAmounts.size() == 0);
}

/////////////////////////////////////////////////////////////////////////////////
////////////////////////////////// UndoBlock versioning /////////////////////////////////
/////////////////////////////////////////////////////////////////////////////////
TEST_F(SidechainsTestSuite, CSidechainBlockUndoVersioning) {
    boost::filesystem::path pathTemp(boost::filesystem::temp_directory_path() / boost::filesystem::unique_path());
    boost::filesystem::create_directories(pathTemp);
    static const std::string autofileName = "test_block_undo_versioning.txt";
    CAutoFile fileout(fopen((pathTemp.string() + autofileName).c_str(), "wb+") , SER_DISK, CLIENT_VERSION);
    EXPECT_TRUE(fileout.Get() != NULL);

    // write an old version undo block to the file
    //----------------------------------------------
    CBlockUndo_OldVersion buov;
    buov.vtxundo.reserve(1);
    buov.vtxundo.push_back(CTxUndo());

    fileout << buov;;

    uint256 h_buov;
    {
        CHashWriter hasher(SER_GETHASH, PROTOCOL_VERSION);
        hasher << buov;
        h_buov = hasher.GetHash();
    }
    fileout << h_buov;

    fseek(fileout.Get(), 0, SEEK_END);
    unsigned long len = (unsigned long)ftell(fileout.Get());

    unsigned long buov_sz = buov.GetSerializeSize(SER_DISK, CLIENT_VERSION);
    EXPECT_TRUE(len == buov_sz + sizeof(uint256));

    // write a new version undo block to the same file
    //-----------------------------------------------
    CBlockUndo buon;
    buon.vtxundo.reserve(1);
    buon.vtxundo.push_back(CTxUndo());

    fileout << buon;;

    uint256 h_buon;
    {
        CHashWriter hasher(SER_GETHASH, PROTOCOL_VERSION);
        hasher << buon;
        h_buon = hasher.GetHash();
    }
    fileout << h_buon;

    fseek(fileout.Get(), 0, SEEK_END);
    unsigned long len2 = (unsigned long)ftell(fileout.Get());

    unsigned long buon_sz = buon.GetSerializeSize(SER_DISK, CLIENT_VERSION);
    EXPECT_TRUE(len2 == len + buon_sz + sizeof(uint256));

    EXPECT_TRUE(buov_sz != buon_sz);

    fileout.fclose();

    // read both blocks and tell their version
    //-----------------------------------------------
    CAutoFile filein(fopen((pathTemp.string() + autofileName).c_str(), "rb+") , SER_DISK, CLIENT_VERSION);
    EXPECT_TRUE(filein.Get() != NULL);

    bool good_read = true;
    CBlockUndo b1, b2;
    uint256 h1, h2;
    try {
        filein >> b1;
        filein >> h1;
        filein >> b2;
        filein >> h2;
    }
    catch (const std::exception& e) {
        good_read = false;
    }

    EXPECT_TRUE(good_read == true);

    EXPECT_TRUE(b1.IncludesSidechainAttributes() == false);
    EXPECT_TRUE(h1 == h_buov);

    EXPECT_TRUE(b2.IncludesSidechainAttributes() == true);
    EXPECT_TRUE(h2 == h_buon);

    filein.fclose();
    boost::system::error_code ec;
    boost::filesystem::remove_all(pathTemp.string(), ec);
}

///////////////////////////////////////////////////////////////////////////////
////////////////////////// Test Fixture definitions ///////////////////////////
///////////////////////////////////////////////////////////////////////////////
CBlockUndo SidechainsTestSuite::createBlockUndoWith(const uint256 & scId, int height, CAmount amount, uint256 lastCertHash)
{
    CBlockUndo retVal;
    CAmount AmountPerHeight = amount;
    CSidechainUndoData data;
    data.appliedMaturedAmount = AmountPerHeight;
    retVal.scUndoDatabyScId[scId] = data;

    return retVal;
}

void SidechainsTestSuite::storeSidechainWithCurrentHeight(const uint256& scId, const CSidechain& sidechain, int chainActiveHeight)
{
    chainSettingUtils::ExtendChainActiveToHeight(chainActiveHeight);
    sidechainsView->SetBestBlock(chainActive.Tip()->GetBlockHash());
    txCreationUtils::storeSidechain(sidechainsView->getSidechainMap(), scId, sidechain);
}<|MERGE_RESOLUTION|>--- conflicted
+++ resolved
@@ -271,7 +271,7 @@
 }
 
 
-TEST_F(SidechainTestSuite, ValidCSWTx) {
+TEST_F(SidechainsTestSuite, ValidCSWTx) {
     CTxCeasedSidechainWithdrawalInput csw;
 
     csw.nValue = 100;
@@ -287,7 +287,7 @@
     EXPECT_TRUE(txState.IsValid());
 }
 
-TEST_F(SidechainTestSuite, CSWTxInvalidAmount) {
+TEST_F(SidechainsTestSuite, CSWTxInvalidAmount) {
     CTxCeasedSidechainWithdrawalInput csw;
 
     csw.nValue = -1;
@@ -305,7 +305,7 @@
         <<"wrong reject code. Value returned: "<<txState.GetRejectCode();
 }
 
-TEST_F(SidechainTestSuite, CSWTxInvalidEpoch) {
+TEST_F(SidechainsTestSuite, CSWTxInvalidEpoch) {
     CTxCeasedSidechainWithdrawalInput csw;
 
     csw.nValue = 100;
@@ -323,7 +323,7 @@
         <<"wrong reject code. Value returned: "<<txState.GetRejectCode();
 }
 
-TEST_F(SidechainTestSuite, CSWTxInvalidNullifier) {
+TEST_F(SidechainsTestSuite, CSWTxInvalidNullifier) {
     CTxCeasedSidechainWithdrawalInput csw;
 
     csw.nValue = 100;
@@ -341,7 +341,7 @@
         <<"wrong reject code. Value returned: "<<txState.GetRejectCode();
 }
 
-TEST_F(SidechainTestSuite, CSWTxInvalidProof) {
+TEST_F(SidechainsTestSuite, CSWTxInvalidProof) {
     CTxCeasedSidechainWithdrawalInput csw;
 
     csw.nValue = 100;
@@ -424,11 +424,7 @@
     ASSERT_FALSE(sidechainsView->HaveSidechain(scId));
 
     //test
-<<<<<<< HEAD
-    bool res = sidechainsView->HaveScRequirements(aTransaction);
-=======
     bool res = sidechainsView->IsScTxApplicableToState(aTransaction, dummyScVerifier);
->>>>>>> 44dbe2b2
 
     //checks
     EXPECT_TRUE(res);
@@ -543,11 +539,7 @@
     CTransaction aTransaction = txCreationUtils::createFwdTransferTxWith(scId, CAmount(5));
 
     //test
-<<<<<<< HEAD
-    bool res = sidechainsView->HaveScRequirements(aTransaction);
-=======
     bool res = sidechainsView->IsScTxApplicableToState(aTransaction, dummyScVerifier);
->>>>>>> 44dbe2b2
 
     //checks
     EXPECT_TRUE(res);
@@ -567,11 +559,7 @@
     CTransaction aTransaction = txCreationUtils::createFwdTransferTxWith(scId, CAmount(5));
 
     //test
-<<<<<<< HEAD
-    bool res = sidechainsView->HaveScRequirements(aTransaction);
-=======
     bool res = sidechainsView->IsScTxApplicableToState(aTransaction, dummyScVerifier);
->>>>>>> 44dbe2b2
 
     //checks
     EXPECT_FALSE(res);
@@ -962,13 +950,13 @@
     EXPECT_TRUE(blockUndo.scUndoDatabyScId.at(scId).prevTopCommittedCertHash.IsNull());
 }
 // TODO: update test
-TEST_F(SidechainTestSuite, CertificateUpdatesCertHashData) {
+TEST_F(SidechainsTestSuite, CertificateUpdatesCertHashData) {
     //Prerequisites
     int scCreationHeight = 1987;
     CTransaction scCreationTx = txCreationUtils::createNewSidechainTxWith(CAmount(10));
     const uint256& scId = scCreationTx.GetScIdFromScCcOut(0);
     CBlock dummyBlock;
-    ASSERT_TRUE(sidechainsView->UpdateScInfo(scCreationTx, dummyBlock, scCreationHeight));
+    ASSERT_TRUE(sidechainsView->UpdateSidechain(scCreationTx, dummyBlock, scCreationHeight));
 
     CBlockUndo blockUndo;
     CScCertificate cert_A = txCreationUtils::createCertificate(scId, /*epochNum*/0, dummyBlock.GetHash(),
@@ -982,7 +970,7 @@
     //sidechainsView->UpdateCertDataHash(cert_B,blockUndo);
 
     //check
-    EXPECT_TRUE(blockUndo.scUndoDatabyScId.at(scId).prevTopCommittedCertDataHash == libzendoomc::CalculateCertDataHash(cert_A));
+    EXPECT_TRUE(blockUndo.scUndoDatabyScId.at(scId).lastTopQualityCertDataHash == libzendoomc::CalculateCertDataHash(cert_A));
 }
 
 /////////////////////////////////////////////////////////////////////////////////
