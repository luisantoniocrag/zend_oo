--- conflicted
+++ resolved
@@ -288,178 +288,6 @@
 }
 
 ///////////////////////////////////////////////////////////////////////////////
-<<<<<<< HEAD
-=======
-///////////////////////////// ApplyMatureBalances /////////////////////////////
-///////////////////////////////////////////////////////////////////////////////
-TEST_F(SidechainTestSuite, InitialCoinsTransferDoesNotModifyScBalanceBeforeCoinsMaturity) {
-    CAmount initialAmount = 1000;
-    CTransaction aTransaction = txCreationUtils::createNewSidechainTxWith(initialAmount);
-    const uint256& scId = aTransaction.GetScIdFromScCcOut(0);
-    int scCreationHeight = 5;
-    CBlock aBlock;
-    sidechainsView->UpdateScInfo(aTransaction, aBlock, scCreationHeight);
-
-    int coinMaturityHeight = scCreationHeight + Params().ScCoinsMaturity();
-    int lookupBlockHeight = coinMaturityHeight - 1;
-    CBlockUndo anEmptyBlockUndo;
-
-    //test
-    bool res = sidechainsView->ApplyMatureBalances(lookupBlockHeight, anEmptyBlockUndo);
-
-    //check
-    EXPECT_TRUE(res);
-
-    sidechainsView->Flush();
-    CSidechain mgrInfos;
-    ASSERT_TRUE(fakeChainStateDb->GetSidechain(scId, mgrInfos));
-    EXPECT_TRUE(mgrInfos.balance < initialAmount)
-        <<"resulting balance is "<<mgrInfos.balance <<" while initial amount is "<<initialAmount;
-}
-
-TEST_F(SidechainTestSuite, InitialCoinsTransferModifiesScBalanceAtCoinMaturity) {
-    CAmount initialAmount = 1000;
-    CTransaction aTransaction = txCreationUtils::createNewSidechainTxWith(initialAmount);
-    const uint256& scId = aTransaction.GetScIdFromScCcOut(0);
-    int scCreationHeight = 7;
-    CBlock aBlock;
-    sidechainsView->UpdateScInfo(aTransaction, aBlock, scCreationHeight);
-
-    int coinMaturityHeight = scCreationHeight + Params().ScCoinsMaturity();
-    int lookupBlockHeight = coinMaturityHeight;
-    CBlockUndo anEmptyBlockUndo;
-
-    //test
-    bool res = sidechainsView->ApplyMatureBalances(lookupBlockHeight, anEmptyBlockUndo);
-
-    //checks
-    EXPECT_TRUE(res);
-
-    sidechainsView->Flush();
-    CSidechain mgrInfos;
-    ASSERT_TRUE(fakeChainStateDb->GetSidechain(scId, mgrInfos));
-    EXPECT_TRUE(mgrInfos.balance == initialAmount)
-        <<"resulting balance is "<<mgrInfos.balance <<" expected one is "<<initialAmount;
-}
-
-TEST_F(SidechainTestSuite, InitialCoinsTransferDoesNotModifyScBalanceAfterCoinsMaturity) {
-    CAmount initialAmount = 1000;
-    CTransaction aTransaction = txCreationUtils::createNewSidechainTxWith(initialAmount);
-    const uint256& scId = aTransaction.GetScIdFromScCcOut(0);
-    int scCreationHeight = 11;
-    CBlock aBlock;
-    sidechainsView->UpdateScInfo(aTransaction, aBlock, scCreationHeight);
-
-    int coinMaturityHeight = /*height*/int(1789) + Params().ScCoinsMaturity();
-    int lookupBlockHeight = coinMaturityHeight + 1;
-    CBlockUndo anEmptyBlockUndo;
-
-    //test
-    EXPECT_DEATH(sidechainsView->ApplyMatureBalances(lookupBlockHeight, anEmptyBlockUndo), "maturityHeight >= blockHeight");
-
-    sidechainsView->Flush();
-    CSidechain mgrInfos;
-    ASSERT_TRUE(fakeChainStateDb->GetSidechain(scId, mgrInfos));
-    EXPECT_TRUE(mgrInfos.balance < initialAmount)
-        <<"resulting balance is "<<mgrInfos.balance <<" while initial amount is "<<initialAmount;
-}
-
-///////////////////////////////////////////////////////////////////////////////
-/////////////////////////// RestoreImmatureBalances ///////////////////////////
-///////////////////////////////////////////////////////////////////////////////
-TEST_F(SidechainTestSuite, RestoreImmatureBalancesAffectsScBalance) {
-    CTransaction aTransaction = txCreationUtils::createNewSidechainTxWith(CAmount(34));
-    const uint256& scId = aTransaction.GetScIdFromScCcOut(0);
-    int scCreationHeight = 71;
-    CBlock aBlock;
-    sidechainsView->UpdateScInfo(aTransaction, aBlock, scCreationHeight);
-    CBlockUndo aBlockUndo;
-
-    sidechainsView->ApplyMatureBalances(scCreationHeight + Params().ScCoinsMaturity(), aBlockUndo);
-
-    CSidechain viewInfos;
-    ASSERT_TRUE(sidechainsView->GetSidechain(scId, viewInfos));
-    CAmount scBalance = viewInfos.balance;
-
-    CAmount amountToUndo = 17;
-    aBlockUndo = createBlockUndoWith(scId,scCreationHeight,amountToUndo);
-
-    //test
-    bool res = sidechainsView->RestoreImmatureBalances(scCreationHeight, aBlockUndo);
-
-    //checks
-    EXPECT_TRUE(res);
-    ASSERT_TRUE(sidechainsView->GetSidechain(scId, viewInfos));
-    EXPECT_TRUE(viewInfos.balance == scBalance - amountToUndo)
-        <<"balance after restore is "<<viewInfos.balance
-        <<" instead of "<< scBalance - amountToUndo;
-}
-
-TEST_F(SidechainTestSuite, YouCannotRestoreMoreCoinsThanAvailableBalance) {
-    CTransaction aTransaction = txCreationUtils::createNewSidechainTxWith(CAmount(34));
-    const uint256& scId = aTransaction.GetScIdFromScCcOut(0);
-    int scCreationHeight = 1991;
-    CBlock aBlock;
-    sidechainsView->UpdateScInfo(aTransaction, aBlock, scCreationHeight);
-    CBlockUndo aBlockUndo;
-
-    sidechainsView->ApplyMatureBalances(scCreationHeight + Params().ScCoinsMaturity(), aBlockUndo);
-    CSidechain viewInfos;
-    ASSERT_TRUE(sidechainsView->GetSidechain(scId, viewInfos));
-    CAmount scBalance = viewInfos.balance;
-
-    aBlockUndo = createBlockUndoWith(scId,scCreationHeight,CAmount(50));
-
-    //test
-    bool res = sidechainsView->RestoreImmatureBalances(scCreationHeight, aBlockUndo);
-
-    //checks
-    EXPECT_FALSE(res);
-    ASSERT_TRUE(sidechainsView->GetSidechain(scId, viewInfos));
-    EXPECT_TRUE(viewInfos.balance == scBalance)
-        <<"balance after restore is "<<viewInfos.balance <<" instead of"<< scBalance;
-}
-
-TEST_F(SidechainTestSuite, RestoringBeforeBalanceMaturesHasNoEffects) {
-    CTransaction aTransaction = txCreationUtils::createNewSidechainTxWith(CAmount(34));
-    const uint256& scId = aTransaction.GetScIdFromScCcOut(0);
-    int scCreationHeight = 71;
-    CBlock aBlock;
-    sidechainsView->UpdateScInfo(aTransaction, aBlock, scCreationHeight);
-    CBlockUndo aBlockUndo;
-
-    sidechainsView->ApplyMatureBalances(scCreationHeight + Params().ScCoinsMaturity() -1, aBlockUndo);
-
-    aBlockUndo = createBlockUndoWith(scId,scCreationHeight,CAmount(17));
-
-    //test
-    bool res = sidechainsView->RestoreImmatureBalances(scCreationHeight, aBlockUndo);
-
-    //checks
-    EXPECT_FALSE(res);
-    CSidechain viewInfos;
-    ASSERT_TRUE(sidechainsView->GetSidechain(scId, viewInfos));
-    EXPECT_TRUE(viewInfos.balance == 0)
-        <<"balance after restore is "<<viewInfos.balance <<" instead of 0";
-}
-
-TEST_F(SidechainTestSuite, YouCannotRestoreCoinsFromInexistentSc) {
-    uint256 inexistentScId = uint256S("ca1985");
-    int scCreationHeight = 71;
-
-    CAmount amountToUndo = 10;
-
-    CBlockUndo aBlockUndo = createBlockUndoWith(inexistentScId,scCreationHeight,amountToUndo);
-
-    //test
-    bool res = sidechainsView->RestoreImmatureBalances(scCreationHeight, aBlockUndo);
-
-    //checks
-    EXPECT_FALSE(res);
-}
-
-//////////////////////////////////////////////////////////////////////////////
->>>>>>> 243b4a06
 /////////////////////////////// RevertTxOutputs ///////////////////////////////
 ///////////////////////////////////////////////////////////////////////////////
 TEST_F(SidechainTestSuite, RevertingScCreationTxRemovesTheSc) {
@@ -646,16 +474,10 @@
 TEST_F(SidechainTestSuite, CertificateUpdatesLastCertificateHash) {
     //Create Sc
     int scCreationHeight = 1987;
-<<<<<<< HEAD
-    CTransaction scCreationTx = txCreationUtils::createNewSidechainTxWith(scId, CAmount(5));
+    CTransaction scCreationTx = txCreationUtils::createNewSidechainTxWith(CAmount(5));
+    const uint256& scId = scCreationTx.GetScIdFromScCcOut(0);
     CBlock dummyBlock;
     ASSERT_TRUE(sidechainsView->UpdateScInfo(scCreationTx, dummyBlock, scCreationHeight));
-=======
-    CTransaction aTransaction = txCreationUtils::createNewSidechainTxWith(CAmount(5));
-    const uint256& scId = aTransaction.GetScIdFromScCcOut(0);
-    CBlock aBlock;
-    ASSERT_TRUE(sidechainsView->UpdateScInfo(aTransaction, aBlock, scCreationHeight));
->>>>>>> 243b4a06
 
     CSidechain scInfo;
     EXPECT_TRUE(sidechainsView->GetSidechain(scId,scInfo));
