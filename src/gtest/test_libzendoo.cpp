--- conflicted
+++ resolved
@@ -87,8 +87,6 @@
 }
 
 TEST(ZendooLib, PoseidonMerkleTreeTest)  {
-
-<<<<<<< HEAD
     size_t height = 5;
 
     // Deserialize root
@@ -107,10 +105,6 @@
     //enum removes variable length buffer [-Wstack-protector] warning that simple const int would give
     enum { leaves_len = 32 };
 
-=======
-    //Generate random leaves
-    enum {leaves_len = 16};
->>>>>>> 8b44ed7a
     const field_t* leaves[leaves_len];
     for (int i = 0; i < leaves_len; i++){
         leaves[i] = zendoo_get_field_from_long(i);
