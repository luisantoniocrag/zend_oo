--- conflicted
+++ resolved
@@ -77,11 +77,7 @@
 TEST(ZendooLib, PoseidonMerkleTreeTest)  {
 
     //Generate random leaves
-<<<<<<< HEAD
     static const int leaves_len = 16;
-=======
-    enum {leaves_len = 16};
->>>>>>> 8b44ed7a
     const field_t* leaves[leaves_len];
     for (int i = 0; i < leaves_len; i++){
         leaves[i] = zendoo_get_random_field();
