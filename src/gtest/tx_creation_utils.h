#ifndef TX_CREATION_UTILS_H
#define TX_CREATION_UTILS_H

#include <amount.h>

class CTransaction;
class CMutableTransaction;
class CScCertificate;
class uint256;
class CBlock;

namespace txCreationUtils
{
CMutableTransaction populateTx(int txVersion,
                               const CAmount & creationTxAmount = CAmount(0),
                               const CAmount & fwdTxAmount = CAmount(0),
                               int epochLength = 5);
void signTx(CMutableTransaction& mtx);

CTransaction createNewSidechainTxWith(const CAmount & creationTxAmount, int epochLength = 15);
CTransaction createFwdTransferTxWith(const uint256 & newScId, const CAmount & fwdTxAmount);

CTransaction createCoinBase(const CAmount& amount);
CTransaction createTransparentTx(bool ccIsNull = true); //ccIsNull = false allows generation of faulty tx with non-empty cross chain output
CTransaction createSproutTx(bool ccIsNull = true); //ccIsNull = false allows generation of faulty tx with non-empty cross chain output

void extendTransaction(CTransaction & tx, const uint256 & scId, const CAmount & amount);

CScCertificate createCertificate(const uint256 & scId, int epochNum, const uint256 & endEpochBlockHash,
<<<<<<< HEAD
                                 CAmount changeTotalAmount = 0, unsigned int numChangeOut = 0,
                                 CAmount bwtTotalAmount = 1, unsigned int numBwt = 1);
=======
                                 CAmount changeTotalAmount/* = 0*/, unsigned int numChangeOut/* = 0*/,
                                 CAmount bwtTotalAmount/* = 1*/, unsigned int numBwt/* = 1*/);

uint256 CreateSpendableCoinAtHeight(CCoinsViewCache& targetView, unsigned int coinHeight);
>>>>>>> 95270ff5
} // end of namespace

namespace chainSettingUtils
{
    void ExtendChainActiveToHeight(int targetHeight);
    void ExtendChainActiveWithBlock(const CBlock& block);
} // end of namespace

#endif<|MERGE_RESOLUTION|>--- conflicted
+++ resolved
@@ -8,6 +8,7 @@
 class CScCertificate;
 class uint256;
 class CBlock;
+class CCoinsViewCache;
 
 namespace txCreationUtils
 {
@@ -27,15 +28,10 @@
 void extendTransaction(CTransaction & tx, const uint256 & scId, const CAmount & amount);
 
 CScCertificate createCertificate(const uint256 & scId, int epochNum, const uint256 & endEpochBlockHash,
-<<<<<<< HEAD
-                                 CAmount changeTotalAmount = 0, unsigned int numChangeOut = 0,
-                                 CAmount bwtTotalAmount = 1, unsigned int numBwt = 1);
-=======
                                  CAmount changeTotalAmount/* = 0*/, unsigned int numChangeOut/* = 0*/,
                                  CAmount bwtTotalAmount/* = 1*/, unsigned int numBwt/* = 1*/);
 
 uint256 CreateSpendableCoinAtHeight(CCoinsViewCache& targetView, unsigned int coinHeight);
->>>>>>> 95270ff5
 } // end of namespace
 
 namespace chainSettingUtils
