#ifndef TX_CREATION_UTILS_H
#define TX_CREATION_UTILS_H

#include <primitives/transaction.h>
#include <primitives/certificate.h>

namespace txCreationUtils {
CMutableTransaction populateTx(int txVersion, const uint256 & newScId = uint256S("0"),
                               const CAmount & creationTxAmount = CAmount(0),
                               const CAmount & fwdTxAmount = CAmount(0),
                               int epochLength = 5);
void signTx(CMutableTransaction& mtx);

CTransaction createNewSidechainTxWith(const uint256 & newScId, const CAmount & creationTxAmount, int epochLength = 15);
CTransaction createFwdTransferTxWith(const uint256 & newScId, const CAmount & fwdTxAmount);

CTransaction createTransparentTx(bool ccIsNull = true); //ccIsNull = false allows generation of faulty tx with non-empty cross chain output
CTransaction createSproutTx(bool ccIsNull = true); //ccIsNull = false allows generation of faulty tx with non-empty cross chain output

void extendTransaction(CTransaction & tx, const uint256 & scId, const CAmount & amount);

<<<<<<< HEAD
CScCertificate createCertificate(const uint256 & scId, int epochNum, const uint256 & endEpochBlockHash);
=======
CScCertificate createCertificate(const uint256 & scId, int epochNum, const uint256 & endEpochBlockHash, const CAmount& totalAmount, bool bwtOnly = false);
};

namespace chainSettingUtils {
    void GenerateChainActive(int targetHeight);
>>>>>>> 2535cf18
};

#endif<|MERGE_RESOLUTION|>--- conflicted
+++ resolved
@@ -19,15 +19,11 @@
 
 void extendTransaction(CTransaction & tx, const uint256 & scId, const CAmount & amount);
 
-<<<<<<< HEAD
-CScCertificate createCertificate(const uint256 & scId, int epochNum, const uint256 & endEpochBlockHash);
-=======
-CScCertificate createCertificate(const uint256 & scId, int epochNum, const uint256 & endEpochBlockHash, const CAmount& totalAmount, bool bwtOnly = false);
-};
+CScCertificate createCertificate(const uint256 & scId, int epochNum, const uint256 & endEpochBlockHash, bool bwtOnly = false);
+}; // end of namespace
 
 namespace chainSettingUtils {
     void GenerateChainActive(int targetHeight);
->>>>>>> 2535cf18
 };
 
 #endif