--- conflicted
+++ resolved
@@ -6,7 +6,6 @@
 #include <miner.h>
 #include <undo.h>
 
-// TODO: fwdTxAmount never used. Check test cases.
 CMutableTransaction txCreationUtils::populateTx(int txVersion, const CAmount & creationTxAmount, int epochLength)
 {
     CMutableTransaction mtx;
@@ -210,64 +209,6 @@
     return inputTx.GetHash();
 }
 
-<<<<<<< HEAD
-void txCreationUtils::storeSidechain(CCoinsViewCache& targetView, const uint256& scId, const CSidechain& sidechain, CSidechainEventsMap& sidechainEventsMap)
-{
-    CSidechainsMap mapSidechain;
-    mapSidechain[scId] = CSidechainsCacheEntry(sidechain,CSidechainsCacheEntry::Flags::DIRTY); //Instead of fresh to avoid asserts in BatchWrite
-
-    CCoinsMap           dummyCoins;
-    uint256             dummyAnchor = uint256S("59d2cde5e65c1414c32ba54f0fe4bdb3d67618125286e6a191317917c812c6d7"); //anchor for empty block!?
-    CNullifiersMap      dummyNullifiers;
-
-    CBlock              dummyBlock;
-    uint256             dummyHash = dummyBlock.GetHash();
-
-    CAnchorsCacheEntry dummyAnchorsEntry;
-    dummyAnchorsEntry.entered = true;
-    dummyAnchorsEntry.flags = CAnchorsCacheEntry::DIRTY;
-
-    CAnchorsMap dummyAnchors;
-    dummyAnchors[dummyAnchor] = dummyAnchorsEntry;
-    CCswNullifiersMap dummyCswNullifiers;
-
-    targetView.BatchWrite(dummyCoins, dummyHash, dummyAnchor, dummyAnchors,
-                          dummyNullifiers, mapSidechain, sidechainEventsMap,
-                          dummyCswNullifiers);
-
-    return;
-}
-// TODO: update method
-void txCreationUtils::storeCertDataHash(CCoinsViewCache& targetView, const uint256& scId, uint32_t epochNumber)
-{
-    /*
-    CSidechainsMap      dummySidechainMap;
-    CSidechainEventsMap dummyScEventsMap;
-    CCoinsMap           dummyCoins;
-    uint256             dummyAnchor = uint256S("59d2cde5e65c1414c32ba54f0fe4bdb3d67618125286e6a191317917c812c6d7"); //anchor for empty block!?
-    CNullifiersMap      dummyNullifiers;
-
-    CBlock              dummyBlock;
-    uint256             dummyHash = dummyBlock.GetHash();
-
-    CAnchorsCacheEntry dummyAnchorsEntry;
-    dummyAnchorsEntry.entered = true;
-    dummyAnchorsEntry.flags = CAnchorsCacheEntry::DIRTY;
-
-    CAnchorsMap dummyAnchors;
-    dummyAnchors[dummyAnchor] = dummyAnchorsEntry;
-    CCswNullifiersMap dummyCswNullifiers;
-    CCertDataHashMap certDataHashes;
-
-    libzendoomc::ScFieldElement nullCertDataHash{};
-    CCertDataHashCacheEntry newEntry{std::make_pair(nullCertDataHash, nullCertDataHash),CCertDataHashCacheEntry::Flags::FRESH};
-    certDataHashes[std::make_pair(scId, epochNumber)] = newEntry;
-
-    targetView.BatchWrite(dummyCoins, dummyHash, dummyAnchor, dummyAnchors,
-                          dummyNullifiers, dummySidechainMap, dummyScEventsMap,
-                          dummyCswNullifiers, certDataHashes);
-    */
-=======
 void txCreationUtils::storeSidechain(CSidechainsMap& mapToWriteInto, const uint256& scId, const CSidechain& sidechain)
 {
     auto value = CSidechainsCacheEntry(sidechain,CSidechainsCacheEntry::Flags::DIRTY);
@@ -278,7 +219,6 @@
 {
     auto value = CSidechainEventsCacheEntry(scEvent,CSidechainsCacheEntry::Flags::DIRTY);
     WriteMutableEntry(eventHeight, value, mapToWriteInto);
->>>>>>> 44dbe2b2
 }
 
 void chainSettingUtils::ExtendChainActiveToHeight(int targetHeight)
