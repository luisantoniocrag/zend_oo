--- conflicted
+++ resolved
@@ -630,13 +630,8 @@
     EXPECT_TRUE(view->GetCoins(cert.GetHash(),originalCoins));
 
     //Make the sidechain cease
-<<<<<<< HEAD
-    int minimalCeaseHeight = scInfo.StartHeightForEpoch(certReferencedEpoch+2)+scInfo.SafeguardMargin();
+    int minimalCeaseHeight = sidechain.StartHeightForEpoch(certReferencedEpoch+2)+sidechain.SafeguardMargin();
     EXPECT_TRUE(view->isCeasedAtHeight(scId, minimalCeaseHeight+1) == CSidechain::State::CEASED);
-=======
-    int minimalCeaseHeight = sidechain.StartHeightForEpoch(certReferencedEpoch+2)+sidechain.SafeguardMargin()+1;
-    EXPECT_TRUE(view->isCeasedAtHeight(scId, minimalCeaseHeight) == CSidechain::State::CEASED);
->>>>>>> 3224725a
 
     // Null the coins
     CBlockUndo coinsBlockUndo;
