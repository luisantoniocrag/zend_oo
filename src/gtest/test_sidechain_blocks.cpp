--- conflicted
+++ resolved
@@ -137,11 +137,9 @@
 
     CSidechainEventsMap dummyScEvents;
 
-<<<<<<< HEAD
-=======
     void storeSidechain(const uint256& scId, const CSidechain& sidechain);
     void storeSidechainEvent(int eventHeight, const CSidechainEvents& scEvent);
->>>>>>> 44dbe2b2
+
     void fillBlockHeader(CBlock& blockToFill, const uint256& prevBlockHash);
 
     CAmount dummyFeeAmount;
@@ -168,22 +166,11 @@
     initialScState.lastTopQualityCertReferencedEpoch = 7;
     initialScState.lastTopQualityCertBwtAmount = 50;
     initialScState.balance = CAmount(100);
-<<<<<<< HEAD
-    initialScState.currentState = (uint8_t)CSidechain::State::ALIVE;
-=======
     storeSidechain(scId, initialScState);
->>>>>>> 44dbe2b2
 
     //... and initial ceasing event too
     CSidechainEvents event;
     event.ceasingScs.insert(scId);
-<<<<<<< HEAD
-    CSidechainEventsMap ceasingMap;
-    // ceasing height is 20% of epoch length (20) + 1; end of epoch 5 is h=199
-    ceasingMap[204] = CSidechainEventsCacheEntry(event, CSidechainEventsCacheEntry::Flags::FRESH);
-    txCreationUtils::storeSidechain(*sidechainsView, scId, initialScState, ceasingMap);
-    txCreationUtils::storeCertDataHash(*sidechainsView, scId, initialScState.prevBlockTopQualityCertReferencedEpoch);
-=======
     storeSidechainEvent(initialScState.GetScheduledCeasingHeight(), event);
 
     // set relevant heights
@@ -196,7 +183,6 @@
 
     // extend blockchain to right height
     chainSettingUtils::ExtendChainActiveToHeight(certBlockHeight - 1);
->>>>>>> 44dbe2b2
 
     // create block with certificate ...
     CMutableScCertificate singleCert;
@@ -253,21 +239,11 @@
     initialScState.lastTopQualityCertReferencedEpoch = 7;
     initialScState.lastTopQualityCertBwtAmount = 50;
     initialScState.balance = CAmount(100);
-<<<<<<< HEAD
-    initialScState.currentState = (uint8_t)CSidechain::State::ALIVE;
-=======
     storeSidechain(scId, initialScState);
->>>>>>> 44dbe2b2
 
     //... and initial ceasing event too
     CSidechainEvents event;
     event.ceasingScs.insert(scId);
-<<<<<<< HEAD
-    CSidechainEventsMap ceasingMap;
-    ceasingMap[204] = CSidechainEventsCacheEntry(event, CSidechainEventsCacheEntry::Flags::FRESH);
-    txCreationUtils::storeSidechain(*sidechainsView, scId, initialScState, ceasingMap);
-    txCreationUtils::storeCertDataHash(*sidechainsView,scId, initialScState.prevBlockTopQualityCertReferencedEpoch);
-=======
     storeSidechainEvent(initialScState.GetScheduledCeasingHeight(), event);
 
     // set relevant heights
@@ -280,7 +256,6 @@
 
     // extend blockchain to right height
     chainSettingUtils::ExtendChainActiveToHeight(certBlockHeight - 1);
->>>>>>> 44dbe2b2
 
     // create block with certificate ...
     CMutableScCertificate singleCert;
@@ -337,21 +312,11 @@
     initialScState.lastTopQualityCertReferencedEpoch = 7;
     initialScState.lastTopQualityCertBwtAmount = 50;
     initialScState.balance = CAmount(100);
-<<<<<<< HEAD
-    initialScState.currentState = (uint8_t)CSidechain::State::ALIVE;
-=======
     storeSidechain(scId, initialScState);
->>>>>>> 44dbe2b2
 
     //... and initial ceasing event too
     CSidechainEvents event;
     event.ceasingScs.insert(scId);
-<<<<<<< HEAD
-    CSidechainEventsMap ceasingMap;
-    ceasingMap[204] = CSidechainEventsCacheEntry(event, CSidechainEventsCacheEntry::Flags::FRESH);
-    txCreationUtils::storeSidechain(*sidechainsView, scId, initialScState, ceasingMap);
-    txCreationUtils::storeCertDataHash(*sidechainsView, scId, initialScState.prevBlockTopQualityCertReferencedEpoch);
-=======
     storeSidechainEvent(initialScState.GetScheduledCeasingHeight(), event);
 
     // set relevant heights
@@ -365,7 +330,6 @@
 
     // extend blockchain to right height
     chainSettingUtils::ExtendChainActiveToHeight(certBlockHeight - 1);
->>>>>>> 44dbe2b2
 
     // create block with certificates ...
     CMutableScCertificate lowQualityCert;
@@ -435,21 +399,11 @@
     initialScState.lastTopQualityCertReferencedEpoch = 7;
     initialScState.lastTopQualityCertBwtAmount = 50;
     initialScState.balance = CAmount(100);
-<<<<<<< HEAD
-    initialScState.currentState = (uint8_t)CSidechain::State::ALIVE;
-=======
     storeSidechain(scId, initialScState);
->>>>>>> 44dbe2b2
 
     //... and initial ceasing event too
     CSidechainEvents event;
     event.ceasingScs.insert(scId);
-<<<<<<< HEAD
-    CSidechainEventsMap ceasingMap;
-    ceasingMap[204] = CSidechainEventsCacheEntry(event, CSidechainEventsCacheEntry::Flags::FRESH);
-    txCreationUtils::storeSidechain(*sidechainsView, scId, initialScState, ceasingMap);
-    txCreationUtils::storeCertDataHash(*sidechainsView, scId, initialScState.prevBlockTopQualityCertReferencedEpoch);
-=======
     storeSidechainEvent(initialScState.GetScheduledCeasingHeight(), event);
 
     // set relevant heights
@@ -463,7 +417,6 @@
 
     // extend blockchain to right height
     chainSettingUtils::ExtendChainActiveToHeight(certBlockHeight - 1);
->>>>>>> 44dbe2b2
 
     // create block with certificates ...
     CMutableScCertificate lowQualityCert;
@@ -642,9 +595,6 @@
 ///////////////////////////////////////////////////////////////////////////////
 /////////////////////////////////// HELPERS ///////////////////////////////////
 ///////////////////////////////////////////////////////////////////////////////
-<<<<<<< HEAD
-void SidechainConnectCertsBlockTestSuite::fillBlockHeader(CBlock& blockToFill, const uint256& prevBlockHash)
-=======
 void SidechainsConnectCertsBlockTestSuite::storeSidechain(const uint256& scId, const CSidechain& sidechain)
 {
     txCreationUtils::storeSidechain(sidechainsView->getSidechainMap(), scId, sidechain);
@@ -662,8 +612,10 @@
     CAnchorsMap dummyAnchors;
     dummyAnchors[dummyAnchor] = dummyAnchorsEntry;
 
+    CCswNullifiersMap dummyCswNullifiers;
+
     sidechainsView->BatchWrite(dummyCoins, dummyHash, dummyAnchor, dummyAnchors,
-                               dummyNullifiers, dummySidechains, dummySidechainsEvents);
+                               dummyNullifiers, dummySidechains, dummySidechainsEvents, dummyCswNullifiers);
 
     return;
 }
@@ -685,14 +637,15 @@
     CAnchorsMap dummyAnchors;
     dummyAnchors[dummyAnchor] = dummyAnchorsEntry;
 
+    CCswNullifiersMap dummyCswNullifiers;
+
     sidechainsView->BatchWrite(dummyCoins, dummyHash, dummyAnchor, dummyAnchors,
-                               dummyNullifiers, dummySidechains, dummySidechainsEvents);
+                               dummyNullifiers, dummySidechains, dummySidechainsEvents, dummyCswNullifiers);
 
     return;
 }
 
 void SidechainsConnectCertsBlockTestSuite::fillBlockHeader(CBlock& blockToFill, const uint256& prevBlockHash)
->>>>>>> 44dbe2b2
 {
     blockToFill.nVersion = MIN_BLOCK_VERSION;
     blockToFill.hashPrevBlock = prevBlockHash;
