#include <gtest/gtest.h>
#include <boost/filesystem.hpp>
#include <chainparams.h>
#include <util.h>

#include <txdb.h>
#include <main.h>
#include <zen/forks/fork7_sidechainfork.h>

#include <key.h>
#include <keystore.h>
#include <script/sign.h>

#include "tx_creation_utils.h"
#include <consensus/validation.h>

#include <sc/sidechain.h>
#include <txmempool.h>
#include <init.h>
#include <undo.h>

class CCoinsOnlyViewDB : public CCoinsViewDB
{
public:
    CCoinsOnlyViewDB(size_t nCacheSize, bool fWipe = false)
        : CCoinsViewDB(nCacheSize, false, fWipe) {}

    bool BatchWrite(CCoinsMap &mapCoins)
    {
        const uint256 hashBlock;
        const uint256 hashAnchor;
        CAnchorsMap mapAnchors;
        CNullifiersMap mapNullifiers;
        CSidechainsMap mapSidechains;
        CSidechainEventsMap mapSidechainEvents;

        return CCoinsViewDB::BatchWrite(mapCoins, hashBlock, hashAnchor, mapAnchors, mapNullifiers, mapSidechains, mapSidechainEvents);
    }
};

class SidechainsInMempoolTestSuite: public ::testing::Test {
public:
    SidechainsInMempoolTestSuite():
        pathTemp(boost::filesystem::temp_directory_path() / boost::filesystem::unique_path()),
        chainStateDbSize(2 * 1024 * 1024),
        pChainStateDb(nullptr),
        minimalHeightForSidechains(SidechainFork().getHeight(CBaseChainParams::REGTEST))
    {
        SelectParams(CBaseChainParams::REGTEST);

        boost::filesystem::create_directories(pathTemp);
        mapArgs["-datadir"] = pathTemp.string();

        pChainStateDb = new CCoinsOnlyViewDB(chainStateDbSize,/*fWipe*/true);
        pcoinsTip     = new CCoinsViewCache(pChainStateDb);
    }

    void SetUp() override {
        chainSettingUtils::ExtendChainActiveToHeight(minimalHeightForSidechains);
        pcoinsTip->SetBestBlock(chainActive.Tip()->GetBlockHash());
        pindexBestHeader = chainActive.Tip();

        InitCoinGeneration();
    }

    void TearDown() override {
        mempool.clear();
        chainActive.SetTip(nullptr);
        mapBlockIndex.clear();
    }

    ~SidechainsInMempoolTestSuite() {
        delete pcoinsTip;
        pcoinsTip = nullptr;

        delete pChainStateDb;
        pChainStateDb = nullptr;

        ClearDatadirCache();
        boost::system::error_code ec;
        boost::filesystem::remove_all(pathTemp.string(), ec);
    }

protected:
    CTransaction GenerateScTx(const CAmount & creationTxAmount, int epochLenght = -1);
    CTransaction GenerateFwdTransferTx(const uint256 & newScId, const CAmount & fwdTxAmount);
    CTransaction GenerateBtrTx(const uint256 & scId);
    CScCertificate GenerateCertificate(const uint256 & scId, int epochNum, const uint256 & endEpochBlockHash,
                                 CAmount inputAmount, CAmount changeTotalAmount/* = 0*/, unsigned int numChangeOut/* = 0*/,
                                 CAmount bwtTotalAmount/* = 1*/, unsigned int numBwt/* = 1*/, int64_t quality,
                                 const CTransactionBase* inputTxBase = nullptr);

private:
    boost::filesystem::path  pathTemp;
    const unsigned int       chainStateDbSize;
    CCoinsOnlyViewDB*        pChainStateDb;

    const unsigned int       minimalHeightForSidechains;

    CKey                     coinsKey;
    CBasicKeyStore           keystore;
    CScript                  coinsScript;

    void InitCoinGeneration();
    std::pair<uint256, CCoinsCacheEntry> GenerateCoinsAmount(const CAmount & amountToGenerate);
    bool StoreCoins(const std::pair<uint256, CCoinsCacheEntry>& entryToStore);
};

TEST_F(SidechainsInMempoolTestSuite, NewSidechainIsAcceptedToMempool) {
    CTransaction scTx = GenerateScTx(CAmount(1));
    CValidationState txState;
    bool missingInputs = false;

    EXPECT_TRUE(AcceptTxToMemoryPool(mempool, txState, scTx, false, &missingInputs, /*disconnecting*/false));
}

TEST_F(SidechainsInMempoolTestSuite, FwdTransfersToUnknownSidechainAreNotAllowed) {
    uint256 scId = uint256S("dddd");
    CTransaction fwdTx = GenerateFwdTransferTx(scId, CAmount(10));
    CValidationState fwdTxState;
    bool missingInputs = false;

    EXPECT_FALSE(AcceptTxToMemoryPool(mempool, fwdTxState, fwdTx, false, &missingInputs));
}

//A proof that https://github.com/HorizenOfficial/zen/issues/215 is solved
TEST_F(SidechainsInMempoolTestSuite, FwdTransfersToUnconfirmedSidechainsAreAllowed) {
    CTransaction scTx = GenerateScTx(CAmount(1));
    const uint256& scId = scTx.GetScIdFromScCcOut(0);
    CValidationState scTxState;
    bool missingInputs = false;
    AcceptTxToMemoryPool(mempool, scTxState, scTx, false, &missingInputs);
    ASSERT_TRUE(mempool.hasSidechainCreationTx(scId));

    CTransaction fwdTx = GenerateFwdTransferTx(scId, CAmount(10));
    CValidationState fwdTxState;
    EXPECT_TRUE(AcceptTxToMemoryPool(mempool, fwdTxState, fwdTx, false, &missingInputs));
}

TEST_F(SidechainsInMempoolTestSuite, FwdTransfersToConfirmedSidechainsAreAllowed) {
    int creationHeight = 1789;
    chainSettingUtils::ExtendChainActiveToHeight(creationHeight);

    CTransaction scTx = GenerateScTx(CAmount(10));
    const uint256& scId = scTx.GetScIdFromScCcOut(0);

    CBlock aBlock;
    CCoinsViewCache sidechainsView(pcoinsTip);
    sidechainsView.UpdateScInfo(scTx, aBlock, creationHeight);
    sidechainsView.SetBestBlock(pcoinsTip->GetBestBlock()); //do not alter BestBlock, as set in test fixture
    sidechainsView.Flush();

    CTransaction fwdTx = GenerateFwdTransferTx(scId, CAmount(10));
    CValidationState fwdTxState;
    bool missingInputs = false;

    EXPECT_TRUE(AcceptTxToMemoryPool(mempool, fwdTxState, fwdTx, false, &missingInputs, /*disconnecting*/false));
}

TEST_F(SidechainsInMempoolTestSuite, BtrToUnknownSidechainAreNotAllowed) {
    uint256 scId = uint256S("dddd");
    CTransaction btrTx = GenerateBtrTx(scId);
    CValidationState btrTxState;
    bool missingInputs = false;

    EXPECT_FALSE(AcceptTxToMemoryPool(mempool, btrTxState, btrTx, false, &missingInputs));
}

TEST_F(SidechainsInMempoolTestSuite, BtrToUnconfirmedSidechainsAreAllowed) {
    CTransaction scTx = GenerateScTx(CAmount(1));
    const uint256& scId = scTx.GetScIdFromScCcOut(0);
    CValidationState scTxState;
    bool missingInputs = false;
    AcceptTxToMemoryPool(mempool, scTxState, scTx, false, &missingInputs, /*disconnecting*/false);
    ASSERT_TRUE(mempool.hasSidechainCreationTx(scId));

<<<<<<< HEAD
    CTransaction btrTx = GenerateBtrTx(scId);
    CValidationState btrTxState;
    EXPECT_TRUE(AcceptTxToMemoryPool(mempool, btrTxState, btrTx, false, &missingInputs));
=======
    CTransaction fwdTx = GenerateFwdTransferTx(scId, CAmount(10));
    CValidationState fwdTxState;
    EXPECT_TRUE(AcceptTxToMemoryPool(mempool, fwdTxState, fwdTx, false, &missingInputs, /*disconnecting*/false));
>>>>>>> 65584780
}

TEST_F(SidechainsInMempoolTestSuite, BtrToConfirmedSidechainsAreAllowed) {
    int creationHeight = 1789;
    chainSettingUtils::ExtendChainActiveToHeight(creationHeight);

    CTransaction scTx = GenerateScTx(CAmount(10));
    const uint256& scId = scTx.GetScIdFromScCcOut(0);

    CBlock aBlock;
    CCoinsViewCache sidechainsView(pcoinsTip);
    sidechainsView.UpdateScInfo(scTx, aBlock, creationHeight);
    sidechainsView.SetBestBlock(pcoinsTip->GetBestBlock()); //do not alter BestBlock, as set in test fixture
    sidechainsView.Flush();

    CTransaction btrTx = GenerateBtrTx(scId);
    CValidationState btrTxState;
    bool missingInputs = false;

<<<<<<< HEAD
    EXPECT_TRUE(AcceptTxToMemoryPool(mempool, btrTxState, btrTx, false, &missingInputs));
=======
    EXPECT_FALSE(AcceptTxToMemoryPool(mempool, fwdTxState, fwdTx, false, &missingInputs, /*disconnecting*/false));
>>>>>>> 65584780
}

TEST_F(SidechainsInMempoolTestSuite, hasSidechainCreationTxTest) {
    CTxMemPool aMempool(::minRelayTxFee);
    uint256 scId = uint256S("1492");

    //Case 1: no sidechain related tx in mempool
    bool res = aMempool.hasSidechainCreationTx(scId);
    EXPECT_FALSE(res);

    //Case 2: fwd transfer tx only in mempool
    CTransaction fwdTx = GenerateFwdTransferTx(scId, CAmount(10));
    CTxMemPoolEntry fwdPoolEntry(fwdTx, /*fee*/CAmount(1), /*time*/ 1000, /*priority*/1.0, /*height*/1987);
    aMempool.addUnchecked(fwdPoolEntry.GetTx().GetHash(), fwdPoolEntry);
    res = aMempool.hasSidechainCreationTx(scId);
    EXPECT_FALSE(res);

    //Case 3: btr tx only in mempool
    CTransaction btrTx = GenerateBtrTx(scId);
    CTxMemPoolEntry btrTxEntry(btrTx, /*fee*/CAmount(1), /*time*/ 1000, /*priority*/1.0, /*height*/1987);
    aMempool.addUnchecked(btrTxEntry.GetTx().GetHash(), btrTxEntry);
    res = aMempool.hasSidechainCreationTx(scId);
    EXPECT_FALSE(res);

    //Case 4: sc creation tx in mempool
    CTransaction scTx  = GenerateScTx(CAmount(10));
    const uint256& scIdOk = scTx.GetScIdFromScCcOut(0);
    CTxMemPoolEntry scPoolEntry(scTx, /*fee*/CAmount(1), /*time*/ 1000, /*priority*/1.0, /*height*/1987);
    aMempool.addUnchecked(scPoolEntry.GetTx().GetHash(), scPoolEntry);
    res = aMempool.hasSidechainCreationTx(scIdOk);
    EXPECT_TRUE(res);
}

TEST_F(SidechainsInMempoolTestSuite, ScAndFwdsAndBtrInMempool_ScNonRecursiveRemoval) {
    // Associated scenario: Sidechain creation and some fwds and btr are in mempool.
    // Sc Creation is confirmed, hence it has to be removed from mempool, while fwds stay.

    CTxMemPool aMempool(::minRelayTxFee);
    CTransaction scTx = GenerateScTx(CAmount(10));
    const uint256& scId = scTx.GetScIdFromScCcOut(0);
    CTxMemPoolEntry scEntry(scTx, /*fee*/CAmount(1), /*time*/ 1000, /*priority*/1.0, /*height*/1987);
    aMempool.addUnchecked(scTx.GetHash(), scEntry);
    ASSERT_TRUE(aMempool.hasSidechainCreationTx(scId));

    CTransaction fwdTx1 = GenerateFwdTransferTx(scId, CAmount(10));
    CTxMemPoolEntry fwdEntry1(fwdTx1, /*fee*/CAmount(1), /*time*/ 1000, /*priority*/1.0, /*height*/1987);
    aMempool.addUnchecked(fwdTx1.GetHash(), fwdEntry1);

    CTransaction fwdTx2 = GenerateFwdTransferTx(scId, CAmount(20));
    CTxMemPoolEntry fwdEntry2(fwdTx2, /*fee*/CAmount(1), /*time*/ 1000, /*priority*/1.0, /*height*/1987);
    aMempool.addUnchecked(fwdTx2.GetHash(), fwdEntry2);

    CTransaction btrTx = GenerateBtrTx(scId);
    CTxMemPoolEntry btrEntry(btrTx, /*fee*/CAmount(1), /*time*/ 1000, /*priority*/1.0, /*height*/1987);
    aMempool.addUnchecked(btrTx.GetHash(), btrEntry);

    std::list<CTransaction> removedTxs;
    std::list<CScCertificate> removedCerts;
    aMempool.remove(scTx, removedTxs, removedCerts, /*fRecursive*/false);

    EXPECT_TRUE(std::count(removedTxs.begin(), removedTxs.end(), scTx));
    EXPECT_FALSE(std::count(removedTxs.begin(), removedTxs.end(), fwdTx1));
    EXPECT_FALSE(std::count(removedTxs.begin(), removedTxs.end(), fwdTx2));
    EXPECT_FALSE(std::count(removedTxs.begin(), removedTxs.end(), btrTx));
}

TEST_F(SidechainsInMempoolTestSuite, FwdsAndBtrsOnlyInMempool_FwdNonRecursiveRemoval) {
    // Associated scenario: fwts and btr are in mempool, hence scCreation must be already confirmed
    // A fwd is confirmed hence it, and only it, is removed from mempool

    CTxMemPool aMempool(::minRelayTxFee);
    uint256 scId = uint256S("ababab");

    CTransaction fwdTx1 = GenerateFwdTransferTx(scId, CAmount(10));
    CTxMemPoolEntry fwdEntry1(fwdTx1, /*fee*/CAmount(1), /*time*/ 1000, /*priority*/1.0, /*height*/1987);
    aMempool.addUnchecked(fwdTx1.GetHash(), fwdEntry1);

    CTransaction fwdTx2 = GenerateFwdTransferTx(scId, CAmount(20));
    CTxMemPoolEntry fwdEntry2(fwdTx2, /*fee*/CAmount(1), /*time*/ 1000, /*priority*/1.0, /*height*/1987);
    aMempool.addUnchecked(fwdTx2.GetHash(), fwdEntry2);

    CTransaction btrTx = GenerateBtrTx(scId);
    CTxMemPoolEntry btrEntry(btrTx, /*fee*/CAmount(1), /*time*/ 1000, /*priority*/1.0, /*height*/1987);
    aMempool.addUnchecked(btrTx.GetHash(), btrEntry);

    std::list<CTransaction> removedTxs;
    std::list<CScCertificate> removedCerts;
    aMempool.remove(fwdTx1, removedTxs, removedCerts, /*fRecursive*/false);

    EXPECT_TRUE(std::count(removedTxs.begin(), removedTxs.end(), fwdTx1));
    EXPECT_FALSE(std::count(removedTxs.begin(), removedTxs.end(), fwdTx2));
    EXPECT_FALSE(std::count(removedTxs.begin(), removedTxs.end(), btrTx));
}

TEST_F(SidechainsInMempoolTestSuite, FwdsAndBtrsOnlyInMempool_BtrNonRecursiveRemoval) {
    // Associated scenario: fws and btr are in mempool, hence scCreation must be already confirmed
    // A fwd is confirmed hence it, and only it, is removed from mempool

    CTxMemPool aMempool(::minRelayTxFee);
    uint256 scId = uint256S("ababab");

    CTransaction fwdTx1 = GenerateFwdTransferTx(scId, CAmount(10));
    CTxMemPoolEntry fwdEntry1(fwdTx1, /*fee*/CAmount(1), /*time*/ 1000, /*priority*/1.0, /*height*/1987);
    aMempool.addUnchecked(fwdTx1.GetHash(), fwdEntry1);

    CTransaction fwdTx2 = GenerateFwdTransferTx(scId, CAmount(20));
    CTxMemPoolEntry fwdEntry2(fwdTx2, /*fee*/CAmount(1), /*time*/ 1000, /*priority*/1.0, /*height*/1987);
    aMempool.addUnchecked(fwdTx2.GetHash(), fwdEntry2);

    CTransaction btrTx = GenerateBtrTx(scId);
    CTxMemPoolEntry btrEntry(btrTx, /*fee*/CAmount(1), /*time*/ 1000, /*priority*/1.0, /*height*/1987);
    aMempool.addUnchecked(btrTx.GetHash(), btrEntry);

    std::list<CTransaction> removedTxs;
    std::list<CScCertificate> removedCerts;
    aMempool.remove(btrTx, removedTxs, removedCerts, /*fRecursive*/false);

    EXPECT_FALSE(std::count(removedTxs.begin(), removedTxs.end(), fwdTx1));
    EXPECT_FALSE(std::count(removedTxs.begin(), removedTxs.end(), fwdTx2));
    EXPECT_TRUE(std::count(removedTxs.begin(), removedTxs.end(), btrTx));
}

TEST_F(SidechainsInMempoolTestSuite, ScAndFwdsAndBtrInMempool_ScRecursiveRemoval) {
    // Associated scenario: Sidechain creation and some fwds/btr are in mempool, e.g. as a result of previous blocks disconnections
    // One of the new blocks about to me mounted double spends the original scTx, hence scCreation is marked for recursive removal by removeForConflicts
    // both scCreation and fwds must be cleared from mempool

    CTxMemPool aMempool(::minRelayTxFee);
    CTransaction scTx = GenerateScTx(CAmount(10));
    const uint256& scId = scTx.GetScIdFromScCcOut(0);
    CTxMemPoolEntry scEntry(scTx, /*fee*/CAmount(1), /*time*/ 1000, /*priority*/1.0, /*height*/1987);
    aMempool.addUnchecked(scTx.GetHash(), scEntry);
    ASSERT_TRUE(aMempool.hasSidechainCreationTx(scId));

    CTransaction fwdTx1 = GenerateFwdTransferTx(scId, CAmount(10));
    CTxMemPoolEntry fwdEntry1(fwdTx1, /*fee*/CAmount(1), /*time*/ 1000, /*priority*/1.0, /*height*/1987);
    aMempool.addUnchecked(fwdTx1.GetHash(), fwdEntry1);

    CTransaction fwdTx2 = GenerateFwdTransferTx(scId, CAmount(20));
    CTxMemPoolEntry fwdEntry2(fwdTx2, /*fee*/CAmount(1), /*time*/ 1000, /*priority*/1.0, /*height*/1987);
    aMempool.addUnchecked(fwdTx2.GetHash(), fwdEntry2);

    CTransaction btrTx = GenerateBtrTx(scId);
    CTxMemPoolEntry btrEntry(btrTx, /*fee*/CAmount(1), /*time*/ 1000, /*priority*/1.0, /*height*/1987);
    aMempool.addUnchecked(btrTx.GetHash(), btrEntry);

    std::list<CTransaction> removedTxs;
    std::list<CScCertificate> removedCerts;
    aMempool.remove(scTx, removedTxs, removedCerts, /*fRecursive*/true);

    EXPECT_TRUE(std::count(removedTxs.begin(), removedTxs.end(), scTx));
    EXPECT_TRUE(std::count(removedTxs.begin(), removedTxs.end(), fwdTx1));
    EXPECT_TRUE(std::count(removedTxs.begin(), removedTxs.end(), fwdTx2));
    EXPECT_TRUE(std::count(removedTxs.begin(), removedTxs.end(), btrTx));
}

TEST_F(SidechainsInMempoolTestSuite, FwdsAndBtrOnlyInMempool_ScRecursiveRemoval) {
    // Associated scenario: upon block disconnections fwds and btr have entered into mempool.
    // While unmounting block containing scCreation, scCreation cannot make to mempool. fwds and btr must me purged

    CTxMemPool aMempool(::minRelayTxFee);
    CTransaction scTx = GenerateScTx(CAmount(10));
    const uint256& scId = scTx.GetScIdFromScCcOut(0);

    CTransaction fwdTx1 = GenerateFwdTransferTx(scId, CAmount(10));
    CTxMemPoolEntry fwdEntry1(fwdTx1, /*fee*/CAmount(1), /*time*/ 1000, /*priority*/1.0, /*height*/1987);
    aMempool.addUnchecked(fwdTx1.GetHash(), fwdEntry1);

    CTransaction fwdTx2 = GenerateFwdTransferTx(scId, CAmount(20));
    CTxMemPoolEntry fwdEntry2(fwdTx2, /*fee*/CAmount(1), /*time*/ 1000, /*priority*/1.0, /*height*/1987);
    aMempool.addUnchecked(fwdTx2.GetHash(), fwdEntry2);

    CTransaction btrTx = GenerateBtrTx(scId);
    CTxMemPoolEntry btrEntry(btrTx, /*fee*/CAmount(1), /*time*/ 1000, /*priority*/1.0, /*height*/1987);
    aMempool.addUnchecked(btrTx.GetHash(), btrEntry);

    std::list<CTransaction> removedTxs;
    std::list<CScCertificate> removedCerts;
    aMempool.remove(scTx, removedTxs, removedCerts, /*fRecursive*/true);

    EXPECT_TRUE(std::count(removedTxs.begin(), removedTxs.end(), fwdTx1));
    EXPECT_TRUE(std::count(removedTxs.begin(), removedTxs.end(), fwdTx2));
    EXPECT_TRUE(std::count(removedTxs.begin(), removedTxs.end(), btrTx));
}

TEST_F(SidechainsInMempoolTestSuite, ScAndFwdsAndBtrInMempool_FwdRecursiveRemoval) {
    // Associated scenario: upon block disconnections a fwd cannot make to mempool.
    // Recursive removal for refused fwd is called, but other fwds are unaffected

    CTxMemPool aMempool(::minRelayTxFee);
    uint256 scId = uint256S("1492");

    CTransaction fwdTx1 = GenerateFwdTransferTx(scId, CAmount(10));
    CTxMemPoolEntry fwdEntry1(fwdTx1, /*fee*/CAmount(1), /*time*/ 1000, /*priority*/1.0, /*height*/1987);
    aMempool.addUnchecked(fwdTx1.GetHash(), fwdEntry1);

    CTransaction fwdTx2 = GenerateFwdTransferTx(scId, CAmount(20));
    CTxMemPoolEntry fwdEntry2(fwdTx2, /*fee*/CAmount(1), /*time*/ 1000, /*priority*/1.0, /*height*/1987);
    aMempool.addUnchecked(fwdTx2.GetHash(), fwdEntry2);

    CTransaction btrTx = GenerateBtrTx(scId);
    CTxMemPoolEntry btrEntry(btrTx, /*fee*/CAmount(1), /*time*/ 1000, /*priority*/1.0, /*height*/1987);
    aMempool.addUnchecked(btrTx.GetHash(), btrEntry);

    std::list<CTransaction> removedTxs;
    std::list<CScCertificate> removedCerts;
    aMempool.remove(fwdTx2, removedTxs, removedCerts, /*fRecursive*/true);

    EXPECT_FALSE(std::count(removedTxs.begin(), removedTxs.end(), fwdTx1));
    EXPECT_TRUE(std::count(removedTxs.begin(), removedTxs.end(), fwdTx2));
    EXPECT_FALSE(std::count(removedTxs.begin(), removedTxs.end(), btrTx));
}

TEST_F(SidechainsInMempoolTestSuite, ScAndFwdsAndBtrInMempool_BtrRecursiveRemoval) {
    // Associated scenario: upon block disconnections a btr cannot make to mempool.
    // Recursive removal for refused btr is called, but other fwds are unaffected

    CTxMemPool aMempool(::minRelayTxFee);
    uint256 scId = uint256S("1492");

    CTransaction fwdTx1 = GenerateFwdTransferTx(scId, CAmount(10));
    CTxMemPoolEntry fwdEntry1(fwdTx1, /*fee*/CAmount(1), /*time*/ 1000, /*priority*/1.0, /*height*/1987);
    aMempool.addUnchecked(fwdTx1.GetHash(), fwdEntry1);

    CTransaction fwdTx2 = GenerateFwdTransferTx(scId, CAmount(20));
    CTxMemPoolEntry fwdEntry2(fwdTx2, /*fee*/CAmount(1), /*time*/ 1000, /*priority*/1.0, /*height*/1987);
    aMempool.addUnchecked(fwdTx2.GetHash(), fwdEntry2);

    CTransaction btrTx = GenerateBtrTx(scId);
    CTxMemPoolEntry btrEntry(btrTx, /*fee*/CAmount(1), /*time*/ 1000, /*priority*/1.0, /*height*/1987);
    aMempool.addUnchecked(btrTx.GetHash(), btrEntry);

    std::list<CTransaction> removedTxs;
    std::list<CScCertificate> removedCerts;
    aMempool.remove(btrTx, removedTxs, removedCerts, /*fRecursive*/true);

    EXPECT_FALSE(std::count(removedTxs.begin(), removedTxs.end(), fwdTx1));
    EXPECT_FALSE(std::count(removedTxs.begin(), removedTxs.end(), fwdTx2));
    EXPECT_TRUE(std::count(removedTxs.begin(), removedTxs.end(), btrTx));
}

TEST_F(SidechainsInMempoolTestSuite, SimpleCertRemovalFromMempool) {
    //Create and persist sidechain
    CTransaction scTx = GenerateScTx(CAmount(10));
    const uint256& scId = scTx.GetScIdFromScCcOut(0);
    CBlock aBlock;
    CCoinsViewCache sidechainsView(pcoinsTip);
    sidechainsView.UpdateScInfo(scTx, aBlock, /*height*/int(1789));
    sidechainsView.Flush();

    //load certificate in mempool
    CScCertificate cert = txCreationUtils::createCertificate(scId, /*epochNum*/0, /*endEpochBlockHash*/ uint256(),
        /*changeTotalAmount*/CAmount(4),/*numChangeOut*/2, /*bwtAmount*/CAmount(6), /*numBwt*/2);
    CCertificateMemPoolEntry certEntry(cert, /*fee*/CAmount(5), /*time*/ 1000, /*priority*/1.0, /*height*/1987);
    mempool.addUnchecked(cert.GetHash(), certEntry);

    //Remove the certificate
    std::list<CTransaction> removedTxs;
    std::list<CScCertificate> removedCerts;
    mempool.remove(cert, removedTxs, removedCerts, /*fRecursive*/false);

    EXPECT_TRUE(removedTxs.size() == 0);
    EXPECT_TRUE(std::count(removedCerts.begin(), removedCerts.end(), cert));
    EXPECT_FALSE(mempool.existsCert(cert.GetHash()));
}

TEST_F(SidechainsInMempoolTestSuite, ConflictingCertRemovalFromMempool) {
    //Create and persist sidechain
    CTransaction scTx = GenerateScTx(CAmount(10));
    const uint256& scId = scTx.GetScIdFromScCcOut(0);
    CBlock aBlock;
    CCoinsViewCache sidechainsView(pcoinsTip);
    sidechainsView.UpdateScInfo(scTx, aBlock, /*height*/int(1789));
    sidechainsView.Flush();

    //load a certificate in mempool
    CScCertificate cert1 = txCreationUtils::createCertificate(scId, /*epochNum*/0, /*endEpochBlockHash*/ uint256(),
        /*changeTotalAmount*/CAmount(4),/*numChangeOut*/2, /*bwtAmount*/CAmount(6), /*numBwt*/2);
    CCertificateMemPoolEntry certEntry1(cert1, /*fee*/CAmount(5), /*time*/ 1000, /*priority*/1.0, /*height*/1987);
    mempool.addUnchecked(cert1.GetHash(), certEntry1);

    //Remove the certificate
    std::list<CTransaction> removedTxs;
    std::list<CScCertificate> removedCerts;
    CScCertificate cert2 = txCreationUtils::createCertificate(scId, /*epochNum*/0, /*endEpochBlockHash*/ uint256(),
        /*changeTotalAmount*/CAmount(4),/*numChangeOut*/2, /*bwtAmount*/CAmount(0), /*numBwt*/2);
    mempool.removeConflicts(cert2, removedTxs, removedCerts);

    EXPECT_TRUE(removedTxs.size() == 0);
    EXPECT_TRUE(std::count(removedCerts.begin(), removedCerts.end(), cert1));
    EXPECT_FALSE(mempool.existsCert(cert1.GetHash()));
}

TEST_F(SidechainsInMempoolTestSuite, CertConnectionDropAllBtrForReferencedScId) {
    //Create and persist sidechain
    CTransaction scTx = GenerateScTx(CAmount(10));
    const uint256& scId = scTx.GetScIdFromScCcOut(0);
    CBlock aBlock;
    CCoinsViewCache sidechainsView(pcoinsTip);
    sidechainsView.UpdateScInfo(scTx, aBlock, /*height*/int(1789));
    sidechainsView.Flush();

    // place btrs in mempool
    CTransaction btrTx1 = GenerateBtrTx(scId);
    CTxMemPoolEntry btrTx1Entry(btrTx1, /*fee*/CAmount(5), /*time*/ 1000, /*priority*/1.0, /*height*/1987);
    mempool.addUnchecked(btrTx1.GetHash(), btrTx1Entry);
    ASSERT_TRUE(mempool.existsTx(btrTx1.GetHash()));

    CTransaction btrTx2 = GenerateBtrTx(scId);
    CTxMemPoolEntry btrTx2Entry(btrTx2, /*fee*/CAmount(5), /*time*/ 1000, /*priority*/1.0, /*height*/1987);
    mempool.addUnchecked(btrTx2.GetHash(), btrTx2Entry);
    ASSERT_TRUE(mempool.existsTx(btrTx2.GetHash()));

    //Remove the certificate
    std::list<CTransaction> removedTxs;
    std::list<CScCertificate> removedCerts;
    CMutableScCertificate certToRm;
    certToRm.scId = scId;
    mempool.removeConflicts(CScCertificate(certToRm), removedTxs, removedCerts);

    EXPECT_TRUE(removedCerts.size() == 0);
    EXPECT_TRUE(std::count(removedTxs.begin(), removedTxs.end(), btrTx1));
    EXPECT_TRUE(std::count(removedTxs.begin(), removedTxs.end(), btrTx2));
}

TEST_F(SidechainsInMempoolTestSuite, FwdsAndCertInMempool_CertRemovalDoesNotAffectFwt) {
    //Create and persist sidechain
    CTransaction scTx = GenerateScTx(CAmount(10));
    const uint256& scId = scTx.GetScIdFromScCcOut(0);
    CBlock aBlock;
    CCoinsViewCache sidechainsView(pcoinsTip);
    sidechainsView.UpdateScInfo(scTx, aBlock, /*height*/int(1789));
    sidechainsView.Flush();

    //load a fwt in mempool
    CTransaction fwdTx = GenerateFwdTransferTx(scId, CAmount(20));
    CTxMemPoolEntry fwdEntry(fwdTx, /*fee*/CAmount(1), /*time*/ 1000, /*priority*/1.0, /*height*/1987);
    mempool.addUnchecked(fwdTx.GetHash(), fwdEntry);

    //load a certificate in mempool
    CScCertificate cert = txCreationUtils::createCertificate(scId, /*epochNum*/0, /*endEpochBlockHash*/ uint256(),
        /*changeTotalAmount*/CAmount(4),/*numChangeOut*/2, /*bwtAmount*/CAmount(2), /*numBwt*/2);
    CCertificateMemPoolEntry certEntry1(cert, /*fee*/CAmount(5), /*time*/ 1000, /*priority*/1.0, /*height*/1987);
    mempool.addUnchecked(cert.GetHash(), certEntry1);

    //Remove the certificate
    std::list<CTransaction> removedTxs;
    std::list<CScCertificate> removedCerts;
    mempool.remove(cert, removedTxs, removedCerts, /*fRecursive*/false);

    EXPECT_TRUE(std::count(removedCerts.begin(), removedCerts.end(), cert));
    EXPECT_FALSE(mempool.existsCert(cert.GetHash()));
    EXPECT_FALSE(std::count(removedTxs.begin(), removedTxs.end(), fwdTx));
    EXPECT_TRUE(mempool.existsTx(fwdTx.GetHash()));
    ASSERT_TRUE(mempool.mapSidechains.count(scId));
    EXPECT_TRUE(mempool.mapSidechains.at(scId).fwdTransfersSet.count(fwdTx.GetHash()));
    EXPECT_TRUE(mempool.mapSidechains.at(scId).mBackwardCertificates.empty());
}

TEST_F(SidechainsInMempoolTestSuite, FwdsAndCertInMempool_FwtRemovalDoesNotAffectCert) {
    //Create and persist sidechain
    CTransaction scTx = GenerateScTx(CAmount(10));
    const uint256& scId = scTx.GetScIdFromScCcOut(0);
    CBlock aBlock;
    CCoinsViewCache sidechainsView(pcoinsTip);
    sidechainsView.UpdateScInfo(scTx, aBlock, /*height*/int(1789));
    sidechainsView.Flush();

    //load a fwd in mempool
    CTransaction fwdTx = GenerateFwdTransferTx(scId, CAmount(20));
    CTxMemPoolEntry fwdEntry(fwdTx, /*fee*/CAmount(1), /*time*/ 1000, /*priority*/1.0, /*height*/1987);
    mempool.addUnchecked(fwdTx.GetHash(), fwdEntry);

    //load a certificate in mempool
    CScCertificate cert = txCreationUtils::createCertificate(scId, /*epochNum*/0, /*endEpochBlockHash*/ uint256(),
        /*changeTotalAmount*/CAmount(4),/*numChangeOut*/2, /*bwtAmount*/CAmount(2), /*numBwt*/2);
    CCertificateMemPoolEntry certEntry1(cert, /*fee*/CAmount(5), /*time*/ 1000, /*priority*/1.0, /*height*/1987);
    mempool.addUnchecked(cert.GetHash(), certEntry1);

    //Remove the certificate
    std::list<CTransaction> removedTxs;
    std::list<CScCertificate> removedCerts;
    mempool.remove(fwdTx, removedTxs, removedCerts, /*fRecursive*/false);

    EXPECT_TRUE(std::count(removedTxs.begin(), removedTxs.end(), fwdTx));
    EXPECT_FALSE(mempool.existsTx(fwdTx.GetHash()));
    EXPECT_FALSE(std::count(removedCerts.begin(), removedCerts.end(), cert));
    EXPECT_TRUE(mempool.existsCert(cert.GetHash()));
    ASSERT_TRUE(mempool.mapSidechains.count(scId));
    EXPECT_FALSE(mempool.mapSidechains.at(scId).fwdTransfersSet.count(fwdTx.GetHash()));
    EXPECT_TRUE(mempool.mapSidechains.at(scId).HasCert(cert.GetHash()));
}

TEST_F(SidechainsInMempoolTestSuite, CertsCannotSpendHigherQualityCerts) {
    //Create and persist sidechain
    CTransaction scTx = GenerateScTx(CAmount(10000), /*epochLenght*/5);
    const uint256& scId = scTx.GetScIdFromScCcOut(0);
    CBlock aBlock;
    CCoinsViewCache sidechainsView(pcoinsTip);
    sidechainsView.UpdateScInfo(scTx, aBlock, /*height*/int(401));
    sidechainsView.Flush();

    CBlockUndo dummyBlockUndo;
    for(const CTxScCreationOut& scCreationOut: scTx.GetVscCcOut())
        ASSERT_TRUE(sidechainsView.ScheduleSidechainEvent(scCreationOut, 401));

    std::vector<CScCertificateStatusUpdateInfo> dummy;
    ASSERT_TRUE(sidechainsView.HandleSidechainEvents(401 + Params().ScCoinsMaturity(), dummyBlockUndo, &dummy));
    sidechainsView.Flush();

    chainSettingUtils::ExtendChainActiveToHeight(/*startHeight*/406);

    const uint256& endEpochBlockHash = ArithToUint256(405);
    CValidationState state;
    bool missingInputs = false;

    //load a certificate in mempool (q=3, fee=600)
    CScCertificate cert1 = GenerateCertificate(scId, /*epochNum*/0, endEpochBlockHash, /*inputAmount*/CAmount(1000),
        /*changeTotalAmount*/CAmount(400),/*numChangeOut*/1, /*bwtAmount*/CAmount(2000), /*numBwt*/2, /*quality*/3);

    ASSERT_TRUE(AcceptCertificateToMemoryPool(mempool, state, cert1, false, &missingInputs, false, false, false ));
    int64_t topQuality = mempool.mapSidechains.at(scId).GetTopQualityCert()->first;

    // create a certificate with same quality than top but depending on top-quality cert in mempool
    // and verify it is not accepted to mempool
    CScCertificate cert2 = GenerateCertificate(scId, /*epochNum*/0, endEpochBlockHash, /*inputAmount*/CAmount(0),
        /*changeTotalAmount*/CAmount(0),/*numChangeOut*/0, /*bwtAmount*/CAmount(90), /*numBwt*/2, /*quality*/topQuality,
        &cert1);

    EXPECT_FALSE(AcceptCertificateToMemoryPool(mempool, state, cert2, false, &missingInputs, false, false, false ));

    // create a certificate with lower quality than top but depending on top-quality cert in mempool
    // and verify that it is not accepted to mempool since a clash in consensus rules would be achieved
    // q1 < q2 but q1 depends on q2
    CScCertificate cert3 = GenerateCertificate(scId, /*epochNum*/0, endEpochBlockHash, /*inputAmount*/CAmount(0),
        /*changeTotalAmount*/CAmount(0),/*numChangeOut*/0, /*bwtAmount*/CAmount(90), /*numBwt*/2, /*quality*/topQuality-1,
        &cert1);

    EXPECT_FALSE(AcceptCertificateToMemoryPool(mempool, state, cert3, false, &missingInputs, false, false, false ));

    EXPECT_TRUE(mempool.mapSidechains.at(scId).GetTopQualityCert()->second == cert1.GetHash());
}

TEST_F(SidechainsInMempoolTestSuite, CertInMempool_QualityOfCerts) {

    //Create and persist sidechain
    CTransaction scTx = GenerateScTx(CAmount(10000), /*epochLenght*/5);
    const uint256& scId = scTx.GetScIdFromScCcOut(0);
    CBlock aBlock;
    CCoinsViewCache sidechainsView(pcoinsTip);
    sidechainsView.UpdateScInfo(scTx, aBlock, /*height*/int(401));
    sidechainsView.Flush();

    CBlockUndo dummyBlockUndo;
    for(const CTxScCreationOut& scCreationOut: scTx.GetVscCcOut())
        ASSERT_TRUE(sidechainsView.ScheduleSidechainEvent(scCreationOut, 401));

    std::vector<CScCertificateStatusUpdateInfo> dummy;
    ASSERT_TRUE(sidechainsView.HandleSidechainEvents(401 + Params().ScCoinsMaturity(), dummyBlockUndo, &dummy));
    sidechainsView.Flush();

    chainSettingUtils::ExtendChainActiveToHeight(/*startHeight*/406);

    const uint256& endEpochBlockHash = ArithToUint256(405);
    CValidationState state;
    bool missingInputs = false;

    //load a certificate in mempool (q=3, fee=600)
    CScCertificate cert1 = GenerateCertificate(scId, /*epochNum*/0, endEpochBlockHash, /*inputAmount*/CAmount(1000),
        /*changeTotalAmount*/CAmount(400),/*numChangeOut*/1, /*bwtAmount*/CAmount(2000), /*numBwt*/2, /*quality*/3);

    EXPECT_TRUE(AcceptCertificateToMemoryPool(mempool, state, cert1, false, &missingInputs, false, false, false ));

    //load a certificate in mempool (q=2, fee=150)
    CScCertificate cert2 = GenerateCertificate(scId, /*epochNum*/0, endEpochBlockHash, /*inputAmount*/CAmount(300),
        /*changeTotalAmount*/CAmount(150),/*numChangeOut*/1, /*bwtAmount*/CAmount(30), /*numBwt*/2, /*quality*/2);

    EXPECT_TRUE(AcceptCertificateToMemoryPool(mempool, state, cert2, false, &missingInputs, false, false, false ));

    //load a certificate in mempool (q=2, fee=150) ---> dropped because this fee is the same
    CScCertificate cert3 = GenerateCertificate(scId, /*epochNum*/0, endEpochBlockHash, /*inputAmount*/CAmount(400),
        /*changeTotalAmount*/CAmount(250),/*numChangeOut*/1, /*bwtAmount*/CAmount(40), /*numBwt*/2, /*quality*/2);

    EXPECT_FALSE(AcceptCertificateToMemoryPool(mempool, state, cert3, false, &missingInputs, false, false, false ));

    //load a certificate in mempool (q=2, fee=100) ---> dropped because this fee is lower
    CScCertificate cert3b = GenerateCertificate(scId, /*epochNum*/0, endEpochBlockHash, /*inputAmount*/CAmount(390),
        /*changeTotalAmount*/CAmount(290),/*numChangeOut*/1, /*bwtAmount*/CAmount(40), /*numBwt*/2, /*quality*/2);

    EXPECT_FALSE(AcceptCertificateToMemoryPool(mempool, state, cert3b, false, &missingInputs, false, false, false ));

    //load a certificate in mempool (q=4, fee=100)
    CScCertificate cert4 = GenerateCertificate(scId, /*epochNum*/0, endEpochBlockHash, /*inputAmount*/CAmount(1500),
        /*changeTotalAmount*/CAmount(1400),/*numChangeOut*/2, /*bwtAmount*/CAmount(60), /*numBwt*/2, /*quality*/4);

    EXPECT_TRUE(AcceptCertificateToMemoryPool(mempool, state, cert4, false, &missingInputs, false, false, false ));

    EXPECT_TRUE(mempool.mapSidechains.at(scId).HasCert(cert1.GetHash()));
    EXPECT_TRUE(mempool.mapSidechains.at(scId).HasCert(cert2.GetHash()));
    EXPECT_FALSE(mempool.mapSidechains.at(scId).HasCert(cert3.GetHash()));
    EXPECT_TRUE(mempool.mapSidechains.at(scId).HasCert(cert4.GetHash()));

    EXPECT_TRUE(mempool.mapSidechains.at(scId).GetTopQualityCert()->second == cert4.GetHash());
    
    // erase a cert from mempool
    std::list<CTransaction> removedTxs;
    std::list<CScCertificate> removedCerts;
    mempool.remove(cert4, removedTxs, removedCerts, /*fRecursive*/false);

    EXPECT_FALSE(mempool.mapSidechains.at(scId).HasCert(cert4.GetHash()));
    EXPECT_TRUE(mempool.mapSidechains.at(scId).GetTopQualityCert()->second == cert1.GetHash());

    int64_t tq = mempool.mapSidechains.at(scId).GetTopQualityCert()->first;
    
    //create a certificate (not loading it in mempool) with quality same as top-quality and remove any conflict in mempool with that 
    // verify that former top-quality has been removed
    CScCertificate cert5 = GenerateCertificate(scId, /*epochNum*/0, endEpochBlockHash, /*inputAmount*/CAmount(0),
        /*changeTotalAmount*/CAmount(0),/*numChangeOut*/0, /*bwtAmount*/CAmount(90), /*numBwt*/2, /*quality*/tq);

    EXPECT_TRUE(mempool.RemoveCertAndSync(mempool.FindCertWithQuality(scId, cert5.quality).first));
    
    EXPECT_FALSE(mempool.mapSidechains.at(scId).HasCert(cert1.GetHash()));
    EXPECT_TRUE(mempool.mapSidechains.at(scId).GetTopQualityCert()->second == cert2.GetHash());
    tq = mempool.mapSidechains.at(scId).GetTopQualityCert()->first;

    //load a certificate in mempool (q=top=2, fee=200) --> former is removed since this fee is higher
    CScCertificate cert6 = GenerateCertificate(scId, /*epochNum*/0, endEpochBlockHash, /*inputAmount*/CAmount(600),
        /*changeTotalAmount*/CAmount(400),/*numChangeOut*/1, /*bwtAmount*/CAmount(30), /*numBwt*/2, /*quality*/tq);

    EXPECT_TRUE(AcceptCertificateToMemoryPool(mempool, state, cert6, false, &missingInputs, false, false, false ));
    EXPECT_FALSE(mempool.mapSidechains.at(scId).HasCert(cert2.GetHash()));
    EXPECT_TRUE(mempool.mapSidechains.at(scId).GetTopQualityCert()->second == cert6.GetHash());
}

TEST_F(SidechainsInMempoolTestSuite, ImmatureExpenditureRemoval) {
    //Create a coinbase
    CMutableTransaction mutCoinBase;
    mutCoinBase.vin.push_back(CTxIn(uint256(), -1));
    mutCoinBase.addOut(CTxOut(10,CScript()));
    mutCoinBase.addOut(CTxOut(20,CScript()));
    CTransaction coinBase(mutCoinBase);
    CTxUndo dummyUndo;
    UpdateCoins(coinBase, *pcoinsTip, dummyUndo, chainActive.Height());

    EXPECT_FALSE(pcoinsTip->AccessCoins(coinBase.GetHash())->isOutputMature(0, chainActive.Height()));
    // mature the coinbase
    chainSettingUtils::ExtendChainActiveToHeight(chainActive.Height() + COINBASE_MATURITY);
    EXPECT_TRUE(pcoinsTip->AccessCoins(coinBase.GetHash())->isOutputMature(0, chainActive.Height()));

    //add to mempool txes spending coinbase
    CMutableTransaction mutTx;
    mutTx.vin.push_back(CTxIn(COutPoint(coinBase.GetHash(), 0), CScript(), -1));
    CTransaction mempoolTx1(mutTx);
    CTxMemPoolEntry mempoolEntry1(mempoolTx1, /*fee*/CAmount(1), /*time*/ 1000, /*priority*/1.0, /*height*/1987);
    mempool.addUnchecked(mempoolTx1.GetHash(), mempoolEntry1);
    EXPECT_TRUE(mempool.exists(mempoolTx1.GetHash()));

    mutTx.vin.clear();
    mutTx.vin.push_back(CTxIn(COutPoint(coinBase.GetHash(), 1), CScript(), -1));
    CTransaction mempoolTx2(mutTx);
    CTxMemPoolEntry mempoolEntry2(mempoolTx2, /*fee*/CAmount(1), /*time*/ 1000, /*priority*/1.0, /*height*/1987);
    mempool.addUnchecked(mempoolTx2.GetHash(), mempoolEntry2);
    EXPECT_TRUE(mempool.exists(mempoolTx2.GetHash()));

    //Revert chain undoing coinbase maturity, and check mempool cleanup
    chainSettingUtils::ExtendChainActiveToHeight(chainActive.Height() -1);
    // check coinbase is not mature anymore
    EXPECT_FALSE(pcoinsTip->AccessCoins(coinBase.GetHash())->isOutputMature(0, chainActive.Height()));

    //test
    mempool.removeImmatureExpenditures(pcoinsTip, chainActive.Height());

    //Check
    EXPECT_FALSE(mempool.exists(mempoolTx1.GetHash()));
    EXPECT_FALSE(mempool.exists(mempoolTx2.GetHash()));
}

TEST_F(SidechainsInMempoolTestSuite, DependenciesInEmptyMempool) {
    // prerequisites
    CTxMemPool aMempool(::minRelayTxFee);

    CAmount dummyAmount(10);
    CScript dummyScript;
    CTxOut dummyOut(dummyAmount, dummyScript);

    CMutableTransaction tx_1;
    tx_1.vin.push_back(CTxIn(uint256(), 0, dummyScript));
    tx_1.addOut(dummyOut);

    //test and checks
    EXPECT_TRUE(aMempool.mempoolDependenciesFrom(tx_1).empty());
    EXPECT_TRUE(aMempool.mempoolDependenciesOf(tx_1).empty());
}

TEST_F(SidechainsInMempoolTestSuite, DependenciesOfSingleTransaction) {
    // prerequisites
    CTxMemPool aMempool(::minRelayTxFee);

    CAmount dummyAmount(10);
    CScript dummyScript;
    CTxOut dummyOut(dummyAmount, dummyScript);

    CMutableTransaction tx_1;
    tx_1.vin.push_back(CTxIn(uint256(), 0, dummyScript));
    tx_1.addOut(dummyOut);
    CTxMemPoolEntry tx_1_entry(tx_1, /*fee*/dummyAmount, /*time*/ 1000, /*priority*/1.0, /*height*/1987);

    //test
    aMempool.addUnchecked(tx_1.GetHash(), tx_1_entry);

    //checks
    EXPECT_TRUE(aMempool.mempoolDependenciesFrom(tx_1).empty());
    EXPECT_TRUE(aMempool.mempoolDependenciesOf(tx_1).empty());
}


TEST_F(SidechainsInMempoolTestSuite, DependenciesOfSimpleChain) {
    // prerequisites
    CTxMemPool aMempool(::minRelayTxFee);
    CAmount dummyAmount(10);
    CScript dummyScript;
    CTxOut dummyOut(dummyAmount, dummyScript);

    // Create chain tx_1 -> tx_2 -> tx_3
    CMutableTransaction tx_1;
    tx_1.vin.push_back(CTxIn(uint256(), 0, dummyScript));
    tx_1.addOut(dummyOut);
    CTxMemPoolEntry tx_1_entry(tx_1, /*fee*/dummyAmount, /*time*/ 1000, /*priority*/1.0, /*height*/1987);
    ASSERT_TRUE(aMempool.addUnchecked(tx_1.GetHash(), tx_1_entry));

    CMutableTransaction tx_2;
    tx_2.vin.push_back(CTxIn(tx_1.GetHash(), 0, dummyScript));
    tx_2.addOut(dummyOut);
    CTxMemPoolEntry tx_2_entry(tx_2, /*fee*/dummyAmount, /*time*/ 1000, /*priority*/1.0, /*height*/1987);
    ASSERT_TRUE(aMempool.addUnchecked(tx_2.GetHash(), tx_2_entry));

    CMutableTransaction tx_3;
    tx_3.vin.push_back(CTxIn(tx_2.GetHash(), 0, dummyScript));
    CTxMemPoolEntry tx_3_entry(tx_3, /*fee*/dummyAmount, /*time*/ 1000, /*priority*/1.0, /*height*/1987);
    ASSERT_TRUE(aMempool.addUnchecked(tx_3.GetHash(), tx_3_entry));

    //checks
    EXPECT_TRUE(aMempool.mempoolDependenciesFrom(tx_1).empty());
    EXPECT_TRUE(aMempool.mempoolDependenciesFrom(tx_2) == std::vector<uint256>({tx_1.GetHash()}));
    EXPECT_TRUE(aMempool.mempoolDependenciesFrom(tx_3) == std::vector<uint256>({tx_2.GetHash(),tx_1.GetHash()}));

    EXPECT_TRUE(aMempool.mempoolDependenciesOf(tx_1) == std::vector<uint256>({tx_2.GetHash(),tx_3.GetHash()}));
    EXPECT_TRUE(aMempool.mempoolDependenciesOf(tx_2) == std::vector<uint256>({tx_3.GetHash()}));
    EXPECT_TRUE(aMempool.mempoolDependenciesOf(tx_3).empty());
}

TEST_F(SidechainsInMempoolTestSuite, DependenciesOfTree) {
    // prerequisites
    CTxMemPool aMempool(::minRelayTxFee);
    CAmount dummyAmount(10);
    CScript dummyScript;
    CTxOut dummyOut_1(dummyAmount, dummyScript);
    CTxOut dummyOut_2(++dummyAmount, dummyScript);

    CMutableTransaction tx_root;
    tx_root.vin.push_back(CTxIn(uint256(), 0, dummyScript));
    tx_root.addOut(dummyOut_1);
    tx_root.addOut(dummyOut_2);
    CTxMemPoolEntry tx_root_entry(tx_root, /*fee*/dummyAmount, /*time*/ 1000, /*priority*/1.0, /*height*/1987);
    ASSERT_TRUE(aMempool.addUnchecked(tx_root.GetHash(), tx_root_entry));

    CMutableTransaction tx_child_1;
    tx_child_1.vin.push_back(CTxIn(tx_root.GetHash(), 0, dummyScript));
    tx_child_1.addOut(dummyOut_1);
    tx_child_1.addOut(dummyOut_2);
    CTxMemPoolEntry tx_child_1_entry(tx_child_1, /*fee*/dummyAmount, /*time*/ 1000, /*priority*/1.0, /*height*/1987);
    ASSERT_TRUE(aMempool.addUnchecked(tx_child_1.GetHash(), tx_child_1_entry));

    CMutableTransaction tx_child_2;
    tx_child_2.vin.push_back(CTxIn(tx_root.GetHash(), 1, dummyScript));
    tx_child_2.addOut(dummyOut_1);
    tx_child_2.addOut(dummyOut_2);
    CTxMemPoolEntry tx_child_2_entry(tx_child_2, /*fee*/dummyAmount, /*time*/ 1000, /*priority*/1.0, /*height*/1987);
    ASSERT_TRUE(aMempool.addUnchecked(tx_child_2.GetHash(), tx_child_2_entry));

    CMutableTransaction tx_grandchild_1;
    tx_grandchild_1.vin.push_back(CTxIn(tx_child_1.GetHash(), 0, dummyScript));
    CTxMemPoolEntry tx_grandchild_1_entry(tx_grandchild_1, /*fee*/dummyAmount, /*time*/ 1000, /*priority*/1.0, /*height*/1987);
    ASSERT_TRUE(aMempool.addUnchecked(tx_grandchild_1.GetHash(), tx_grandchild_1_entry));

    CMutableTransaction tx_grandchild_2;
    tx_grandchild_2.vin.push_back(CTxIn(tx_child_1.GetHash(), 1, dummyScript));
    CTxMemPoolEntry tx_grandchild_2_entry(tx_grandchild_2, /*fee*/dummyAmount, /*time*/ 1000, /*priority*/1.0, /*height*/1987);
    ASSERT_TRUE(aMempool.addUnchecked(tx_grandchild_2.GetHash(), tx_grandchild_2_entry));

    CMutableTransaction tx_grandchild_3;
    tx_grandchild_3.vin.push_back(CTxIn(tx_child_2.GetHash(), 0, dummyScript));
    CTxMemPoolEntry tx_grandchild_3_entry(tx_grandchild_3, /*fee*/dummyAmount, /*time*/ 1000, /*priority*/1.0, /*height*/1987);
    ASSERT_TRUE(aMempool.addUnchecked(tx_grandchild_3.GetHash(), tx_grandchild_3_entry));

    //checks
    EXPECT_TRUE(aMempool.mempoolDependenciesFrom(tx_root).empty());
    EXPECT_TRUE(aMempool.mempoolDependenciesFrom(tx_child_1) == std::vector<uint256>({tx_root.GetHash()}));
    EXPECT_TRUE(aMempool.mempoolDependenciesFrom(tx_child_2) == std::vector<uint256>({tx_root.GetHash()}));
    EXPECT_TRUE(aMempool.mempoolDependenciesFrom(tx_grandchild_1) == std::vector<uint256>({tx_child_1.GetHash(), tx_root.GetHash()}));
    EXPECT_TRUE(aMempool.mempoolDependenciesFrom(tx_grandchild_2) == std::vector<uint256>({tx_child_1.GetHash(), tx_root.GetHash()}));
    EXPECT_TRUE(aMempool.mempoolDependenciesFrom(tx_grandchild_3) == std::vector<uint256>({tx_child_2.GetHash(), tx_root.GetHash()}));

    EXPECT_TRUE(aMempool.mempoolDependenciesOf(tx_root)
        == std::vector<uint256>({tx_child_1.GetHash(), tx_grandchild_2.GetHash(), tx_grandchild_1.GetHash(),
                                 tx_child_2.GetHash(), tx_grandchild_3.GetHash()}));
    EXPECT_TRUE(aMempool.mempoolDependenciesOf(tx_child_1) == std::vector<uint256>({tx_grandchild_1.GetHash(), tx_grandchild_2.GetHash()}));
    EXPECT_TRUE(aMempool.mempoolDependenciesOf(tx_child_2) == std::vector<uint256>({tx_grandchild_3.GetHash()}));
    EXPECT_TRUE(aMempool.mempoolDependenciesOf(tx_grandchild_1).empty());
    EXPECT_TRUE(aMempool.mempoolDependenciesOf(tx_grandchild_2).empty());
    EXPECT_TRUE(aMempool.mempoolDependenciesOf(tx_grandchild_3).empty());
}

TEST_F(SidechainsInMempoolTestSuite, DependenciesOfTDAG) {
    // prerequisites
    CTxMemPool aMempool(::minRelayTxFee);
    CAmount dummyAmount(10);
    CScript dummyScript;
    CTxOut dummyOut_1(dummyAmount, dummyScript);
    CTxOut dummyOut_2(++dummyAmount, dummyScript);

    CMutableTransaction tx_root;
    tx_root.vin.push_back(CTxIn(uint256(), 0, dummyScript));
    tx_root.addOut(dummyOut_1);
    tx_root.addOut(dummyOut_2);
    CTxMemPoolEntry tx_root_entry(tx_root, /*fee*/dummyAmount, /*time*/ 1000, /*priority*/1.0, /*height*/1987);
    ASSERT_TRUE(aMempool.addUnchecked(tx_root.GetHash(), tx_root_entry));

    CMutableTransaction tx_child_1;
    tx_child_1.vin.push_back(CTxIn(tx_root.GetHash(), 0, dummyScript));
    tx_child_1.addOut(dummyOut_1);
    CTxMemPoolEntry tx_child_1_entry(tx_child_1, /*fee*/dummyAmount, /*time*/ 1000, /*priority*/1.0, /*height*/1987);
    ASSERT_TRUE(aMempool.addUnchecked(tx_child_1.GetHash(), tx_child_1_entry));

    CMutableTransaction tx_grandchild_1;
    tx_grandchild_1.vin.push_back(CTxIn(tx_root.GetHash(), 1, dummyScript));
    tx_grandchild_1.vin.push_back(CTxIn(tx_child_1.GetHash(), 0, dummyScript));
    CTxMemPoolEntry tx_grandchild_1_entry(tx_grandchild_1, /*fee*/dummyAmount, /*time*/ 1000, /*priority*/1.0, /*height*/1987);
    ASSERT_TRUE(aMempool.addUnchecked(tx_grandchild_1.GetHash(), tx_grandchild_1_entry));

    //checks
    EXPECT_TRUE(aMempool.mempoolDependenciesFrom(tx_root).empty());
    EXPECT_TRUE(aMempool.mempoolDependenciesFrom(tx_child_1) == std::vector<uint256>({tx_root.GetHash()}));
    EXPECT_TRUE(aMempool.mempoolDependenciesFrom(tx_grandchild_1) == std::vector<uint256>({tx_child_1.GetHash(),tx_root.GetHash()}));

    EXPECT_TRUE(aMempool.mempoolDependenciesOf(tx_root) == std::vector<uint256>({tx_child_1.GetHash(), tx_grandchild_1.GetHash()}));
    EXPECT_TRUE(aMempool.mempoolDependenciesOf(tx_child_1) == std::vector<uint256>({tx_grandchild_1.GetHash()}));
    EXPECT_TRUE(aMempool.mempoolDependenciesOf(tx_grandchild_1).empty());
}

///////////////////////////////////////////////////////////////////////////////
////////////////////////// Test Fixture definitions ///////////////////////////
///////////////////////////////////////////////////////////////////////////////
void SidechainsInMempoolTestSuite::InitCoinGeneration() {
    coinsKey.MakeNewKey(true);
    keystore.AddKey(coinsKey);

    coinsScript << OP_DUP << OP_HASH160 << ToByteVector(coinsKey.GetPubKey().GetID()) << OP_EQUALVERIFY << OP_CHECKSIG;
}

std::pair<uint256, CCoinsCacheEntry> SidechainsInMempoolTestSuite::GenerateCoinsAmount(const CAmount & amountToGenerate) {
    static unsigned int hashSeed = 1987;
    CCoinsCacheEntry entry;
    entry.flags = CCoinsCacheEntry::FRESH | CCoinsCacheEntry::DIRTY;

    entry.coins.fCoinBase = false;
    entry.coins.nVersion = TRANSPARENT_TX_VERSION;
    entry.coins.nHeight = minimalHeightForSidechains;

    entry.coins.vout.resize(1);
    entry.coins.vout[0].nValue = amountToGenerate;
    entry.coins.vout[0].scriptPubKey = coinsScript;

    std::stringstream num;
    num << std::hex << ++hashSeed;

    return std::pair<uint256, CCoinsCacheEntry>(uint256S(num.str()), entry);
}

bool SidechainsInMempoolTestSuite::StoreCoins(const std::pair<uint256, CCoinsCacheEntry>& entryToStore) {
    CCoinsViewCache view(pcoinsTip);
    CCoinsMap tmpCoinsMap;
    tmpCoinsMap[entryToStore.first] = entryToStore.second;

    const uint256 hashBlock = pcoinsTip->GetBestBlock(); //keep same best block as set in Fixture setup
    const uint256 hashAnchor;
    CAnchorsMap mapAnchors;
    CNullifiersMap mapNullifiers;
    CSidechainsMap mapSidechains;
    CSidechainEventsMap mapCeasingScs;

    pcoinsTip->BatchWrite(tmpCoinsMap, hashBlock, hashAnchor, mapAnchors, mapNullifiers, mapSidechains, mapCeasingScs);

    return view.HaveCoins(entryToStore.first) == true;
}

CTransaction SidechainsInMempoolTestSuite::GenerateScTx(const CAmount & creationTxAmount, int epochLenght) {
    std::pair<uint256, CCoinsCacheEntry> coinData = GenerateCoinsAmount(1000);
    StoreCoins(coinData);

    CMutableTransaction scTx;
    scTx.nVersion = SC_TX_VERSION;
    scTx.vin.resize(1);
    scTx.vin[0].prevout = COutPoint(coinData.first, 0);

    scTx.vsc_ccout.resize(1);
    scTx.vsc_ccout[0].nValue = creationTxAmount;
    scTx.vsc_ccout[0].withdrawalEpochLength = (epochLenght < 0)?getScMinWithdrawalEpochLength(): epochLenght;

    SignSignature(keystore, coinData.second.coins.vout[0].scriptPubKey, scTx, 0);

    return scTx;
}

CTransaction SidechainsInMempoolTestSuite::GenerateFwdTransferTx(const uint256 & newScId, const CAmount & fwdTxAmount) {
    std::pair<uint256, CCoinsCacheEntry> coinData = GenerateCoinsAmount(1000);
    StoreCoins(coinData);

    CMutableTransaction scTx;
    scTx.nVersion = SC_TX_VERSION;
    scTx.vin.resize(1);
    scTx.vin[0].prevout = COutPoint(coinData.first, 0);

    scTx.vft_ccout.resize(1);
    scTx.vft_ccout[0].scId   = newScId;
    scTx.vft_ccout[0].nValue = fwdTxAmount;

    scTx.vft_ccout.resize(2); //testing double deletes
    scTx.vft_ccout[1].scId   = newScId;
    scTx.vft_ccout[1].nValue = fwdTxAmount;

    SignSignature(keystore, coinData.second.coins.vout[0].scriptPubKey, scTx, 0);

    return scTx;
}

CTransaction SidechainsInMempoolTestSuite::GenerateBtrTx(const uint256 & scId) {
    std::pair<uint256, CCoinsCacheEntry> coinData = GenerateCoinsAmount(1000);
    StoreCoins(coinData);

    CMutableTransaction scTx;
    scTx.nVersion = SC_TX_VERSION;
    scTx.vin.resize(1);
    scTx.vin[0].prevout = COutPoint(coinData.first, 0);

    scTx.vmbtr_out.resize(1);
    scTx.vmbtr_out[0].scId   = scId;
    scTx.vmbtr_out[0].scFees = CAmount(1); //dummy amount

    scTx.vmbtr_out.resize(2); //testing double deletes
    scTx.vmbtr_out[1].scId   = scId;
    scTx.vmbtr_out[1].scFees = CAmount(2); //dummy amount

    SignSignature(keystore, coinData.second.coins.vout[0].scriptPubKey, scTx, 0);

    return scTx;
}

CScCertificate SidechainsInMempoolTestSuite::GenerateCertificate(const uint256 & scId, int epochNum, const uint256 & endEpochBlockHash,
                 CAmount inputAmount, CAmount changeTotalAmount, unsigned int numChangeOut,
                 CAmount bwtTotalAmount, unsigned int numBwt, int64_t quality, const CTransactionBase* inputTxBase)
{
    CMutableScCertificate res;
    res.nVersion = SC_CERT_VERSION;
    res.scId = scId;
    res.epochNumber = epochNum;
    res.endEpochBlockHash = endEpochBlockHash;
    res.quality = quality;

    CScript dummyScriptPubKey =
            GetScriptForDestination(CKeyID(uint160(ParseHex("816115944e077fe7c803cfa57f29b36bf87c1d35"))),/*withCheckBlockAtHeight*/true);
    for(unsigned int idx = 0; idx < numChangeOut; ++idx)
        res.addOut(CTxOut(changeTotalAmount/numChangeOut,dummyScriptPubKey));

    for(unsigned int idx = 0; idx < numBwt; ++idx)
        res.addBwt(CTxOut(bwtTotalAmount/numBwt, dummyScriptPubKey));

    if (inputTxBase)
    {
        res.vin.push_back(CTxIn(COutPoint(inputTxBase->GetHash(), 0), CScript(), -1));
        SignSignature(keystore, inputTxBase->GetVout()[0].scriptPubKey, res, 0);
    }
    else
    if (inputAmount > 0)
    {
        std::pair<uint256, CCoinsCacheEntry> coinData = GenerateCoinsAmount(inputAmount);
        StoreCoins(coinData);
    
        res.vin.push_back(CTxIn(COutPoint(coinData.first, 0), CScript(), -1));
        SignSignature(keystore, coinData.second.coins.vout[0].scriptPubKey, res, 0);
    }

    return res;
}<|MERGE_RESOLUTION|>--- conflicted
+++ resolved
@@ -174,15 +174,9 @@
     AcceptTxToMemoryPool(mempool, scTxState, scTx, false, &missingInputs, /*disconnecting*/false);
     ASSERT_TRUE(mempool.hasSidechainCreationTx(scId));
 
-<<<<<<< HEAD
     CTransaction btrTx = GenerateBtrTx(scId);
     CValidationState btrTxState;
-    EXPECT_TRUE(AcceptTxToMemoryPool(mempool, btrTxState, btrTx, false, &missingInputs));
-=======
-    CTransaction fwdTx = GenerateFwdTransferTx(scId, CAmount(10));
-    CValidationState fwdTxState;
-    EXPECT_TRUE(AcceptTxToMemoryPool(mempool, fwdTxState, fwdTx, false, &missingInputs, /*disconnecting*/false));
->>>>>>> 65584780
+    EXPECT_TRUE(AcceptTxToMemoryPool(mempool, btrTxState, btrTx, false, &missingInputs, /*disconnecting*/false));
 }
 
 TEST_F(SidechainsInMempoolTestSuite, BtrToConfirmedSidechainsAreAllowed) {
@@ -202,11 +196,7 @@
     CValidationState btrTxState;
     bool missingInputs = false;
 
-<<<<<<< HEAD
-    EXPECT_TRUE(AcceptTxToMemoryPool(mempool, btrTxState, btrTx, false, &missingInputs));
-=======
-    EXPECT_FALSE(AcceptTxToMemoryPool(mempool, fwdTxState, fwdTx, false, &missingInputs, /*disconnecting*/false));
->>>>>>> 65584780
+    EXPECT_TRUE(AcceptTxToMemoryPool(mempool, btrTxState, btrTx, false, &missingInputs, /*disconnecting*/false));
 }
 
 TEST_F(SidechainsInMempoolTestSuite, hasSidechainCreationTxTest) {
