#include <gtest/gtest.h>
#include <boost/filesystem.hpp>
#include <chainparams.h>
#include <util.h>

#include <txdb.h>
#include <main.h>
#include <zen/forks/fork6_sidechainfork.h>

#include <key.h>
#include <keystore.h>
#include <script/sign.h>

#include "tx_creation_utils.h"
#include <consensus/validation.h>

#include <sc/sidechain.h>
#include <txmempool.h>
#include <init.h>

class CCoinsOnlyViewDB : public CCoinsViewDB
{
public:
    CCoinsOnlyViewDB(size_t nCacheSize, bool fWipe = false)
        : CCoinsViewDB(nCacheSize, false, fWipe) {}

    bool BatchWrite(CCoinsMap &mapCoins)
    {
        const uint256 hashBlock;
        const uint256 hashAnchor;
        CAnchorsMap mapAnchors;
        CNullifiersMap mapNullifiers;
        CSidechainsMap mapSidechains;

        return CCoinsViewDB::BatchWrite(mapCoins, hashBlock, hashAnchor, mapAnchors, mapNullifiers, mapSidechains);
    }
};

class SidechainsInMempoolTestSuite: public ::testing::Test {
public:
    SidechainsInMempoolTestSuite():
        pathTemp(boost::filesystem::temp_directory_path() / boost::filesystem::unique_path()),
        chainStateDbSize(2 * 1024 * 1024),
        pChainStateDb(nullptr),
        minimalHeightForSidechains(SidechainFork().getHeight(CBaseChainParams::REGTEST))
    {
        SelectParams(CBaseChainParams::REGTEST);

        boost::filesystem::create_directories(pathTemp);
        mapArgs["-datadir"] = pathTemp.string();

        pChainStateDb = new CCoinsOnlyViewDB(chainStateDbSize,/*fWipe*/true);
        pcoinsTip     = new CCoinsViewCache(pChainStateDb);
    }

    void SetUp() override {
        GenerateChainActive();
        pcoinsTip->SetBestBlock(blocks.back().GetBlockHash());
        pindexBestHeader = chainActive.Tip();

        InitCoinGeneration();
    }

    void TearDown() override {
        mempool.clear();
        chainActive.SetTip(nullptr);
        mapBlockIndex.clear();
    }

    ~SidechainsInMempoolTestSuite() {
        delete pcoinsTip;
        pcoinsTip = nullptr;

        delete pChainStateDb;
        pChainStateDb = nullptr;

        ClearDatadirCache();
        boost::system::error_code ec;
        boost::filesystem::remove_all(pathTemp.string(), ec);
    }

protected:
    CTransaction GenerateScTx(const uint256 & newScId, const CAmount & creationTxAmount);
    CTransaction GenerateFwdTransferTx(const uint256 & newScId, const CAmount & fwdTxAmount);
<<<<<<< HEAD
    CScCertificate GenerateCertificate(const uint256 & scId, int epochNum, const uint256 & endEpochBlockHash);
=======
>>>>>>> 0915b899

private:
    boost::filesystem::path  pathTemp;
    const unsigned int       chainStateDbSize;
    CCoinsOnlyViewDB*        pChainStateDb;

    const unsigned int       minimalHeightForSidechains;
    std::vector<uint256>     blockHashes;
    std::vector<CBlockIndex> blocks;
    void GenerateChainActive();

    CKey                     coinsKey;
    CBasicKeyStore           keystore;
    CScript                  coinsScript;

    void InitCoinGeneration();
    std::pair<uint256, CCoinsCacheEntry> GenerateCoinsAmount(const CAmount & amountToGenerate);
    bool StoreCoins(const std::pair<uint256, CCoinsCacheEntry>& entryToStore);
};

TEST_F(SidechainsInMempoolTestSuite, NewSidechainsAreAcceptedToMempool) {
    CTransaction scTx = GenerateScTx(uint256S("ababababab"), CAmount(1));
    CValidationState txState;
    bool missingInputs = false;

    EXPECT_TRUE(AcceptToMemoryPool(mempool, txState, scTx, false, &missingInputs));
}

TEST_F(SidechainsInMempoolTestSuite, DuplicatedSidechainsAreNotAcceptedToMempool) {
    uint256 scId = uint256S("bbbb");
    CTransaction scTx = GenerateScTx(scId, CAmount(1));
    CValidationState txState;
    bool missingInputs = false;
    AcceptToMemoryPool(mempool, txState, scTx, false, &missingInputs);

    scTx = GenerateScTx(scId, CAmount(100));
    txState = CValidationState();
    missingInputs = false;

    EXPECT_FALSE(AcceptToMemoryPool(mempool, txState, scTx, false, &missingInputs));
}

TEST_F(SidechainsInMempoolTestSuite, DuplicationsOfConfirmedSidechainsAreNotAcceptedToMempool) {
    uint256 scId = uint256S("a1b2");
    CTransaction scTx = GenerateScTx(scId, CAmount(1));
    CBlock aBlock;
    CCoinsViewCache sidechainsView(pcoinsTip);
    sidechainsView.UpdateScInfo(scTx, aBlock, /*height*/int(1789));
    sidechainsView.Flush();

    scTx = GenerateScTx(scId, CAmount(12));
    CValidationState txState;
    bool missingInputs = false;

    EXPECT_FALSE(AcceptToMemoryPool(mempool, txState, scTx, false, &missingInputs));
}

TEST_F(SidechainsInMempoolTestSuite, FwdTransfersToConfirmedSideChainsAreAllowed) {
    uint256 scId = uint256S("aaaa");
    CTransaction scTx = GenerateScTx(scId, CAmount(10));
    CBlock aBlock;
    CCoinsViewCache sidechainsView(pcoinsTip);
    sidechainsView.UpdateScInfo(scTx, aBlock, /*height*/int(1789));
    sidechainsView.Flush();

    CTransaction fwdTx = GenerateFwdTransferTx(scId, CAmount(10));
    CValidationState fwdTxState;
    bool missingInputs = false;

    EXPECT_TRUE(AcceptToMemoryPool(mempool, fwdTxState, fwdTx, false, &missingInputs));
}

//A proof that https://github.com/ZencashOfficial/zen/issues/215 is solved
TEST_F(SidechainsInMempoolTestSuite, FwdTransfersToSideChainsInMempoolAreAllowed) {
    uint256 scId = uint256S("cccc");
    CTransaction scTx = GenerateScTx(scId, CAmount(1));
    CValidationState scTxState;
    bool missingInputs = false;
    AcceptToMemoryPool(mempool, scTxState, scTx, false, &missingInputs);
    ASSERT_TRUE(mempool.hasSidechainCreationTx(scId));

    CTransaction fwdTx = GenerateFwdTransferTx(scId, CAmount(10));
    CValidationState fwdTxState;
    EXPECT_TRUE(AcceptToMemoryPool(mempool, fwdTxState, fwdTx, false, &missingInputs));
}

TEST_F(SidechainsInMempoolTestSuite, FwdTransfersToUnknownSideChainAreNotAllowed) {
    uint256 scId = uint256S("dddd");
    CTransaction fwdTx = GenerateFwdTransferTx(scId, CAmount(10));
    CValidationState fwdTxState;
    bool missingInputs = false;

    EXPECT_FALSE(AcceptToMemoryPool(mempool, fwdTxState, fwdTx, false, &missingInputs));
}

TEST_F(SidechainsInMempoolTestSuite, hasSidechainCreationTxTest) {
    CTxMemPool aMempool(::minRelayTxFee);
    uint256 scId = uint256S("1492");

    //Case 1: no sidechain related tx in mempool
    bool res = aMempool.hasSidechainCreationTx(scId);
    EXPECT_FALSE(res);

    bool loopRes = false;
    for(const auto& tx : aMempool.mapTx)
        for(const auto& sc: tx.second.GetTx().vsc_ccout)
            if(sc.scId == scId) {
                loopRes = true;
                break;
            }
    EXPECT_TRUE(loopRes == res);

    //Case 2: fwd transfer tx only in mempool
    CTransaction fwdTx = GenerateFwdTransferTx(scId, CAmount(10));
    CTxMemPoolEntry fwdPoolEntry(fwdTx, /*fee*/CAmount(1), /*time*/ 1000, /*priority*/1.0, /*height*/1987);
    aMempool.addUnchecked(fwdPoolEntry.GetTx().GetHash(), fwdPoolEntry);
    res = aMempool.hasSidechainCreationTx(scId);
    EXPECT_FALSE(res);

    loopRes = false;
    for(const auto& tx : aMempool.mapTx)
        for(const auto& sc: tx.second.GetTx().vsc_ccout)
            if(sc.scId == scId) {
                loopRes = true;
                break;
            }
    EXPECT_TRUE(loopRes == res);

    //Case 3: sc creation tx in mempool
    CTransaction scTx  = GenerateScTx(scId, CAmount(10));
    CTxMemPoolEntry scPoolEntry(scTx, /*fee*/CAmount(1), /*time*/ 1000, /*priority*/1.0, /*height*/1987);
    aMempool.addUnchecked(scPoolEntry.GetTx().GetHash(), scPoolEntry);
    res = aMempool.hasSidechainCreationTx(scId);
    EXPECT_TRUE(res);

    loopRes = false;
    for(const auto& tx : aMempool.mapTx)
        for(const auto& sc: tx.second.GetTx().vsc_ccout)
            if(sc.scId == scId) {
                loopRes = true;
                break;
            }
    EXPECT_TRUE(loopRes == res);
}

TEST_F(SidechainsInMempoolTestSuite, ScAndFwdsInMempool_ScNonRecursiveRemoval) {
    // Associated scenario: Sidechain creation and some fwds are in mempool.
    // Sc Creation is confirmed, hence it has to be removed from mempool, while fwds stay.

    CTxMemPool aMempool(::minRelayTxFee);
    uint256 scId = uint256S("aaaa");
    CTransaction scTx = GenerateScTx(scId, CAmount(10));
    CTxMemPoolEntry scEntry(scTx, /*fee*/CAmount(1), /*time*/ 1000, /*priority*/1.0, /*height*/1987);
    aMempool.addUnchecked(scTx.GetHash(), scEntry);
    ASSERT_TRUE(aMempool.hasSidechainCreationTx(scId));

    CTransaction fwdTx1 = GenerateFwdTransferTx(scId, CAmount(10));
    CTxMemPoolEntry fwdEntry1(fwdTx1, /*fee*/CAmount(1), /*time*/ 1000, /*priority*/1.0, /*height*/1987);
    aMempool.addUnchecked(fwdTx1.GetHash(), fwdEntry1);

    CTransaction fwdTx2 = GenerateFwdTransferTx(scId, CAmount(20));
    CTxMemPoolEntry fwdEntry2(fwdTx2, /*fee*/CAmount(1), /*time*/ 1000, /*priority*/1.0, /*height*/1987);
    aMempool.addUnchecked(fwdTx2.GetHash(), fwdEntry2);

    std::list<CTransaction> removedTxs;
    aMempool.remove(scTx, removedTxs, /*fRecursive*/false);

    EXPECT_TRUE(std::count(removedTxs.begin(), removedTxs.end(), scTx));
    EXPECT_FALSE(std::count(removedTxs.begin(), removedTxs.end(), fwdTx1));
    EXPECT_FALSE(std::count(removedTxs.begin(), removedTxs.end(), fwdTx2));
}

TEST_F(SidechainsInMempoolTestSuite, ScAndFwdsInMempool_ScNonRecursiveRemoval_DifferentScCreationTx) {
    // Associated scenario: Sidechain creation and some fwds are in mempool.
    // Sc Creation is confirmed, but ScCreation txs in mempool is different from confirmed one.
    // Tx in mempool is NOT removed by simple remove. removeConflicts will take care of it.

    CTxMemPool aMempool(::minRelayTxFee);
    uint256 scId = uint256S("aaaa");
    CTransaction scTxInMempool = GenerateScTx(scId, CAmount(10));
    CTxMemPoolEntry scEntry(scTxInMempool, /*fee*/CAmount(1), /*time*/ 1000, /*priority*/1.0, /*height*/1987);
    aMempool.addUnchecked(scTxInMempool.GetHash(), scEntry);
    ASSERT_TRUE(aMempool.hasSidechainCreationTx(scId));

    CTransaction fwdTx1 = GenerateFwdTransferTx(scId, CAmount(10));
    CTxMemPoolEntry fwdEntry1(fwdTx1, /*fee*/CAmount(1), /*time*/ 1000, /*priority*/1.0, /*height*/1987);
    aMempool.addUnchecked(fwdTx1.GetHash(), fwdEntry1);

    CTransaction fwdTx2 = GenerateFwdTransferTx(scId, CAmount(20));
    CTxMemPoolEntry fwdEntry2(fwdTx2, /*fee*/CAmount(1), /*time*/ 1000, /*priority*/1.0, /*height*/1987);
    aMempool.addUnchecked(fwdTx2.GetHash(), fwdEntry2);

    std::list<CTransaction> removedTxs;
    CTransaction scTxConfirmed = GenerateScTx(scId, CAmount(10));
    aMempool.remove(scTxConfirmed, removedTxs, /*fRecursive*/false);

    EXPECT_FALSE(std::count(removedTxs.begin(), removedTxs.end(), scTxInMempool));
    EXPECT_TRUE(aMempool.hasSidechainCreationTx(scId));
    EXPECT_FALSE(std::count(removedTxs.begin(), removedTxs.end(), fwdTx1));
    EXPECT_FALSE(std::count(removedTxs.begin(), removedTxs.end(), fwdTx2));
}

TEST_F(SidechainsInMempoolTestSuite, RemoveConflictsHandlesConflictingSidechainDeclarations) {
    // Associated scenario: Sidechain creation and some fwds are in mempool.
    // Sc Creation is confirmed, but ScCreation tx in mempool is different from confirmed one.
    // removeConflicts takes care of the duplicated sc creation, while keeping fwds in mempool

    CTxMemPool aMempool(::minRelayTxFee);
    uint256 scId = uint256S("aaaa");
    CTransaction scTxInMempool = GenerateScTx(scId, CAmount(10));
    CTxMemPoolEntry scEntry(scTxInMempool, /*fee*/CAmount(1), /*time*/ 1000, /*priority*/1.0, /*height*/1987);
    aMempool.addUnchecked(scTxInMempool.GetHash(), scEntry);
    ASSERT_TRUE(aMempool.hasSidechainCreationTx(scId));

    CTransaction fwdTx1 = GenerateFwdTransferTx(scId, CAmount(10));
    CTxMemPoolEntry fwdEntry1(fwdTx1, /*fee*/CAmount(1), /*time*/ 1000, /*priority*/1.0, /*height*/1987);
    aMempool.addUnchecked(fwdTx1.GetHash(), fwdEntry1);

    CTransaction fwdTx2 = GenerateFwdTransferTx(scId, CAmount(20));
    CTxMemPoolEntry fwdEntry2(fwdTx2, /*fee*/CAmount(1), /*time*/ 1000, /*priority*/1.0, /*height*/1987);
    aMempool.addUnchecked(fwdTx2.GetHash(), fwdEntry2);

    std::list<CTransaction> removedTxs;
    CTransaction scTxInBlock = GenerateScTx(scId, CAmount(20));
    aMempool.removeConflicts(scTxInBlock, removedTxs);

    EXPECT_TRUE(std::count(removedTxs.begin(), removedTxs.end(), scTxInMempool));
    EXPECT_FALSE(std::count(removedTxs.begin(), removedTxs.end(), fwdTx1));
    EXPECT_FALSE(std::count(removedTxs.begin(), removedTxs.end(), fwdTx2));
}

TEST_F(SidechainsInMempoolTestSuite, FwdsOnlyInMempool_FwdNonRecursiveRemoval) {
    // Associated scenario: fws are in mempool, hence scCreation must be already confirmed
    // A fwd is confirmed hence it, and only it, is removed from mempool

    CTxMemPool aMempool(::minRelayTxFee);
    uint256 scId = uint256S("ababab");

    CTransaction fwdTx1 = GenerateFwdTransferTx(scId, CAmount(10));
    CTxMemPoolEntry fwdEntry1(fwdTx1, /*fee*/CAmount(1), /*time*/ 1000, /*priority*/1.0, /*height*/1987);
    aMempool.addUnchecked(fwdTx1.GetHash(), fwdEntry1);

    CTransaction fwdTx2 = GenerateFwdTransferTx(scId, CAmount(20));
    CTxMemPoolEntry fwdEntry2(fwdTx2, /*fee*/CAmount(1), /*time*/ 1000, /*priority*/1.0, /*height*/1987);
    aMempool.addUnchecked(fwdTx2.GetHash(), fwdEntry2);

    std::list<CTransaction> removedTxs;
    aMempool.remove(fwdTx1, removedTxs, /*fRecursive*/false);

    EXPECT_TRUE(std::count(removedTxs.begin(), removedTxs.end(), fwdTx1));
    EXPECT_FALSE(std::count(removedTxs.begin(), removedTxs.end(), fwdTx2));
}

TEST_F(SidechainsInMempoolTestSuite, ScAndFwdsInMempool_ScRecursiveRemoval) {
    // Associated scenario: Sidechain creation and some fwds are in mempool, e.g. as a result of previous blocks disconnections
    // One of the new blocks about to me mounted double spends the original fwdTx, hence scCreation is marked for recursive removal by removeForConflicts
    // both scCreation and fwds must be cleared from mempool

    CTxMemPool aMempool(::minRelayTxFee);
    uint256 scId = uint256S("aaaa");
    CTransaction scTx = GenerateScTx(scId, CAmount(10));
    CTxMemPoolEntry scEntry(scTx, /*fee*/CAmount(1), /*time*/ 1000, /*priority*/1.0, /*height*/1987);
    aMempool.addUnchecked(scTx.GetHash(), scEntry);
    ASSERT_TRUE(aMempool.hasSidechainCreationTx(scId));

    CTransaction fwdTx1 = GenerateFwdTransferTx(scId, CAmount(10));
    CTxMemPoolEntry fwdEntry1(fwdTx1, /*fee*/CAmount(1), /*time*/ 1000, /*priority*/1.0, /*height*/1987);
    aMempool.addUnchecked(fwdTx1.GetHash(), fwdEntry1);

    CTransaction fwdTx2 = GenerateFwdTransferTx(scId, CAmount(20));
    CTxMemPoolEntry fwdEntry2(fwdTx2, /*fee*/CAmount(1), /*time*/ 1000, /*priority*/1.0, /*height*/1987);
    aMempool.addUnchecked(fwdTx2.GetHash(), fwdEntry2);

    std::list<CTransaction> removedTxs;
    aMempool.remove(scTx, removedTxs, /*fRecursive*/true);

    EXPECT_TRUE(std::count(removedTxs.begin(), removedTxs.end(), scTx));
    EXPECT_TRUE(std::count(removedTxs.begin(), removedTxs.end(), fwdTx1));
    EXPECT_TRUE(std::count(removedTxs.begin(), removedTxs.end(), fwdTx2));
}

TEST_F(SidechainsInMempoolTestSuite, FwdsOnlyInMempool_ScRecursiveRemoval) {
    // Associated scenario: upon block disconnections fwds have entered into mempool.
    // While unmounting block containing scCreation, scCreation cannot make to mempool. fwds must me purged

    CTxMemPool aMempool(::minRelayTxFee);
    uint256 scId = uint256S("cccc");

    CTransaction fwdTx1 = GenerateFwdTransferTx(scId, CAmount(10));
    CTxMemPoolEntry fwdEntry1(fwdTx1, /*fee*/CAmount(1), /*time*/ 1000, /*priority*/1.0, /*height*/1987);
    aMempool.addUnchecked(fwdTx1.GetHash(), fwdEntry1);

    CTransaction fwdTx2 = GenerateFwdTransferTx(scId, CAmount(20));
    CTxMemPoolEntry fwdEntry2(fwdTx2, /*fee*/CAmount(1), /*time*/ 1000, /*priority*/1.0, /*height*/1987);
    aMempool.addUnchecked(fwdTx2.GetHash(), fwdEntry2);

    std::list<CTransaction> removedTxs;
    CTransaction scTx = GenerateScTx(scId, CAmount(10));
    aMempool.remove(scTx, removedTxs, /*fRecursive*/true);

    EXPECT_TRUE(std::count(removedTxs.begin(), removedTxs.end(), fwdTx1));
    EXPECT_TRUE(std::count(removedTxs.begin(), removedTxs.end(), fwdTx2));
}

TEST_F(SidechainsInMempoolTestSuite, ScAndFwdsInMempool_FwdRecursiveRemoval) {
    // Associated scenario: upon block disconnections a fwd cannot make to mempool.
    // Recursive removal for refused fwd is called, but other fwds are unaffected

    CTxMemPool aMempool(::minRelayTxFee);
    uint256 scId = uint256S("1492");

    CTransaction fwdTx1 = GenerateFwdTransferTx(scId, CAmount(10));
    CTxMemPoolEntry fwdEntry1(fwdTx1, /*fee*/CAmount(1), /*time*/ 1000, /*priority*/1.0, /*height*/1987);
    aMempool.addUnchecked(fwdTx1.GetHash(), fwdEntry1);

    CTransaction fwdTx2 = GenerateFwdTransferTx(scId, CAmount(20));
    CTxMemPoolEntry fwdEntry2(fwdTx2, /*fee*/CAmount(1), /*time*/ 1000, /*priority*/1.0, /*height*/1987);
    aMempool.addUnchecked(fwdTx2.GetHash(), fwdEntry2);

    std::list<CTransaction> removedTxs;
    aMempool.remove(fwdTx2, removedTxs, /*fRecursive*/true);

    EXPECT_FALSE(std::count(removedTxs.begin(), removedTxs.end(), fwdTx1));
    EXPECT_TRUE(std::count(removedTxs.begin(), removedTxs.end(), fwdTx2));
}

TEST_F(SidechainsInMempoolTestSuite, SimpleCertRemovalFromMempool) {
    //Create and persist sidechain
    uint256 scId = uint256S("a1b2");
    CTransaction scTx = GenerateScTx(scId, CAmount(10));
    CBlock aBlock;
    CCoinsViewCache sidechainsView(pcoinsTip);
    sidechainsView.UpdateScInfo(scTx, aBlock, /*height*/int(1789));
    sidechainsView.Flush();

    //load certificate in mempool
<<<<<<< HEAD
    CScCertificate cert = GenerateCertificate(scId, /*epochNum*/0, /*endEpochBlockHash*/ uint256());
=======
    CScCertificate cert = txCreationUtils::createCertificate(scId, /*epochNum*/0, /*endEpochBlockHash*/ uint256(), /*totalAmount*/CAmount(5));
>>>>>>> 0915b899
    CCertificateMemPoolEntry certEntry(cert, /*fee*/CAmount(5), /*time*/ 1000, /*priority*/1.0, /*height*/1987);
    mempool.addUnchecked(cert.GetHash(), certEntry);

    //Remove the certificate
    std::list<CTransaction> removedTxs;
    std::list<CScCertificate> removedCerts;
    mempool.remove(cert, removedTxs, removedCerts, /*fRecursive*/false);

    EXPECT_TRUE(removedTxs.size() == 0);
    EXPECT_TRUE(std::count(removedCerts.begin(), removedCerts.end(), cert));
    EXPECT_FALSE(mempool.existsCert(cert.GetHash()));
}

TEST_F(SidechainsInMempoolTestSuite, ConflictingCertRemovalFromMempool) {
    //Create and persist sidechain
    uint256 scId = uint256S("a1b2");
    CTransaction scTx = GenerateScTx(scId, CAmount(10));
    CBlock aBlock;
    CCoinsViewCache sidechainsView(pcoinsTip);
    sidechainsView.UpdateScInfo(scTx, aBlock, /*height*/int(1789));
    sidechainsView.Flush();

    //load a certificate in mempool
<<<<<<< HEAD
    CScCertificate cert1 = GenerateCertificate(scId, /*epochNum*/0, /*endEpochBlockHash*/ uint256());
=======
    CScCertificate cert1 = txCreationUtils::createCertificate(scId, /*epochNum*/0, /*endEpochBlockHash*/ uint256(), /*totalAmount*/CAmount(5));
>>>>>>> 0915b899
    CCertificateMemPoolEntry certEntry1(cert1, /*fee*/CAmount(5), /*time*/ 1000, /*priority*/1.0, /*height*/1987);
    mempool.addUnchecked(cert1.GetHash(), certEntry1);

    //Remove the certificate
    std::list<CTransaction> removedTxs;
    std::list<CScCertificate> removedCerts;
<<<<<<< HEAD
    CScCertificate cert2 = GenerateCertificate(scId, /*epochNum*/0, /*endEpochBlockHash*/ uint256());
=======
    CScCertificate cert2 = txCreationUtils::createCertificate(scId, /*epochNum*/0, /*endEpochBlockHash*/ uint256(), /*totalAmount*/CAmount(4));
>>>>>>> 0915b899
    mempool.removeConflicts(cert2, removedTxs, removedCerts);

    EXPECT_TRUE(removedTxs.size() == 0);
    EXPECT_TRUE(std::count(removedCerts.begin(), removedCerts.end(), cert1));
    EXPECT_FALSE(mempool.existsCert(cert1.GetHash()));
}

TEST_F(SidechainsInMempoolTestSuite, FwdsAndCertInMempool_CertRemovalDoesNotAffectFwt) {
    //Create and persist sidechain
    uint256 scId = uint256S("a1b2");
    CTransaction scTx = GenerateScTx(scId, CAmount(10));
    CBlock aBlock;
    CCoinsViewCache sidechainsView(pcoinsTip);
    sidechainsView.UpdateScInfo(scTx, aBlock, /*height*/int(1789));
    sidechainsView.Flush();

    //load a fwt in mempool
    CTransaction fwdTx = GenerateFwdTransferTx(scId, CAmount(20));
    CTxMemPoolEntry fwdEntry(fwdTx, /*fee*/CAmount(1), /*time*/ 1000, /*priority*/1.0, /*height*/1987);
    mempool.addUnchecked(fwdTx.GetHash(), fwdEntry);

    //load a certificate in mempool
<<<<<<< HEAD
    CScCertificate cert = GenerateCertificate(scId, /*epochNum*/0, /*endEpochBlockHash*/ uint256());
=======
    CScCertificate cert = txCreationUtils::createCertificate(scId, /*epochNum*/0, /*endEpochBlockHash*/ uint256(), /*totalAmount*/CAmount(5));
>>>>>>> 0915b899
    CCertificateMemPoolEntry certEntry1(cert, /*fee*/CAmount(5), /*time*/ 1000, /*priority*/1.0, /*height*/1987);
    mempool.addUnchecked(cert.GetHash(), certEntry1);

    //Remove the certificate
    std::list<CTransaction> removedTxs;
    std::list<CScCertificate> removedCerts;
    mempool.remove(cert, removedTxs, removedCerts, /*fRecursive*/false);

    EXPECT_TRUE(std::count(removedCerts.begin(), removedCerts.end(), cert));
    EXPECT_FALSE(mempool.existsCert(cert.GetHash()));
    EXPECT_FALSE(std::count(removedTxs.begin(), removedTxs.end(), fwdTx));
    EXPECT_TRUE(mempool.existsTx(fwdTx.GetHash()));
    ASSERT_TRUE(mempool.mapSidechains.count(scId));
    EXPECT_TRUE(mempool.mapSidechains.at(scId).fwdTransfersSet.count(fwdTx.GetHash()));
    EXPECT_TRUE(mempool.mapSidechains.at(scId).backwardCertificate.IsNull());
}

TEST_F(SidechainsInMempoolTestSuite, FwdsAndCertInMempool_FwtRemovalDoesNotAffectCert) {
    //Create and persist sidechain
    uint256 scId = uint256S("a1b2");
    CTransaction scTx = GenerateScTx(scId, CAmount(10));
    CBlock aBlock;
    CCoinsViewCache sidechainsView(pcoinsTip);
    sidechainsView.UpdateScInfo(scTx, aBlock, /*height*/int(1789));
    sidechainsView.Flush();

    //load a fwd in mempool
    CTransaction fwdTx = GenerateFwdTransferTx(scId, CAmount(20));
    CTxMemPoolEntry fwdEntry(fwdTx, /*fee*/CAmount(1), /*time*/ 1000, /*priority*/1.0, /*height*/1987);
    mempool.addUnchecked(fwdTx.GetHash(), fwdEntry);

    //load a certificate in mempool
<<<<<<< HEAD
    CScCertificate cert = GenerateCertificate(scId, /*epochNum*/0, /*endEpochBlockHash*/ uint256());
=======
    CScCertificate cert = txCreationUtils::createCertificate(scId, /*epochNum*/0, /*endEpochBlockHash*/ uint256(), /*totalAmount*/CAmount(5));
>>>>>>> 0915b899
    CCertificateMemPoolEntry certEntry1(cert, /*fee*/CAmount(5), /*time*/ 1000, /*priority*/1.0, /*height*/1987);
    mempool.addUnchecked(cert.GetHash(), certEntry1);

    //Remove the certificate
    std::list<CTransaction> removedTxs;
    std::list<CScCertificate> removedCerts;
    mempool.remove(fwdTx, removedTxs, /*fRecursive*/false);

    EXPECT_TRUE(std::count(removedTxs.begin(), removedTxs.end(), fwdTx));
    EXPECT_FALSE(mempool.existsTx(fwdTx.GetHash()));
    EXPECT_FALSE(std::count(removedCerts.begin(), removedCerts.end(), cert));
    EXPECT_TRUE(mempool.existsCert(cert.GetHash()));
    ASSERT_TRUE(mempool.mapSidechains.count(scId));
    EXPECT_FALSE(mempool.mapSidechains.at(scId).fwdTransfersSet.count(fwdTx.GetHash()));
    EXPECT_TRUE(mempool.mapSidechains.at(scId).backwardCertificate == cert.GetHash());
}

///////////////////////////////////////////////////////////////////////////////
////////////////////////// Test Fixture definitions ///////////////////////////
///////////////////////////////////////////////////////////////////////////////
void SidechainsInMempoolTestSuite::GenerateChainActive() {
    chainActive.SetTip(NULL);
    mapBlockIndex.clear();

    blockHashes.resize(minimalHeightForSidechains);
    blocks.resize(minimalHeightForSidechains);

    for (unsigned int height=0; height<blocks.size(); ++height) {
        blockHashes[height] = ArithToUint256(height);

        blocks[height].nHeight = height+1;
        blocks[height].pprev = height == 0? nullptr : &blocks[height - 1];
        blocks[height].phashBlock = &blockHashes[height];
        blocks[height].nTime = 1269211443 + height * Params().GetConsensus().nPowTargetSpacing;
        blocks[height].nBits = 0x1e7fffff;
        blocks[height].nChainWork = height == 0 ? arith_uint256(0) : blocks[height - 1].nChainWork + GetBlockProof(blocks[height - 1]);

        mapBlockIndex[blockHashes[height]] = &blocks[height];
    }

    chainActive.SetTip(&blocks.back());
}

void SidechainsInMempoolTestSuite::InitCoinGeneration() {
    coinsKey.MakeNewKey(true);
    keystore.AddKey(coinsKey);

    coinsScript << OP_DUP << OP_HASH160 << ToByteVector(coinsKey.GetPubKey().GetID()) << OP_EQUALVERIFY << OP_CHECKSIG;
}

std::pair<uint256, CCoinsCacheEntry> SidechainsInMempoolTestSuite::GenerateCoinsAmount(const CAmount & amountToGenerate) {
    static unsigned int hashSeed = 1987;
    CCoinsCacheEntry entry;
    entry.flags = CCoinsCacheEntry::FRESH | CCoinsCacheEntry::DIRTY;

    entry.coins.fCoinBase = false;
    entry.coins.nVersion = TRANSPARENT_TX_VERSION;
    entry.coins.nHeight = minimalHeightForSidechains;

    entry.coins.vout.resize(1);
    entry.coins.vout[0].nValue = amountToGenerate;
    entry.coins.vout[0].scriptPubKey = coinsScript;

    std::stringstream num;
    num << std::hex << ++hashSeed;

    return std::pair<uint256, CCoinsCacheEntry>(uint256S(num.str()), entry);
}

bool SidechainsInMempoolTestSuite::StoreCoins(const std::pair<uint256, CCoinsCacheEntry>& entryToStore) {
    CCoinsViewCache view(pcoinsTip);
    CCoinsMap tmpCoinsMap;
    tmpCoinsMap[entryToStore.first] = entryToStore.second;

    const uint256 hashBlock;
    const uint256 hashAnchor;
    CAnchorsMap mapAnchors;
    CNullifiersMap mapNullifiers;
    CSidechainsMap mapSidechains;

    pcoinsTip->BatchWrite(tmpCoinsMap, hashBlock, hashAnchor, mapAnchors, mapNullifiers, mapSidechains);

    return view.HaveCoins(entryToStore.first) == true;
}

CTransaction SidechainsInMempoolTestSuite::GenerateScTx(const uint256 & newScId, const CAmount & creationTxAmount) {
    std::pair<uint256, CCoinsCacheEntry> coinData = GenerateCoinsAmount(1000);
    StoreCoins(coinData);

    CMutableTransaction scTx;
    scTx.nVersion = SC_TX_VERSION;
    scTx.vin.resize(1);
    scTx.vin[0].prevout = COutPoint(coinData.first, 0);

    scTx.vsc_ccout.resize(1);
    scTx.vsc_ccout[0].scId = newScId;
    scTx.vsc_ccout[0].nValue = creationTxAmount;
    scTx.vsc_ccout[0].withdrawalEpochLength = getScMinWithdrawalEpochLength();

    SignSignature(keystore, coinData.second.coins.vout[0].scriptPubKey, scTx, 0);

    return scTx;
}

CTransaction SidechainsInMempoolTestSuite::GenerateFwdTransferTx(const uint256 & newScId, const CAmount & fwdTxAmount) {
    std::pair<uint256, CCoinsCacheEntry> coinData = GenerateCoinsAmount(1000);
    StoreCoins(coinData);

    CMutableTransaction scTx;
    scTx.nVersion = SC_TX_VERSION;
    scTx.vin.resize(1);
    scTx.vin[0].prevout = COutPoint(coinData.first, 0);

    scTx.vft_ccout.resize(1);
    scTx.vft_ccout[0].scId   = newScId;
    scTx.vft_ccout[0].nValue = fwdTxAmount;

    //scTx.vft_ccout.resize(2); //testing double deletes 
    //scTx.vft_ccout[1].scId   = newScId;
    //scTx.vft_ccout[1].nValue = fwdTxAmount;

    SignSignature(keystore, coinData.second.coins.vout[0].scriptPubKey, scTx, 0);

    return scTx;
<<<<<<< HEAD
}

CScCertificate SidechainsInMempoolTestSuite::GenerateCertificate(const uint256 & scId, int epochNum,
                                                                 const uint256 & endEpochBlockHash) {
    CMutableScCertificate res;
    res.scId = scId;
    res.epochNumber = epochNum;
    res.endEpochBlockHash = endEpochBlockHash;
    return res;
=======
>>>>>>> 0915b899
}<|MERGE_RESOLUTION|>--- conflicted
+++ resolved
@@ -82,10 +82,6 @@
 protected:
     CTransaction GenerateScTx(const uint256 & newScId, const CAmount & creationTxAmount);
     CTransaction GenerateFwdTransferTx(const uint256 & newScId, const CAmount & fwdTxAmount);
-<<<<<<< HEAD
-    CScCertificate GenerateCertificate(const uint256 & scId, int epochNum, const uint256 & endEpochBlockHash);
-=======
->>>>>>> 0915b899
 
 private:
     boost::filesystem::path  pathTemp;
@@ -422,11 +418,7 @@
     sidechainsView.Flush();
 
     //load certificate in mempool
-<<<<<<< HEAD
-    CScCertificate cert = GenerateCertificate(scId, /*epochNum*/0, /*endEpochBlockHash*/ uint256());
-=======
-    CScCertificate cert = txCreationUtils::createCertificate(scId, /*epochNum*/0, /*endEpochBlockHash*/ uint256(), /*totalAmount*/CAmount(5));
->>>>>>> 0915b899
+    CScCertificate cert = txCreationUtils::createCertificate(scId, /*epochNum*/0, /*endEpochBlockHash*/ uint256());
     CCertificateMemPoolEntry certEntry(cert, /*fee*/CAmount(5), /*time*/ 1000, /*priority*/1.0, /*height*/1987);
     mempool.addUnchecked(cert.GetHash(), certEntry);
 
@@ -450,22 +442,14 @@
     sidechainsView.Flush();
 
     //load a certificate in mempool
-<<<<<<< HEAD
-    CScCertificate cert1 = GenerateCertificate(scId, /*epochNum*/0, /*endEpochBlockHash*/ uint256());
-=======
-    CScCertificate cert1 = txCreationUtils::createCertificate(scId, /*epochNum*/0, /*endEpochBlockHash*/ uint256(), /*totalAmount*/CAmount(5));
->>>>>>> 0915b899
+    CScCertificate cert1 = txCreationUtils::createCertificate(scId, /*epochNum*/0, /*endEpochBlockHash*/ uint256());
     CCertificateMemPoolEntry certEntry1(cert1, /*fee*/CAmount(5), /*time*/ 1000, /*priority*/1.0, /*height*/1987);
     mempool.addUnchecked(cert1.GetHash(), certEntry1);
 
     //Remove the certificate
     std::list<CTransaction> removedTxs;
     std::list<CScCertificate> removedCerts;
-<<<<<<< HEAD
-    CScCertificate cert2 = GenerateCertificate(scId, /*epochNum*/0, /*endEpochBlockHash*/ uint256());
-=======
-    CScCertificate cert2 = txCreationUtils::createCertificate(scId, /*epochNum*/0, /*endEpochBlockHash*/ uint256(), /*totalAmount*/CAmount(4));
->>>>>>> 0915b899
+    CScCertificate cert2 = txCreationUtils::createCertificate(scId, /*epochNum*/0, /*endEpochBlockHash*/ uint256());
     mempool.removeConflicts(cert2, removedTxs, removedCerts);
 
     EXPECT_TRUE(removedTxs.size() == 0);
@@ -488,11 +472,7 @@
     mempool.addUnchecked(fwdTx.GetHash(), fwdEntry);
 
     //load a certificate in mempool
-<<<<<<< HEAD
-    CScCertificate cert = GenerateCertificate(scId, /*epochNum*/0, /*endEpochBlockHash*/ uint256());
-=======
-    CScCertificate cert = txCreationUtils::createCertificate(scId, /*epochNum*/0, /*endEpochBlockHash*/ uint256(), /*totalAmount*/CAmount(5));
->>>>>>> 0915b899
+    CScCertificate cert = txCreationUtils::createCertificate(scId, /*epochNum*/0, /*endEpochBlockHash*/ uint256());
     CCertificateMemPoolEntry certEntry1(cert, /*fee*/CAmount(5), /*time*/ 1000, /*priority*/1.0, /*height*/1987);
     mempool.addUnchecked(cert.GetHash(), certEntry1);
 
@@ -525,11 +505,7 @@
     mempool.addUnchecked(fwdTx.GetHash(), fwdEntry);
 
     //load a certificate in mempool
-<<<<<<< HEAD
-    CScCertificate cert = GenerateCertificate(scId, /*epochNum*/0, /*endEpochBlockHash*/ uint256());
-=======
-    CScCertificate cert = txCreationUtils::createCertificate(scId, /*epochNum*/0, /*endEpochBlockHash*/ uint256(), /*totalAmount*/CAmount(5));
->>>>>>> 0915b899
+    CScCertificate cert = txCreationUtils::createCertificate(scId, /*epochNum*/0, /*endEpochBlockHash*/ uint256());
     CCertificateMemPoolEntry certEntry1(cert, /*fee*/CAmount(5), /*time*/ 1000, /*priority*/1.0, /*height*/1987);
     mempool.addUnchecked(cert.GetHash(), certEntry1);
 
@@ -654,16 +630,4 @@
     SignSignature(keystore, coinData.second.coins.vout[0].scriptPubKey, scTx, 0);
 
     return scTx;
-<<<<<<< HEAD
-}
-
-CScCertificate SidechainsInMempoolTestSuite::GenerateCertificate(const uint256 & scId, int epochNum,
-                                                                 const uint256 & endEpochBlockHash) {
-    CMutableScCertificate res;
-    res.scId = scId;
-    res.epochNumber = epochNum;
-    res.endEpochBlockHash = endEpochBlockHash;
-    return res;
-=======
->>>>>>> 0915b899
 }