--- conflicted
+++ resolved
@@ -109,29 +109,21 @@
 {
     uint256 scCreationTxHash;
     std::set<uint256> fwdTransfersSet; 
-<<<<<<< HEAD
-    std::map<int64_t, uint256> mBackwardCertificates; //quality -> certHash
+    std::map<int64_t, uint256> mBackwardCertificates;             // cert quality  -> cert hash
     std::set<uint256> mcBtrSet;
-=======
-    std::map<int64_t, uint256> mBackwardCertificates;             // cert quality  -> cert hash
     std::map<libzendoomc::ScFieldElement, uint256> cswNullifiers; // csw nullifier -> containing Tx hash
     CAmount cswTotalAmount;
->>>>>>> 9f69f9f8
 
     // Note: in fwdTransfersSet and mcBtrSet, a tx is registered only once,
     // even if sends multiple fwts/btrs founds to a sidechain.
     // Upon removal we will need to guard against potential double deletes.
     bool IsNull() const {
-<<<<<<< HEAD
-        return  scCreationTxHash.IsNull() && fwdTransfersSet.empty() &&
-                mBackwardCertificates.empty() && mcBtrSet.empty();
-=======
         return (fwdTransfersSet.empty()         &&
                 scCreationTxHash.IsNull()       &&
                 mBackwardCertificates.empty()   &&
+				mcBtrSet.empty()                &&
                 cswNullifiers.empty()           &&
                 cswTotalAmount == 0);
->>>>>>> 9f69f9f8
     }
 
     const std::map<int64_t, uint256>::const_reverse_iterator GetTopQualityCert() const;
@@ -165,12 +157,6 @@
 
     bool checkTxImmatureExpenditures(const CTransaction& tx, const CCoinsViewCache * const pcoins, unsigned int nMemPoolHeight);
     bool checkCertImmatureExpenditures(const CScCertificate& cert, const CCoinsViewCache * const pcoins, unsigned int nMemPoolHeight);
-<<<<<<< HEAD
-=======
-
-    std::vector<uint256> mempoolDirectDependenciesFrom(const CTransactionBase& root) const;
-    std::vector<uint256> mempoolDirectDependenciesOf(const CTransactionBase& root) const;
->>>>>>> 9f69f9f8
 
     std::map<uint256, std::shared_ptr<CTransactionBase> > mapRecentlyAddedTxBase;
     uint64_t nRecentlyAddedSequence = 0;
@@ -225,11 +211,8 @@
                         std::list<CTransaction>& conflictingTxs, std::list<CScCertificate>& removedCerts, bool fCurrentEstimate = true);
     void removeConflicts(const CTransaction &tx,
                          std::list<CTransaction>& removedTxs, std::list<CScCertificate>& removedCerts);
-<<<<<<< HEAD
-=======
     void removeOutOfScBalanceCsw(const CCoinsViewCache * const pCoinsView,
                                  std::list<CTransaction> &removedTxs, std::list<CScCertificate> &removedCerts);
->>>>>>> 9f69f9f8
     void removeStaleTransactions(const CCoinsViewCache * const pCoinsView, unsigned int nMemPoolHeight,
                                  std::list<CTransaction>& outdatedTxs, std::list<CScCertificate>& outdatedCerts);
     // END OF UNCONFIRMED TRANSACTIONS CLEANUP METHODS
@@ -315,22 +298,18 @@
         return (mapCertificate.count(hash) != 0 || mapTx.count(hash) != 0);
     }
 
-<<<<<<< HEAD
     bool hasSidechainCertificate(const uint256& scId) const
     {
         LOCK(cs);
         return (mapSidechains.count(scId) != 0) && (!mapSidechains.at(scId).mBackwardCertificates.empty());
     }
 
-=======
->>>>>>> 9f69f9f8
     bool hasSidechainCreationTx(const uint256& scId) const
     {
         LOCK(cs);
         return (mapSidechains.count(scId) != 0) && (!mapSidechains.at(scId).scCreationTxHash.IsNull());
     }
 
-<<<<<<< HEAD
     bool hasSidechainBwtRequest(const uint256& scId) const
     {
         LOCK(cs);
@@ -341,12 +320,12 @@
     {
         LOCK(cs);
         return (mapSidechains.count(scId) != 0) && (!mapSidechains.at(scId).fwdTransfersSet.empty());
-=======
+    }
+
     bool HaveCswNullifier(const uint256& scId, const libzendoomc::ScFieldElement &nullifier) const
     {
     	LOCK(cs);
     	return mapSidechains.count(scId) != 0 && mapSidechains.at(scId).cswNullifiers.count(nullifier) != 0;
->>>>>>> 9f69f9f8
     }
 
     bool lookup(const uint256& hash, CTransaction& result) const;
@@ -376,23 +355,15 @@
 
 public:
     CCoinsViewMemPool(CCoinsView *baseIn, CTxMemPool &mempoolIn);
-<<<<<<< HEAD
-
-    bool GetNullifier(const uint256 &txid)                         const override;
-    bool GetCoins(const uint256 &txid, CCoins &coins)              const override;
-    bool HaveCoins(const uint256 &txid)                            const override;
-    bool GetSidechain(const uint256& scId, CSidechain& info)       const override;
-    bool HaveSidechain(const uint256& scId)                        const override;
-    void GetScIds(std::set<uint256>& scIdsList)                    const override;
-=======
+
     bool GetNullifier(const uint256 &txid)                              const override;
     bool GetCoins(const uint256 &txid, CCoins &coins)                   const override;
     bool HaveCoins(const uint256 &txid)                                 const override;
     bool GetSidechain(const uint256& scId, CSidechain& info)            const override;
     bool HaveSidechain(const uint256& scId)                             const override;
+    void GetScIds(std::set<uint256>& scIdsList)                         const override;
     bool HaveCswNullifier(const uint256& scId,
     		              const libzendoomc::ScFieldElement &nullifier) const override;
->>>>>>> 9f69f9f8
 };
 
 #endif // BITCOIN_TXMEMPOOL_H