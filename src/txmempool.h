// Copyright (c) 2009-2010 Satoshi Nakamoto
// Copyright (c) 2009-2014 The Bitcoin Core developers
// Distributed under the MIT software license, see the accompanying
// file COPYING or http://www.opensource.org/licenses/mit-license.php.

#ifndef BITCOIN_TXMEMPOOL_H
#define BITCOIN_TXMEMPOOL_H

#include <list>

#include "amount.h"
#include "coins.h"
#include "primitives/transaction.h"
#include "primitives/certificate.h"
#include "sync.h"

class CAutoFile;

inline double AllowFreeThreshold()
{
    return COIN * 144 / 250;
}

inline bool AllowFree(double dPriority)
{
    // Large (in bytes) low-priority (new, small-coin) transactions
    // need a fee.
    return dPriority > AllowFreeThreshold();
}

/** Fake height value used in CCoins to signify they are only in the memory pool (since 0.8) */
static const unsigned int MEMPOOL_HEIGHT = 0x7FFFFFFF;

class CMemPoolEntry
{
protected:
    CAmount nFee; //! Cached to avoid expensive parent-transaction lookups
    size_t nModSize; //! ... and modified size for priority
    size_t nUsageSize; //! ... and total memory usage
    int64_t nTime; //! Local time when entering the mempool
    double dPriority; //! Priority when entering the mempool
    unsigned int nHeight; //! Chain height when entering the mempool
public:
    CMemPoolEntry();
    CMemPoolEntry(const CAmount& _nFee, int64_t _nTime, double _dPriority, unsigned int _nHeight);
    virtual ~CMemPoolEntry() = default;
    virtual double GetPriority(unsigned int currentHeight) const = 0;
    CAmount GetFee() const { return nFee; }
    int64_t GetTime() const { return nTime; }
    unsigned int GetHeight() const { return nHeight; }
    size_t DynamicMemoryUsage() const { return nUsageSize; }
};

/**
 * CTxMemPool stores these:
 */
class CTxMemPoolEntry : public CMemPoolEntry
{
private:
    CTransaction tx;
    size_t nTxSize; //! ... and avoid recomputing tx size
    bool hadNoDependencies; //! Not dependent on any other txs when it entered the mempool

public:
    CTxMemPoolEntry(const CTransaction& _tx, const CAmount& _nFee, int64_t _nTime, double _dPriority, unsigned int _nHeight, bool poolHasNoInputsOf = false);
    CTxMemPoolEntry();

    const CTransaction& GetTx() const { return this->tx; }
    double GetPriority(unsigned int currentHeight) const override;
    size_t GetTxSize() const { return nTxSize; }
    bool WasClearAtEntry() const { return hadNoDependencies; }
};

class CCertificateMemPoolEntry : public CMemPoolEntry
{
private:
    CScCertificate cert;
    size_t nCertificateSize; //! ... and avoid recomputing tx size

public:
    CCertificateMemPoolEntry(
        const CScCertificate& _cert, const CAmount& _nFee, int64_t _nTime, double _dPriority, unsigned int _nHeight);
    CCertificateMemPoolEntry();

    const CScCertificate& GetCertificate() const { return this->cert; }
    double GetPriority(unsigned int currentHeight) const override;
    size_t GetCertificateSize() const { return nCertificateSize; }
};

class CBlockPolicyEstimator;

/** An inpoint - a combination of a transaction and an index n into its vin */
class CInPoint
{
public:
    const CTransactionBase* ptx;
    uint32_t n;

    CInPoint() { SetNull(); }
    CInPoint(const CTransactionBase* ptxIn, uint32_t nIn): ptx(ptxIn), n(nIn) { }
    void SetNull() { ptx = nullptr; n = (uint32_t) -1; }
    bool IsNull() const { return (ptx == nullptr && n == (uint32_t) -1); }
    size_t DynamicMemoryUsage() const { return 0; }
};

struct CSidechainMemPoolEntry
{
    uint256 scCreationTxHash;
<<<<<<< HEAD
    std::set<uint256> fwdTransfersSet; 
    std::map<int64_t, uint256> mBackwardCertificates;             // cert quality  -> cert hash
    std::map<libzendoomc::ScFieldElement, uint256> cswNullifiers; // csw nullifier -> containing Tx hash
    CAmount cswTotalAmount;
=======
    std::set<uint256> fwdTxHashes; 
    std::map<int64_t, uint256> mBackwardCertificates; //quality -> certHash
    std::set<uint256> mcBtrsTxHashes;
    libzendoomc::ScFieldElement mcBtrsCertDataHash;
>>>>>>> 44dbe2b2

    // Note: in fwdTxHashes and mcBtrsTxHashes, a tx is registered only once,
    // even if sends multiple fwts/btrs founds to a sidechain.
    // Upon removal we will need to guard against potential double deletes.
    bool IsNull() const {
<<<<<<< HEAD
        return (fwdTransfersSet.empty()         &&
                scCreationTxHash.IsNull()       &&
                mBackwardCertificates.empty()   &&
                cswNullifiers.empty()           &&
                cswTotalAmount == 0);
=======
        return  scCreationTxHash.IsNull() &&
                fwdTxHashes.empty() &&
                mBackwardCertificates.empty() &&
                mcBtrsTxHashes.empty() &&
                mcBtrsCertDataHash.IsNull();
>>>>>>> 44dbe2b2
    }

    const std::map<int64_t, uint256>::const_reverse_iterator GetTopQualityCert() const;
    const std::map<int64_t, uint256>::const_iterator GetCert(const uint256& hash) const;

    void EraseCert(const uint256& hash);
    bool HasCert(const uint256& hash) const;
};

/**
 * CTxMemPool stores valid-according-to-the-current-best-chain
 * transactions that may be included in the next block.
 *
 * Transactions are added when they are seen on the network
 * (or created by the local node), but not all transactions seen
 * are added to the pool: if a new transaction double-spends
 * an input of a transaction in the pool, it is dropped,
 * as are non-standard transactions.
 */
class CTxMemPool
{
private:
    bool fSanityCheck; //! Normally false, true if -checkmempool or -regtest
    unsigned int nTransactionsUpdated;
    unsigned int nCertificatesUpdated;
    CBlockPolicyEstimator* minerPolicyEstimator;

    uint64_t totalTxSize = 0; //! sum of all mempool tx' byte sizes
    uint64_t totalCertificateSize = 0; //! sum of all mempool tx' byte sizes
    uint64_t cachedInnerUsage; //! sum of dynamic memory usage of all the map elements (NOT the maps themselves)

<<<<<<< HEAD
    bool checkTxImmatureExpenditures(const CTransaction& tx, const CCoinsViewCache * const pcoins, unsigned int nMemPoolHeight);
    bool checkCertImmatureExpenditures(const CScCertificate& cert, const CCoinsViewCache * const pcoins, unsigned int nMemPoolHeight);

    std::vector<uint256> mempoolDirectDependenciesFrom(const CTransactionBase& root) const;
    std::vector<uint256> mempoolDirectDependenciesOf(const CTransactionBase& root) const;
=======
    bool checkTxImmatureExpenditures(const CTransaction& tx, const CCoinsViewCache * const pcoins);
    bool checkCertImmatureExpenditures(const CScCertificate& cert, const CCoinsViewCache * const pcoins);
>>>>>>> 44dbe2b2

    std::map<uint256, std::shared_ptr<CTransactionBase> > mapRecentlyAddedTxBase;
    uint64_t nRecentlyAddedSequence = 0;
    uint64_t nNotifiedSequence = 0;

public:
    mutable CCriticalSection cs;
    std::map<uint256, CTxMemPoolEntry> mapTx;
    std::map<uint256, CCertificateMemPoolEntry> mapCertificate;
    std::map<COutPoint, CInPoint> mapNextTx;
    std::map<uint256, CSidechainMemPoolEntry> mapSidechains;
    std::map<uint256, const CTransaction*> mapNullifiers;
    std::map<uint256, std::pair<double, CAmount> > mapDeltas;

    CTxMemPool(const CFeeRate& _minRelayFee);
    ~CTxMemPool();

    CTxMemPool(const CTxMemPool& ) = delete;
    CTxMemPool(CTxMemPool& ) = delete;
    CTxMemPool& operator=(const CTxMemPool& ) = delete;

    /**
     * If sanity-checking is turned on, check makes sure the pool is
     * consistent (does not contain two transactions that spend the same inputs,
     * all inputs are in the mapNextTx array). If sanity-checking is turned off,
     * check does nothing.
     */
    void check(const CCoinsViewCache *pcoins) const;
    bool checkIncomingTxConflicts(const CTransaction& incomingTx) const;
    bool checkIncomingCertConflicts(const CScCertificate& incomingCert) const;

    void setSanityCheck(bool _fSanityCheck) { fSanityCheck = _fSanityCheck; }

    std::pair<uint256, CAmount> FindCertWithQuality(const uint256& scId, int64_t certQuality);
    bool RemoveCertAndSync(const uint256& certToRmHash);

    bool addUnchecked(const uint256& hash, const CTxMemPoolEntry &entry, bool fCurrentEstimate = true,
                      const std::map<uint256, libzendoomc::ScFieldElement>& scIdToCertDataHash = std::map<uint256, libzendoomc::ScFieldElement>{});
    bool addUnchecked(const uint256& hash, const CCertificateMemPoolEntry &entry, bool fCurrentEstimate = true);

    std::vector<uint256> mempoolDirectDependenciesFrom(const CTransactionBase& root) const;
    std::vector<uint256> mempoolDirectDependenciesOf(const CTransactionBase& root) const;

    std::vector<uint256> mempoolDependenciesFrom(const CTransactionBase& origTx) const;
    std::vector<uint256> mempoolDependenciesOf(const CTransactionBase& origTx) const;

    void remove(const CTransactionBase& origTx, std::list<CTransaction>& removedTxs, std::list<CScCertificate>& removedCerts, bool fRecursive = false);

    void removeWithAnchor(const uint256 &invalidRoot);

    // UNCONFIRMED TRANSACTIONS CLEANUP METHODS
    void removeForBlock(const std::vector<CTransaction>& vtx, unsigned int nBlockHeight,
                        std::list<CTransaction>& conflictingTxs, std::list<CScCertificate>& removedCerts, bool fCurrentEstimate = true);
    void removeConflicts(const CTransaction &tx,
                         std::list<CTransaction>& removedTxs, std::list<CScCertificate>& removedCerts);
<<<<<<< HEAD
    void removeOutOfScBalanceCsw(const CCoinsViewCache * const pCoinsView,
                                 std::list<CTransaction> &removedTxs, std::list<CScCertificate> &removedCerts);
    void removeStaleTransactions(const CCoinsViewCache * const pCoinsView, unsigned int nMemPoolHeight,
=======
    void removeStaleTransactions(const CCoinsViewCache * const pCoinsView,
>>>>>>> 44dbe2b2
                                 std::list<CTransaction>& outdatedTxs, std::list<CScCertificate>& outdatedCerts);
    // END OF UNCONFIRMED TRANSACTIONS CLEANUP METHODS

    // UNCONFIRMED CERTIFICATES CLEANUP METHODS
    void removeForBlock(const std::vector<CScCertificate>& vcert, unsigned int nBlockHeight,
                        std::list<CTransaction>& removedTxs, std::list<CScCertificate>& removedCerts);
    void removeConflicts(const CScCertificate &cert,
                         std::list<CTransaction>& removedTxs, std::list<CScCertificate>& removedCerts);
<<<<<<< HEAD
    void removeStaleCertificates(const CCoinsViewCache * const pCoinsView, const uint256& disconnectedBlockHash, unsigned int nMemPoolHeight,
=======
    void removeStaleCertificates(const CCoinsViewCache * const pCoinsView,
>>>>>>> 44dbe2b2
                                 std::list<CScCertificate>& outdatedCerts);
    // END OF UNCONFIRMED CERTIFICATES CLEANUP METHODS

    void clear();
    void queryHashes(std::vector<uint256>& vtxid);
    void pruneSpent(const uint256& hash, CCoins &coins);
    unsigned int GetTransactionsUpdated() const;
    void AddTransactionsUpdated(unsigned int n);
    /**
     * Check that none of this transactions inputs are in the mempool, and thus
     * the tx is not dependent on other mempool transactions to be included in a block.
     */
    bool HasNoInputsOf(const CTransaction& tx) const;

    /** Affect CreateNewBlock prioritisation of transactions */
    void PrioritiseTransaction(const uint256& hash, const std::string& strHash, double dPriorityDelta, const CAmount& nFeeDelta);
    void ApplyDeltas(const uint256& hash, double &dPriorityDelta, CAmount &nFeeDelta);
    void ClearPrioritisation(const uint256& hash);

    void NotifyRecentlyAdded();
    bool IsFullyNotified();

    unsigned long sizeTx()
    {
        LOCK(cs);
        return mapTx.size();
    }

    unsigned long sizeCert()
    {
        LOCK(cs);
        return mapCertificate.size();
    }

    unsigned long size()
    {
        LOCK(cs);
        return sizeTx() + sizeCert();
    }

    uint64_t GetTotalCertificateSize()
    {
        LOCK(cs);
        return totalCertificateSize;
    }

    uint64_t GetTotalTxSize()
    {
        LOCK(cs);
        return totalTxSize;
    }

    uint64_t GetTotalSize()
    {
        LOCK(cs);
        return (totalTxSize + totalCertificateSize);
    }

    bool existsTx(const uint256& hash) const
    {
        LOCK(cs);
        return (mapTx.count(hash) != 0);
    }

    bool existsCert(const uint256& hash) const
    {
        LOCK(cs);
        return (mapCertificate.count(hash) != 0);
    }
    bool exists(const uint256& hash) const
    {
        LOCK(cs);
        return (mapCertificate.count(hash) != 0 || mapTx.count(hash) != 0);
    }

<<<<<<< HEAD
=======
    bool hasSidechainCertificate(const uint256& scId) const
    {
        LOCK(cs);
        return (mapSidechains.count(scId) != 0) && (!mapSidechains.at(scId).mBackwardCertificates.empty());
    }

>>>>>>> 44dbe2b2
    bool hasSidechainCreationTx(const uint256& scId) const
    {
        LOCK(cs);
        return (mapSidechains.count(scId) != 0) && (!mapSidechains.at(scId).scCreationTxHash.IsNull());
    }

<<<<<<< HEAD
    bool HaveCswNullifier(const uint256& scId, const libzendoomc::ScFieldElement &nullifier) const
    {
    	LOCK(cs);
    	return mapSidechains.count(scId) != 0 && mapSidechains.at(scId).cswNullifiers.count(nullifier) != 0;
=======
    bool hasSidechainBwtRequest(const uint256& scId) const
    {
        LOCK(cs);
        return (mapSidechains.count(scId) != 0) && (!mapSidechains.at(scId).mcBtrsTxHashes.empty());
    }

    bool hasSidechainFwt(const uint256& scId) const
    {
        LOCK(cs);
        return (mapSidechains.count(scId) != 0) && (!mapSidechains.at(scId).fwdTxHashes.empty());
>>>>>>> 44dbe2b2
    }

    bool lookup(const uint256& hash, CTransaction& result) const;
    bool lookup(const uint256& hash, CScCertificate& result) const;

    /** Estimate fee rate needed to get into the next nBlocks */
    CFeeRate estimateFee(int nBlocks) const;

    /** Estimate priority needed to get into the next nBlocks */
    double estimatePriority(int nBlocks) const;
    
    /** Write/Read estimates to disk */
    bool WriteFeeEstimates(CAutoFile& fileout) const;
    bool ReadFeeEstimates(CAutoFile& filein);

    size_t DynamicMemoryUsage() const;
};

/** 
 * CCoinsView that brings transactions from a memorypool into view.
 * It does not check for spendings by memory pool transactions.
 */
class CCoinsViewMemPool : public CCoinsViewBacked
{
protected:
    CTxMemPool &mempool;

public:
    CCoinsViewMemPool(CCoinsView *baseIn, CTxMemPool &mempoolIn);
<<<<<<< HEAD
    bool GetNullifier(const uint256 &txid)                              const override;
    bool GetCoins(const uint256 &txid, CCoins &coins)                   const override;
    bool HaveCoins(const uint256 &txid)                                 const override;
    bool GetSidechain(const uint256& scId, CSidechain& info)            const override;
    bool HaveSidechain(const uint256& scId)                             const override;
    bool HaveCswNullifier(const uint256& scId,
    		              const libzendoomc::ScFieldElement &nullifier) const override;
=======

    bool GetNullifier(const uint256 &txid)                         const override;
    bool GetCoins(const uint256 &txid, CCoins &coins)              const override;
    bool HaveCoins(const uint256 &txid)                            const override;
    bool GetSidechain(const uint256& scId, CSidechain& info)       const override;
    bool HaveSidechain(const uint256& scId)                        const override;
    void GetScIds(std::set<uint256>& scIdsList)                    const override;
>>>>>>> 44dbe2b2
};

#endif // BITCOIN_TXMEMPOOL_H<|MERGE_RESOLUTION|>--- conflicted
+++ resolved
@@ -106,35 +106,24 @@
 struct CSidechainMemPoolEntry
 {
     uint256 scCreationTxHash;
-<<<<<<< HEAD
-    std::set<uint256> fwdTransfersSet; 
-    std::map<int64_t, uint256> mBackwardCertificates;             // cert quality  -> cert hash
-    std::map<libzendoomc::ScFieldElement, uint256> cswNullifiers; // csw nullifier -> containing Tx hash
-    CAmount cswTotalAmount;
-=======
     std::set<uint256> fwdTxHashes; 
     std::map<int64_t, uint256> mBackwardCertificates; //quality -> certHash
     std::set<uint256> mcBtrsTxHashes;
     libzendoomc::ScFieldElement mcBtrsCertDataHash;
->>>>>>> 44dbe2b2
+    std::map<libzendoomc::ScFieldElement, uint256> cswNullifiers; // csw nullifier -> containing Tx hash
+    CAmount cswTotalAmount;
 
     // Note: in fwdTxHashes and mcBtrsTxHashes, a tx is registered only once,
     // even if sends multiple fwts/btrs founds to a sidechain.
     // Upon removal we will need to guard against potential double deletes.
     bool IsNull() const {
-<<<<<<< HEAD
-        return (fwdTransfersSet.empty()         &&
-                scCreationTxHash.IsNull()       &&
-                mBackwardCertificates.empty()   &&
-                cswNullifiers.empty()           &&
-                cswTotalAmount == 0);
-=======
-        return  scCreationTxHash.IsNull() &&
-                fwdTxHashes.empty() &&
+        return  scCreationTxHash.IsNull()     &&
+                fwdTxHashes.empty()           &&
                 mBackwardCertificates.empty() &&
-                mcBtrsTxHashes.empty() &&
-                mcBtrsCertDataHash.IsNull();
->>>>>>> 44dbe2b2
+                mcBtrsTxHashes.empty()        &&
+                mcBtrsCertDataHash.IsNull()   &&
+				cswNullifiers.empty()         &&
+                cswTotalAmount == 0;
     }
 
     const std::map<int64_t, uint256>::const_reverse_iterator GetTopQualityCert() const;
@@ -166,16 +155,8 @@
     uint64_t totalCertificateSize = 0; //! sum of all mempool tx' byte sizes
     uint64_t cachedInnerUsage; //! sum of dynamic memory usage of all the map elements (NOT the maps themselves)
 
-<<<<<<< HEAD
-    bool checkTxImmatureExpenditures(const CTransaction& tx, const CCoinsViewCache * const pcoins, unsigned int nMemPoolHeight);
-    bool checkCertImmatureExpenditures(const CScCertificate& cert, const CCoinsViewCache * const pcoins, unsigned int nMemPoolHeight);
-
-    std::vector<uint256> mempoolDirectDependenciesFrom(const CTransactionBase& root) const;
-    std::vector<uint256> mempoolDirectDependenciesOf(const CTransactionBase& root) const;
-=======
     bool checkTxImmatureExpenditures(const CTransaction& tx, const CCoinsViewCache * const pcoins);
     bool checkCertImmatureExpenditures(const CScCertificate& cert, const CCoinsViewCache * const pcoins);
->>>>>>> 44dbe2b2
 
     std::map<uint256, std::shared_ptr<CTransactionBase> > mapRecentlyAddedTxBase;
     uint64_t nRecentlyAddedSequence = 0;
@@ -231,13 +212,9 @@
                         std::list<CTransaction>& conflictingTxs, std::list<CScCertificate>& removedCerts, bool fCurrentEstimate = true);
     void removeConflicts(const CTransaction &tx,
                          std::list<CTransaction>& removedTxs, std::list<CScCertificate>& removedCerts);
-<<<<<<< HEAD
     void removeOutOfScBalanceCsw(const CCoinsViewCache * const pCoinsView,
                                  std::list<CTransaction> &removedTxs, std::list<CScCertificate> &removedCerts);
-    void removeStaleTransactions(const CCoinsViewCache * const pCoinsView, unsigned int nMemPoolHeight,
-=======
     void removeStaleTransactions(const CCoinsViewCache * const pCoinsView,
->>>>>>> 44dbe2b2
                                  std::list<CTransaction>& outdatedTxs, std::list<CScCertificate>& outdatedCerts);
     // END OF UNCONFIRMED TRANSACTIONS CLEANUP METHODS
 
@@ -246,11 +223,7 @@
                         std::list<CTransaction>& removedTxs, std::list<CScCertificate>& removedCerts);
     void removeConflicts(const CScCertificate &cert,
                          std::list<CTransaction>& removedTxs, std::list<CScCertificate>& removedCerts);
-<<<<<<< HEAD
-    void removeStaleCertificates(const CCoinsViewCache * const pCoinsView, const uint256& disconnectedBlockHash, unsigned int nMemPoolHeight,
-=======
     void removeStaleCertificates(const CCoinsViewCache * const pCoinsView,
->>>>>>> 44dbe2b2
                                  std::list<CScCertificate>& outdatedCerts);
     // END OF UNCONFIRMED CERTIFICATES CLEANUP METHODS
 
@@ -326,27 +299,24 @@
         return (mapCertificate.count(hash) != 0 || mapTx.count(hash) != 0);
     }
 
-<<<<<<< HEAD
-=======
     bool hasSidechainCertificate(const uint256& scId) const
     {
         LOCK(cs);
         return (mapSidechains.count(scId) != 0) && (!mapSidechains.at(scId).mBackwardCertificates.empty());
     }
 
->>>>>>> 44dbe2b2
     bool hasSidechainCreationTx(const uint256& scId) const
     {
         LOCK(cs);
         return (mapSidechains.count(scId) != 0) && (!mapSidechains.at(scId).scCreationTxHash.IsNull());
     }
 
-<<<<<<< HEAD
     bool HaveCswNullifier(const uint256& scId, const libzendoomc::ScFieldElement &nullifier) const
     {
     	LOCK(cs);
     	return mapSidechains.count(scId) != 0 && mapSidechains.at(scId).cswNullifiers.count(nullifier) != 0;
-=======
+    }
+
     bool hasSidechainBwtRequest(const uint256& scId) const
     {
         LOCK(cs);
@@ -357,7 +327,6 @@
     {
         LOCK(cs);
         return (mapSidechains.count(scId) != 0) && (!mapSidechains.at(scId).fwdTxHashes.empty());
->>>>>>> 44dbe2b2
     }
 
     bool lookup(const uint256& hash, CTransaction& result) const;
@@ -387,15 +356,6 @@
 
 public:
     CCoinsViewMemPool(CCoinsView *baseIn, CTxMemPool &mempoolIn);
-<<<<<<< HEAD
-    bool GetNullifier(const uint256 &txid)                              const override;
-    bool GetCoins(const uint256 &txid, CCoins &coins)                   const override;
-    bool HaveCoins(const uint256 &txid)                                 const override;
-    bool GetSidechain(const uint256& scId, CSidechain& info)            const override;
-    bool HaveSidechain(const uint256& scId)                             const override;
-    bool HaveCswNullifier(const uint256& scId,
-    		              const libzendoomc::ScFieldElement &nullifier) const override;
-=======
 
     bool GetNullifier(const uint256 &txid)                         const override;
     bool GetCoins(const uint256 &txid, CCoins &coins)              const override;
@@ -403,7 +363,8 @@
     bool GetSidechain(const uint256& scId, CSidechain& info)       const override;
     bool HaveSidechain(const uint256& scId)                        const override;
     void GetScIds(std::set<uint256>& scIdsList)                    const override;
->>>>>>> 44dbe2b2
+    bool HaveCswNullifier(const uint256& scId,
+    		              const libzendoomc::ScFieldElement &nullifier) const override;
 };
 
 #endif // BITCOIN_TXMEMPOOL_H