// Copyright (c) 2009-2010 Satoshi Nakamoto
// Copyright (c) 2009-2014 The Bitcoin Core developers
// Distributed under the MIT software license, see the accompanying
// file COPYING or http://www.opensource.org/licenses/mit-license.php.

#ifndef BITCOIN_TXMEMPOOL_H
#define BITCOIN_TXMEMPOOL_H

#include <list>

#include "amount.h"
#include "coins.h"
#include "primitives/transaction.h"
#include "primitives/certificate.h"
#include "sync.h"

class CAutoFile;

inline double AllowFreeThreshold()
{
    return COIN * 144 / 250;
}

inline bool AllowFree(double dPriority)
{
    // Large (in bytes) low-priority (new, small-coin) transactions
    // need a fee.
    return dPriority > AllowFreeThreshold();
}

/** Fake height value used in CCoins to signify they are only in the memory pool (since 0.8) */
static const unsigned int MEMPOOL_HEIGHT = 0x7FFFFFFF;

class CMemPoolEntry
{
protected:
    CAmount nFee; //! Cached to avoid expensive parent-transaction lookups
    size_t nModSize; //! ... and modified size for priority
    size_t nUsageSize; //! ... and total memory usage
    int64_t nTime; //! Local time when entering the mempool
    double dPriority; //! Priority when entering the mempool
    unsigned int nHeight; //! Chain height when entering the mempool
public:
    CMemPoolEntry();
    CMemPoolEntry(const CAmount& _nFee, int64_t _nTime, double _dPriority, unsigned int _nHeight);
    virtual ~CMemPoolEntry() = default;
    virtual double GetPriority(unsigned int currentHeight) const = 0;
    CAmount GetFee() const { return nFee; }
    int64_t GetTime() const { return nTime; }
    unsigned int GetHeight() const { return nHeight; }
    size_t DynamicMemoryUsage() const { return nUsageSize; }
};

/**
 * CTxMemPool stores these:
 */
class CTxMemPoolEntry : public CMemPoolEntry
{
private:
    CTransaction tx;
    size_t nTxSize; //! ... and avoid recomputing tx size
    bool hadNoDependencies; //! Not dependent on any other txs when it entered the mempool

public:
    CTxMemPoolEntry(const CTransaction& _tx, const CAmount& _nFee, int64_t _nTime, double _dPriority, unsigned int _nHeight, bool poolHasNoInputsOf = false);
    CTxMemPoolEntry();
    CTxMemPoolEntry(const CTxMemPoolEntry& other);

    const CTransaction& GetTx() const { return this->tx; }
    double GetPriority(unsigned int currentHeight) const override;
    size_t GetTxSize() const { return nTxSize; }
    bool WasClearAtEntry() const { return hadNoDependencies; }
};

class CCertificateMemPoolEntry : public CMemPoolEntry
{
private:
    CScCertificate cert;
    size_t nCertificateSize; //! ... and avoid recomputing tx size

public:
    CCertificateMemPoolEntry(
        const CScCertificate& _cert, const CAmount& _nFee, int64_t _nTime, double _dPriority, unsigned int _nHeight);
    CCertificateMemPoolEntry();
    CCertificateMemPoolEntry(const CCertificateMemPoolEntry& other);

    const CScCertificate& GetCertificate() const { return this->cert; }
    double GetPriority(unsigned int currentHeight) const override;
    size_t GetCertificateSize() const { return nCertificateSize; }
};

class CBlockPolicyEstimator;

/** An inpoint - a combination of a transaction and an index n into its vin */
class CInPoint
{
public:
    const CTransactionBase* ptx;
    uint32_t n;

    CInPoint() { SetNull(); }
    CInPoint(const CTransactionBase* ptxIn, uint32_t nIn): ptx(ptxIn), n(nIn) { }
    void SetNull() { ptx = nullptr; n = (uint32_t) -1; }
    bool IsNull() const { return (ptx == nullptr && n == (uint32_t) -1); }
    size_t DynamicMemoryUsage() const { return 0; }
};

struct CSidechainMemPoolEntry
{
    uint256 scCreationTxHash;
    std::set<uint256> fwdTransfersSet;
    uint256 backwardCertificate;
    // Note: in fwdTransfersSet, a tx is registered only once, even if sends multiple fwd founds to a sidechain
    // Upon removal we will need to guard against potential double deletes.
    bool IsNull() const {
        return (fwdTransfersSet.size() == 0 &&
                scCreationTxHash.IsNull()   &&
                backwardCertificate.IsNull());
    }
};

/**
 * CTxMemPool stores valid-according-to-the-current-best-chain
 * transactions that may be included in the next block.
 *
 * Transactions are added when they are seen on the network
 * (or created by the local node), but not all transactions seen
 * are added to the pool: if a new transaction double-spends
 * an input of a transaction in the pool, it is dropped,
 * as are non-standard transactions.
 */
class CTxMemPool
{
private:
    bool fSanityCheck; //! Normally false, true if -checkmempool or -regtest
    unsigned int nTransactionsUpdated;
    unsigned int nCertificatesUpdated;
    CBlockPolicyEstimator* minerPolicyEstimator;

    uint64_t totalTxSize = 0; //! sum of all mempool tx' byte sizes
    uint64_t totalCertificateSize = 0; //! sum of all mempool tx' byte sizes
    uint64_t cachedInnerUsage; //! sum of dynamic memory usage of all the map elements (NOT the maps themselves)

<<<<<<< HEAD
    bool addToListForRemovalImmatureExpenditures(
        const CTransactionBase& txBase, const CCoinsViewCache *pcoins, unsigned int nMemPoolHeight, 
        std::list<const CTransactionBase*>& transactionsToRemove);
=======
    std::map<uint256, const CTransaction*> mapRecentlyAddedTx;
    uint64_t nRecentlyAddedSequence = 0;
    uint64_t nNotifiedSequence = 0;
>>>>>>> 8c8e7c28

public:
    mutable CCriticalSection cs;
    std::map<uint256, CTxMemPoolEntry> mapTx;
    std::map<uint256, CCertificateMemPoolEntry> mapCertificate;
    std::map<COutPoint, CInPoint> mapNextTx;
    std::map<uint256, CSidechainMemPoolEntry> mapSidechains;
    std::map<uint256, const CTransaction*> mapNullifiers;
    std::map<uint256, std::pair<double, CAmount> > mapDeltas;

    CTxMemPool(const CFeeRate& _minRelayFee);
    ~CTxMemPool();

    CTxMemPool(const CTxMemPool& ) = delete;
    CTxMemPool(CTxMemPool& ) = delete;
    CTxMemPool& operator=(const CTxMemPool& ) = delete;

    /**
     * If sanity-checking is turned on, check makes sure the pool is
     * consistent (does not contain two transactions that spend the same inputs,
     * all inputs are in the mapNextTx array). If sanity-checking is turned off,
     * check does nothing.
     */
    void check(const CCoinsViewCache *pcoins) const;
    void setSanityCheck(bool _fSanityCheck) { fSanityCheck = _fSanityCheck; }

    bool addUnchecked(const uint256& hash, const CTxMemPoolEntry &entry, bool fCurrentEstimate = true);
    bool addUnchecked(const uint256& hash, const CCertificateMemPoolEntry &entry, bool fCurrentEstimate = true);

    void remove(const CTransactionBase& origTx, std::list<CTransaction>& removedTxs, std::list<CScCertificate>& removedCerts, bool fRecursive = false);

    void removeWithAnchor(const uint256 &invalidRoot);

    void removeImmatureExpenditures(const CCoinsViewCache *pcoins, unsigned int nMemPoolHeight);

    void removeConflicts(const CTransaction &tx, std::list<CTransaction>& removedTxs, std::list<CScCertificate>& removedCerts);
    void removeForBlock(const std::vector<CTransaction>& vtx, unsigned int nBlockHeight,
                        std::list<CTransaction>& conflictingTxs, std::list<CScCertificate>& removedCerts, bool fCurrentEstimate = true);

    void removeConflicts(const CScCertificate &cert, std::list<CTransaction>& removedTxs, std::list<CScCertificate>& removedCerts);
    void removeOutOfEpochCertificates(const CBlockIndex* pindexDelete);
    void removeForBlock(const std::vector<CScCertificate>& vcert, unsigned int nBlockHeight,
                        std::list<CTransaction>& removedTxs, std::list<CScCertificate>& removedCerts);

    void clear();
    void queryHashes(std::vector<uint256>& vtxid);
    void pruneSpent(const uint256& hash, CCoins &coins);
    unsigned int GetTransactionsUpdated() const;
    void AddTransactionsUpdated(unsigned int n);
    /**
     * Check that none of this transactions inputs are in the mempool, and thus
     * the tx is not dependent on other mempool transactions to be included in a block.
     */
    bool HasNoInputsOf(const CTransaction& tx) const;

    /** Affect CreateNewBlock prioritisation of transactions */
    void PrioritiseTransaction(const uint256& hash, const std::string& strHash, double dPriorityDelta, const CAmount& nFeeDelta);
    void ApplyDeltas(const uint256& hash, double &dPriorityDelta, CAmount &nFeeDelta);
    void ClearPrioritisation(const uint256& hash);

<<<<<<< HEAD
    unsigned long sizeTx()
=======
    void NotifyRecentlyAdded();
    bool IsFullyNotified();

    unsigned long size()
>>>>>>> 8c8e7c28
    {
        LOCK(cs);
        return mapTx.size();
    }

    unsigned long sizeCert()
    {
        LOCK(cs);
        return mapCertificate.size();
    }

    unsigned long size()
    {
        LOCK(cs);
        return sizeTx() + sizeCert();
    }

    uint64_t GetTotalCertificateSize()
    {
        LOCK(cs);
        return totalCertificateSize;
    }

    uint64_t GetTotalTxSize()
    {
        LOCK(cs);
        return totalTxSize;
    }

    uint64_t GetTotalSize()
    {
        LOCK(cs);
        return (totalTxSize + totalCertificateSize);
    }

    bool existsTx(uint256 hash) const
    {
        LOCK(cs);
        return (mapTx.count(hash) != 0);
    }

    bool existsCert(uint256 hash) const
    {
        LOCK(cs);
        return (mapCertificate.count(hash) != 0);
    }

    bool exists(uint256 hash) const
    {
        LOCK(cs);
        return (mapCertificate.count(hash) != 0 || mapTx.count(hash) != 0);
    }

    bool hasSidechainCreationTx(uint256 scId) const
    {
        LOCK(cs);
        return (mapSidechains.count(scId) != 0) && (!mapSidechains.at(scId).scCreationTxHash.IsNull());
    }

    bool lookup(uint256 hash, CTransaction& result) const;
    bool lookup(uint256 hash, CScCertificate& result) const;

    /** Estimate fee rate needed to get into the next nBlocks */
    CFeeRate estimateFee(int nBlocks) const;

    /** Estimate priority needed to get into the next nBlocks */
    double estimatePriority(int nBlocks) const;
    
    /** Write/Read estimates to disk */
    bool WriteFeeEstimates(CAutoFile& fileout) const;
    bool ReadFeeEstimates(CAutoFile& filein);

    size_t DynamicMemoryUsage() const;
};

/** 
 * CCoinsView that brings transactions from a memorypool into view.
 * It does not check for spendings by memory pool transactions.
 */
class CCoinsViewMemPool : public CCoinsViewBacked
{
protected:
    CTxMemPool &mempool;

public:
    CCoinsViewMemPool(CCoinsView *baseIn, CTxMemPool &mempoolIn);
    bool GetNullifier(const uint256 &txid)                        const override;
    bool GetCoins(const uint256 &txid, CCoins &coins)             const override;
    bool HaveCoins(const uint256 &txid)                           const override;
    bool GetSidechain(const uint256& scId, CSidechain& info)      const override;
    bool HaveSidechain(const uint256& scId)                       const override;
};

#endif // BITCOIN_TXMEMPOOL_H<|MERGE_RESOLUTION|>--- conflicted
+++ resolved
@@ -141,15 +141,12 @@
     uint64_t totalCertificateSize = 0; //! sum of all mempool tx' byte sizes
     uint64_t cachedInnerUsage; //! sum of dynamic memory usage of all the map elements (NOT the maps themselves)
 
-<<<<<<< HEAD
     bool addToListForRemovalImmatureExpenditures(
         const CTransactionBase& txBase, const CCoinsViewCache *pcoins, unsigned int nMemPoolHeight, 
         std::list<const CTransactionBase*>& transactionsToRemove);
-=======
-    std::map<uint256, const CTransaction*> mapRecentlyAddedTx;
+    std::map<uint256, const CTransactionBase*> mapRecentlyAddedTxBase
     uint64_t nRecentlyAddedSequence = 0;
     uint64_t nNotifiedSequence = 0;
->>>>>>> 8c8e7c28
 
 public:
     mutable CCriticalSection cs;
@@ -210,14 +207,10 @@
     void ApplyDeltas(const uint256& hash, double &dPriorityDelta, CAmount &nFeeDelta);
     void ClearPrioritisation(const uint256& hash);
 
-<<<<<<< HEAD
-    unsigned long sizeTx()
-=======
     void NotifyRecentlyAdded();
     bool IsFullyNotified();
 
-    unsigned long size()
->>>>>>> 8c8e7c28
+    unsigned long sizeTx()
     {
         LOCK(cs);
         return mapTx.size();
