// Copyright (c) 2009-2010 Satoshi Nakamoto
// Copyright (c) 2009-2014 The Bitcoin Core developers
// Distributed under the MIT software license, see the accompanying
// file COPYING or http://www.opensource.org/licenses/mit-license.php.

#ifndef BITCOIN_MAIN_H
#define BITCOIN_MAIN_H

#if defined(HAVE_CONFIG_H)
#include "config/bitcoin-config.h"
#endif

#include "amount.h"
#include "chain.h"
#include "chainparams.h"
#include "coins.h"
#include "consensus/consensus.h"
#include "net.h"
#include "primitives/block.h"
#include "primitives/transaction.h"
#include "sc/proofverifier.h"
#include "script/script.h"
#include "script/sigcache.h"
#include "script/standard.h"
#include "sync.h"
#include "tinyformat.h"
#include "txmempool.h"
#include "uint256.h"

#include <algorithm>
#include <exception>
#include <map>
#include <set>
#include <stdint.h>
#include <string>
#include <utility>
#include <vector>

#include <boost/unordered_map.hpp>

class CBlockIndex;
class CBlockTreeDB;
class CBloomFilter;
class CInv;
class CScriptCheck;
class CValidationInterface;
class CValidationState;
class CTxUndo;
struct CNodeStateStats;
class CTxInUndo;

/** Default for -blockmaxsize and -blockminsize, which control the range of sizes the mining code will create **/
static const unsigned int DEFAULT_BLOCK_MAX_SIZE = MAX_BLOCK_SIZE;
static const unsigned int DEFAULT_BLOCK_MIN_SIZE = 0;
/** Default for -blockprioritysize, maximum space for zero/low-fee transactions **/
static const unsigned int DEFAULT_BLOCK_PRIORITY_SIZE = DEFAULT_BLOCK_MAX_SIZE / 2;
/** Default for -blockmaxcomplexity, which control the maximum comlexity of the block during template creation **/
static const unsigned int DEFAULT_BLOCK_MAX_COMPLEXITY_SIZE = 0;
/** Default for accepting alerts from the P2P network. */
static const bool DEFAULT_ALERTS = true;
/** Minimum alert priority for enabling safe mode. */
static const int ALERT_PRIORITY_SAFE_MODE = 4000;
/** Maximum number of signature check operations in an IsStandard() P2SH script */
static const unsigned int MAX_P2SH_SIGOPS = 15;
/** The maximum number of sigops we're willing to relay/mine in a single tx */
static const unsigned int MAX_STANDARD_TX_SIGOPS = MAX_BLOCK_SIGOPS/5;
/** Default for -minrelaytxfee, minimum relay fee for transactions */
static const unsigned int DEFAULT_MIN_RELAY_TX_FEE = 100;
/** Default for -maxorphantx, maximum number of orphan transactions kept in memory */
static const unsigned int DEFAULT_MAX_ORPHAN_TRANSACTIONS = 100;
/** The maximum size of a blk?????.dat file (since 0.8) */
static const unsigned int MAX_BLOCKFILE_SIZE = 0x8000000; // 128 MiB
/** The pre-allocation chunk size for blk?????.dat files (since 0.8) */
static const unsigned int BLOCKFILE_CHUNK_SIZE = 0x1000000; // 16 MiB
/** The pre-allocation chunk size for rev?????.dat files (since 0.8) */
static const unsigned int UNDOFILE_CHUNK_SIZE = 0x100000; // 1 MiB
/** Maximum number of script-checking threads allowed */
static const int MAX_SCRIPTCHECK_THREADS = 16;
/** -par default (number of script-checking threads, 0 = auto) */
static const int DEFAULT_SCRIPTCHECK_THREADS = 0;
/** Number of blocks that can be requested at any given time from a single peer. */
static const int MAX_BLOCKS_IN_TRANSIT_PER_PEER = 16;
/** Timeout in seconds during which a peer must stall block download progress before being disconnected. */
static const unsigned int BLOCK_STALLING_TIMEOUT = 2;
/** Number of headers sent in one getheaders result. We rely on the assumption that if a peer sends
 *  less than this number, we reached its tip. Changing this value is a protocol upgrade. */
static const unsigned int MAX_HEADERS_RESULTS = 160;
/** Size of the "block download window": how far ahead of our current height do we fetch?
 *  Larger windows tolerate larger download speed differences between peer, but increase the potential
 *  degree of disordering of blocks on disk (which make reindexing and in the future perhaps pruning
 *  harder). We'll probably want to make this a per-peer adaptive value at some point. */
static const unsigned int BLOCK_DOWNLOAD_WINDOW = 1024;
/** Time to wait (in seconds) between writing blocks/block index to disk. */
static const unsigned int DATABASE_WRITE_INTERVAL = 60 * 60;
/** Time to wait (in seconds) between flushing chainstate to disk. */
static const unsigned int DATABASE_FLUSH_INTERVAL = 24 * 60 * 60;
/** Maximum length of reject messages. */
static const unsigned int MAX_REJECT_MESSAGE_LENGTH = 111;
/* Maximum number of heigths meaningful when looking for block finality */
static const int MAX_BLOCK_AGE_FOR_FINALITY = 2000;

// Sanity check the magic numbers when we change them
BOOST_STATIC_ASSERT(DEFAULT_BLOCK_MAX_SIZE <= MAX_BLOCK_SIZE);
BOOST_STATIC_ASSERT(DEFAULT_BLOCK_PRIORITY_SIZE <= DEFAULT_BLOCK_MAX_SIZE);

#define equihash_parameters_acceptable(N, K) \
    ((CBlockHeader::HEADER_SIZE + equihash_solution_size(N, K))*MAX_HEADERS_RESULTS < \
     MAX_PROTOCOL_MESSAGE_LENGTH-1000)

extern CScript COINBASE_FLAGS;
extern CCriticalSection cs_main;
extern CTxMemPool mempool;
typedef boost::unordered_map<uint256, CBlockIndex*, ObjectHasher> BlockMap;
extern BlockMap mapBlockIndex;
extern uint64_t nLastBlockTx;
extern uint64_t nLastBlockSize;
extern const std::string strMessageMagic;
extern CWaitableCriticalSection csBestBlock;
extern CConditionVariable cvBlockChange;
extern bool fExperimentalMode;
extern bool fImporting;
extern bool fReindex;
extern int nScriptCheckThreads;
extern bool fTxIndex;
extern bool fIsBareMultisigStd;
extern bool fCheckBlockIndex;
extern bool fCheckpointsEnabled;
// TODO: remove this flag by structuring our code such that
// it is unneeded for testing
extern bool fCoinbaseEnforcedProtectionEnabled;
extern size_t nCoinCacheUsage;
extern CFeeRate minRelayTxFee;
extern bool fAlerts;

/** Comparison function for sorting the getchaintips heads.  */
struct CompareBlocksByHeight
{
    bool operator()(const CBlockIndex* a, const CBlockIndex* b) const
    {
        /* Make sure that unequal blocks with the same height do not compare
           equal. Use the pointers themselves to make a distinction. */

        if (a->nHeight != b->nHeight)
          return (a->nHeight > b->nHeight);

        return a < b;
    }
};

typedef std::map<const CBlockIndex*, int, CompareBlocksByHeight> BlockTimeMap;
extern BlockTimeMap mGlobalForkTips;

typedef std::set<const CBlockIndex*, CompareBlocksByHeight> BlockSet;
extern BlockSet sGlobalForkTips;
static const int MAX_NUM_GLOBAL_FORKS = 3;

/** Best header we've seen so far (used for getheaders queries' starting points). */
extern CBlockIndex *pindexBestHeader;

/** Minimum disk space required - used in CheckDiskSpace() */
static const uint64_t nMinDiskSpace = 52428800;

/** Pruning-related variables and constants */
/** True if any block files have ever been pruned. */
extern bool fHavePruned;
/** True if we're running in -prune mode. */
extern bool fPruneMode;
/** Number of MiB of block files that we're trying to stay below. */
extern uint64_t nPruneTarget;
/** Block files containing a block-height within MIN_BLOCKS_TO_KEEP of chainActive.Tip() will not be pruned. */
static const unsigned int MIN_BLOCKS_TO_KEEP = 288;

// Require that user allocate at least 550MB for block & undo files (blk???.dat and rev???.dat)
// At 1MB per block, 288 blocks = 288MB.
// Add 15% for Undo data = 331MB
// Add 20% for Orphan block rate = 397MB
// We want the low water mark after pruning to be at least 397 MB and since we prune in
// full block file chunks, we need the high water mark which triggers the prune to be
// one 128MB block file + added 15% undo data = 147MB greater for a total of 545MB
// Setting the target to > than 550MB will make it likely we can respect the target.
static const uint64_t MIN_DISK_SPACE_FOR_BLOCK_FILES = 550 * 1024 * 1024;

/** Register with a network node to receive its signals */
void RegisterNodeSignals(CNodeSignals& nodeSignals);
/** Unregister a network node */
void UnregisterNodeSignals(CNodeSignals& nodeSignals);

/** 
 * Process an incoming block. This only returns after the best known valid
 * block is made active. Note that it does not, however, guarantee that the
 * specific block passed to it has been checked for validity!
 * 
 * @param[out]  state   This may be set to an Error state if any error occurred processing it, including during validation/connection/etc of otherwise unrelated blocks during reorganisation; or it may be set to an Invalid state if pblock is itself invalid (but this is not guaranteed even when the block is checked). If you want to *possibly* get feedback on whether pblock is valid, you must also install a CValidationInterface (see validationinterface.h) - this will have its BlockChecked method called whenever *any* block completes validation.
 * @param[in]   pfrom   The node which we are receiving the block from; it is added to mapBlockSource and may be penalised if the block is invalid.
 * @param[in]   pblock  The block we want to process.
 * @param[in]   fForceProcessing Process this block even if unrequested; used for non-network block sources and whitelisted peers.
 * @param[out]  dbp     If pblock is stored to disk (or already there), this will be set to its location.
 * @return True if state.IsValid()
 */
bool ProcessNewBlock(CValidationState &state, CNode* pfrom, CBlock* pblock, bool fForceProcessing, CDiskBlockPos *dbp);
/** Check whether enough disk space is available for an incoming block */
bool CheckDiskSpace(uint64_t nAdditionalBytes = 0);
/** Open a block file (blk?????.dat) */
FILE* OpenBlockFile(const CDiskBlockPos &pos, bool fReadOnly = false);
/** Open an undo file (rev?????.dat) */
FILE* OpenUndoFile(const CDiskBlockPos &pos, bool fReadOnly = false);
/** Translation to a filesystem path */
boost::filesystem::path GetBlockPosFilename(const CDiskBlockPos &pos, const char *prefix);
/** Import blocks from an external file */
bool LoadExternalBlockFile(FILE* fileIn, CDiskBlockPos *dbp = NULL);
/** Initialize a new block tree database + block data on disk */
bool InitBlockIndex();
/** Load the block tree and coins database from disk */
bool LoadBlockIndex();
/** Unload database information */
void UnloadBlockIndex();
/** Process protocol messages received from a given node */
bool ProcessMessages(CNode* pfrom);
/**
 * Send queued protocol messages to be sent to a give node.
 *
 * @param[in]   pto             The node which we are sending messages to.
 * @param[in]   fSendTrickle    When true send the trickled data, otherwise trickle the data until true.
 */
bool SendMessages(CNode* pto, bool fSendTrickle);
/** Run an instance of the script checking thread */
void ThreadScriptCheck();
/** Try to detect Partition (network isolation) attacks against us */
void PartitionCheck(bool (*initialDownloadCheck)(), CCriticalSection& cs, const CBlockIndex *const &bestHeader, int64_t nPowTargetSpacing);
/** Check whether we are doing an initial block download (synchronizing from disk or network) */
bool IsInitialBlockDownload();
/** Format a string that describes several potential problems detected by the core */
std::string GetWarnings(const std::string& strFor);
/** Retrieve a transaction (from memory pool, or from disk, if possible) */
bool GetTransaction(const uint256 &hash, CTransaction &tx, uint256 &hashBlock, bool fAllowSlow = false);
/** Retrieve a certificate (from memory pool, or from disk, if possible) */
bool GetCertificate(const uint256 &hash, CScCertificate &cert, uint256 &hashBlock, bool fAllowSlow = false);
/** Find the best known block, and make it the tip of the block chain */
bool ActivateBestChain(CValidationState &state, CBlock *pblock = NULL);
/** Find an alternative chain tip and propagate to the network */
bool RelayAlternativeChain(CValidationState &state, CBlock *pblock, BlockSet* sForkTips);

CBlockIndex* AddToBlockIndex(const CBlockHeader& block);
bool addToGlobalForkTips(const CBlockIndex* pindex);
int getMostRecentGlobalForkTips(std::vector<uint256>& output);
bool updateGlobalForkTips(const CBlockIndex* pindex, bool lookForwardTips);
bool getHeadersIsOnMain(const CBlockLocator& locator, const uint256& hashStop, CBlockIndex** pindexReference);

int getCheckBlockAtHeightSafeDepth();
int getScMinWithdrawalEpochLength();
int getCheckBlockAtHeightMinAge();
bool getRequireStandard();

CAmount GetBlockSubsidy(int nHeight, const Consensus::Params& consensusParams);

/**
 * Prune block and undo files (blk???.dat and undo???.dat) so that the disk space used is less than a user-defined target.
 * The user sets the target (in MB) on the command line or in config file.  This will be run on startup and whenever new
 * space is allocated in a block or undo file, staying below the target. Changing back to unpruned requires a reindex
 * (which in this case means the blockchain must be re-downloaded.)
 *
 * Pruning functions are called from FlushStateToDisk when the global fCheckForPruning flag has been set.
 * Block and undo files are deleted in lock-step (when blk00003.dat is deleted, so is rev00003.dat.)
 * Pruning cannot take place until the longest chain is at least a certain length (100000 on mainnet, 1000 on testnet, 10 on regtest).
 * Pruning will never delete a block within a defined distance (currently 288) from the active chain's tip.
 * The block index is updated by unsetting HAVE_DATA and HAVE_UNDO for any blocks that were stored in the deleted files.
 * A db flag records the fact that at least some block files have been pruned.
 *
 * @param[out]   setFilesToPrune   The set of file indices that can be unlinked will be returned
 */
void FindFilesToPrune(std::set<int>& setFilesToPrune);

/**
 *  Actually unlink the specified files
 */
void UnlinkPrunedFiles(std::set<int>& setFilesToPrune);

/** Create a new block index entry for a given block hash */
CBlockIndex * InsertBlockIndex(uint256 hash);
/** Get statistics from node state */
bool GetNodeStateStats(NodeId nodeid, CNodeStateStats &stats);
/** Increase a node's misbehavior score. */
void Misbehaving(NodeId nodeid, int howmuch);
/** Flush all state, indexes and buffers to disk. */
void FlushStateToDisk();
/** Prune block files and flush state to disk. */
void PruneAndFlush();

/** (try to) add transaction to memory pool **/
bool AcceptTxBaseToMemoryPool(CTxMemPool& pool, CValidationState &state, const CTransactionBase &txBase, bool fLimitFree,
                        bool* pfMissingInputs,  bool disconnecting, bool fRejectAbsurdFee=false);

bool AcceptTxToMemoryPool(CTxMemPool& pool, CValidationState &state, const CTransaction &tx, bool fLimitFree,
<<<<<<< HEAD
                        bool* pfMissingInputs, bool fRejectAbsurdFee=false, bool disconnecting = false, bool fVerifyBwtRequests = true);

bool AcceptCertificateToMemoryPool(CTxMemPool& pool, CValidationState &state, const CScCertificate &cert, bool fLimitFree,
                        bool* pfMissingInputs, bool fRejectAbsurdFee=false, bool disconnecting = false, bool verifyCert = true);
=======
                        bool* pfMissingInputs,  bool disconnecting, bool fRejectAbsurdFee=false);

bool AcceptCertificateToMemoryPool(CTxMemPool& pool, CValidationState &state, const CScCertificate &cert, bool fLimitFree,
                        bool* pfMissingInputs,  bool disconnecting, bool fRejectAbsurdFee=false);
>>>>>>> 65584780

struct CNodeStateStats {
    int nMisbehavior;
    int nSyncHeight;
    int nCommonHeight;
    std::vector<int> vHeightInFlight;
};

struct CDiskTxPos : public CDiskBlockPos
{
    unsigned int nTxOffset; // after header

    ADD_SERIALIZE_METHODS;

    template <typename Stream, typename Operation>
    inline void SerializationOp(Stream& s, Operation ser_action, int nType, int nVersion) {
        READWRITE(*(CDiskBlockPos*)this);
        READWRITE(VARINT(nTxOffset));
    }

    CDiskTxPos(const CDiskBlockPos &blockIn, unsigned int nTxOffsetIn) : CDiskBlockPos(blockIn.nFile, blockIn.nPos), nTxOffset(nTxOffsetIn) {
    }

    CDiskTxPos() {
        SetNull();
    }

    void SetNull() {
        CDiskBlockPos::SetNull();
        nTxOffset = 0;
    }
};

struct COrphanTx {
    std::shared_ptr<const CTransactionBase> tx;
    NodeId fromPeer;
};

CAmount GetMinRelayFee(const CTransactionBase& tx, unsigned int nBytes, bool fAllowFree);

/**
 * Check transaction inputs, and make sure any
 * pay-to-script-hash transactions are evaluating IsStandard scripts
 * 
 * Why bother? To avoid denial-of-service attacks; an attacker
 * can submit a standard HASH... OP_EQUAL transaction,
 * which will get accepted into blocks. The redemption
 * script can be anything; an attacker could use a very
 * expensive-to-check-upon-redemption script like:
 *   DUP CHECKSIG DROP ... repeated 100 times... OP_1
 */

/** 
 * Check for standard transaction types
 * @param[in] mapInputs    Map of previous transactions that have outputs we're spending
 * @return True if all inputs (scriptSigs) use only standard transaction forms
 */
bool AreInputsStandard(const CTransactionBase& txBase, const CCoinsViewCache& mapInputs);

/** 
 * Count ECDSA signature operations the old-fashioned (pre-0.6) way
 * @return number of sigops this transaction's outputs will produce when spent
 * @see CTransaction::FetchInputs
 */
unsigned int GetLegacySigOpCount(const CTransactionBase& tx);

/**
 * Count ECDSA signature operations in pay-to-script-hash inputs.
 * 
 * @param[in] mapInputs Map of previous transactions that have outputs we're spending
 * @return maximum number of sigops required to validate this transaction's inputs
 * @see CTransaction::FetchInputs
 */
unsigned int GetP2SHSigOpCount(const CTransactionBase& tx, const CCoinsViewCache& mapInputs);


/**
 * Check whether all inputs of this transaction are valid (no double spends, scripts & sigs, amounts)
 * This does not modify the UTXO set. If pvChecks is not NULL, script checks are pushed onto it
 * instead of being performed inline.
 */
bool ContextualCheckInputs(const CTransactionBase& tx, CValidationState &state, const CCoinsViewCache &view, bool fScriptChecks,
                           const CChain& chain, unsigned int flags, bool cacheStore, const Consensus::Params& consensusParams,
                           std::vector<CScriptCheck> *pvChecks = NULL);

/** Apply the effects of this transaction on the UTXO set represented by view */
bool ApplyTxInUndo(const CTxInUndo& undo, CCoinsViewCache& view, const COutPoint& out);
void UpdateCoins(const CTransaction& tx, CCoinsViewCache &inputs, CTxUndo& txundo, int nHeight);
void UpdateCoins(const CScCertificate& cert, CCoinsViewCache &inputs, CTxUndo& txundo, int nHeight, bool isBlockTopQualityCert);

std::map<uint256,uint256> HighQualityCertData(const CBlock& blockToConnect, const CCoinsViewCache& view);
std::map<uint256,uint256> HighQualityCertData(const CBlock& blockToDisconnect, const CBlockUndo& blockUndo);

/** Context-independent validity checks */
bool CheckTransaction(const CTransaction& tx, CValidationState& state, libzcash::ProofVerifier& verifier);
bool CheckCertificate(const CScCertificate& cert, CValidationState& state);
bool CheckTransactionWithoutProofVerification(const CTransaction& tx, CValidationState &state);
bool CheckCertificatesOrdering(const std::vector<CScCertificate>& certList, CValidationState& state);

/** Check for standard transaction types
 * @return True if all outputs (scriptPubKeys) use only standard transaction forms
 */
bool IsStandardTx(const CTransactionBase& txBase, std::string& reason, int nHeight);

/**
 * Check if transaction is final and can be included in a block with the
 * specified height and time. Consensus critical.
 */
bool IsFinalTx(const CTransactionBase &tx, int nBlockHeight, int64_t nBlockTime);

/**
 * Check if transaction will be final in the next block to be created.
 *
 * Calls IsFinalTx() with current block height and appropriate block time.
 *
 * See consensus/consensus.h for flag definitions.
 */
bool CheckFinalTx(const CTransactionBase &tx, int flags = -1);

/** 
 * Closure representing one script verification
 * Note that this stores references to the spending transaction 
 */
class CScriptCheck
{
private:
    CScript scriptPubKey;
    const CTransactionBase *ptxTo;
    unsigned int nIn;
    const CChain *chain;
    unsigned int nFlags;
    bool cacheStore;
    ScriptError error;

public:
    CScriptCheck();
    CScriptCheck(const CCoins& txFromIn, const CTransactionBase& txToIn, unsigned int nInIn, const CChain* chainIn, unsigned int nFlagsIn, bool cacheIn);
    bool operator()();
    void swap(CScriptCheck &check);
    ScriptError GetScriptError() const;
};


/** Functions for disk access for blocks */
bool WriteBlockToDisk(CBlock& block, CDiskBlockPos& pos, const CMessageHeader::MessageStartChars& messageStart);
bool ReadBlockFromDisk(CBlock& block, const CDiskBlockPos& pos);
bool ReadBlockFromDisk(CBlock& block, const CBlockIndex* pindex);


/** Functions for validating blocks and updating the block tree */

/** Undo the effects of this block (with given index) on the UTXO set represented by coins.
 *  In case pfClean is provided, operation will try to be tolerant about errors, and *pfClean
 *  will be true if no problems were found. Otherwise, the return value will be false in case
 *  of problems. Note that in any case, coins may be modified. */
bool DisconnectBlock(CBlock& block, CValidationState& state, CBlockIndex* pindex, CCoinsViewCache& coins,
    bool* pfClean = NULL, std::vector<CScCertificateStatusUpdateInfo>* pCertsStateInfo = nullptr);

/** Apply the effects of this block (with given index) on the UTXO set represented by coins */
bool ConnectBlock(const CBlock& block, CValidationState& state, CBlockIndex* pindex,
    CCoinsViewCache& coins, const CChain& chain, bool fJustCheck = false, bool fCheckScTxesCommitment = true,
    std::vector<CScCertificateStatusUpdateInfo>* pCertsStateInfo = nullptr);

/** Context-independent validity checks */
bool CheckBlockHeader(const CBlockHeader& block, CValidationState& state, bool fCheckPOW = true);
bool CheckBlock(const CBlock& block, CValidationState& state,
                libzcash::ProofVerifier& verifier,
                bool fCheckPOW = true, bool fCheckMerkleRoot = true);

/** Context-dependent validity checks */
bool ContextualCheckBlockHeader(const CBlockHeader& block, CValidationState& state, CBlockIndex *pindexPrev);
bool ContextualCheckBlock(const CBlock& block, CValidationState& state, CBlockIndex *pindexPrev);

/** Check a block is completely valid from start to finish (only works on top of our current best block, with cs_main held) */
bool TestBlockValidity(CValidationState &state, const CBlock& block, CBlockIndex *pindexPrev,
    bool fCheckPOW = true, bool fCheckMerkleRoot = true, bool fCheckScTxesCommitment = true);

/**
 * Store block on disk.
 * JoinSplit proofs are never verified, because:
 * - AcceptBlock doesn't perform script checks either.
 * - The only caller of AcceptBlock verifies JoinSplit proofs elsewhere.
 * If dbp is non-NULL, the file is known to already reside on disk
 */
bool AcceptBlock(CBlock& block, CValidationState& state, CBlockIndex **pindex, bool fRequested, CDiskBlockPos* dbp, BlockSet* sForkTips = NULL);
bool AcceptBlockHeader(const CBlockHeader& block, CValidationState& state, CBlockIndex **ppindex= NULL, bool lookForwardTips = false);


class CBlockFileInfo
{
public:
    unsigned int nBlocks;      //! number of blocks stored in file
    unsigned int nSize;        //! number of used bytes of block file
    unsigned int nUndoSize;    //! number of used bytes in the undo file
    unsigned int nHeightFirst; //! lowest height of block in file
    unsigned int nHeightLast;  //! highest height of block in file
    uint64_t nTimeFirst;         //! earliest time of block in file
    uint64_t nTimeLast;          //! latest time of block in file

    ADD_SERIALIZE_METHODS;

    template <typename Stream, typename Operation>
    inline void SerializationOp(Stream& s, Operation ser_action, int nType, int nVersion) {
        READWRITE(VARINT(nBlocks));
        READWRITE(VARINT(nSize));
        READWRITE(VARINT(nUndoSize));
        READWRITE(VARINT(nHeightFirst));
        READWRITE(VARINT(nHeightLast));
        READWRITE(VARINT(nTimeFirst));
        READWRITE(VARINT(nTimeLast));
    }

     void SetNull() {
         nBlocks = 0;
         nSize = 0;
         nUndoSize = 0;
         nHeightFirst = 0;
         nHeightLast = 0;
         nTimeFirst = 0;
         nTimeLast = 0;
     }

     CBlockFileInfo() {
         SetNull();
     }

     std::string ToString() const;

     /** update statistics (does not update nSize) */
     void AddBlock(unsigned int nHeightIn, uint64_t nTimeIn) {
         if (nBlocks==0 || nHeightFirst > nHeightIn)
             nHeightFirst = nHeightIn;
         if (nBlocks==0 || nTimeFirst > nTimeIn)
             nTimeFirst = nTimeIn;
         nBlocks++;
         if (nHeightIn > nHeightLast)
             nHeightLast = nHeightIn;
         if (nTimeIn > nTimeLast)
             nTimeLast = nTimeIn;
     }
};

/** RAII wrapper for VerifyDB: Verify consistency of the block and coin databases */
class CVerifyDB {
public:
    CVerifyDB();
    ~CVerifyDB();
    bool VerifyDB(CCoinsView *coinsview, int nCheckLevel, int nCheckDepth);
};

/** Find the last common block between the parameter chain and a locator. */
CBlockIndex* FindForkInGlobalIndex(const CChain& chain, const CBlockLocator& locator);

/** Mark a block as invalid. */
bool InvalidateBlock(CValidationState& state, CBlockIndex *pindex);

/** Remove invalidity status from a block and its descendants. */
bool ReconsiderBlock(CValidationState& state, CBlockIndex *pindex);

/** The currently-connected chain of blocks. */
extern CChain chainActive;

/** Global variable that points to the active CCoinsView (protected by cs_main) */
extern CCoinsViewCache *pcoinsTip;

/** Global variable that points to the active block tree (protected by cs_main) */
extern CBlockTreeDB *pblocktree;

/**
 * Return the spend height, which is one more than the inputs.GetBestBlock().
 * While checking, GetBestBlock() refers to the parent block. (protected by cs_main)
 * This is also true for mempool checks.
 */
int GetSpendHeight(const CCoinsViewCache& inputs);

/**
 * Check if the output nIn is CF Reward
 */
bool IsCommunityFund(const CCoins *coins, int nIn);

namespace Consensus {
bool CheckTxInputs(const CTransactionBase& txBase, CValidationState& state, const CCoinsViewCache& inputs, int nSpendHeight, const Consensus::Params& consensusParams);
}

struct CTransactionNetworkObj
{
    CTransaction tx;
    CScCertificate cert;

    int32_t nVersion;

    bool IsCertificate() const { return (nVersion == SC_CERT_VERSION); }
    bool IsTx() const { return !IsCertificate(); }

    template<typename Stream>
    void Unserialize(Stream& s, int nType, int nVersion) {
        SerializationOp(s, CSerActionUnserialize(), nType, nVersion);
    } 

    template <typename Stream, typename Operation>
    inline void SerializationOp(Stream& s, Operation ser_action, int nType, int nVersion) {

        ::Unserialize(s, this->nVersion, nType, nVersion);
        nVersion = this->nVersion;
        s.Rewind(sizeof(nVersion));

        if (this->IsCertificate())
        {
            ::Unserialize(s, *const_cast<CScCertificate*>(&cert), nType, nVersion);
        }
        else
        {
            ::Unserialize(s, *const_cast<CTransaction*>(&tx), nType, nVersion);
        }
    }
};

#endif // BITCOIN_MAIN_H<|MERGE_RESOLUTION|>--- conflicted
+++ resolved
@@ -291,17 +291,10 @@
                         bool* pfMissingInputs,  bool disconnecting, bool fRejectAbsurdFee=false);
 
 bool AcceptTxToMemoryPool(CTxMemPool& pool, CValidationState &state, const CTransaction &tx, bool fLimitFree,
-<<<<<<< HEAD
-                        bool* pfMissingInputs, bool fRejectAbsurdFee=false, bool disconnecting = false, bool fVerifyBwtRequests = true);
+                        bool* pfMissingInputs, bool disconnecting, bool fRejectAbsurdFee=false, bool fVerifyBwtRequests = true);
 
 bool AcceptCertificateToMemoryPool(CTxMemPool& pool, CValidationState &state, const CScCertificate &cert, bool fLimitFree,
-                        bool* pfMissingInputs, bool fRejectAbsurdFee=false, bool disconnecting = false, bool verifyCert = true);
-=======
-                        bool* pfMissingInputs,  bool disconnecting, bool fRejectAbsurdFee=false);
-
-bool AcceptCertificateToMemoryPool(CTxMemPool& pool, CValidationState &state, const CScCertificate &cert, bool fLimitFree,
-                        bool* pfMissingInputs,  bool disconnecting, bool fRejectAbsurdFee=false);
->>>>>>> 65584780
+                        bool* pfMissingInputs,  bool disconnecting, bool fRejectAbsurdFee=false, bool verifyCert = true);
 
 struct CNodeStateStats {
     int nMisbehavior;
