--- conflicted
+++ resolved
@@ -681,7 +681,6 @@
     void RemoveCswNullifier(const uint256& scId,
                          const libzendoomc::ScFieldElement &nullifier);
 
-<<<<<<< HEAD
     //CERTIFICATE DATA HASH MEMEBERS
     void AddCertDataHash(const uint256& scId,
                          const int epoch,
@@ -689,10 +688,7 @@
     void RemoveCertDataHash(const uint256& scId,
                             const int epoch);
 
-    CSidechain::State isCeasedAtHeight(const uint256& scId, int height) const;
-=======
->>>>>>> 5a4c008e
-    CSidechain::State GetSidechainState(const uint256& scId) const;
+   CSidechain::State GetSidechainState(const uint256& scId) const;
 
     bool Flush();
 
