// Copyright (c) 2009-2010 Satoshi Nakamoto
// Copyright (c) 2009-2014 The Bitcoin Core developers
// Distributed under the MIT software license, see the accompanying
// file COPYING or http://www.opensource.org/licenses/mit-license.php.

#ifndef BITCOIN_COINS_H
#define BITCOIN_COINS_H

#include "compressor.h"
#include "core_memusage.h"
#include "memusage.h"
#include "serialize.h"
#include "uint256.h"

#include <assert.h>
#include <stdint.h>

#include <boost/foreach.hpp>
#include <boost/unordered_map.hpp>
#include "zcash/IncrementalMerkleTree.hpp"
#include <sc/sidechain.h>
#include <sc/proofverifier.h>

class CBlockUndo;
class CVoidedCertUndo;

/**
 * Pruned version of CTransaction: only retains metadata and unspent transaction outputs
 *
 * Serialized format:
 * - VARINT(nVersion)
 * - VARINT(nCode)
 * - unspentness bitvector, for vout[2] and further; least significant byte first
 * - the non-spent CTxOuts (via CTxOutCompressor)
 * - VARINT(nHeight)
 * - string(originSc);                  serialized for coins from certificates only
 * - unsigned int(changeOutputCounter); serialized for coins from certificates only
 * The nCode value consists of:
 * - bit 1: IsCoinBase()
 * - bit 2: vout[0] is not spent
 * - bit 4: vout[1] is not spent
 * - The higher bits encode N, the number of non-zero bytes in the following bitvector.
 *   - In case both bit 2 and bit 4 are unset, they encode N-1, as there must be at
 *     least one non-spent output).
 * - changeOutputCounteris introduced with certificates. It counts the number of vouts which do not
 *   originate from a backward transfer. It uniquely specifies which vouts come
 *   from backward transfers since we assume these vout are placed last, before all of other vouts.
 *   changeOutputCounter is serialized for coins coming from certificates only, along with originScid,
 *   in order to preserve backward compatibility
 *
 * Example: 0104835800816115944e077fe7c803cfa57f29b36bf87c1d358bb85e
 *          <><><--------------------------------------------><---->
 *          |  \                  |                             /
 *    version   code             vout[1]                  height
 *
 *    - version = 1
 *    - code = 4 (vout[1] is not spent, and 0 non-zero bytes of bitvector follow)
 *    - unspentness bitvector: as 0 non-zero bytes follow, it has length 0
 *    - vout[1]: 835800816115944e077fe7c803cfa57f29b36bf87c1d35
 *               * 8358: compact amount representation for 60000000000 (600 BTC)
 *               * 00: special txout type pay-to-pubkey-hash
 *               * 816115944e077fe7c803cfa57f29b36bf87c1d35: address uint160
 *    - height = 203998
 *
 *
 * Example: 0109044086ef97d5790061b01caab50f1b8e9c50a5057eb43c2d9563a4eebbd123008c988f1a4a4de2161e0f50aac7f17e7f9555caa486af3b
 *          <><><--><--------------------------------------------------><----------------------------------------------><---->
 *         /  \   \                     |                                                           |                     /
 *  version  code  unspentness       vout[4]                                                     vout[16]           height
 *
 *  - version = 1
 *  - code = 9 (coinbase, neither vout[0] or vout[1] are unspent,
 *                2 (1, +1 because both bit 2 and bit 4 are unset) non-zero bitvector bytes follow)
 *  - unspentness bitvector: bits 2 (0x04) and 14 (0x4000) are set, so vout[2+2] and vout[14+2] are unspent
 *  - vout[4]: 86ef97d5790061b01caab50f1b8e9c50a5057eb43c2d9563a4ee
 *             * 86ef97d579: compact amount representation for 234925952 (2.35 BTC)
 *             * 00: special txout type pay-to-pubkey-hash
 *             * 61b01caab50f1b8e9c50a5057eb43c2d9563a4ee: address uint160
 *  - vout[16]: bbd123008c988f1a4a4de2161e0f50aac7f17e7f9555caa4
 *              * bbd123: compact amount representation for 110397 (0.001 BTC)
 *              * 00: special txout type pay-to-pubkey-hash
 *              * 8c988f1a4a4de2161e0f50aac7f17e7f9555caa4: address uint160
 *  - height = 120891
 */
class CCoins
{
public:
    //! whether transaction is a coinbase
    bool fCoinBase;

    //! unspent transaction outputs; spent outputs are .IsNull(); spent outputs at the end of the array are dropped
    std::vector<CTxOut> vout;

    //! at which height this transaction was included in the active block chain
    int nHeight;

    //! version of the CTransaction; accesses to this value should probably check for nHeight as well,
    //! as new tx version will probably only be introduced at certain heights
    int nVersion;

    //| If coins comes from a certificate, nFirstBwtPos represents the position of the first backward transfer;
    //! All outputs after nFirstBwtPos, including nFirstBwtPos, are backward transfers
    //! If coins comes from a tx, it is currently set to BWT_POS_UNSET and not used
    int nFirstBwtPos;

    //! if coin comes from a certificate, nBwtMaturityHeight signals the height at which these output will be mature
    //! nBwtMaturityHeight will be serialized only for coins from certificate
    int nBwtMaturityHeight;

    std::string ToString() const;

    //! empty constructor
    CCoins();

    //! construct a CCoins from a CTransaction, at a given height
    CCoins(const CTransaction &tx, int nHeightIn);
    CCoins(const CScCertificate &cert, int nHeightIn, int bwtMaturityHeight);

    void From(const CTransaction &tx, int nHeightIn);
    void From(const CScCertificate &tx, int nHeightIn, int bwtMaturityHeight);

    void Clear();

    //!remove spent outputs at the end of vout
    void Cleanup();

    void ClearUnspendable();

    void swap(CCoins &to);

    //! equality test
    friend bool operator==(const CCoins &a, const CCoins &b);
    friend bool operator!=(const CCoins &a, const CCoins &b);

    bool IsCoinBase() const;
    bool IsFromCert() const;

    enum class outputMaturity {
        NOT_APPLICABLE = 0,
        MATURE,
        IMMATURE
    };

    int GetMaturityHeightForOutput(unsigned int outPos) const;

    //! mark a vout spent
    bool Spend(uint32_t nPos);

    //! check whether a particular output is still available
    bool IsAvailable(unsigned int nPos) const;

    //! check whether the entire CCoins is spent
    //! note that only !IsPruned() CCoins can be serialized
    bool IsPruned() const;

    size_t DynamicMemoryUsage() const;

    unsigned int GetSerializeSize(int nType, int nVersion) const {
        unsigned int nSize = 0;
        unsigned int nMaskSize = 0, nMaskCode = 0;
        CalcMaskSize(nMaskSize, nMaskCode);
        bool fFirst = vout.size() > 0 && !vout[0].IsNull();
        bool fSecond = vout.size() > 1 && !vout[1].IsNull();
        assert(fFirst || fSecond || nMaskCode);
        unsigned int nCode = 8*(nMaskCode - (fFirst || fSecond ? 0 : 1)) + (fCoinBase ? 1 : 0) + (fFirst ? 2 : 0) + (fSecond ? 4 : 0);
        // version
        nSize += ::GetSerializeSize(VARINT(this->nVersion), nType, nVersion);
        // size of header code
        nSize += ::GetSerializeSize(VARINT(nCode), nType, nVersion);
        // spentness bitmask
        nSize += nMaskSize;
        // txouts themself
        for (unsigned int i = 0; i < vout.size(); i++)
            if (!vout[i].IsNull())
                nSize += ::GetSerializeSize(CTxOutCompressor(REF(vout[i])), nType, nVersion);
        // height
        nSize += ::GetSerializeSize(VARINT(nHeight), nType, nVersion);

        if (this->IsFromCert()) {
            nSize += ::GetSerializeSize(nFirstBwtPos, nType, nVersion);
            nSize += ::GetSerializeSize(nBwtMaturityHeight, nType, nVersion);
        }

        return nSize;
    }

    template<typename Stream>
    void Serialize(Stream &s, int nType, int nVersion) const {
        unsigned int nMaskSize = 0, nMaskCode = 0;
        CalcMaskSize(nMaskSize, nMaskCode);
        bool fFirst = vout.size() > 0 && !vout[0].IsNull();
        bool fSecond = vout.size() > 1 && !vout[1].IsNull();
        assert(fFirst || fSecond || nMaskCode);
        unsigned int nCode = 8*(nMaskCode - (fFirst || fSecond ? 0 : 1)) + (fCoinBase ? 1 : 0) + (fFirst ? 2 : 0) + (fSecond ? 4 : 0);
        // version
        ::Serialize(s, VARINT(this->nVersion), nType, nVersion);
        // header code
        ::Serialize(s, VARINT(nCode), nType, nVersion);
        // spentness bitmask
        for (unsigned int b = 0; b<nMaskSize; b++) {
            unsigned char chAvail = 0;
            for (unsigned int i = 0; i < 8 && 2+b*8+i < vout.size(); i++)
                if (!vout[2+b*8+i].IsNull())
                    chAvail |= (1 << i);
            ::Serialize(s, chAvail, nType, nVersion);
        }
        // txouts themself
        for (unsigned int i = 0; i < vout.size(); i++) {
            if (!vout[i].IsNull())
                ::Serialize(s, CTxOutCompressor(REF(vout[i])), nType, nVersion);
        }

        // coinbase height
        ::Serialize(s, VARINT(nHeight), nType, nVersion);

        if (this->IsFromCert()) {
            ::Serialize(s, nFirstBwtPos, nType, nVersion);
            ::Serialize(s, nBwtMaturityHeight, nType, nVersion);
        }
    }

    template<typename Stream>
    void Unserialize(Stream &s, int nType, int nVersion) {
        unsigned int nCode = 0;
        // version
        ::Unserialize(s, VARINT(this->nVersion), nType, nVersion);
        // header code
        ::Unserialize(s, VARINT(nCode), nType, nVersion);
        fCoinBase = nCode & 1;
        std::vector<bool> vAvail(2, false);
        vAvail[0] = (nCode & 2) != 0;
        vAvail[1] = (nCode & 4) != 0;
        unsigned int nMaskCode = (nCode / 8) + ((nCode & 6) != 0 ? 0 : 1);
        // spentness bitmask
        while (nMaskCode > 0) {
            unsigned char chAvail = 0;
            ::Unserialize(s, chAvail, nType, nVersion);
            for (unsigned int p = 0; p < 8; p++) {
                bool f = (chAvail & (1 << p)) != 0;
                vAvail.push_back(f);
            }
            if (chAvail != 0)
                nMaskCode--;
        }
        // txouts themself
        vout.assign(vAvail.size(), CTxOut());
        for (unsigned int i = 0; i < vAvail.size(); i++) {
            if (vAvail[i])
                ::Unserialize(s, REF(CTxOutCompressor(vout[i])), nType, nVersion);
        }
        // coinbase height
        ::Unserialize(s, VARINT(nHeight), nType, nVersion);

        nFirstBwtPos = BWT_POS_UNSET;
        if (this->IsFromCert()) {
            ::Unserialize(s, nFirstBwtPos, nType,nVersion);
            ::Unserialize(s, nBwtMaturityHeight, nType,nVersion);

            for(int idx = nFirstBwtPos; idx < vout.size(); ++idx)
                vout[idx].isFromBackwardTransfer = true;
        }

        Cleanup();
    }
private:
    void CalcMaskSize(unsigned int &nBytes, unsigned int &nNonzeroBytes) const;
};

class CCoinsKeyHasher
{
private:
    uint256 salt;

public:
    CCoinsKeyHasher();

    /**
     * This *must* return size_t. With Boost 1.46 on 32-bit systems the
     * unordered_map will behave unpredictably if the custom hasher returns a
     * uint64_t, resulting in failures when syncing the chain (#4634).
     */
    size_t operator()(const uint256& key) const {
        return key.GetHash(salt);
    }
};

struct CCoinsCacheEntry
{
    CCoins coins; // The actual cached data.
    unsigned char flags;

    enum Flags {
        DIRTY = (1 << 0), // This cache entry is potentially different from the version in the parent view.
        FRESH = (1 << 1), // The parent view does not have this entry (or it is pruned).
    };

    CCoinsCacheEntry() : coins(), flags(0) {}
};

struct CSidechainsCacheEntry
{
    CSidechain scInfo; // The actual cached data.

    enum class Flags {
        DEFAULT = 0,
        DIRTY   = (1 << 0), // This cache entry is potentially different from the version in the parent view.
        FRESH   = (1 << 1), // The parent view does not have this entry
        ERASED  = (1 << 2), // The parent view does have this entry but current one have it erased
    } flag;

    CSidechainsCacheEntry() : scInfo(), flag(Flags::DEFAULT) {}
    CSidechainsCacheEntry(const CSidechain & _scInfo, Flags _flag) : scInfo(_scInfo), flag(_flag) {}
};

struct CSidechainEventsCacheEntry
{
    CSidechainEvents scEvents; // The actual cached data.

    enum class Flags {
        DEFAULT = 0,
        DIRTY   = (1 << 0), // This cache entry is potentially different from the version in the parent view.
        FRESH   = (1 << 1), // The parent view does not have this entry
        ERASED  = (1 << 2), // The parent view does have this entry but current one have it erased
    } flag;

    CSidechainEventsCacheEntry() : scEvents(), flag(Flags::DEFAULT) {}
    CSidechainEventsCacheEntry(const CSidechainEvents & _scList, Flags _flag) : scEvents(_scList), flag(_flag) {}
};

struct CAnchorsCacheEntry
{
    bool entered; // This will be false if the anchor is removed from the cache
    ZCIncrementalMerkleTree tree; // The tree itself
    unsigned char flags;

    enum Flags {
        DIRTY = (1 << 0), // This cache entry is potentially different from the version in the parent view.
    };

    CAnchorsCacheEntry() : entered(false), flags(0) {}
};

struct CNullifiersCacheEntry
{
    bool entered; // If the nullifier is spent or not
    unsigned char flags;

    enum Flags {
        DIRTY = (1 << 0), // This cache entry is potentially different from the version in the parent view.
    };

    CNullifiersCacheEntry() : entered(false), flags(0) {}
};

typedef boost::unordered_map<uint256, CCoinsCacheEntry, CCoinsKeyHasher>      CCoinsMap;
typedef boost::unordered_map<uint256, CSidechainsCacheEntry, CCoinsKeyHasher> CSidechainsMap;
typedef boost::unordered_map<int, CSidechainEventsCacheEntry>                 CCeasingScsMap;
typedef boost::unordered_map<uint256, CAnchorsCacheEntry, CCoinsKeyHasher>    CAnchorsMap;
typedef boost::unordered_map<uint256, CNullifiersCacheEntry, CCoinsKeyHasher> CNullifiersMap;

struct CCoinsStats
{
    int nHeight;
    uint256 hashBlock;
    uint64_t nTransactions;
    uint64_t nTransactionOutputs;
    uint64_t nSerializedSize;
    uint256 hashSerialized;
    CAmount nTotalAmount;

    CCoinsStats() : nHeight(0), nTransactions(0), nTransactionOutputs(0), nSerializedSize(0), nTotalAmount(0) {}
};


/** Abstract view on the open txout dataset. */
class CCoinsView
{
public:
    //! Retrieve the tree at a particular anchored root in the chain
    virtual bool GetAnchorAt(const uint256 &rt, ZCIncrementalMerkleTree &tree) const;

    //! Determine whether a nullifier is spent or not
    virtual bool GetNullifier(const uint256 &nullifier) const;

    //! Retrieve the CCoins (unspent transaction outputs) for a given txid
    virtual bool GetCoins(const uint256 &txid, CCoins &coins) const;

    //! Just check whether we have data for a given txid.
    //! This may (but cannot always) return true for fully spent transactions
    virtual bool HaveCoins(const uint256 &txid) const;

    //! Just check whether we have data for a given sidechain id.
    virtual bool HaveSidechain(const uint256& scId) const;

    //! Retrieve the Sidechain informations for a give sidechain id.
    virtual bool GetSidechain(const uint256& scId, CSidechain& info) const;

    //! Just check whether we have ceasing sidechains at given height
    virtual bool HaveSidechainEvents(int height) const;

    //! Retrieve the scId list of sidechain ceasing at given height.
    virtual bool GetSidechainEvents(int height, CSidechainEvents& scEvent) const;

    //! Retrieve all the known sidechain ids
    virtual void GetScIds(std::set<uint256>& scIdsList) const;

    //! just check whether we have data for a certificate in a given epoch for given sidechain
    virtual bool HaveCertForEpoch(const uint256& scId, int epochNumber) const;

    //! Retrieve the block hash whose state this CCoinsView currently represents
    virtual uint256 GetBestBlock() const;

    //! Get the current "tip" or the latest anchored tree root in the chain
    virtual uint256 GetBestAnchor() const;

    //! Do a bulk modification (multiple CCoins changes + BestBlock change).
    //! The passed mapCoins can be modified.
    virtual bool BatchWrite(CCoinsMap &mapCoins,
                            const uint256 &hashBlock,
                            const uint256 &hashAnchor,
                            CAnchorsMap &mapAnchors,
                            CNullifiersMap &mapNullifiers,
                            CSidechainsMap& mapSidechains,
                            CCeasingScsMap& mapCeasedScs);

    //! Calculate statistics about the unspent transaction output set
    virtual bool GetStats(CCoinsStats &stats) const;

    //! As we use CCoinsViews polymorphically, have a virtual destructor
    virtual ~CCoinsView() {}
};


/** CCoinsView backed by another CCoinsView */
class CCoinsViewBacked : public CCoinsView
{
protected:
    CCoinsView *base;

public:
    CCoinsViewBacked(CCoinsView *viewIn);
    bool GetAnchorAt(const uint256 &rt, ZCIncrementalMerkleTree &tree) const override;
    bool GetNullifier(const uint256 &nullifier)                        const override;
    bool GetCoins(const uint256 &txid, CCoins &coins)                  const override;
    bool HaveCoins(const uint256 &txid)                                const override;
    bool HaveSidechain(const uint256& scId)                            const override;
    bool GetSidechain(const uint256& scId, CSidechain& info)           const override;
    bool HaveSidechainEvents(int height)                               const override;
    bool GetSidechainEvents(int height, CSidechainEvents& scEvents)    const override;
    void GetScIds(std::set<uint256>& scIdsList)                        const override;
    bool HaveCertForEpoch(const uint256& scId, int epochNumber)        const override;
    uint256 GetBestBlock()                                             const override;
    uint256 GetBestAnchor()                                            const override;
    void SetBackend(CCoinsView &viewIn);
    bool BatchWrite(CCoinsMap &mapCoins,
                    const uint256 &hashBlock,
                    const uint256 &hashAnchor,
                    CAnchorsMap &mapAnchors,
                    CNullifiersMap &mapNullifiers,
                    CSidechainsMap& mapSidechains,
                    CCeasingScsMap& mapCeasedScs)                            override;
    bool GetStats(CCoinsStats &stats)                                  const override;
};


class CCoinsViewCache;

/** 
 * A reference to a mutable cache entry. Encapsulating it allows us to run
 *  cleanup code after the modification is finished, and keeping track of
 *  concurrent modifications. 
 */
class CCoinsModifier
{
private:
    CCoinsViewCache& cache;
    CCoinsMap::iterator it;
    size_t cachedCoinUsage; // Cached memory usage of the CCoins object before modification
    CCoinsModifier(CCoinsViewCache& cache_, CCoinsMap::iterator it_, size_t usage);

public:
    CCoins* operator->() { return &it->second.coins; }
    CCoins& operator*() { return it->second.coins; }
    ~CCoinsModifier();
    friend class CCoinsViewCache;
};

/** CCoinsView that adds a memory cache for transactions to another CCoinsView */
class CCoinsViewCache : public CCoinsViewBacked
{
protected:
    /* Whether this cache has an active modifier. */
    bool hasModifier;


    /**
     * Make mutable so that we can "fill the cache" even from Get-methods
     * declared as "const".  
     */
    mutable uint256        hashBlock;
    mutable CCoinsMap      cacheCoins;
    mutable CSidechainsMap cacheSidechains;
    mutable CCeasingScsMap cacheSidechainEvents;
    mutable uint256        hashAnchor;
    mutable CAnchorsMap    cacheAnchors;
    mutable CNullifiersMap cacheNullifiers;

    /* Cached dynamic memory usage for the inner CCoins objects. */
    mutable size_t cachedCoinsUsage;

public:
    CCoinsViewCache(CCoinsView *baseIn);
    ~CCoinsViewCache();

    // Standard CCoinsView methods
    bool GetAnchorAt(const uint256 &rt, ZCIncrementalMerkleTree &tree) const override;
    bool GetNullifier(const uint256 &nullifier)                        const override;
    bool GetCoins(const uint256 &txid, CCoins &coins)                  const override;
    bool HaveCoins(const uint256 &txid)                                const override;
    uint256 GetBestBlock()                                             const override;
    uint256 GetBestAnchor()                                            const override;
    void SetBestBlock(const uint256 &hashBlock);
    bool BatchWrite(CCoinsMap &mapCoins,
                    const uint256 &hashBlock,
                    const uint256 &hashAnchor,
                    CAnchorsMap &mapAnchors,
                    CNullifiersMap &mapNullifiers,
                    CSidechainsMap& mapSidechains,
                    CCeasingScsMap& mapCeasedScs)                            override;


    // Adds the tree to mapAnchors and sets the current commitment
    // root to this root.
    void PushAnchor(const ZCIncrementalMerkleTree &tree);

    // Removes the current commitment root from mapAnchors and sets
    // the new current root.
    void PopAnchor(const uint256 &rt);

    // Marks a nullifier as spent or not.
    void SetNullifier(const uint256 &nullifier, bool spent);

    /**
     * Return a pointer to CCoins in the cache, or NULL if not found. This is
     * more efficient than GetCoins. Modifications to other cache entries are
     * allowed while accessing the returned pointer.
     */
    const CCoins* AccessCoins(const uint256 &txid) const;

    /**
     * Return a modifiable reference to a CCoins. If no entry with the given
     * txid exists, a new one is created. Simultaneous modifications are not
     * allowed.
     */
    CCoinsModifier ModifyCoins(const uint256 &txid);

    /**
     * Push the modifications applied to this cache to its base.
     * Failure to call this method before destruction will cause the changes to be forgotten.
     * If false is returned, the state of this cache (and its backing view) will be undefined.
     */

    //SIDECHAIN RELATED PUBLIC MEMBERS
    bool HaveSidechain(const uint256& scId)                           const override;
    bool GetSidechain(const uint256 & scId, CSidechain& targetScInfo) const override;
    void GetScIds(std::set<uint256>& scIdsList)                       const override;
    bool HaveScRequirements(const CTransaction& tx, int height);
    bool UpdateScInfo(const CTransaction& tx, const CBlock&, int nHeight);
    bool RevertTxOutputs(const CTransaction& tx, int nHeight);

    //CERTIFICATES RELATED PUBLIC MEMBERS
<<<<<<< HEAD
    bool IsCertApplicableToState(const CScCertificate& cert, int nHeight, CValidationState& state);
    bool isEpochDataValid(const CSidechain& scInfo, int epochNumber, const uint256& epochBlockHash);
    bool UpdateScInfo(const CScCertificate& cert, CTxUndo& certUndoEntry);
    bool RevertCertOutputs(const CScCertificate& cert, const CTxUndo &certUndoEntry);

    //SIDECHAINS EVENTS RELATED MEMBERS
    bool HaveSidechainEvents(int height)                            const override;
    bool GetSidechainEvents(int height, CSidechainEvents& scEvents) const override;

    bool ScheduleSidechainEvent(const CTxScCreationOut& scCreationOut, int creationHeight);
    bool ScheduleSidechainEvent(const CTxForwardTransferOut& forwardOut, int fwdHeight);
    bool ScheduleSidechainEvent(const CScCertificate& cert);

    bool CancelSidechainEvent(const CTxScCreationOut& scCreationOut, int creationHeight);
    bool CancelSidechainEvent(const CTxForwardTransferOut& forwardOut, int fwdHeight);
    bool CancelSidechainEvent(const CScCertificate& cert);

    bool HandleSidechainEvents(int height, CBlockUndo& blockUndo);
    bool RevertSidechainEvents(const CBlockUndo& blockUndo, int height);

    CSidechain::State isCeasedAtHeight(const uint256& scId, int height) const;
=======
    bool HaveCertForEpoch(const uint256& scId, int epochNumber) const override;
    bool IsCertApplicableToState(const CScCertificate& cert, int nHeight, CValidationState& state, libzendoomc::CScProofVerifier& scVerifier);
    bool isLegalEpoch(const uint256& scId, int epochNumber, const uint256& epochBlockHash);
    bool UpdateScInfo(const CScCertificate& cert, CBlockUndo& bu);
    bool RevertCertOutputs(const CScCertificate& cert);

    //CEASING SIDECHAINS RELATED MEMBERS
    bool HaveCeasingScs(int height)                                const override;
    bool GetCeasingScs(int height, CCeasingSidechains& ceasingScs) const override;
    bool UpdateCeasingScs(const CTxScCreationOut& scCreationOut);
    bool UndoCeasingScs(const CTxScCreationOut& scCreationOut);
    bool UpdateCeasingScs(const CScCertificate& cert);
    bool UndoCeasingScs(const CScCertificate& cert);
    bool HandleCeasingScs(int height, CBlockUndo& blockUndo);
    bool RevertCeasingScs(const CTxUndo& ceasedCertUndo);

    CSidechain::state isCeasedAtHeight(const uint256& scId, int height) const;
>>>>>>> 3e04e7e5

    bool Flush();

    //! Calculate the size of the cache (in number of transactions)
    unsigned int GetCacheSize() const;

    //! Calculate the size of the cache (in bytes)
    size_t DynamicMemoryUsage() const;

    /** 
     * Amount of bitcoins coming in to a transaction
     * Note that lightweight clients may not know anything besides the hash of previous transactions,
     * so may not be able to calculate this.
     *
     * @param[in] tx    transaction for which we are checking input total
     * @return    Sum of value of all inputs (scriptSigs)
     */
    CAmount GetValueIn(const CTransactionBase& tx) const;

    //! Check whether all prevouts of the transaction are present in the UTXO set represented by this view
    bool HaveInputs(const CTransactionBase& txBase) const;

    //! Check whether all joinsplit requirements (anchors/nullifiers) are satisfied
    bool HaveJoinSplitRequirements(const CTransactionBase& txBase) const;

    //! Return priority of tx at height nHeight
    double GetPriority(const CTransactionBase &tx, int nHeight) const;

    const CTxOut &GetOutputFor(const CTxIn& input) const;

    friend class CCoinsModifier;

private:
    CCoinsMap::iterator            FetchCoins(const uint256 &txid);
    CCoinsMap::const_iterator      FetchCoins(const uint256 &txid)      const;
    CSidechainsMap::const_iterator FetchSidechains(const uint256& scId) const;
    CCeasingScsMap::const_iterator FetchSidechainEvents(int height)     const;

    static int getInitScCoinsMaturity();
    int getScCoinsMaturity();

    bool DecrementImmatureAmount(const uint256& scId, CSidechain& targetScInfo, CAmount nValue, int maturityHeight);
    void Dump_info() const;

private:
    /**
     * By making the copy constructor private, we prevent accidentally using it when one intends to create a cache on top of a base cache.
     */
    CCoinsViewCache(const CCoinsViewCache &);
};

#endif // BITCOIN_COINS_H<|MERGE_RESOLUTION|>--- conflicted
+++ resolved
@@ -569,8 +569,7 @@
     bool RevertTxOutputs(const CTransaction& tx, int nHeight);
 
     //CERTIFICATES RELATED PUBLIC MEMBERS
-<<<<<<< HEAD
-    bool IsCertApplicableToState(const CScCertificate& cert, int nHeight, CValidationState& state);
+    bool IsCertApplicableToState(const CScCertificate& cert, int nHeight, CValidationState& state, libzendoomc::CScProofVerifier& scVerifier);
     bool isEpochDataValid(const CSidechain& scInfo, int epochNumber, const uint256& epochBlockHash);
     bool UpdateScInfo(const CScCertificate& cert, CTxUndo& certUndoEntry);
     bool RevertCertOutputs(const CScCertificate& cert, const CTxUndo &certUndoEntry);
@@ -591,25 +590,6 @@
     bool RevertSidechainEvents(const CBlockUndo& blockUndo, int height);
 
     CSidechain::State isCeasedAtHeight(const uint256& scId, int height) const;
-=======
-    bool HaveCertForEpoch(const uint256& scId, int epochNumber) const override;
-    bool IsCertApplicableToState(const CScCertificate& cert, int nHeight, CValidationState& state, libzendoomc::CScProofVerifier& scVerifier);
-    bool isLegalEpoch(const uint256& scId, int epochNumber, const uint256& epochBlockHash);
-    bool UpdateScInfo(const CScCertificate& cert, CBlockUndo& bu);
-    bool RevertCertOutputs(const CScCertificate& cert);
-
-    //CEASING SIDECHAINS RELATED MEMBERS
-    bool HaveCeasingScs(int height)                                const override;
-    bool GetCeasingScs(int height, CCeasingSidechains& ceasingScs) const override;
-    bool UpdateCeasingScs(const CTxScCreationOut& scCreationOut);
-    bool UndoCeasingScs(const CTxScCreationOut& scCreationOut);
-    bool UpdateCeasingScs(const CScCertificate& cert);
-    bool UndoCeasingScs(const CScCertificate& cert);
-    bool HandleCeasingScs(int height, CBlockUndo& blockUndo);
-    bool RevertCeasingScs(const CTxUndo& ceasedCertUndo);
-
-    CSidechain::state isCeasedAtHeight(const uint256& scId, int height) const;
->>>>>>> 3e04e7e5
 
     bool Flush();
 
