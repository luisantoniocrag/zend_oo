--- conflicted
+++ resolved
@@ -313,32 +313,6 @@
 };
 
 struct CAnchorsCacheEntry
-<<<<<<< HEAD
-{
-    bool entered; // This will be false if the anchor is removed from the cache
-    ZCIncrementalMerkleTree tree; // The tree itself
-    unsigned char flags;
-
-    enum Flags {
-        DIRTY = (1 << 0), // This cache entry is potentially different from the version in the parent view.
-    };
-
-    CAnchorsCacheEntry() : entered(false), flags(0) {}
-};
-
-struct CNullifiersCacheEntry
-{
-    bool entered; // If the nullifier is spent or not
-    unsigned char flags;
-
-    enum Flags {
-        DIRTY = (1 << 0), // This cache entry is potentially different from the version in the parent view.
-    };
-
-    CNullifiersCacheEntry() : entered(false), flags(0) {}
-};
-
-=======
 {
     bool entered; // This will be false if the anchor is removed from the cache
     ZCIncrementalMerkleTree tree; // The tree itself
@@ -364,7 +338,6 @@
     CNullifiersCacheEntry() : entered(false), flags(0) {}
 };
 
->>>>>>> 9f69f9f8
 struct CMutableSidechainCacheEntry
 {
     enum class Flags {
@@ -446,7 +419,6 @@
 
 struct CSidechainsCacheEntry: public CMutableSidechainCacheEntry
 {
-<<<<<<< HEAD
     CSidechain sidechain;
 
     CSidechainsCacheEntry(): CMutableSidechainCacheEntry(Flags::DEFAULT), sidechain() {}
@@ -455,16 +427,6 @@
 
     // Not an equality operator since we want to neglect flag
     bool ContentCheck(const CSidechainsCacheEntry& rhs) {return this->sidechain == rhs.sidechain;}
-=======
-    CSidechain scInfo;
-
-    CSidechainsCacheEntry(): CMutableSidechainCacheEntry(Flags::DEFAULT), scInfo() {}
-    CSidechainsCacheEntry(const CSidechain & _scInfo, Flags _flag):
-        CMutableSidechainCacheEntry(_flag), scInfo(_scInfo) {}
-
-    // Not an equality operator since we want to neglect flag
-    bool ContentCheck(const CSidechainsCacheEntry& rhs) {return this->scInfo == rhs.scInfo;}
->>>>>>> 9f69f9f8
 };
 
 struct CSidechainEventsCacheEntry: public CMutableSidechainCacheEntry
@@ -477,14 +439,11 @@
 
     // Not an equality operator since we want to neglect flag
     bool ContentCheck(const CSidechainEventsCacheEntry& rhs) {return this->scEvents == rhs.scEvents;}
-<<<<<<< HEAD
-=======
 };
 
 struct CCswNullifiersCacheEntry: public CImmutableSidechainCacheEntry
 {
     CCswNullifiersCacheEntry(Flags _flag = Flags::DEFAULT): CImmutableSidechainCacheEntry(_flag) {}
->>>>>>> 9f69f9f8
 };
 
 typedef boost::unordered_map<uint256, CCoinsCacheEntry, CCoinsKeyHasher>      CCoinsMap;
@@ -493,10 +452,7 @@
 
 typedef boost::unordered_map<uint256, CSidechainsCacheEntry, CCoinsKeyHasher> CSidechainsMap;
 typedef boost::unordered_map<int, CSidechainEventsCacheEntry> CSidechainEventsMap;
-<<<<<<< HEAD
-=======
 typedef boost::unordered_map<std::pair<uint256, libzendoomc::ScFieldElement>, CCswNullifiersCacheEntry, CCswNullifiersKeyHasher> CCswNullifiersMap;
->>>>>>> 9f69f9f8
 
 struct CCoinsStats
 {
@@ -556,9 +512,6 @@
     //! Retrieve existance of CSW nullifier for specified Sidechain.
     virtual bool HaveCswNullifier(const uint256& scId,
                                   const libzendoomc::ScFieldElement& nullifier) const;
-
-    //! Retrive CertDataHash value for the most recent active Certificate fpr a govem sidechain id.
-    virtual bool GetActiveCertDataHash(const uint256& scId, libzendoomc::ScFieldElement& certDataHash) const;
 
     //! Do a bulk modification (multiple CCoins changes + BestBlock change).
     //! The passed mapCoins can be modified.
@@ -601,7 +554,6 @@
     uint256 GetBestAnchor()                                                                     const override;
     bool HaveCswNullifier(const uint256& scId,
                          const libzendoomc::ScFieldElement &nullifier)                          const override;
-    bool GetActiveCertDataHash(const uint256& scId, libzendoomc::ScFieldElement& certDataHash)  const override;
 
     void SetBackend(CCoinsView &viewIn);
     bool BatchWrite(CCoinsMap &mapCoins,
@@ -666,11 +618,7 @@
 
 public:
     CCoinsViewCache(CCoinsView *baseIn);
-<<<<<<< HEAD
-    CCoinsViewCache(const CCoinsViewCache &) = delete; //prevent accidental copies when one intends to create a cache on top of a base cache.
-=======
     CCoinsViewCache(const CCoinsViewCache &) = delete; //we prevent accidentally using it when one intends to create a cache on top of a base cache.
->>>>>>> 9f69f9f8
     ~CCoinsViewCache();
 
     // Standard CCoinsView methods
@@ -727,13 +675,8 @@
     bool HaveSidechain(const uint256& scId)                           const override;
     bool GetSidechain(const uint256 & scId, CSidechain& targetSidechain) const override;
     void GetScIds(std::set<uint256>& scIdsList)                       const override;
-<<<<<<< HEAD
     bool IsScTxApplicableToState(const CTransaction& tx, int height, libzendoomc::CScProofVerifier& scVerifier) const;
     bool UpdateSidechain(const CTransaction& tx, const CBlock&, int nHeight);
-=======
-    bool HaveScRequirements(const CTransaction& tx);
-    bool UpdateScInfo(const CTransaction& tx, const CBlock&, int nHeight);
->>>>>>> 9f69f9f8
     bool RevertTxOutputs(const CTransaction& tx, int nHeight);
     int getScCoinsMaturity();
 
@@ -766,19 +709,13 @@
     bool HandleSidechainEvents(int height, CBlockUndo& blockUndo, std::vector<CScCertificateStatusUpdateInfo>* pCertsStateInfo);
     bool RevertSidechainEvents(const CBlockUndo& blockUndo, int height, std::vector<CScCertificateStatusUpdateInfo>* pCertsStateInfo);
 
-<<<<<<< HEAD
-    CSidechain::State isCeasedAtHeight(const uint256& scId, int height) const;
-    libzendoomc::ScFieldElement GetActiveCertDataHash(const uint256& scId) const;
-=======
     //CSW NULLIFIER PUBLIC MEMBERS
     bool HaveCswNullifier(const uint256& scId, const libzendoomc::ScFieldElement &nullifier) const override;
     bool AddCswNullifier(const uint256& scId, const libzendoomc::ScFieldElement &nullifier);
     bool RemoveCswNullifier(const uint256& scId, const libzendoomc::ScFieldElement &nullifier);
 
-    bool GetActiveCertDataHash(const uint256& scId, libzendoomc::ScFieldElement& certDataHash) const override;
-
-   CSidechain::State GetSidechainState(const uint256& scId) const;
->>>>>>> 9f69f9f8
+    libzendoomc::ScFieldElement GetActiveCertDataHash(const uint256& scId) const;
+    CSidechain::State GetSidechainState(const uint256& scId) const;
 
     bool Flush();
 
@@ -812,23 +749,13 @@
     friend class CCoinsModifier;
 
 private:
-<<<<<<< HEAD
-    CCoinsMap::const_iterator      FetchCoins(const uint256 &txid)       const;
-    CCoinsMap::iterator            FetchCoins(const uint256 &txid);
-    CSidechainsMap::const_iterator FetchSidechains(const uint256& scId)  const;
-    CSidechainsMap::iterator       ModifySidechain(const uint256& scId);
-    const CSidechain* const        AccessSidechain(const uint256& scId)  const;
-    CSidechainEventsMap::const_iterator FetchSidechainEvents(int height) const;
-    CSidechainEventsMap::iterator  ModifySidechainEvents(int height);
-=======
     CCoinsMap::const_iterator           FetchCoins(const uint256 &txid)       const;
     CCoinsMap::iterator                 FetchCoins(const uint256 &txid);
     CSidechainsMap::const_iterator      FetchSidechains(const uint256& scId)  const;
     CSidechainsMap::iterator            ModifySidechain(const uint256& scId);
-    const CSidechain* const             AccessSidechain(const uint256& scId);
+    const CSidechain* const             AccessSidechain(const uint256& scId)  const;
     CSidechainEventsMap::const_iterator FetchSidechainEvents(int height)      const;
     CSidechainEventsMap::iterator       ModifySidechainEvents(int height);
->>>>>>> 9f69f9f8
 
     static int getInitScCoinsMaturity();
 
