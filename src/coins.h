// Copyright (c) 2009-2010 Satoshi Nakamoto
// Copyright (c) 2009-2014 The Bitcoin Core developers
// Distributed under the MIT software license, see the accompanying
// file COPYING or http://www.opensource.org/licenses/mit-license.php.

#ifndef BITCOIN_COINS_H
#define BITCOIN_COINS_H

#include "compressor.h"
#include "core_memusage.h"
#include "memusage.h"
#include "serialize.h"
#include "uint256.h"

#include <assert.h>
#include <stdint.h>

#include <boost/foreach.hpp>
#include <boost/unordered_map.hpp>
#include "zcash/IncrementalMerkleTree.hpp"
#include <sc/sidechain.h>

class CBlockUndo;

/**
 * Pruned version of CTransaction: only retains metadata and unspent transaction outputs
 *
 * Serialized format:
 * - VARINT(nVersion)
 * - VARINT(nCode)
 * - unspentness bitvector, for vout[2] and further; least significant byte first
 * - the non-spent CTxOuts (via CTxOutCompressor)
 * - VARINT(nHeight)
 * - string(originSc);                  serialized for coins from certificates only
 * - unsigned int(changeOutputCounter); serialized for coins from certificates only
 * The nCode value consists of:
 * - bit 1: IsCoinBase()
 * - bit 2: vout[0] is not spent
 * - bit 4: vout[1] is not spent
 * - The higher bits encode N, the number of non-zero bytes in the following bitvector.
 *   - In case both bit 2 and bit 4 are unset, they encode N-1, as there must be at
 *     least one non-spent output).
 * - changeOutputCounteris introduced with certificates. It counts the number of vouts which do not
 *   originate from a backward transfer. It uniquely specifies which vouts come
 *   from backward transfers since we assume these vout are placed last, before all of other vouts.
 *   changeOutputCounter is serialized for coins coming from certificates only, along with originScid,
 *   in order to preserve backward compatibility
 *
 * Example: 0104835800816115944e077fe7c803cfa57f29b36bf87c1d358bb85e
 *          <><><--------------------------------------------><---->
 *          |  \                  |                             /
 *    version   code             vout[1]                  height
 *
 *    - version = 1
 *    - code = 4 (vout[1] is not spent, and 0 non-zero bytes of bitvector follow)
 *    - unspentness bitvector: as 0 non-zero bytes follow, it has length 0
 *    - vout[1]: 835800816115944e077fe7c803cfa57f29b36bf87c1d35
 *               * 8358: compact amount representation for 60000000000 (600 BTC)
 *               * 00: special txout type pay-to-pubkey-hash
 *               * 816115944e077fe7c803cfa57f29b36bf87c1d35: address uint160
 *    - height = 203998
 *
 *
 * Example: 0109044086ef97d5790061b01caab50f1b8e9c50a5057eb43c2d9563a4eebbd123008c988f1a4a4de2161e0f50aac7f17e7f9555caa486af3b
 *          <><><--><--------------------------------------------------><----------------------------------------------><---->
 *         /  \   \                     |                                                           |                     /
 *  version  code  unspentness       vout[4]                                                     vout[16]           height
 *
 *  - version = 1
 *  - code = 9 (coinbase, neither vout[0] or vout[1] are unspent,
 *                2 (1, +1 because both bit 2 and bit 4 are unset) non-zero bitvector bytes follow)
 *  - unspentness bitvector: bits 2 (0x04) and 14 (0x4000) are set, so vout[2+2] and vout[14+2] are unspent
 *  - vout[4]: 86ef97d5790061b01caab50f1b8e9c50a5057eb43c2d9563a4ee
 *             * 86ef97d579: compact amount representation for 234925952 (2.35 BTC)
 *             * 00: special txout type pay-to-pubkey-hash
 *             * 61b01caab50f1b8e9c50a5057eb43c2d9563a4ee: address uint160
 *  - vout[16]: bbd123008c988f1a4a4de2161e0f50aac7f17e7f9555caa4
 *              * bbd123: compact amount representation for 110397 (0.001 BTC)
 *              * 00: special txout type pay-to-pubkey-hash
 *              * 8c988f1a4a4de2161e0f50aac7f17e7f9555caa4: address uint160
 *  - height = 120891
 */
class CCoins
{
public:
    //! whether transaction is a coinbase
    bool fCoinBase;

    //! unspent transaction outputs; spent outputs are .IsNull(); spent outputs at the end of the array are dropped
    std::vector<CTxOut> vout;

    //! at which height this transaction was included in the active block chain
    int nHeight;

    //! version of the CTransaction; accesses to this value should probably check for nHeight as well,
    //! as new tx version will probably only be introduced at certain heights
    int nVersion;

    //! if coin comes from a bwt, originScId will contain the associated ScId; otherwise it will be null
    //! originScId will be serialized only for coins from bwt, which will be stored in chainstate db under different key
    uint256 originScId;

    //! empty constructor
    CCoins();

    //! construct a CCoins from a CTransaction, at a given height
    CCoins(const CTransactionBase &tx, int nHeightIn);

    void FromTx(const CTransactionBase &tx, int nHeightIn);

    void Clear();

    //!remove spent outputs at the end of vout
    void Cleanup();

    void ClearUnspendable();

    void swap(CCoins &to);

    //! equality test
    friend bool operator==(const CCoins &a, const CCoins &b);
    friend bool operator!=(const CCoins &a, const CCoins &b);

    bool IsCoinBase() const;
    bool IsFromCert() const;

    //! mark a vout spent
    bool Spend(uint32_t nPos);

    //! check whether a particular output is still available
    bool IsAvailable(unsigned int nPos) const;

    //! check whether the entire CCoins is spent
    //! note that only !IsPruned() CCoins can be serialized
    bool IsPruned() const;

    size_t DynamicMemoryUsage() const;

    unsigned int GetSerializeSize(int nType, int nVersion) const {
        unsigned int nSize = 0;
        unsigned int nMaskSize = 0, nMaskCode = 0;
        CalcMaskSize(nMaskSize, nMaskCode);
        bool fFirst = vout.size() > 0 && !vout[0].IsNull();
        bool fSecond = vout.size() > 1 && !vout[1].IsNull();
        assert(fFirst || fSecond || nMaskCode);
        unsigned int nCode = 8*(nMaskCode - (fFirst || fSecond ? 0 : 1)) + (fCoinBase ? 1 : 0) + (fFirst ? 2 : 0) + (fSecond ? 4 : 0);
        // version
        nSize += ::GetSerializeSize(VARINT(this->nVersion), nType, nVersion);
        // size of header code
        nSize += ::GetSerializeSize(VARINT(nCode), nType, nVersion);
        // spentness bitmask
        nSize += nMaskSize;
        // txouts themself
        for (unsigned int i = 0; i < vout.size(); i++)
            if (!vout[i].IsNull())
                nSize += ::GetSerializeSize(CTxOutCompressor(REF(vout[i])), nType, nVersion);
        // height
        nSize += ::GetSerializeSize(VARINT(nHeight), nType, nVersion);

        if (this->IsFromCert()) {
            nSize += ::GetSerializeSize(originScId,      nType,nVersion);

            unsigned int changeOutputCounter = 0;
            for(const CTxOut& out: vout) {
                if (!out.isFromBackwardTransfer)
                    ++changeOutputCounter;
                else
                    break;
            }

            nSize += ::GetSerializeSize(changeOutputCounter,nType,nVersion);
        }


        return nSize;
    }

    template<typename Stream>
    void Serialize(Stream &s, int nType, int nVersion) const {
        unsigned int nMaskSize = 0, nMaskCode = 0;
        CalcMaskSize(nMaskSize, nMaskCode);
        bool fFirst = vout.size() > 0 && !vout[0].IsNull();
        bool fSecond = vout.size() > 1 && !vout[1].IsNull();
        assert(fFirst || fSecond || nMaskCode);
        unsigned int nCode = 8*(nMaskCode - (fFirst || fSecond ? 0 : 1)) + (fCoinBase ? 1 : 0) + (fFirst ? 2 : 0) + (fSecond ? 4 : 0);
        // version
        ::Serialize(s, VARINT(this->nVersion), nType, nVersion);
        // header code
        ::Serialize(s, VARINT(nCode), nType, nVersion);
        // spentness bitmask
        for (unsigned int b = 0; b<nMaskSize; b++) {
            unsigned char chAvail = 0;
            for (unsigned int i = 0; i < 8 && 2+b*8+i < vout.size(); i++)
                if (!vout[2+b*8+i].IsNull())
                    chAvail |= (1 << i);
            ::Serialize(s, chAvail, nType, nVersion);
        }
        // txouts themself
        for (unsigned int i = 0; i < vout.size(); i++) {
            if (!vout[i].IsNull())
                ::Serialize(s, CTxOutCompressor(REF(vout[i])), nType, nVersion);
        }

        // coinbase height
        ::Serialize(s, VARINT(nHeight), nType, nVersion);

        if (this->IsFromCert()) {
            ::Serialize(s,originScId,      nType,nVersion);

            unsigned int changeOutputCounter = 0;
            for(const CTxOut& out: vout) {
                if (!out.isFromBackwardTransfer)
                    ++changeOutputCounter;
                else
                    break;
            }

            ::Serialize(s,changeOutputCounter,nType,nVersion);
        }
    }

    template<typename Stream>
    void Unserialize(Stream &s, int nType, int nVersion) {
        unsigned int nCode = 0;
        // version
        ::Unserialize(s, VARINT(this->nVersion), nType, nVersion);
        // header code
        ::Unserialize(s, VARINT(nCode), nType, nVersion);
        fCoinBase = nCode & 1;
        std::vector<bool> vAvail(2, false);
        vAvail[0] = (nCode & 2) != 0;
        vAvail[1] = (nCode & 4) != 0;
        unsigned int nMaskCode = (nCode / 8) + ((nCode & 6) != 0 ? 0 : 1);
        // spentness bitmask
        while (nMaskCode > 0) {
            unsigned char chAvail = 0;
            ::Unserialize(s, chAvail, nType, nVersion);
            for (unsigned int p = 0; p < 8; p++) {
                bool f = (chAvail & (1 << p)) != 0;
                vAvail.push_back(f);
            }
            if (chAvail != 0)
                nMaskCode--;
        }
        // txouts themself
        vout.assign(vAvail.size(), CTxOut());
        for (unsigned int i = 0; i < vAvail.size(); i++) {
            if (vAvail[i])
                ::Unserialize(s, REF(CTxOutCompressor(vout[i])), nType, nVersion);
        }
        // coinbase height
        ::Unserialize(s, VARINT(nHeight), nType, nVersion);

        unsigned int changeOutputCounter = vout.size();
        if (this->IsFromCert()) {
            ::Unserialize(s, originScId,       nType,nVersion);
            ::Unserialize(s, changeOutputCounter, nType,nVersion);
        }

        for(unsigned int idx = 0; idx < vout.size(); ++idx)
            if ( idx < changeOutputCounter)
                vout[idx].isFromBackwardTransfer = false;
            else
                vout[idx].isFromBackwardTransfer = true;


        Cleanup();
    }
private:
    void CalcMaskSize(unsigned int &nBytes, unsigned int &nNonzeroBytes) const;
};

class CCoinsKeyHasher
{
private:
    uint256 salt;

public:
    CCoinsKeyHasher();

    /**
     * This *must* return size_t. With Boost 1.46 on 32-bit systems the
     * unordered_map will behave unpredictably if the custom hasher returns a
     * uint64_t, resulting in failures when syncing the chain (#4634).
     */
    size_t operator()(const uint256& key) const {
        return key.GetHash(salt);
    }
};

struct CCoinsCacheEntry
{
    CCoins coins; // The actual cached data.
    unsigned char flags;

    enum Flags {
        DIRTY = (1 << 0), // This cache entry is potentially different from the version in the parent view.
        FRESH = (1 << 1), // The parent view does not have this entry (or it is pruned).
    };

    CCoinsCacheEntry() : coins(), flags(0) {}
};

struct CSidechainsCacheEntry
{
    CSidechain scInfo; // The actual cached data.

    enum class Flags {
        DEFAULT = 0,
        DIRTY   = (1 << 0), // This cache entry is potentially different from the version in the parent view.
        FRESH   = (1 << 1), // The parent view does not have this entry
        ERASED  = (1 << 2), // The parent view does have this entry but current one have it erased
    } flag;

    CSidechainsCacheEntry() : scInfo(), flag(Flags::DEFAULT) {}
    CSidechainsCacheEntry(const CSidechain & _scInfo, Flags _flag) : scInfo(_scInfo), flag(_flag) {}
};

struct CAnchorsCacheEntry
{
    bool entered; // This will be false if the anchor is removed from the cache
    ZCIncrementalMerkleTree tree; // The tree itself
    unsigned char flags;

    enum Flags {
        DIRTY = (1 << 0), // This cache entry is potentially different from the version in the parent view.
    };

    CAnchorsCacheEntry() : entered(false), flags(0) {}
};

struct CNullifiersCacheEntry
{
    bool entered; // If the nullifier is spent or not
    unsigned char flags;

    enum Flags {
        DIRTY = (1 << 0), // This cache entry is potentially different from the version in the parent view.
    };

    CNullifiersCacheEntry() : entered(false), flags(0) {}
};

typedef boost::unordered_map<uint256, CCoinsCacheEntry, CCoinsKeyHasher>      CCoinsMap;
typedef boost::unordered_map<uint256, CSidechainsCacheEntry, CCoinsKeyHasher> CSidechainsMap;
typedef boost::unordered_map<uint256, CAnchorsCacheEntry, CCoinsKeyHasher>    CAnchorsMap;
typedef boost::unordered_map<uint256, CNullifiersCacheEntry, CCoinsKeyHasher> CNullifiersMap;

struct CCoinsStats
{
    int nHeight;
    uint256 hashBlock;
    uint64_t nTransactions;
    uint64_t nTransactionOutputs;
    uint64_t nSerializedSize;
    uint256 hashSerialized;
    CAmount nTotalAmount;

    CCoinsStats() : nHeight(0), nTransactions(0), nTransactionOutputs(0), nSerializedSize(0), nTotalAmount(0) {}
};


/** Abstract view on the open txout dataset. */
class CCoinsView
{
public:
    //! Retrieve the tree at a particular anchored root in the chain
    virtual bool GetAnchorAt(const uint256 &rt, ZCIncrementalMerkleTree &tree) const;

    //! Determine whether a nullifier is spent or not
    virtual bool GetNullifier(const uint256 &nullifier) const;

    //! Retrieve the CCoins (unspent transaction outputs) for a given txid
    virtual bool GetCoins(const uint256 &txid, CCoins &coins) const;

    //! Just check whether we have data for a given txid.
    //! This may (but cannot always) return true for fully spent transactions
    virtual bool HaveCoins(const uint256 &txid) const;

    //! Just check whether we have data for a given sidechain id.
    virtual bool HaveSidechain(const uint256& scId) const;

    //! Retrieve the Sidechain informations for a give sidechain id.
    virtual bool GetSidechain(const uint256& scId, CSidechain& info) const;

    //! Retrieve all the known sidechain ids
    virtual void queryScIds(std::set<uint256>& scIdsList) const;

    //! just check whether we have data for a certificate in a given epoch for given sidechain
    virtual bool HaveCertForEpoch(const uint256& scId, int epochNumber) const;

    //! Retrieve the block hash whose state this CCoinsView currently represents
    virtual uint256 GetBestBlock() const;

    //! Get the current "tip" or the latest anchored tree root in the chain
    virtual uint256 GetBestAnchor() const;

    //! Do a bulk modification (multiple CCoins changes + BestBlock change).
    //! The passed mapCoins can be modified.
    virtual bool BatchWrite(CCoinsMap &mapCoins,
                            const uint256 &hashBlock,
                            const uint256 &hashAnchor,
                            CAnchorsMap &mapAnchors,
                            CNullifiersMap &mapNullifiers,
                            CSidechainsMap& mapSidechains);

    //! Calculate statistics about the unspent transaction output set
    virtual bool GetStats(CCoinsStats &stats) const;

    //! As we use CCoinsViews polymorphically, have a virtual destructor
    virtual ~CCoinsView() {}
};


/** CCoinsView backed by another CCoinsView */
class CCoinsViewBacked : public CCoinsView
{
protected:
    CCoinsView *base;

public:
    CCoinsViewBacked(CCoinsView *viewIn);
    bool GetAnchorAt(const uint256 &rt, ZCIncrementalMerkleTree &tree) const;
    bool GetNullifier(const uint256 &nullifier)                        const;
    bool GetCoins(const uint256 &txid, CCoins &coins)                  const;
    bool HaveCoins(const uint256 &txid)                                const;
    bool HaveSidechain(const uint256& scId)                            const override;
    bool GetSidechain(const uint256& scId, CSidechain& info)           const override;
    void queryScIds(std::set<uint256>& scIdsList)                      const override;
    bool HaveCertForEpoch(const uint256& scId, int epochNumber)        const override;
    uint256 GetBestBlock()                                             const;
    uint256 GetBestAnchor()                                            const;
    void SetBackend(CCoinsView &viewIn);
    bool BatchWrite(CCoinsMap &mapCoins,
                    const uint256 &hashBlock,
                    const uint256 &hashAnchor,
                    CAnchorsMap &mapAnchors,
                    CNullifiersMap &mapNullifiers,
                    CSidechainsMap& mapSidechains);
    bool GetStats(CCoinsStats &stats)                                  const;
};


class CCoinsViewCache;

/** 
 * A reference to a mutable cache entry. Encapsulating it allows us to run
 *  cleanup code after the modification is finished, and keeping track of
 *  concurrent modifications. 
 */
class CCoinsModifier
{
private:
    CCoinsViewCache& cache;
    CCoinsMap::iterator it;
    size_t cachedCoinUsage; // Cached memory usage of the CCoins object before modification
    CCoinsModifier(CCoinsViewCache& cache_, CCoinsMap::iterator it_, size_t usage);

public:
    CCoins* operator->() { return &it->second.coins; }
    CCoins& operator*() { return it->second.coins; }
    ~CCoinsModifier();
    friend class CCoinsViewCache;
};

/** CCoinsView that adds a memory cache for transactions to another CCoinsView */
class CCoinsViewCache : public CCoinsViewBacked
{
protected:
    /* Whether this cache has an active modifier. */
    bool hasModifier;


    /**
     * Make mutable so that we can "fill the cache" even from Get-methods
     * declared as "const".  
     */
    mutable uint256        hashBlock;
    mutable CCoinsMap      cacheCoins;
    mutable CSidechainsMap cacheSidechains;
    mutable uint256        hashAnchor;
    mutable CAnchorsMap    cacheAnchors;
    mutable CNullifiersMap cacheNullifiers;

    /* Cached dynamic memory usage for the inner CCoins objects. */
    mutable size_t cachedCoinsUsage;

public:
    CCoinsViewCache(CCoinsView *baseIn);
    ~CCoinsViewCache();

    // Standard CCoinsView methods
    bool GetAnchorAt(const uint256 &rt, ZCIncrementalMerkleTree &tree) const;
    bool GetNullifier(const uint256 &nullifier) const;
    bool GetCoins(const uint256 &txid, CCoins &coins) const;
    bool HaveCoins(const uint256 &txid) const;
    uint256 GetBestBlock() const;
    uint256 GetBestAnchor() const;
    void SetBestBlock(const uint256 &hashBlock);
    bool BatchWrite(CCoinsMap &mapCoins,
                    const uint256 &hashBlock,
                    const uint256 &hashAnchor,
                    CAnchorsMap &mapAnchors,
                    CNullifiersMap &mapNullifiers,
                    CSidechainsMap& mapSidechains);


    // Adds the tree to mapAnchors and sets the current commitment
    // root to this root.
    void PushAnchor(const ZCIncrementalMerkleTree &tree);

    // Removes the current commitment root from mapAnchors and sets
    // the new current root.
    void PopAnchor(const uint256 &rt);

    // Marks a nullifier as spent or not.
    void SetNullifier(const uint256 &nullifier, bool spent);

    /**
     * Return a pointer to CCoins in the cache, or NULL if not found. This is
     * more efficient than GetCoins. Modifications to other cache entries are
     * allowed while accessing the returned pointer.
     */
    const CCoins* AccessCoins(const uint256 &txid) const;

    /**
     * Return a modifiable reference to a CCoins. If no entry with the given
     * txid exists, a new one is created. Simultaneous modifications are not
     * allowed.
     */
    CCoinsModifier ModifyCoins(const uint256 &txid);

    /**
     * Push the modifications applied to this cache to its base.
     * Failure to call this method before destruction will cause the changes to be forgotten.
     * If false is returned, the state of this cache (and its backing view) will be undefined.
     */

    //SIDECHAIN RELATED PUBLIC MEMBERS
    bool HaveSidechain(const uint256& scId)                           const override;
    bool GetSidechain(const uint256 & scId, CSidechain& targetScInfo) const override;
    void queryScIds(std::set<uint256>& scIdsList)                     const override;
    bool HaveScRequirements(const CTransaction& tx);
    bool UpdateScInfo(const CTransaction& tx, const CBlock&, int nHeight);
    bool RevertTxOutputs(const CTransaction& tx, int nHeight);
    bool ApplyMatureBalances(int nHeight, CBlockUndo& blockundo);
    bool RestoreImmatureBalances(int nHeight, const CBlockUndo& blockundo);

    //CERTIFICATES RELATED PUBLIC MEMBERS - TO BE REFINED
    bool HaveCertForEpoch(const uint256& scId, int epochNumber) const override;
    bool IsCertApplicableToState(const CScCertificate& cert, int nHeight, CValidationState& state);
    bool isLegalEpoch(const uint256& scId, int epochNumber, const uint256& epochBlockHash);
    int getCertificateMaxIncomingHeight(const uint256& scId, int epochNumber) const;
    CAmount getSidechainBalance(const uint256& scId) const;
    bool UpdateScInfo(const CScCertificate& cert, CBlockUndo& bu);
    bool RevertCertOutputs(const CScCertificate& cert);

    bool Flush();

    //! Calculate the size of the cache (in number of transactions)
    unsigned int GetCacheSize() const;

    //! Calculate the size of the cache (in bytes)
    size_t DynamicMemoryUsage() const;

    /** 
     * Amount of bitcoins coming in to a transaction
     * Note that lightweight clients may not know anything besides the hash of previous transactions,
     * so may not be able to calculate this.
     *
     * @param[in] tx    transaction for which we are checking input total
     * @return    Sum of value of all inputs (scriptSigs)
     */
    CAmount GetValueIn(const CTransactionBase& tx) const;
<<<<<<< HEAD
=======

    //! Verify whether given output is mature according to current view
    bool IsCertOutputMature(const uint256& txHash, unsigned int pos, int spendHeight) const;
>>>>>>> 0915b899

    //! Check whether all prevouts of the transaction are present in the UTXO set represented by this view
    bool HaveInputs(const CTransactionBase& txBase) const;

    //! Check whether all joinsplit requirements (anchors/nullifiers) are satisfied
    bool HaveJoinSplitRequirements(const CTransactionBase& txBase) const;

    //! Return priority of tx at height nHeight
    double GetPriority(const CTransactionBase &tx, int nHeight) const;

    const CTxOut &GetOutputFor(const CTxIn& input) const;

    friend class CCoinsModifier;

private:
    CCoinsMap::iterator FetchCoins(const uint256 &txid);
    CCoinsMap::const_iterator FetchCoins(const uint256 &txid) const;
    CSidechainsMap::const_iterator FetchSidechains(const uint256& scId) const;
    static int getInitScCoinsMaturity();
    int getScCoinsMaturity();

    bool DecrementImmatureAmount(const uint256& scId, CSidechain& targetScInfo, CAmount nValue, int maturityHeight);
    void Dump_info() const;

private:
    /**
     * By making the copy constructor private, we prevent accidentally using it when one intends to create a cache on top of a base cache.
     */
    CCoinsViewCache(const CCoinsViewCache &);
};

#endif // BITCOIN_COINS_H<|MERGE_RESOLUTION|>--- conflicted
+++ resolved
@@ -572,12 +572,9 @@
      * @return    Sum of value of all inputs (scriptSigs)
      */
     CAmount GetValueIn(const CTransactionBase& tx) const;
-<<<<<<< HEAD
-=======
 
     //! Verify whether given output is mature according to current view
     bool IsCertOutputMature(const uint256& txHash, unsigned int pos, int spendHeight) const;
->>>>>>> 0915b899
 
     //! Check whether all prevouts of the transaction are present in the UTXO set represented by this view
     bool HaveInputs(const CTransactionBase& txBase) const;
