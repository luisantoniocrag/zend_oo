--- conflicted
+++ resolved
@@ -77,15 +77,11 @@
         totScAmount = 0
         # sidechain creation
         #-------------------
-<<<<<<< HEAD
-        creating_tx = self.nodes[0].sc_create(EPOCH_LENGTH, "dada", creation_amount, "abcdef")
-=======
         # generate wCertVk and constant
         vk = generate_params(self.options.tmpdir, self.options.srcdir, scid)
         constant = generate_random_field_element_hex()
 
-        creating_tx = self.nodes[0].sc_create(scid, EPOCH_LENGTH, "dada", creation_amount, vk, "", constant)
->>>>>>> 3e04e7e5
+        creating_tx = self.nodes[0].sc_create(EPOCH_LENGTH, "dada", creation_amount, vk, "", constant)
         mark_logs("Node 0 created a sidechain via {}".format(creating_tx), self.nodes, DEBUG_MODE)
         self.sync_all()
 
