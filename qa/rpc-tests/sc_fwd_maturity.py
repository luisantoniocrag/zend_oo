#!/usr/bin/env python2
# Copyright (c) 2014 The Bitcoin Core developers
# Copyright (c) 2018 The Zencash developers
# Distributed under the MIT software license, see the accompanying
# file COPYING or http://www.opensource.org/licenses/mit-license.php.
from test_framework.test_framework import BitcoinTestFramework
from test_framework.authproxy import JSONRPCException
from test_framework.util import assert_equal, initialize_chain_clean, \
    mark_logs, start_nodes, sync_blocks, sync_mempools, connect_nodes_bi, \
    disconnect_nodes
from test_framework.mc_test.mc_test import generate_params, generate_random_field_element_hex
import os
from decimal import Decimal
import time

NUMB_OF_NODES = 3
DEBUG_MODE = 1


class headers(BitcoinTestFramework):

    alert_filename = None

    def setup_chain(self, split=False):
        print("Initializing test directory " + self.options.tmpdir)
        initialize_chain_clean(self.options.tmpdir, NUMB_OF_NODES)
        self.alert_filename = os.path.join(self.options.tmpdir, "alert.txt")
        with open(self.alert_filename, 'w'):
            pass  # Just open then close to create zero-length file

    def setup_network(self, split=False):
        self.nodes = []

        self.nodes = start_nodes(
            NUMB_OF_NODES, self.options.tmpdir,
            extra_args=[['-sccoinsmaturity=2', '-logtimemicros=1', '-debug=sc',
                         '-debug=py', '-debug=mempool', '-debug=net',
                         '-debug=bench']] * NUMB_OF_NODES)

        if not split:
            # 1 and 2 are joint only if split==false
            connect_nodes_bi(self.nodes, 1, 2)
            sync_blocks(self.nodes[1:NUMB_OF_NODES])
            sync_mempools(self.nodes[1:NUMB_OF_NODES])

        connect_nodes_bi(self.nodes, 0, 1)
        self.is_network_split = split
        self.sync_all()

    def split_network(self):
        # Split the network of three nodes into nodes 0-1 and 2.
        assert not self.is_network_split
        disconnect_nodes(self.nodes[1], 2)
        disconnect_nodes(self.nodes[2], 1)
        self.is_network_split = True

    def join_network(self):
        # Join the (previously split) network pieces together: 0-1-2
        assert self.is_network_split
        connect_nodes_bi(self.nodes, 1, 2)
        connect_nodes_bi(self.nodes, 2, 1)
        # self.sync_all()
        time.sleep(2)
        self.is_network_split = False

    def dump_sc_info_record(self, info, i):
        if DEBUG_MODE == 0:
            return
        print "  Node %d - scid: %s" % (i, info["scid"])
        print "    balance: %f" % (info["balance"])
        print "    created in block: %s (%d)" % (info["created in block"], info["created at block height"])
        print "    created in tx:    %s" % info["creating tx hash"]
        print "    immature amounts:  ", info["immature amounts"]
        print

    def dump_sc_info(self, scId=""):
        if scId != "":
            print "-------------------------------------------------------------------------------------"
            for i in range(0, NUMB_OF_NODES):
                try:
                    self.dump_sc_info_record(self.nodes[i].getscinfo(scId), i)
                except JSONRPCException, e:
                    print "  Node %d: ### [no such scid: %s]" % (i, scId)
        else:
            print "-------------------------------------------------------------------------------------"
            for i in range(0, NUMB_OF_NODES):
                x = self.nodes[i].getscinfo()
                for info in x:
                    self.dump_sc_info_record(info, i)
        print

    def run_test(self):

        ''' This test creates a sidechain, forwards funds to it and then verifies
          that scinfo is updated correctly also after invalidating the chain on a node
          step by step
        '''
        # network topology: (0)--(1)--(2)
        mark_logs("Node 1 generates 220 block", self.nodes, DEBUG_MODE)
        self.nodes[1].generate(220)
        self.sync_all()

        errorString = ""

        creation_amount = Decimal("1.0")
        fwt_amount_1 = Decimal("2.0")
        fwt_amount_2 = Decimal("2.0")
        fwt_amount_3 = Decimal("3.0")
        fwt_amount_many = fwt_amount_1 + fwt_amount_2 + fwt_amount_3

        # ---------------------------------------------------------------------------------------
        print "Current height: ", self.nodes[2].getblockcount()

        mark_logs("\nNode 1 creates SC 1 with " + str(creation_amount) + " coins", self.nodes, DEBUG_MODE)
        amounts = []
        amounts.append({"address": "dada", "amount": creation_amount})
<<<<<<< HEAD
        tx1 = self.nodes[1].sc_create(123, "dada", creation_amount, "123ffffffff123")
=======
        
        #generate wCertVk and constant
        vk = generate_params(self.options.tmpdir, self.options.srcdir, scid_1)
        constant = generate_random_field_element_hex()

        self.nodes[1].sc_create(scid_1, 123, "dada", creation_amount, vk, "", constant)
>>>>>>> 3e04e7e5
        self.sync_all()

        decoded_tx = self.nodes[1].getrawtransaction(tx1, 1)
        scid_1 = decoded_tx['vsc_ccout'][0]['scid']
        mark_logs("created SC id: {}".format(scid_1), self.nodes, DEBUG_MODE)

        mark_logs("\n...Node0 generating 1 block", self.nodes, DEBUG_MODE)
        self.nodes[0].generate(1)
        self.sync_all()

        # ----------------------------------------------------------------------------
        curh = self.nodes[2].getblockcount()
        print "Current height: ", curh
        self.dump_sc_info_record(self.nodes[2].getscinfo(scid_1), 2)
        print "Check that %f coins will be mature at h=%d" % (creation_amount, curh + 2)
        ia = self.nodes[2].getscinfo(scid_1)["immature amounts"]
        for entry in ia:
            if entry["maturityHeight"] == curh + 2:
                assert_equal(entry["amount"], creation_amount)
            print "...OK"
            print

        # raw_input("Press enter to send...")
        mark_logs("\nNode 1 sends " + str(fwt_amount_1) + " coins to SC", self.nodes, DEBUG_MODE)
        self.nodes[1].sc_send("abcd", fwt_amount_1, scid_1)
        self.sync_all()

        mark_logs("\nNode 1 sends 3 amounts to SC 1 (tot: " + str(fwt_amount_many) + ")", self.nodes, DEBUG_MODE)
        amounts = []
        amounts.append({"address": "add1", "amount": fwt_amount_1, "scid": scid_1})
        amounts.append({"address": "add2", "amount": fwt_amount_2, "scid": scid_1})
        amounts.append({"address": "add3", "amount": fwt_amount_3, "scid": scid_1})
        self.nodes[1].sc_sendmany(amounts)
        # print "tx=" + tx
        self.sync_all()

        mark_logs("\nNode 1 creates SC 2,3,4, all with " + str(creation_amount) + " coins", self.nodes, DEBUG_MODE)
        amounts = []
        amounts.append({"address": "dada", "amount": creation_amount})
<<<<<<< HEAD
        tx2 = self.nodes[1].sc_create(123, "dada", creation_amount, "cdcdcd")
        tx3 = self.nodes[1].sc_create(123, "dada", creation_amount, "ababab")
        tx4 = self.nodes[1].sc_create(123, "dada", creation_amount, "efefef")
=======
        
        self.nodes[1].sc_create(scid_2, 123, "dada", creation_amount, generate_params(self.options.tmpdir, self.options.srcdir, scid_2), "", generate_random_field_element_hex())
        self.nodes[1].sc_create(scid_3, 123, "dada", creation_amount, generate_params(self.options.tmpdir, self.options.srcdir, scid_3), "", generate_random_field_element_hex())
        self.nodes[1].sc_create(scid_4, 123, "dada", creation_amount, generate_params(self.options.tmpdir, self.options.srcdir, scid_4), "", generate_random_field_element_hex())
>>>>>>> 3e04e7e5
        self.sync_all()

        decoded_tx = self.nodes[1].getrawtransaction(tx2, 1)
        scid_2 = decoded_tx['vsc_ccout'][0]['scid']
        mark_logs("created SC id: {}".format(scid_2), self.nodes, DEBUG_MODE)

        decoded_tx = self.nodes[1].getrawtransaction(tx3, 1)
        scid_3 = decoded_tx['vsc_ccout'][0]['scid']
        mark_logs("created SC id: {}".format(scid_3), self.nodes, DEBUG_MODE)

        decoded_tx = self.nodes[1].getrawtransaction(tx4, 1)
        scid_4 = decoded_tx['vsc_ccout'][0]['scid']
        mark_logs("created SC id: {}".format(scid_4), self.nodes, DEBUG_MODE)

        mark_logs("\n...Node0 generating 1 block", self.nodes, DEBUG_MODE)
        self.nodes[0].generate(1)
        self.sync_all()

        # ----------------------------------------------------------------------------
        curh = self.nodes[2].getblockcount()
        print "Current height: ", curh
        self.dump_sc_info_record(self.nodes[2].getscinfo(scid_1), 2)
        self.dump_sc_info_record(self.nodes[2].getscinfo(scid_2), 2)
        count = 0
        print "Check that %f coins will be mature at h=%d" % (creation_amount, curh + 1)
        print "Check that %f coins will be mature at h=%d" % (fwt_amount_many + fwt_amount_1, curh + 2)
        ia = self.nodes[2].getscinfo(scid_1)["immature amounts"]
        for entry in ia:
            count += 1
            if entry["maturityHeight"] == curh + 2:
                assert_equal(entry["amount"], fwt_amount_many + fwt_amount_1)
            if entry["maturityHeight"] == curh + 1:
                assert_equal(entry["amount"], creation_amount)

        assert_equal(count, 2)
        print "...OK"
        print

        mark_logs("\nNode 1 sends 2 amounts to SC 2 (tot: " + str(fwt_amount_2 + fwt_amount_3) + ")", self.nodes, DEBUG_MODE)
        amounts = []
        amounts.append({"address": "add2", "amount": fwt_amount_2, "scid": scid_2})
        amounts.append({"address": "add3", "amount": fwt_amount_3, "scid": scid_2})
        self.nodes[1].sc_sendmany(amounts)
        self.sync_all()

        mark_logs("\n...Node0 generating 1 block", self.nodes, DEBUG_MODE)
        self.nodes[0].generate(1)
        self.sync_all()

        self.dump_sc_info()
        # ----------------------------------------------------------------------------
        curh = self.nodes[2].getblockcount()
        print "Current height: ", curh
        self.dump_sc_info_record(self.nodes[2].getscinfo(scid_1), 2)
        count = 0
        print "Check that %f coins will be mature at h=%d" % (fwt_amount_many + fwt_amount_1, curh + 1)
        ia = self.nodes[2].getscinfo(scid_1)["immature amounts"]
        for entry in ia:
            if entry["maturityHeight"] == curh + 1:
                assert_equal(entry["amount"], fwt_amount_many + fwt_amount_1)
                count += 1

        assert_equal(count, 1)
        print "...OK"
        print

        mark_logs("\n...Node0 generating 1 block", self.nodes, DEBUG_MODE)
        self.nodes[0].generate(1)
        self.sync_all()

        # ----------------------------------------------------------------------------
        curh = self.nodes[2].getblockcount()
        print "Current height: ", curh
        self.dump_sc_info_record(self.nodes[2].getscinfo(scid_1), 2)
        count = 0
        print "Check that there are no immature coins"
        ia = self.nodes[2].getscinfo(scid_1)["immature amounts"]
        assert_equal(len(ia), 0)
        print "...OK"
        print

        mark_logs("\nNode 2 invalidates best block", self.nodes, DEBUG_MODE)
        try:
            self.nodes[2].invalidateblock(self.nodes[2].getbestblockhash())
        except JSONRPCException, e:
            errorString = e.error['message']
            print errorString
        time.sleep(1)

        # ----------------------------------------------------------------------------
        curh = self.nodes[2].getblockcount()
        print "Current height: ", curh
        self.dump_sc_info_record(self.nodes[2].getscinfo(scid_1), 2)
        count = 0
        print "Check that %f coins will be mature at h=%d" % (fwt_amount_many + fwt_amount_1, curh + 1)
        ia = self.nodes[2].getscinfo(scid_1)["immature amounts"]
        for entry in ia:
            if entry["maturityHeight"] == curh + 1:
                assert_equal(entry["amount"], fwt_amount_many + fwt_amount_1)
                count += 1

        assert_equal(count, 1)
        print "...OK"
        print

        mark_logs("\nNode 2 invalidates best block", self.nodes, DEBUG_MODE)
        try:
            self.nodes[2].invalidateblock(self.nodes[2].getbestblockhash())
        except JSONRPCException, e:
            errorString = e.error['message']
            print errorString
        time.sleep(1)

        # ----------------------------------------------------------------------------
        curh = self.nodes[2].getblockcount()
        print "Current height: ", curh
        self.dump_sc_info_record(self.nodes[2].getscinfo(scid_1), 2)
        count = 0
        print "Check that %f coins will be mature at h=%d" % (creation_amount, curh + 1)
        print "Check that %f coins will be mature at h=%d" % (fwt_amount_many + fwt_amount_1, curh + 2)
        ia = self.nodes[2].getscinfo(scid_1)["immature amounts"]
        for entry in ia:
            count += 1
            if entry["maturityHeight"] == curh + 2:
                assert_equal(entry["amount"], fwt_amount_many + fwt_amount_1)
            if entry["maturityHeight"] == curh + 1:
                assert_equal(entry["amount"], creation_amount)

        assert_equal(count, 2)
        print "...OK"
        print

        mark_logs("\nNode 2 invalidates best block", self.nodes, DEBUG_MODE)
        try:
            self.nodes[2].invalidateblock(self.nodes[2].getbestblockhash())
        except JSONRPCException, e:
            errorString = e.error['message']
            print errorString
        time.sleep(1)

        # ----------------------------------------------------------------------------
        curh = self.nodes[2].getblockcount()
        print "Current height: ", curh
        self.dump_sc_info()
        self.dump_sc_info_record(self.nodes[2].getscinfo(scid_1), 2)
        print "Check that %f coins will be mature at h=%d" % (creation_amount, curh + 2)
        ia = self.nodes[2].getscinfo(scid_1)["immature amounts"]
        for entry in ia:
            if entry["maturityHeight"] == curh + 2:
                assert_equal(entry["amount"], creation_amount)
            print "...OK"
            print

        mark_logs("\nNode 2 invalidates best block", self.nodes, DEBUG_MODE)
        try:
            self.nodes[2].invalidateblock(self.nodes[2].getbestblockhash())
        except JSONRPCException, e:
            errorString = e.error['message']
            print errorString
        time.sleep(1)
        print "Current height: ", self.nodes[2].getblockcount()
        print "Checking that sc info on Node2 is not available..."
        try:
            print self.nodes[2].getscinfo(scid_1)
        except JSONRPCException, e:
            errorString = e.error['message']
            print errorString

        assert_equal("scid not yet created" in errorString, True)
        print "...OK"
        print
        time.sleep(1)


if __name__ == '__main__':
    headers().main()<|MERGE_RESOLUTION|>--- conflicted
+++ resolved
@@ -114,16 +114,12 @@
         mark_logs("\nNode 1 creates SC 1 with " + str(creation_amount) + " coins", self.nodes, DEBUG_MODE)
         amounts = []
         amounts.append({"address": "dada", "amount": creation_amount})
-<<<<<<< HEAD
-        tx1 = self.nodes[1].sc_create(123, "dada", creation_amount, "123ffffffff123")
-=======
         
         #generate wCertVk and constant
         vk = generate_params(self.options.tmpdir, self.options.srcdir, scid_1)
         constant = generate_random_field_element_hex()
 
-        self.nodes[1].sc_create(scid_1, 123, "dada", creation_amount, vk, "", constant)
->>>>>>> 3e04e7e5
+        self.nodes[1].sc_create(123, "dada", creation_amount, vk, "", constant)
         self.sync_all()
 
         decoded_tx = self.nodes[1].getrawtransaction(tx1, 1)
@@ -163,16 +159,10 @@
         mark_logs("\nNode 1 creates SC 2,3,4, all with " + str(creation_amount) + " coins", self.nodes, DEBUG_MODE)
         amounts = []
         amounts.append({"address": "dada", "amount": creation_amount})
-<<<<<<< HEAD
-        tx2 = self.nodes[1].sc_create(123, "dada", creation_amount, "cdcdcd")
-        tx3 = self.nodes[1].sc_create(123, "dada", creation_amount, "ababab")
-        tx4 = self.nodes[1].sc_create(123, "dada", creation_amount, "efefef")
-=======
         
-        self.nodes[1].sc_create(scid_2, 123, "dada", creation_amount, generate_params(self.options.tmpdir, self.options.srcdir, scid_2), "", generate_random_field_element_hex())
-        self.nodes[1].sc_create(scid_3, 123, "dada", creation_amount, generate_params(self.options.tmpdir, self.options.srcdir, scid_3), "", generate_random_field_element_hex())
-        self.nodes[1].sc_create(scid_4, 123, "dada", creation_amount, generate_params(self.options.tmpdir, self.options.srcdir, scid_4), "", generate_random_field_element_hex())
->>>>>>> 3e04e7e5
+        self.nodes[1].sc_create(123, "dada", creation_amount, generate_params(self.options.tmpdir, self.options.srcdir, scid_2), "", generate_random_field_element_hex())
+        self.nodes[1].sc_create(123, "dada", creation_amount, generate_params(self.options.tmpdir, self.options.srcdir, scid_3), "", generate_random_field_element_hex())
+        self.nodes[1].sc_create(123, "dada", creation_amount, generate_params(self.options.tmpdir, self.options.srcdir, scid_4), "", generate_random_field_element_hex())
         self.sync_all()
 
         decoded_tx = self.nodes[1].getrawtransaction(tx2, 1)
