#!/usr/bin/env python2
# Copyright (c) 2014 The Bitcoin Core developers
# Copyright (c) 2018 The Zencash developers
# Distributed under the MIT software license, see the accompanying
# file COPYING or http://www.opensource.org/licenses/mit-license.php.
from test_framework.test_framework import BitcoinTestFramework
from test_framework.authproxy import JSONRPCException
from test_framework.util import assert_true, assert_false, assert_equal, initialize_chain_clean, \
    start_nodes, sync_blocks, sync_mempools, connect_nodes_bi, mark_logs, dump_ordered_tips
from test_framework.mc_test.mc_test import *
import os
from decimal import Decimal
import pprint

import time

DEBUG_MODE = 1
EPOCH_LENGTH = 5
CERT_FEE = 0.0001


class sc_cert_invalidate(BitcoinTestFramework):

    alert_filename = None

    def setup_chain(self, split=False):
        print("Initializing test directory " + self.options.tmpdir)
        initialize_chain_clean(self.options.tmpdir, 3)
        self.alert_filename = os.path.join(self.options.tmpdir, "alert.txt")
        with open(self.alert_filename, 'w'):
            pass  # Just open then close to create zero-length file

    def setup_network(self, split=False):
        self.nodes = []

        self.nodes = start_nodes(3, self.options.tmpdir, extra_args=
            [['-debug=py', '-debug=sc', '-debug=mempool', '-debug=net', '-debug=cert', '-logtimemicros=1', '-disablesafemode=1']] * 3)

        connect_nodes_bi(self.nodes, 0, 1)
        connect_nodes_bi(self.nodes, 1, 2)
        sync_blocks(self.nodes[1:3])
        sync_mempools(self.nodes[1:3])
        self.is_network_split = split
        self.sync_all()

    def disconnect_nodes(self, from_connection, node_num):
        ip_port = "127.0.0.1:" + str(p2p_port(node_num))
        from_connection.disconnectnode(ip_port)
        # poll until version handshake complete to avoid race conditions
        # with transaction relaying
        while any(peer['version'] == 0 for peer in from_connection.getpeerinfo()):
            time.sleep(0.1)

    def run_test(self):

        sc_txes = []
        certs = []

        # forward transfer amount
        creation_amount = Decimal("0.5")
        fwt_amount_1 = Decimal("1000.0")
        fwt_amount_2 = Decimal("1.0")
        fwt_amount_3 = Decimal("2.0")
        fwt_amount_4 = Decimal("3.0")

        bwt_amount_1 = Decimal("8.0")
        bwt_amount_2 = Decimal("8.5")

        sc_info = []
        balance_node0 = []

        # node 1 earns some coins, they would be available after 100 blocks
        mark_logs("Node 0 generates 1 block", self.nodes, DEBUG_MODE)
        self.nodes[0].generate(1)
        self.sync_all()

        mark_logs("Node 0 generates 220 block", self.nodes, DEBUG_MODE)
        self.nodes[0].generate(220)
        self.sync_all()

        balance_node0.append(self.nodes[0].getbalance("", 0))
        sc_info.append("No SC")

        mark_logs("Node 1 creates the SC spending {} coins ...".format(creation_amount), self.nodes, DEBUG_MODE)
<<<<<<< HEAD
        creating_tx = self.nodes[0].sc_create(EPOCH_LENGTH, "dada", creation_amount)

        decoded_tx = self.nodes[0].getrawtransaction(creating_tx, 1)
        scid = decoded_tx['vsc_ccout'][0]['scid']
        mark_logs("created SC id: {}".format(scid), self.nodes, DEBUG_MODE)
=======

        #generate wCertVk and constant
        vk = generate_params(self.options.tmpdir, self.options.srcdir, scid)
        constant = generate_random_field_element_hex()

        creating_tx = self.nodes[0].sc_create(scid, EPOCH_LENGTH, "dada", creation_amount, vk, "", constant)
>>>>>>> 3e04e7e5

        mark_logs("creating_tx = {}".format(creating_tx), self.nodes, DEBUG_MODE)
        sc_txes.append(creating_tx)
        self.sync_all()

        mark_logs("Node0 generating 1 block", self.nodes, DEBUG_MODE)
        prev_ep_hash_0 = self.nodes[0].getblockhash(self.nodes[0].getblockcount())
        sc_creating_block = self.nodes[0].generate(1)[0]
        self.sync_all()
        mark_logs("  ==> height {}".format(self.nodes[0].getblockcount()), self.nodes, DEBUG_MODE)
        sc_creating_height = self.nodes[0].getblockcount()
        balance_node0.append(self.nodes[0].getbalance("", 0))
        sc_info.append(self.nodes[0].getscinfo(scid))

        mark_logs("Node 0 performs a fwd transfer of {} coins to SC...".format(fwt_amount_1), self.nodes, DEBUG_MODE)
        fwd_tx = self.nodes[0].sc_send("abcd", fwt_amount_1, scid)
        print "fwd_tx=" + fwd_tx
        sc_txes.append(fwd_tx)
        self.sync_all()

        mark_logs("Node0 generating 1 block", self.nodes, DEBUG_MODE)
        self.nodes[0].generate(1)
        self.sync_all()
        mark_logs("  ==> height {}".format(self.nodes[0].getblockcount()), self.nodes, DEBUG_MODE)
        balance_node0.append(self.nodes[0].getbalance("", 0))
        sc_info.append(self.nodes[0].getscinfo(scid))

        pkh_node1 = self.nodes[1].getnewaddress("", True)
        pkh_node2 = self.nodes[2].getnewaddress("", True)

        mark_logs("Node0 generating 3 more blocks for achieving sc coins maturity", self.nodes, DEBUG_MODE)
        self.nodes[0].generate(1)
        self.sync_all()
        mark_logs("  ==> height {}".format(self.nodes[0].getblockcount()), self.nodes, DEBUG_MODE)
        balance_node0.append(self.nodes[0].getbalance("", 0))
        sc_info.append(self.nodes[0].getscinfo(scid))

        self.nodes[0].generate(1)
        self.sync_all()
        mark_logs("  ==> height {}".format(self.nodes[0].getblockcount()), self.nodes, DEBUG_MODE)
        balance_node0.append(self.nodes[0].getbalance("", 0))
        sc_info.append(self.nodes[0].getscinfo(scid))

        self.nodes[0].generate(1)
        self.sync_all()
        mark_logs("  ==> height {}".format(self.nodes[0].getblockcount()), self.nodes, DEBUG_MODE)
        balance_node0.append(self.nodes[0].getbalance("", 0))
        sc_info.append(self.nodes[0].getscinfo(scid))

        mark_logs("##### End epoch block = {}".format(self.nodes[0].getbestblockhash()), self.nodes, DEBUG_MODE)

        current_height = self.nodes[0].getblockcount()
        ep_n_0 = int((current_height - sc_creating_height + 1) / EPOCH_LENGTH) - 1
        ep_height_0 = sc_creating_height - 1 + ((ep_n_0 + 1) * EPOCH_LENGTH)
        ep_hash_0 = self.nodes[0].getblockhash(ep_height_0)

        mark_logs(("Node 0 performs a bwd transfer of %s coins to Node1 epn=%d, eph[%s]..." % (str(bwt_amount_1), ep_n_0, ep_hash_0)), self.nodes, DEBUG_MODE)
        amounts = []
        amounts.append({"pubkeyhash": pkh_node1, "amount": bwt_amount_1})

        #Create proof for WCert
        quality = 0
        proof = create_test_proof(
            self.options.tmpdir, self.options.srcdir,  scid, ep_n_0, ep_hash_0, prev_ep_hash_0,
            quality, constant, [pkh_node1], [bwt_amount_1])

        cert = self.nodes[0].send_certificate(scid, ep_n_0, quality, ep_hash_0, proof, amounts, CERT_FEE)
        mark_logs("cert = {}".format(cert), self.nodes, DEBUG_MODE)
        certs.append(cert)
        self.sync_all()

        mark_logs("Node0 generating 1 block", self.nodes, DEBUG_MODE)
        self.nodes[0].generate(1)
        self.sync_all()
        mark_logs("  ==> height {}".format(self.nodes[0].getblockcount()), self.nodes, DEBUG_MODE)
        balance_node0.append(self.nodes[0].getbalance("", 0))
        sc_info.append(self.nodes[0].getscinfo(scid))

        mark_logs("Node 0 performs a fwd transfer of {} coins to SC...".format(fwt_amount_2), self.nodes, DEBUG_MODE)
        fwd_tx = self.nodes[0].sc_send("abcd", fwt_amount_2, scid)
        mark_logs("fwd_tx = {}".format(fwd_tx), self.nodes, DEBUG_MODE)
        sc_txes.append(fwd_tx)
        self.sync_all()

        mark_logs("Node0 generating 1 block", self.nodes, DEBUG_MODE)
        self.nodes[0].generate(1)
        self.sync_all()
        mark_logs("  ==> height {}".format(self.nodes[0].getblockcount()), self.nodes, DEBUG_MODE)
        balance_node0.append(self.nodes[0].getbalance("", 0))
        sc_info.append(self.nodes[0].getscinfo(scid))

        mark_logs("Node 0 performs a fwd transfer of {} coins to SC...".format(fwt_amount_3), self.nodes, DEBUG_MODE)
        fwd_tx = self.nodes[0].sc_send("abcd", fwt_amount_3, scid)
        mark_logs("fwd_tx = {}".format(fwd_tx), self.nodes, DEBUG_MODE)
        sc_txes.append(fwd_tx)
        self.sync_all()

        mark_logs("Node0 generating 1 block", self.nodes, DEBUG_MODE)
        self.nodes[0].generate(1)
        self.sync_all()
        mark_logs("  ==> height {}".format(self.nodes[0].getblockcount()), self.nodes, DEBUG_MODE)
        balance_node0.append(self.nodes[0].getbalance("", 0))
        sc_info.append(self.nodes[0].getscinfo(scid))

        mark_logs("Node 0 performs a fwd transfer of {} coins to SC...".format(fwt_amount_4), self.nodes, DEBUG_MODE)
        fwd_tx = self.nodes[0].sc_send("abcd", fwt_amount_4, scid)
        mark_logs("fwd_tx = {}".format(fwd_tx), self.nodes, DEBUG_MODE)
        sc_txes.append(fwd_tx)
        self.sync_all()

        mark_logs("Node0 generating 1 block", self.nodes, DEBUG_MODE)
        self.nodes[0].generate(1)
        self.sync_all()
        mark_logs("  ==> height {}".format(self.nodes[0].getblockcount()), self.nodes, DEBUG_MODE)
        balance_node0.append(self.nodes[0].getbalance("", 0))
        sc_info.append(self.nodes[0].getscinfo(scid))

        mark_logs("Node0 generating 3 more blocks for achieving sc coins maturity", self.nodes, DEBUG_MODE)
        self.nodes[0].generate(1)
        self.sync_all()
        mark_logs("  ==> height {}".format(self.nodes[0].getblockcount()), self.nodes, DEBUG_MODE)
        balance_node0.append(self.nodes[0].getbalance("", 0))
        sc_info.append(self.nodes[0].getscinfo(scid))

        mark_logs("##### End epoch block = {}".format(self.nodes[0].getbestblockhash()), self.nodes, DEBUG_MODE)

        self.nodes[0].generate(1)
        self.sync_all()
        mark_logs("  ==> height {}".format(self.nodes[0].getblockcount()), self.nodes, DEBUG_MODE)
        balance_node0.append(self.nodes[0].getbalance("", 0))
        sc_info.append(self.nodes[0].getscinfo(scid))

        current_height = self.nodes[0].getblockcount()

        prev_ep_hash_1 = ep_hash_0
        ep_n_1 = int((current_height - sc_creating_height + 1) / EPOCH_LENGTH) - 1
        ep_height_1 = sc_creating_height - 1 + ((ep_n_1 + 1) * EPOCH_LENGTH)
        ep_hash_1 = self.nodes[0].getblockhash(ep_height_1)

        mark_logs(("Node 0 performs a bwd transfer of %s coins to Node1 epn=%d, eph[%s]..." % (str(bwt_amount_2), ep_n_1, ep_hash_1)), self.nodes, DEBUG_MODE)
        amounts = []
        amounts.append({"pubkeyhash": pkh_node2, "amount": bwt_amount_2})

        #Create proof for WCert
        quality = 1
        proof = create_test_proof(
            self.options.tmpdir, self.options.srcdir,  scid, ep_n_1, ep_hash_1, prev_ep_hash_1,
            quality, constant, [pkh_node2], [bwt_amount_2])

        cert = self.nodes[0].send_certificate(scid, ep_n_1, quality, ep_hash_1, proof, amounts, CERT_FEE)
        mark_logs("cert = {}".format(cert), self.nodes, DEBUG_MODE)
        certs.append(cert)
        self.sync_all()
        print "mempool = ", pprint.pprint(self.nodes[0].getrawmempool())

        mark_logs("Node0 generating 1 block", self.nodes, DEBUG_MODE)
        self.nodes[0].generate(1)
        self.sync_all()
        mark_logs("  ==> height {}".format(self.nodes[0].getblockcount()), self.nodes, DEBUG_MODE)
        balance_node0.append(self.nodes[0].getbalance("", 0))
        sc_info.append(self.nodes[0].getscinfo(scid))
        print "mempool = ", pprint.pprint(self.nodes[0].getrawmempool())

        assert_equal(len(sc_info), len(balance_node0))

        cross_epoch_1 = False
        cross_epoch_0 = False

        # invalidate all blocks one by one
        for j in range(0, len(sc_info)):
            inv_hash = self.nodes[0].getbestblockhash()
            inv_heigth = self.nodes[0].getblockcount()
            mark_logs("Node 0 invalidates last block of height = {}".format(inv_heigth), self.nodes, DEBUG_MODE)
            self.nodes[0].invalidateblock(inv_hash)
            time.sleep(1)
            sc_info.pop()
            balance_node0.pop()

            # check that last cert is always in mempool until end epoch is reverted
            if (ep_height_1 < inv_heigth):
                assert_true(certs[1] in self.nodes[0].getrawmempool())
                mark_logs("cert[{}] is in mempool".format(certs[1]), self.nodes, DEBUG_MODE)
            else:
                assert_false(certs[1] in self.nodes[0].getrawmempool())

            # list are empty, exit loop
            if (len(sc_info) == 0):
                break

            try:
                assert_equal(self.nodes[0].getscinfo(scid), sc_info[-1])
            except JSONRPCException, e:
                errorString = e.error['message']
                print errorString
                if (inv_heigth > sc_creating_height):
                    assert(False)
                assert_true(creating_tx in self.nodes[0].getrawmempool())
                mark_logs("creating tx[{}] is in mempool".format(creating_tx), self.nodes, DEBUG_MODE)

        time.sleep(1)

        mempool = self.nodes[0].getrawmempool()

        mark_logs("check that mempool has only sc transactions (no certs)", self.nodes, DEBUG_MODE)
        for k in mempool:
            assert_equal((k in sc_txes), True)

        # if a coinbase used as input for a tx gets immature during invalidation, the tx is removed
        # from mempool and the assert fails
        # for m in sc_txes:
        #    # check that all sc transactions are in mempool
        #    assert_equal((m in mempool), True)

        sc_amount = Decimal(0.0)
        for m in mempool:
            a = self.nodes[0].gettransaction(m)['amount']
            f = self.nodes[0].gettransaction(m)['fee']
            print "amount=", a
            print "fee=   ", f
            print "___"
            sc_amount += (a + f)

        # check that amounts related to sc txes in mempool (no certs) are the diff of the balances after reverting
        # the whole serie of blocks
        print "total sc amount in mempool: ", sc_amount

        # (see above) if a coinbase used as input for a tx gets immature during invalidation, the tx is removed
        # from mempool and the assert fails
        # assert_equal(sc_amount, diff)

        h0 = self.nodes[0].getblockcount()
        h1 = self.nodes[1].getblockcount()
        delta = h1 - (h0)
        numbofblocks = int(delta * (delta + 1) / 2)

        mark_logs("Node0 generating {} more blocks for reverting the other chains".format(numbofblocks), self.nodes, DEBUG_MODE)
        self.nodes[0].generate(numbofblocks)
        self.sync_all()

        print "\nSC info:\n", pprint.pprint(self.nodes[0].getscinfo(scid))
        print "\nSC info:\n", pprint.pprint(self.nodes[1].getscinfo(scid))
        print "\nSC info:\n", pprint.pprint(self.nodes[2].getscinfo(scid))

        print "Node0 balance: ", self.nodes[0].getbalance("", 0)
        print "Node1 balance: ", self.nodes[1].getbalance("", 0)
        print "Node2 balance: ", self.nodes[2].getbalance("", 0)
        print "=================================================="
        print

#        assert_true

        print
        for i in range(0, 3):
            chaintips = self.nodes[i].getchaintips()
            dump_ordered_tips(chaintips, DEBUG_MODE)
            mark_logs("---", self.nodes, DEBUG_MODE)


if __name__ == '__main__':
    sc_cert_invalidate().main()<|MERGE_RESOLUTION|>--- conflicted
+++ resolved
@@ -82,20 +82,16 @@
         sc_info.append("No SC")
 
         mark_logs("Node 1 creates the SC spending {} coins ...".format(creation_amount), self.nodes, DEBUG_MODE)
-<<<<<<< HEAD
-        creating_tx = self.nodes[0].sc_create(EPOCH_LENGTH, "dada", creation_amount)
+
+        #generate wCertVk and constant
+        vk = generate_params(self.options.tmpdir, self.options.srcdir, scid)
+        constant = generate_random_field_element_hex()
+
+        creating_tx = self.nodes[0].sc_create(EPOCH_LENGTH, "dada", creation_amount, vk, "", constant)
 
         decoded_tx = self.nodes[0].getrawtransaction(creating_tx, 1)
         scid = decoded_tx['vsc_ccout'][0]['scid']
         mark_logs("created SC id: {}".format(scid), self.nodes, DEBUG_MODE)
-=======
-
-        #generate wCertVk and constant
-        vk = generate_params(self.options.tmpdir, self.options.srcdir, scid)
-        constant = generate_random_field_element_hex()
-
-        creating_tx = self.nodes[0].sc_create(scid, EPOCH_LENGTH, "dada", creation_amount, vk, "", constant)
->>>>>>> 3e04e7e5
 
         mark_logs("creating_tx = {}".format(creating_tx), self.nodes, DEBUG_MODE)
         sc_txes.append(creating_tx)
