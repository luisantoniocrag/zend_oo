#!/usr/bin/env python2
# Copyright (c) 2014 The Bitcoin Core developers
# Copyright (c) 2018 The Zencash developers
# Distributed under the MIT software license, see the accompanying
# file COPYING or http://www.opensource.org/licenses/mit-license.php.
from test_framework.test_framework import BitcoinTestFramework
from test_framework.authproxy import JSONRPCException
from test_framework.util import assert_true, assert_equal, initialize_chain_clean, get_epoch_data, \
    start_nodes, sync_blocks, sync_mempools, connect_nodes_bi, mark_logs, dump_ordered_tips
from test_framework.mc_test.mc_test import *
import os
from decimal import Decimal
import pprint
import time

DEBUG_MODE = 1
NUMB_OF_NODES = 4
EPOCH_LENGTH = 5
CERT_FEE = Decimal('0.00015')


class sc_cert_orphans(BitcoinTestFramework):

    alert_filename = None

    def setup_chain(self, split=False):
        print("Initializing test directory " + self.options.tmpdir)
        initialize_chain_clean(self.options.tmpdir, NUMB_OF_NODES)
        self.alert_filename = os.path.join(self.options.tmpdir, "alert.txt")
        with open(self.alert_filename, 'w'):
            pass  # Just open then close to create zero-length file

    def setup_network(self, split=False):
        self.nodes = []

        self.nodes = start_nodes(NUMB_OF_NODES, self.options.tmpdir, extra_args=
            [['-debug=py', '-debug=sc', '-debug=mempool', '-debug=net', '-debug=cert', '-debug=zendoo_mc_cryptolib', '-logtimemicros=1']] * NUMB_OF_NODES)

        for k in range(0, NUMB_OF_NODES-1):
            connect_nodes_bi(self.nodes, k, k+1)

        sync_blocks(self.nodes[1:NUMB_OF_NODES])
        sync_mempools(self.nodes[1:NUMB_OF_NODES])
        self.is_network_split = split
        self.sync_all()

    def run_test(self):

        '''
        #  (1) Node0 create 2 sidechains with 10.0 coins each
            - reach epoch 0
        #  (2) Node0 sends fund to node1 ---> tx1
        #  (3) Node1 create a certificate using the unconfirmed coins of tx1 in mempool  ---> cert1
        #  (4) Node1 tries to use unconfirmed cert1 change for sending funds to node2, but will fail since an unconfirmed
        #      cert change can not be spent by a tx
        #  (5) Node1 tries to do it via a rawtransaction, but that will result by a refusal to be added in mempool
        #  (6) Node1 creates a cert2 using the same unconfirmed cert1 change, this is ok
        #  (7) Node1 tries to do the same via a rawcertificate, but it will be dropped since a cert for that SC is already in mempool
           -  a block is mined

        #  (8) Node1 send coins to Node2 ---> tx2 using confirmed change of cert2
           -  a block is mined

        #  (9) Node0 invalidates the latest block, tx2 is restored in mempool
        # (10) Node0 invalidates one more block, tx1, cert1, cert2 are restored in mempool but tx2 disappears
        # (11) Node0 reconsiders last invalidated block in order to allow network alignemnt when other nodes will prevail 
        # (12) Node3  generates 2 blocks prevailing over Node0 and realigning the network 
        '''

        # cross chain transfer amounts
        creation_amount = Decimal("10.0")

        mark_logs("Node0 generates 220 block", self.nodes, DEBUG_MODE)
        self.nodes[0].generate(220)
        self.sync_all()

        # (1) node0 create sidechains with 10.0 coins each
        mcTest = MCTestUtils(self.options.tmpdir, self.options.srcdir)

        vk_1 = mcTest.generate_params("sc1")
        constant_1 = generate_random_field_element_hex()

        vk_2 = mcTest.generate_params("sc2")
        constant_2 = generate_random_field_element_hex()

<<<<<<< HEAD
        ret = self.nodes[0].sc_create(EPOCH_LENGTH, "dada", creation_amount, vk_1, "", constant_1)
        creating_tx_1 = ret['txid']
        scid_1 = ret['scid']
        mark_logs("Node0 created SC id: {}".format(scid_1), self.nodes, DEBUG_MODE)
=======
        mark_logs("Node0 creates two SCs", self.nodes, DEBUG_MODE)
        creating_tx_1 = self.nodes[0].sc_create(EPOCH_LENGTH, "dada", creation_amount, vk_1, "", constant_1)
>>>>>>> 79b7be94
        self.sync_all()

        ret = self.nodes[0].sc_create(EPOCH_LENGTH, "baba", creation_amount, vk_2, "", constant_2)
        creating_tx_2 = ret['txid']
        scid_2 = ret['scid']
        mark_logs("Node0 created SC id: {}".format(scid_2), self.nodes, DEBUG_MODE)
        self.sync_all()

        mark_logs("Node0 generates 5 blocks to achieve end of epoch", self.nodes, DEBUG_MODE)
        prev_epoch_block_hash = self.nodes[0].getblockhash(self.nodes[0].getblockcount())
        self.nodes[0].generate(5)
        self.sync_all()
        epoch_block_hash, epoch_number = get_epoch_data(scid_1, self.nodes[0], EPOCH_LENGTH)

        # (2) node0 sends fund to node1, the resulting tx1 is in mempool
        taddr1 = self.nodes[1].getnewaddress()
        amount1 = Decimal("0.5")
        mark_logs("Node0 sends {} coins to Node1".format(amount1), self.nodes, DEBUG_MODE)
        tx1 = self.nodes[0].sendtoaddress(taddr1, amount1)
        mark_logs("======> tx1 = {}".format(tx1), self.nodes, DEBUG_MODE)
        self.sync_all()

        # (3) node1 create cert1 using the unconfirmed coins in mempool 
        pkh_node2 = self.nodes[2].getnewaddress("", True)
        bwt_amount = Decimal("1.0")
        amounts = [{"pubkeyhash": pkh_node2, "amount": bwt_amount}]

        #Create proof for WCert
        quality = 0
        proof = mcTest.create_test_proof(
            "sc1", epoch_number, epoch_block_hash, prev_epoch_block_hash,
            quality, constant_1, [pkh_node2], [bwt_amount])

        mark_logs("Node1 sends a certificate for SC {} using unconfirmed UTXO from tx1".format(scid_1), self.nodes, DEBUG_MODE)
        try:
            cert1 = self.nodes[1].send_certificate(scid_1, epoch_number, quality, epoch_block_hash, proof, amounts, CERT_FEE)
            mark_logs("======> cert1 = {}".format(cert1), self.nodes, DEBUG_MODE)
        except JSONRPCException, e:
            errorString = e.error['message']
            mark_logs("Send certificate failed with reason {}".format(errorString), self.nodes, DEBUG_MODE)
            assert(False)
        self.sync_all()

        # check mutual dependancies
        mark_logs("Check tx1 and cert1 are in mempools", self.nodes, DEBUG_MODE)
        assert_equal(True, tx1 in self.nodes[2].getrawmempool())
        assert_equal(True, cert1 in self.nodes[2].getrawmempool())
        mp = self.nodes[1].getrawmempool(True)
        #pprint.pprint(mp)
        dep_cert = mp[cert1]['depends']
        mark_logs("check that cert1 depends on tx1 {}".format(tx1), self.nodes, DEBUG_MODE)
        assert_true(tx1 in dep_cert)

        # (4) node1 try to use its unconfirmed cert1 change for sending funds to node2, but will fail since an unconfirmed
        #     certificate change is not usable
        taddr2 = self.nodes[2].getnewaddress()
        amount2 = Decimal("0.4")
        mark_logs("Node1 try to send {} coins to Node2 using unconfirmed change from cert1, expecting failure".format(amount2), self.nodes, DEBUG_MODE)
        try:
            tx2 = self.nodes[1].sendtoaddress(taddr2, amount2)
            assert(False)
        except JSONRPCException, e:
            errorString = e.error['message']
            mark_logs("{}".format(errorString), self.nodes, DEBUG_MODE)
            assert_true("The transaction was rejected" in errorString)

        # (5) try to do it via a rawtransaction, but that will result by a refusal to be added in mempool
        inputs  = [{'txid' : cert1, 'vout' : 0}]
        change1 = amount1 - amount2 - Decimal("0.0002")
        outputs = { taddr2 : amount2, self.nodes[1].getnewaddress() : change1  }
        mark_logs("Node1 try to do the same using a raw transaction, expecting failure".format(amount2), self.nodes, DEBUG_MODE)
        try:
            rawtx = self.nodes[1].createrawtransaction(inputs, outputs)
            rawtx = self.nodes[1].signrawtransaction(rawtx)
            self.nodes[1].sendrawtransaction(rawtx['hex'])
            assert(False)
        except JSONRPCException, e:
            errorString = e.error['message']
            mark_logs("{}".format(errorString), self.nodes, DEBUG_MODE)

        # (6) node1 create a cert2 using the same unconfirmed change 
        amounts = []

        #Create proof for WCert
        quality = 0
        proof = mcTest.create_test_proof(
            "sc2", epoch_number, epoch_block_hash, prev_epoch_block_hash,
            quality, constant_2, [], [])

        mark_logs("Node1 tries to sends a certificate for SC {} using unconfirmed change from cert1".format(scid_2), self.nodes, DEBUG_MODE)
        try:
            cert2 = self.nodes[1].send_certificate(scid_2, epoch_number, quality, epoch_block_hash, proof, amounts, CERT_FEE)
            mark_logs("======> cert2 = {}".format(cert2), self.nodes, DEBUG_MODE)
        except JSONRPCException, e:
            errorString = e.error['message']
            mark_logs("Send certificate failed with reason {}".format(errorString), self.nodes, DEBUG_MODE)
            assert(False)

        self.sync_all()

        # (7) try to do it via a rawcertificate, but that again will result by a refusal to be added in mempool
        mark_logs("Node1 try to do the same using a raw certificate, expecting failure since a certificate for this sc is already in mempool".format(amount2), self.nodes, DEBUG_MODE)
        inputs  = [{'txid' : cert1, 'vout' : 0}]
        change_dum = amount1 - CERT_FEE
        outputs = { self.nodes[1].getnewaddress() : change_dum }
        params = {"scid": scid_2, "quality": quality, "endEpochBlockHash": epoch_block_hash, "scProof": proof, "withdrawalEpochNumber": epoch_number}
        try:
            rawcert    = self.nodes[1].createrawcertificate(inputs, outputs, {}, params)
            signed_cert = self.nodes[1].signrawcertificate(rawcert)
            #pprint.pprint(self.nodes[1].decoderawcertificate(signed_cert['hex']))
            rawcert = self.nodes[1].sendrawcertificate(signed_cert['hex'])
            assert_true(False)
        except JSONRPCException, e:
            mark_logs("Send certificate failed as expected", self.nodes, DEBUG_MODE)

        self.sync_all()

        mark_logs("Check tx1, cert1 and cert2 are in mempools", self.nodes, DEBUG_MODE)
        assert_equal(True, tx1 in self.nodes[2].getrawmempool())
        assert_equal(True, cert1 in self.nodes[2].getrawmempool())
        assert_equal(True, cert2 in self.nodes[2].getrawmempool())
        mp = self.nodes[1].getrawmempool(True)
        #pprint.pprint(mp)

        dep_cert1 = mp[cert1]['depends']
        dep_cert2 = mp[cert2]['depends']

        mark_logs("check that cert1 depends on tx1 {}".format(cert1), self.nodes, DEBUG_MODE)
        assert_true(tx1 in dep_cert1)

        mark_logs("check that cert2 depends on cert1 {}".format(cert1), self.nodes, DEBUG_MODE)
        assert_true(cert1 in dep_cert2)

        mark_logs("Node0 generates 1 block", self.nodes, DEBUG_MODE)
        self.nodes[0].generate(1)
        self.sync_all()

        # (8) Node1 send coins to Node2 using confirmed change of cert2
        mark_logs("Node1 sends {} coins to Node2 using confirmed change from cert2".format(amount2), self.nodes, DEBUG_MODE)
        inputs  = [{'txid' : cert2, 'vout' : 0}]
        change2 = change1 - Decimal("0.0002")
        outputs = { taddr2 : amount2, self.nodes[1].getnewaddress() : change2  }
        mark_logs("Node1 try to do the same using a raw transaction, expecting failure".format(amount2), self.nodes, DEBUG_MODE)
        try:
            rawtx = self.nodes[1].createrawtransaction(inputs, outputs)
            rawtx = self.nodes[1].signrawtransaction(rawtx)
            tx2 = self.nodes[1].sendrawtransaction(rawtx['hex'])
            mark_logs("======> tx2 = {}".format(tx2), self.nodes, DEBUG_MODE)
        except JSONRPCException, e:
            errorString = e.error['message']
            mark_logs("{}".format(errorString), self.nodes, DEBUG_MODE)
            assert(False)

        self.sync_all()

        mark_logs("Node0 generates 1 block", self.nodes, DEBUG_MODE)
        self.nodes[0].generate(1)
        self.sync_all()

        mark_logs("Check mempools are empty", self.nodes, DEBUG_MODE)
        assert_equal(0, len(self.nodes[0].getrawmempool()))
        assert_equal(0, len(self.nodes[3].getrawmempool()))

        # (9) Node0 invalidates the latest block, tx2 is restored in mempool
        block_inv = self.nodes[0].getbestblockhash()
        mark_logs("Node 0 invalidates latest block with height = {}".format(self.nodes[0].getblockcount()), self.nodes, DEBUG_MODE)
        self.nodes[0].invalidateblock(block_inv)
        sync_mempools(self.nodes[0:1])
        mp = self.nodes[0].getrawmempool(True)
        pprint.pprint(mp)

        mark_logs("Check tx2 is back in mempool of Node0", self.nodes, DEBUG_MODE)
        assert_equal(True, tx2 in self.nodes[0].getrawmempool())

        # (10) Node0 invalidates one more block, tx1, cert1, cert2 are restored in mempool but tx2 disappears
        # tx2 is removed from mempool because it spends cert2 change that is is now unconfirmed
        block_inv = self.nodes[0].getbestblockhash()
        mark_logs("Node 0 invalidates latest block with height = {}".format(self.nodes[0].getblockcount()), self.nodes, DEBUG_MODE)
        self.nodes[0].invalidateblock(block_inv)
        sync_mempools(self.nodes[0:1])
        #pprint.pprint(mp)
        mark_logs("Check tx1, cert1 and cert2 are back in mempool of Node0", self.nodes, DEBUG_MODE)
        assert_equal(True, tx1 in self.nodes[0].getrawmempool())
        assert_equal(True, cert1 in self.nodes[0].getrawmempool())
        assert_equal(True, cert2 in self.nodes[0].getrawmempool())

        mark_logs("Check tx2 is no more in mempool of Node0", self.nodes, DEBUG_MODE)
        assert_equal(False, tx2 in self.nodes[0].getrawmempool())

        mark_logs("Node0 generates 1 block", self.nodes, DEBUG_MODE)
        self.nodes[0].generate(1)
        sync_mempools(self.nodes[0:1])

        # (11) Node0 reconsiders last invalidated block in order to allow network alignemnt when other nodes will prevail 
        mark_logs("Node 0 reconsider last invalidated block", self.nodes, DEBUG_MODE)
        self.nodes[0].reconsiderblock(block_inv)
        self.sync_all()

        mark_logs("Check mempools are empty", self.nodes, DEBUG_MODE)
        assert_equal(0, len(self.nodes[0].getrawmempool()))
        assert_equal(0, len(self.nodes[3].getrawmempool()))

        # (12) Node3  generates 2 blocks prevailing over Node0 and realigning the network 
        mark_logs("Node3 generates 2 blocks prevailing over Node0 and realigning the network", self.nodes, DEBUG_MODE)
        self.nodes[3].generate(2)
        self.sync_all()

        # verify network is aligned
        mark_logs("verifying that network is realigned", self.nodes, DEBUG_MODE)
        assert_equal(self.nodes[0].getscinfo(),        self.nodes[3].getscinfo())
        assert_equal(self.nodes[0].getrawmempool(),    self.nodes[3].getrawmempool())
        assert_equal(self.nodes[0].getblockcount(),    self.nodes[3].getblockcount())
        assert_equal(self.nodes[0].getbestblockhash(), self.nodes[3].getbestblockhash())


if __name__ == '__main__':
    sc_cert_orphans().main()<|MERGE_RESOLUTION|>--- conflicted
+++ resolved
@@ -83,15 +83,10 @@
         vk_2 = mcTest.generate_params("sc2")
         constant_2 = generate_random_field_element_hex()
 
-<<<<<<< HEAD
         ret = self.nodes[0].sc_create(EPOCH_LENGTH, "dada", creation_amount, vk_1, "", constant_1)
         creating_tx_1 = ret['txid']
         scid_1 = ret['scid']
         mark_logs("Node0 created SC id: {}".format(scid_1), self.nodes, DEBUG_MODE)
-=======
-        mark_logs("Node0 creates two SCs", self.nodes, DEBUG_MODE)
-        creating_tx_1 = self.nodes[0].sc_create(EPOCH_LENGTH, "dada", creation_amount, vk_1, "", constant_1)
->>>>>>> 79b7be94
         self.sync_all()
 
         ret = self.nodes[0].sc_create(EPOCH_LENGTH, "baba", creation_amount, vk_2, "", constant_2)
