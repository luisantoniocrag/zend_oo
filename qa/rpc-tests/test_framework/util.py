--- conflicted
+++ resolved
@@ -510,7 +510,6 @@
     epoch_block_hash = node.getblockhash(sc_creating_height - 1 + ((epoch_number + 1) * epochLen))
     return epoch_block_hash, epoch_number
 
-<<<<<<< HEAD
 def disconnect_nodes(from_connection, node_num):
     ip_port = "127.0.0.1:" + str(p2p_port(node_num))
     from_connection.disconnectnode(ip_port)
@@ -534,7 +533,7 @@
 
     assert_equal(utx!=False, True)
     return utx, change
-=======
+
 def advance_epoch(mcTest, node, sync_call,
     scid, prev_epoch_hash, sc_tag, constant, epoch_length, cert_quality=1, cert_fee=Decimal("0.00001")):
 
@@ -558,4 +557,3 @@
     assert_true(cert in node.getrawmempool())
 
     return cert, epoch_block_hash, epoch_number
->>>>>>> 0895e2c5
