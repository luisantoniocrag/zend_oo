#!/usr/bin/env python2
# Copyright (c) 2014 The Bitcoin Core developers
# Copyright (c) 2018 The Zencash developers
# Distributed under the MIT software license, see the accompanying
# file COPYING or http://www.opensource.org/licenses/mit-license.php.
from test_framework.test_framework import BitcoinTestFramework
from test_framework.authproxy import JSONRPCException
from test_framework.util import assert_equal, initialize_chain_clean, \
    start_nodes, stop_nodes, get_epoch_data, \
    sync_blocks, sync_mempools, connect_nodes_bi, wait_bitcoinds, mark_logs, \
    assert_false, assert_true
from test_framework.mc_test.mc_test import *
import os
import pprint
import time
from decimal import Decimal
from collections import namedtuple

DEBUG_MODE = 1
NUMB_OF_NODES = 2
EPOCH_LENGTH = 5
CERT_FEE = Decimal('0.00015')


class sc_cert_ceasing(BitcoinTestFramework):

    alert_filename = None

    def setup_chain(self, split=False):
        print("Initializing test directory " + self.options.tmpdir)
        initialize_chain_clean(self.options.tmpdir, NUMB_OF_NODES)
        self.alert_filename = os.path.join(self.options.tmpdir, "alert.txt")
        with open(self.alert_filename, 'w'):
            pass  # Just open then close to create zero-length file

    def setup_network(self, split=False):
        self.nodes = []

        self.nodes = start_nodes(NUMB_OF_NODES, self.options.tmpdir, extra_args=
            [['-debug=py', '-debug=sc', '-debug=mempool', '-debug=net', '-debug=cert', '-logtimemicros=1', '-rescan']] * NUMB_OF_NODES)

        for k in range(0, NUMB_OF_NODES-1):
            connect_nodes_bi(self.nodes, k, k+1)

        sync_blocks(self.nodes[1:NUMB_OF_NODES])
        sync_mempools(self.nodes[1:NUMB_OF_NODES])
        self.is_network_split = split
        self.sync_all()

    def run_test(self):

        ''' 
        (1) Create 3 parallel SCs with same epoch length
        (2) Advance epoch
        (3) Send a cert with bwt to sc 1
        (4) Send an empty cert to sc 2
        (5) (do not send any cert to sc 3)
        (6) Advance epoch
        (7) Reach safe guard --> all of 3 sc are ceased
        (8) Mine 3 blocks more
        (9) Restart nodes
        '''

        # transfer amounts
        creation_amount = []
        bwt_amount = []

        creation_amount.append(Decimal("10.0"))
        creation_amount.append(Decimal("20.0"))
        creation_amount.append(Decimal("30.0"))

        bwt_amount.append(Decimal("5.0"))
        bwt_amount.append(Decimal("0.0"))
        bwt_amount.append(Decimal("0.0"))

        mark_logs("Node 0 generates 220 block", self.nodes, DEBUG_MODE)
        self.nodes[0].generate(220)
        self.sync_all()
        prev_epoch_hash = self.nodes[0].getbestblockhash()

        #generate wCertVk and constant
        mcTest = MCTestUtils(self.options.tmpdir, self.options.srcdir)

        constant = generate_random_field_element_hex()

        scids = []
        # SCs creation
        for i in range(0, 3):
            tag = "sc"+str(i+1)
            vk = mcTest.generate_params(tag)
            ret = self.nodes[0].sc_create(EPOCH_LENGTH, "dada", creation_amount[i], vk, "abcdef", constant)
            creating_tx = ret['txid']
            mark_logs("Node 0 created SC spending {} coins via tx1 {}.".format(creation_amount[i], creating_tx), self.nodes, DEBUG_MODE)
            self.sync_all()
            scids.append(self.nodes[0].getrawtransaction(creating_tx, 1)['vsc_ccout'][0]['scid'])
            mark_logs("==> created SC ids {}".format(scids[-1]), self.nodes, DEBUG_MODE)
            

        mark_logs("Node0 generates 5 more blocks to achieve end of withdrawal epochs", self.nodes, DEBUG_MODE)
        self.nodes[0].generate(5)
        self.sync_all()

        # check epoch data are the same for all the scids
        assert_equal(get_epoch_data(scids[0], self.nodes[0], EPOCH_LENGTH), get_epoch_data(scids[1], self.nodes[0], EPOCH_LENGTH))
        assert_equal(get_epoch_data(scids[0], self.nodes[0], EPOCH_LENGTH), get_epoch_data(scids[2], self.nodes[0], EPOCH_LENGTH))

        epoch_block_hash, epoch_number = get_epoch_data(scids[0], self.nodes[0], EPOCH_LENGTH)
        mark_logs("epoch_number = {}, epoch_block_hash = {}".format(epoch_number, epoch_block_hash), self.nodes, DEBUG_MODE)

        last_cert_epochs = []
        last_cert_epochs.append(epoch_number)
        last_cert_epochs.append(epoch_number)
        last_cert_epochs.append(-1)

        # node0 create a cert_1 for funding node1 
        pkh_node1 = self.nodes[1].getnewaddress("", True)
        amounts = [{"pubkeyhash": pkh_node1, "amount": bwt_amount[0]}]
        mark_logs("Node 0 sends a cert for scid_1 {} with a bwd transfer of {} coins to Node1 pkh".format(scids[0], bwt_amount[0], pkh_node1), self.nodes, DEBUG_MODE)
        try:
            #Create proof for WCert
            quality = 1
            proof = mcTest.create_test_proof(
                "sc1", epoch_number, epoch_block_hash, prev_epoch_hash,
                quality, constant, [pkh_node1], [bwt_amount[0]])

            cert_1 = self.nodes[0].send_certificate(scids[0], epoch_number, quality, epoch_block_hash, proof, amounts, CERT_FEE)
            mark_logs("==> certificate is {}".format(cert_1), self.nodes, DEBUG_MODE)
        except JSONRPCException, e:
            errorString = e.error['message']
            mark_logs("Send certificate failed with reason {}".format(errorString), self.nodes, DEBUG_MODE)
            assert(False)

        self.sync_all()
<<<<<<< HEAD
=======

>>>>>>> 95270ff5
        # node0 create an empty cert_2 
        mark_logs("Node 0 sends an empty cert for scid_2 {}".format(scids[1]), self.nodes, DEBUG_MODE)
        try:
            #Create proof for WCert
            quality = 1
            proof = mcTest.create_test_proof(
                "sc2", epoch_number, epoch_block_hash, prev_epoch_hash,
                quality, constant, [], [])

            cert_2 = self.nodes[0].send_certificate(scids[1], epoch_number, quality, epoch_block_hash, proof, [], CERT_FEE)
            mark_logs("==> certificate is {}".format(cert_2), self.nodes, DEBUG_MODE)
        except JSONRPCException, e:
            errorString = e.error['message']
            mark_logs("Send certificate failed with reason {}".format(errorString), self.nodes, DEBUG_MODE)
            assert(False)

        # no certs for scid 3, let it cease without having one 
        self.sync_all()

        mark_logs("Node0 generates 5 more blocks to achieve end of withdrawal epochs", self.nodes, DEBUG_MODE)
        self.nodes[0].generate(5)
        self.sync_all()

        mark_logs("Verifying scs state for all nodes", self.nodes, DEBUG_MODE)
        for k in range(len(scids)):
            for idx, node in enumerate(self.nodes):
                print "idx = {}, k = {}".format(idx, k)
                sc_info = node.getscinfo(scids[k])['items'][0]
                if (k == 2):
                    assert_equal(sc_info["state"], "CEASED")
                else:
                    assert_equal(sc_info["state"], "ALIVE")
                assert_equal(sc_info["last certificate epoch"], last_cert_epochs[k])
                assert_equal(sc_info["balance"], creation_amount[k] - bwt_amount[k])

        bal1 = self.nodes[1].getbalance()
        print "Balance Node1 = {}\n".format(bal1)
        #assert_equal(bal1, bwt_amount[0])

        mark_logs("Node0 generates 2 more blocks to achieve certs maturity and scs ceasing", self.nodes, DEBUG_MODE)
        self.nodes[0].generate(2)
        self.sync_all()

        bal1 = self.nodes[1].getbalance()
        print "Balance Node1 = {}\n".format(bal1)
        #assert_equal(bal1, bwt_amount[0])

        mark_logs("Node0 generates 3 block to restore Node1 balance ", self.nodes, DEBUG_MODE)
        self.nodes[0].generate(3)
        self.sync_all()

        bal1 = self.nodes[1].getbalance()
        print "Balance Node1 = {}\n".format(bal1)
        #------> TODO fix this in walletassert_equal(bal1, Decimal("0.0"))

        mark_logs("Node 1 tries to send coins to node0...", self.nodes, DEBUG_MODE)
        try:
            tx = self.nodes[1].sendtoaddress(self.nodes[0].getnewaddress(), 1.0)
        except JSONRPCException, e:
            errorString = e.error['message']
            mark_logs(errorString, self.nodes, DEBUG_MODE)


        mark_logs("Verifying scs state for all nodes", self.nodes, DEBUG_MODE)
        for k in range(len(scids)):
            for idx, node in enumerate(self.nodes):
                print "idx = {}, k = {}".format(idx, k)
                sc_info = node.getscinfo(scids[k])['items'][0]
                assert_equal(sc_info["state"], "CEASED")
                assert_equal(sc_info["last certificate epoch"], last_cert_epochs[k])
                assert_equal(sc_info["balance"], creation_amount[k] - bwt_amount[k])

        mark_logs("Checking certificates persistance stopping and restarting nodes", self.nodes, DEBUG_MODE)
        stop_nodes(self.nodes)
        wait_bitcoinds()
        self.setup_network(False)

        for k in range(len(scids)):
            for idx, node in enumerate(self.nodes):
                mark_logs("Checking Node{} after restart".format(idx), self.nodes, DEBUG_MODE)
                sc_post_regeneration = node.getscinfo(scids[k])['items'][0]
                assert_equal(sc_post_regeneration["state"], "CEASED")
                assert_equal(sc_post_regeneration["last certificate epoch"], last_cert_epochs[k])
                assert_equal(sc_post_regeneration["balance"], creation_amount[k] - bwt_amount[k])

        bal1 = self.nodes[1].getbalance()
        print "Balance Node1 = {}\n".format(bal1)
        #------> TODO fix this in walletassert_equal(bal1, Decimal("0.0"))

        mark_logs("Node0 generates 3 block to restore Node1 balance ", self.nodes, DEBUG_MODE)
        self.nodes[0].generate(3)
        self.sync_all()

        mark_logs("Node 1 tries to send coins to node0...", self.nodes, DEBUG_MODE)
        try:
            tx = self.nodes[1].sendtoaddress(self.nodes[0].getnewaddress(), 1.0)
        except JSONRPCException, e:
            errorString = e.error['message']
            mark_logs(errorString, self.nodes, DEBUG_MODE)


if __name__ == '__main__':
    sc_cert_ceasing().main()<|MERGE_RESOLUTION|>--- conflicted
+++ resolved
@@ -131,10 +131,7 @@
             assert(False)
 
         self.sync_all()
-<<<<<<< HEAD
-=======
-
->>>>>>> 95270ff5
+
         # node0 create an empty cert_2 
         mark_logs("Node 0 sends an empty cert for scid_2 {}".format(scids[1]), self.nodes, DEBUG_MODE)
         try:
