#!/usr/bin/env python2
# Copyright (c) 2014 The Bitcoin Core developers
# Copyright (c) 2018 The Zencash developers
# Distributed under the MIT software license, see the accompanying
# file COPYING or http://www.opensource.org/licenses/mit-license.php.
from test_framework.test_framework import BitcoinTestFramework
from test_framework.authproxy import JSONRPCException
from test_framework.util import assert_true, assert_equal, initialize_chain_clean, \
    start_nodes, sync_blocks, sync_mempools, connect_nodes_bi, mark_logs, \
    dump_sc_info, dump_sc_info_record
from test_framework.mc_test.mc_test import *
import os
import pprint
from decimal import Decimal
import json

NUMB_OF_NODES = 2
DEBUG_MODE = 1
SC_COINS_MAT = 2


class FakeDict(dict):
    def __init__(self, items):
        # need to have something in the dictionary
        self['something'] = 'something'
        self.items = items

    def __getitem__(self, key):
        return self.last_val

    def __iter__(self):
        def generator():
            for key, value in self.items:
                self.last_val = value
                yield key

        return generator()

class SCCreateTest(BitcoinTestFramework):
    alert_filename = None

    def setup_chain(self, split=False):
        print("Initializing test directory " + self.options.tmpdir)
        initialize_chain_clean(self.options.tmpdir, NUMB_OF_NODES)
        self.alert_filename = os.path.join(self.options.tmpdir, "alert.txt")
        with open(self.alert_filename, 'w'):
            pass  # Just open then close to create zero-length file

    def setup_network(self, split=False):

        self.nodes = start_nodes(NUMB_OF_NODES, self.options.tmpdir,
                                 extra_args=[["-sccoinsmaturity=%d" % SC_COINS_MAT, '-logtimemicros=1', '-debug=sc',
                                              '-debug=py', '-debug=mempool', '-debug=net',
                                              '-debug=bench']] * NUMB_OF_NODES)

        connect_nodes_bi(self.nodes, 0, 1)
        self.is_network_split = split
        self.sync_all()

    def run_test(self):
        '''
        This test try to create a SC using the command create_sidechain using invalid parameters and valid parameters.
        '''
        #{"withdrawalEpochLength", "fromaddress", "toaddress", "amount", "minconf", "fee", "customData"};

        # network topology: (0)--(1)

        mark_logs("Node 1 generates 2 block",self.nodes,DEBUG_MODE)
        self.nodes[1].generate(2)
        self.sync_all()

        mark_logs("Node 0 generates 220 block",self.nodes,DEBUG_MODE)
        self.nodes[0].generate(220)
        self.sync_all()

        tx = []
        errorString = ""
        toaddress = "abcdef"

        #generate wCertVk and constant
        vk = generate_params(self.options.tmpdir, self.options.srcdir, '1234')
        constant = generate_random_field_element_hex()

        # create with wrong key in input
        #------------------------------------
        amount = 12.0
        fee = 0.000025

        cmdInput = {'wrong_key': 123, 'toaddress': toaddress, 'amount': amount, 'fee': fee, 'wCertVk': vk}

        mark_logs("\nNode 1 create SC with wrong key in input", self.nodes, DEBUG_MODE)
        try:
            tx = self.nodes[1].create_sidechain(cmdInput)
        except JSONRPCException, e:
            errorString = e.error['message']
            mark_logs(errorString,self.nodes,DEBUG_MODE)
            assert_true("wrong_key" in errorString)

        # create with duplicate key in input
        #------------------------------------
        cmdInput = FakeDict( [('fee', fee), ('amount', amount), ('amount', 6.0), ('toaddress', str(toaddress)), ('wCertVk', vk)])

        mark_logs("\nNode 1 create SC with duplicate key in input",self.nodes,DEBUG_MODE)
        try:
            tx = self.nodes[1].create_sidechain(cmdInput)
            print "tx=", tx
            assert_true(False);
        except JSONRPCException, e:
            errorString = e.error['message']
            mark_logs(errorString,self.nodes,DEBUG_MODE)
            assert_true("amount" in errorString)

        # create with a missing mandatory key in input
        #------------------------------------------------
<<<<<<< HEAD
        cmdInput = {'withdrawalEpochLength': 10, 'toaddress': toaddress, 'fee': fee}
=======
        cmdInput = {'withdrawalEpochLength': 10, 'toaddress': toaddress, 'scid': "1234", 'fee': fee, 'wCertVk': vk, 'customData': "bb" * 1024}
>>>>>>> 3e04e7e5

        mark_logs("\nNode 1 create SC with duplicate key in input",self.nodes,DEBUG_MODE)
        try:
            tx = self.nodes[1].create_sidechain(cmdInput)
            print "tx=", tx
            assert_true(False);
        except JSONRPCException, e:
            errorString = e.error['message']
            mark_logs(errorString,self.nodes,DEBUG_MODE)
            assert_true("amount" in errorString)

        # create with a bad value for amount
        #------------------------------------------------
<<<<<<< HEAD
        cmdInput = {'withdrawalEpochLength': 10, 'toaddress': toaddress, 'amount': -0.1, 'fee': fee}
=======
        cmdInput = {'withdrawalEpochLength': 10, 'toaddress': toaddress, 'amount': -0.1, 'scid': "1234", 'fee': fee, 'wCertVk': vk, 'constant': constant}
>>>>>>> 3e04e7e5

        mark_logs("\nNode 1 create SC with an invalid amount in input", self.nodes, DEBUG_MODE)
        try:
            tx = self.nodes[1].create_sidechain(cmdInput)
            print "tx=", tx
            assert_true(False);
        except JSONRPCException, e:
            errorString = e.error['message']
            mark_logs(errorString,self.nodes,DEBUG_MODE)
            assert_true("range" in errorString)

        # create with a bad withdrawal epoch length 
        #------------------------------------------------
<<<<<<< HEAD
        cmdInput = {'withdrawalEpochLength': 0, 'toaddress': toaddress, 'amount': 0.1, 'fee': fee}
=======
        cmdInput = {'withdrawalEpochLength': 0, 'toaddress': toaddress, 'amount': 0.1, 'scid': "1234", 'fee': fee, 'wCertVk': vk}
>>>>>>> 3e04e7e5

        mark_logs("\nNode 1 create SC with an invalid epoch length in input", self.nodes, DEBUG_MODE)
        try:
            tx = self.nodes[1].create_sidechain(cmdInput)
            print "tx=", tx
            assert_true(False);
        except JSONRPCException, e:
            errorString = e.error['message']
            mark_logs(errorString,self.nodes,DEBUG_MODE)
            assert_true("withdrawal" in errorString)

        # create with a fromaddress expressed in a wrong format
        #----------------------------------------------------------------
<<<<<<< HEAD
        cmdInput = {'fromaddress': "1BvBMSEYstWetqTFn5Au4m4GFg7xJaNVN2", 'toaddress': toaddress, 'amount': 0.1, 'fee': fee}
=======
        cmdInput = {'fromaddress': "1BvBMSEYstWetqTFn5Au4m4GFg7xJaNVN2", 'toaddress': toaddress, 'amount': 0.1, 'scid': "1234", 'fee': fee, 'wCertVk': vk}
>>>>>>> 3e04e7e5

        mark_logs("\nNode 1 create SC with a fromaddress expressed in a wrong format", self.nodes, DEBUG_MODE)
        try:
            tx = self.nodes[1].create_sidechain(cmdInput)
            print "tx=", tx
            assert_true(False);
        except JSONRPCException, e:
            errorString = e.error['message']
            mark_logs(errorString,self.nodes,DEBUG_MODE)
            assert_true("format" in errorString)

        # create with a changeaddress that does not belong to the node
        #----------------------------------------------------------------
<<<<<<< HEAD
        cmdInput = {'changeaddress': "zthWZsNRTykixeceqgifx18hMMLNrNCzCzj", 'toaddress': toaddress, 'amount': 0.1, 'fee': fee}
=======
        cmdInput = {'changeaddress': "zthWZsNRTykixeceqgifx18hMMLNrNCzCzj", 'toaddress': toaddress, 'amount': 0.1, 'scid': "1234", 'fee': fee, 'wCertVk': vk}
>>>>>>> 3e04e7e5

        mark_logs("\nNode 1 create SC with a changeaddress that does not belong to the node", self.nodes, DEBUG_MODE)
        try:
            tx = self.nodes[1].create_sidechain(cmdInput)
            print "tx=", tx
            assert_true(False);
        except JSONRPCException, e:
            errorString = e.error['message']
            mark_logs(errorString,self.nodes,DEBUG_MODE)
            assert_true("not mine" in errorString)

        # create with an amount that prevents a change above the dust threshold
        #----------------------------------------------------------------
        amount_below_dust_threshold = 0.00000001
        bad_amount = float(self.nodes[1].getbalance()) -  fee - amount_below_dust_threshold

<<<<<<< HEAD
        cmdInput = {'toaddress': toaddress, 'amount': bad_amount, 'fee': fee}
=======
        cmdInput = {'toaddress': toaddress, 'amount': bad_amount, 'scid': "1234", 'fee': fee, 'wCertVk': vk}
>>>>>>> 3e04e7e5

        mark_logs("\nNode 1 create SC with an amount that prevents a change above the dust threshold", self.nodes, DEBUG_MODE)
        try:
            tx = self.nodes[1].create_sidechain(cmdInput)
            print "tx=", tx
            assert_true(False);
        except JSONRPCException, e:
            errorString = e.error['message']
            mark_logs(("bad amount: %f" % bad_amount), self.nodes, DEBUG_MODE)
            mark_logs(errorString,self.nodes,DEBUG_MODE)
            assert_true("dust threshold" in errorString)

        # ---------------------------------------------------------------------------------------
        # Node 1 try create a SC with a bad wCertVk
        mark_logs("\nNode 1 try creates a SC with a non hex wCertVk", self.nodes, DEBUG_MODE)
        cmdInput = {'toaddress': toaddress, 'amount': 0.1, 'scid': "1234", 'fee': fee, 'wCertVk': "zz" * SC_VK_SIZE}

        try:
            tx = self.nodes[1].create_sidechain(cmdInput)
            print "tx=", tx
            assert_true(False);
        except JSONRPCException, e:
            errorString = e.error['message']
            mark_logs(errorString, self.nodes, DEBUG_MODE)
            assert_true("wCertVk: Invalid format: not an hex" in errorString)

        # ---------------------------------------------------------------------------------------
        # Node 1 try create a SC with a bad wCertVk
        mark_logs("\nNode 1 try creates a SC with a odd number of char in wCertVk", self.nodes, DEBUG_MODE)
        cmdInput = {'toaddress': toaddress, 'amount': 0.1, 'scid': "1234", 'fee': fee, 'wCertVk': "a" * (SC_VK_SIZE - 1)}

        try:
            tx = self.nodes[1].create_sidechain(cmdInput)
            print "tx=", tx
            assert_true(False);
        except JSONRPCException, e:
            errorString = e.error['message']
            mark_logs(errorString, self.nodes, DEBUG_MODE)
            assert_true("must be even" in errorString)

        # ---------------------------------------------------------------------------------------
        # Node 1 try create a SC with a wCertVk too short
        mark_logs("\nNode 1 try creates a SC with too short wCertVk byte string", self.nodes, DEBUG_MODE)
        cmdInput = {'toaddress': toaddress, 'amount': 0.1, 'scid': "1234", 'fee': fee, 'wCertVk': "aa" * (SC_VK_SIZE - 1)}

        try:
            tx = self.nodes[1].create_sidechain(cmdInput)
            print "tx=", tx
            assert_true(False);
        except JSONRPCException, e:
            errorString = e.error['message']
            mark_logs(errorString, self.nodes, DEBUG_MODE)
            assert_true("bytes" in errorString)

        # ---------------------------------------------------------------------------------------
        # Node 1 try create a SC with a wCertVk too long
        mark_logs("\nNode 1 try creates a SC with too long wCertVk byte string", self.nodes, DEBUG_MODE)
        cmdInput = {'toaddress': toaddress, 'amount': 0.1, 'scid': "1234", 'fee': fee, 'wCertVk': "aa" * (SC_VK_SIZE + 1)}

        try:
            tx = self.nodes[1].create_sidechain(cmdInput)
            print "tx=", tx
            assert_true(False);
        except JSONRPCException, e:
            errorString = e.error['message']
            mark_logs(errorString, self.nodes, DEBUG_MODE)
            assert_true("bytes" in errorString)

        # ---------------------------------------------------------------------------------------
        # Node 1 try create a SC with an invalid wCertVk
        mark_logs("\nNode 1 try creates a SC with an invalid wCertVk", self.nodes, DEBUG_MODE)
        cmdInput = {'toaddress': toaddress, 'amount': 0.1, 'scid': "1234", 'fee': fee, 'wCertVk': "aa" * SC_VK_SIZE}

        try:
            tx = self.nodes[1].create_sidechain(cmdInput)
            print "tx=", tx
            assert_true(False);
        except JSONRPCException, e:
            errorString = e.error['message']
            mark_logs(errorString, self.nodes, DEBUG_MODE)
            assert_true("Invalid wCertVk" in errorString)

        # ---------------------------------------------------------------------------------------
        # Node 1 try create a SC without wCertVk
        mark_logs("\nNode 1 try creates a SC without wCertVk", self.nodes, DEBUG_MODE)
        cmdInput = {'toaddress': toaddress, 'amount': 0.1, 'scid': "1234", 'fee': fee}

        try:
            tx = self.nodes[1].create_sidechain(cmdInput)
            print "tx=", tx
            assert_true(False);
        except JSONRPCException, e:
            errorString = e.error['message']
            mark_logs(errorString, self.nodes, DEBUG_MODE)
            assert_true("Missing mandatory parameter in input: \"wCertVk\"" in errorString)
        
        # ---------------------------------------------------------------------------------------
        # Node 1 try create a SC with a bad customData
        mark_logs("\nNode 1 try creates a SC with non hex customData", self.nodes, DEBUG_MODE)
        cmdInput = {'toaddress': toaddress, 'amount': 0.1, 'scid': "1234", 'fee': fee, 'wCertVk': vk, 'customData': "zz" * 1024}

        try:
            tx = self.nodes[1].create_sidechain(cmdInput)
            print "tx=", tx
            assert_true(False);
        except JSONRPCException, e:
            errorString = e.error['message']
            mark_logs(errorString, self.nodes, DEBUG_MODE)
            assert_true("customData: Invalid format: not an hex" in errorString)

        # ---------------------------------------------------------------------------------------
        # Node 1 try create a SC with a bad customData
        mark_logs("\nNode 1 try creates a SC with a odd number of char in customData", self.nodes, DEBUG_MODE)
        cmdInput = {'toaddress': toaddress, 'amount': 0.1, 'scid': "1234", 'fee': fee, 'wCertVk': vk, 'customData': "b" * 1023}

        try:
            tx = self.nodes[1].create_sidechain(cmdInput)
            print "tx=", tx
            assert_true(False);
        except JSONRPCException, e:
            errorString = e.error['message']
            mark_logs(errorString, self.nodes, DEBUG_MODE)
            assert_true("must be even" in errorString)

        # ---------------------------------------------------------------------------------------
        # Node 1 try create a SC with customData too long
        mark_logs("\nNode 1 try creates a SC with too long customData byte string", self.nodes, DEBUG_MODE)
        cmdInput = {'toaddress': toaddress, 'amount': 0.1, 'scid': "1234", 'fee': fee, 'wCertVk': vk, 'customData': "bb" * 1025}

        try:
            tx = self.nodes[1].create_sidechain(cmdInput)
            print "tx=", tx
            assert_true(False);
        except JSONRPCException, e:
            errorString = e.error['message']
            mark_logs(errorString, self.nodes, DEBUG_MODE)
            assert_true("bytes" in errorString)

        # ---------------------------------------------------------------------------------------
        # Node 1 try create a SC with a bad constant
        mark_logs("\nNode 1 try creates a SC with a non hex constant", self.nodes, DEBUG_MODE)
        cmdInput = {'toaddress': toaddress, 'amount': 0.1, 'scid': "1234", 'fee': fee, 'wCertVk': vk, 'constant': "zz" * SC_FIELD_SIZE}

        try:
            tx = self.nodes[1].create_sidechain(cmdInput)
            print "tx=", tx
            assert_true(False);
        except JSONRPCException, e:
            errorString = e.error['message']
            mark_logs(errorString, self.nodes, DEBUG_MODE)
            assert_true("constant: Invalid format: not an hex" in errorString)

        # ---------------------------------------------------------------------------------------
        # Node 1 try create a SC with a bad constant
        mark_logs("\nNode 1 try creates a SC with a odd number of char in constant", self.nodes, DEBUG_MODE)
        cmdInput = {'toaddress': toaddress, 'amount': 0.1, 'scid': "1234", 'fee': fee, 'wCertVk': vk, 'constant': "b" * (SC_FIELD_SIZE - 1)}

        try:
            tx = self.nodes[1].create_sidechain(cmdInput)
            print "tx=", tx
            assert_true(False);
        except JSONRPCException, e:
            errorString = e.error['message']
            mark_logs(errorString, self.nodes, DEBUG_MODE)
            assert_true("must be even" in errorString)

        # ---------------------------------------------------------------------------------------
        # Node 1 try create a SC with a constant too short
        mark_logs("\nNode 1 try creates a SC with too short constant byte string", self.nodes, DEBUG_MODE)
        cmdInput = {'toaddress': toaddress, 'amount': 0.1, 'scid': "1234", 'fee': fee, 'wCertVk': vk, 'constant': "bb" * (SC_FIELD_SIZE - 1)}

        try:
            tx = self.nodes[1].create_sidechain(cmdInput)
            print "tx=", tx
            assert_true(False);
        except JSONRPCException, e:
            errorString = e.error['message']
            mark_logs(errorString, self.nodes, DEBUG_MODE)
            assert_true("bytes" in errorString)

        # ---------------------------------------------------------------------------------------
        # Node 1 try create a SC with a constant too long
        mark_logs("\nNode 1 try creates a SC with too long constant byte string", self.nodes, DEBUG_MODE)
        cmdInput = {'toaddress': toaddress, 'amount': 0.1, 'scid': "1234", 'fee': fee, 'wCertVk': vk, 'constant': "bb" * (SC_FIELD_SIZE + 1)}

        try:
            tx = self.nodes[1].create_sidechain(cmdInput)
            print "tx=", tx
            assert_true(False);
        except JSONRPCException, e:
            errorString = e.error['message']
            mark_logs(errorString, self.nodes, DEBUG_MODE)
            assert_true("bytes" in errorString)

        # ---------------------------------------------------------------------------------------
        # Node 1 try create a SC with a bad constant
        mark_logs("\nNode 1 try creates a SC with an invalid constant", self.nodes, DEBUG_MODE)
        cmdInput = {'toaddress': toaddress, 'amount': 0.1, 'scid': "1234", 'fee': fee, 'wCertVk': vk, 'constant': "aa" * SC_FIELD_SIZE}

        try:
            tx = self.nodes[1].create_sidechain(cmdInput)
            print "tx=", tx
            assert_true(False);
        except JSONRPCException, e:
            errorString = e.error['message']
            mark_logs(errorString, self.nodes, DEBUG_MODE)
            assert_true("invalid constant" in errorString)

        # Node 1 create the SC using a valid input and a fromaddress+changeaddress key/value
        #------------------------------------------------------------------------------------------
        mark_logs("\nNode 1 create SC with valid input and a fromaddress key/value", self.nodes,DEBUG_MODE)

        wel = 5
        fromaddr = []
        toaddress = "abcdef"
        amount = 20.0
        minconf = 1
        fee = 0.000025

        addr_found = False
        # select an address with an UTXO value large enough
        for groups in self.nodes[1].listaddressgroupings():
            if addr_found:
                break
            for entry in groups:
                if entry[1] >= amount:
                    fromaddr = entry[0]
                    addr_found = True
                    break
        
        # check we have an address with enough coins
        assert_true(len(fromaddr)>0)

        changeaddress = self.nodes[1].getnewaddress()

        mark_logs(("using fromaddress: %s "%fromaddr), self.nodes,DEBUG_MODE)
<<<<<<< HEAD
        cmdInput = {"fromaddress": fromaddr, "toaddress": toaddress, "amount": amount, "changeaddress":changeaddress, "fee": fee}
=======
        cmdInput = {"scid":sc_id, "fromaddress": fromaddr, "toaddress": toaddress, "amount": amount, "changeaddress":changeaddress, "fee": fee, 'wCertVk': vk}
>>>>>>> 3e04e7e5

        try:
            tx = self.nodes[1].create_sidechain(cmdInput)
        except JSONRPCException, e:
            errorString = e.error['message']
            mark_logs(errorString,self.nodes,DEBUG_MODE)
            assert_true(False);

        self.sync_all()

        decoded_tx = self.nodes[1].getrawtransaction(tx, 1)
        sc_id = decoded_tx['vsc_ccout'][0]['scid']

        totalOutAmount = 0.0
        totalInAmount  = 0.0

        # check that inputs come from the selected fromaddr
        mark_logs(("...check that inputs come from the expected address"), self.nodes, DEBUG_MODE)
        for i in decoded_tx['vin']:
            input_tx = i['txid']
            nvout = i['vout']
            decoded_in_tx = self.nodes[1].getrawtransaction(input_tx, 1)
            addr = decoded_in_tx['vout'][nvout]['scriptPubKey']['addresses'][0]
            val  = decoded_in_tx['vout'][nvout]['value']
            #print "%s, %s" % (addr, val)
            assert_equal(addr, fromaddr) 
            totalInAmount += float(val)

        mark_logs((" in amount: %s"% totalInAmount), self.nodes, DEBUG_MODE)

        # get change
        change = 0.0;
        for i in decoded_tx['vout']:
            change = i['value']
            chaddress = i['scriptPubKey']['addresses'][0]
            n = i['n']
            mark_logs((" change: %s" % change), self.nodes, DEBUG_MODE)

        # check we are sending change to the proper address
        mark_logs(("...check that we are sending change to the expected address"), self.nodes, DEBUG_MODE)
        assert_equal(changeaddress, chaddress) 

        # get sc amount
        sc_amount = 0.0
        for i in decoded_tx['vsc_ccout']:
            sc_amount += float(i['value'])
            mark_logs((" sc amount %s" % (sc_amount)), self.nodes, DEBUG_MODE)

        mark_logs((" fee: %s" % Decimal(str(fee))), self.nodes, DEBUG_MODE)

        totalOutAmount += float(change)
        totalOutAmount += float(sc_amount)

        # check that in=out+fee
        assert_equal(totalOutAmount, totalInAmount - fee)

        mark_logs("\nNode 0 generates 1 block", self.nodes, DEBUG_MODE)
        self.nodes[0].generate(1)
        self.sync_all()

        dump_sc_info(self.nodes, NUMB_OF_NODES, sc_id, DEBUG_MODE)
        assert_equal(self.nodes[0].getscinfo(sc_id)['scid'], sc_id)

        amount2 = 5.0
        mark_logs(("\nNode 0 sends %s to Node 1" % amount2), self.nodes, DEBUG_MODE)
        self.nodes[0].sendtoaddress(fromaddr, amount2)
        self.sync_all()

        mark_logs("\nNode 0 generates 1 block", self.nodes, DEBUG_MODE)
        self.nodes[0].generate(1)
        self.sync_all()

        MIN_CONF = 2

        # create with a minconf value which led to an error
        #---------------------------------------------------
        cmdInput = {'fromaddress':fromaddr, 'toaddress': toaddress, 'amount': 6.0, 'minconf': MIN_CONF, 'wCertVk': vk}

        mark_logs("\nNode 1 create SC with an minconf value in input which gives an error", self.nodes, DEBUG_MODE)
        try:
            tx = self.nodes[1].create_sidechain(cmdInput)
            print "tx=", tx
            assert_true(False);
        except JSONRPCException, e:
            errorString = e.error['message']
            mark_logs(errorString,self.nodes,DEBUG_MODE)
            assert_true("minconf" in errorString)

        MIN_CONF = 1

        # create with a minconf value which is ok
        #--------------------------------------------------------------------------------------
        cmdInput = {'fromaddress':fromaddr, 'toaddress': toaddress, 'amount': 6.0, 'minconf': MIN_CONF, 'wCertVk': vk, 'customData': "bb" * 1024, 'constant': constant}

        mark_logs("\nNode 1 create SC with an minconf value in input which is OK, with scid auto generation and valid custom data", self.nodes, DEBUG_MODE)
        try:
            tx = self.nodes[1].create_sidechain(cmdInput)
            self.sync_all()
        except JSONRPCException, e:
            errorString = e.error['message']
            mark_logs(errorString,self.nodes,DEBUG_MODE)
            assert_true(False)

        decoded_tx = self.nodes[1].getrawtransaction(tx, 1)
        scid    = decoded_tx['vsc_ccout'][0]['scid']
        wCertVk = decoded_tx['vsc_ccout'][0]['wCertVk']
        constant = decoded_tx['vsc_ccout'][0]['constant']
        customData = decoded_tx['vsc_ccout'][0]['customData']

        # check we are sending change to the proper address, which is fromaddr, since we have not set a change address
        for i in decoded_tx['vout']:
            chaddress = i['scriptPubKey']['addresses'][0]
            n = i['n']

        mark_logs(("...check that we are sending change to the proper address, which is fromaddr, since we have not set a change address"), self.nodes, DEBUG_MODE)
        assert_equal(fromaddr, chaddress) 

        mark_logs("\nNode 0 generates 1 block", self.nodes, DEBUG_MODE)
        self.nodes[0].generate(1)
        self.sync_all()

        scinfo0 = self.nodes[0].getscinfo(scid)
        mark_logs("...verify that scid and custom data are set as expected...", self.nodes, DEBUG_MODE)
        assert_equal(scinfo0['scid'], scid)
        assert_equal(scinfo0['wCertVk'], wCertVk)
        assert_equal(scinfo0['constant'], constant)
        assert_equal(scinfo0['customData'], "bb" * 1024)

        # test sending funds to sicechain with sbh command
        #--------------------------------------------------------------------------------------
        outputs = []
        tot_many = 0
        bal_t0 = self.nodes[1].getbalance()
        fee = Decimal('0.000123')
        for i in range(0, 10):
            outputs.append({'toaddress': toaddress, 'amount': Decimal("0.01")*(i+1), "scid":scid})
            tot_many += outputs[-1]['amount']
        cmdParms = {'minconf': MIN_CONF, 'fee':fee}

        mark_logs("\nNode 1 sends funds in 10 transfers to sc", self.nodes, DEBUG_MODE)
        try:
            tx = self.nodes[1].send_to_sidechain(outputs, cmdParms)
            self.sync_all()
        except JSONRPCException, e:
            errorString = e.error['message']
            mark_logs(errorString,self.nodes,DEBUG_MODE)
            assert_true(False)

        decoded_tx = self.nodes[1].getrawtransaction(tx, 1)
        if DEBUG_MODE:
            pprint.pprint(decoded_tx)

        mark_logs("\nNode 0 generates 2 block", self.nodes, DEBUG_MODE)
        self.nodes[0].generate(2)
        self.sync_all()

        scinfo0 = self.nodes[0].getscinfo(scid)
        if DEBUG_MODE:
            pprint.pprint(scinfo0)

        assert_equal(tot_many, scinfo0['immature amounts'][0]['amount'])
        bal_t1 = self.nodes[1].getbalance()
        assert_equal(bal_t0, bal_t1 + tot_many + fee)

if __name__ == '__main__':
    SCCreateTest().main()<|MERGE_RESOLUTION|>--- conflicted
+++ resolved
@@ -112,11 +112,7 @@
 
         # create with a missing mandatory key in input
         #------------------------------------------------
-<<<<<<< HEAD
-        cmdInput = {'withdrawalEpochLength': 10, 'toaddress': toaddress, 'fee': fee}
-=======
-        cmdInput = {'withdrawalEpochLength': 10, 'toaddress': toaddress, 'scid': "1234", 'fee': fee, 'wCertVk': vk, 'customData': "bb" * 1024}
->>>>>>> 3e04e7e5
+        cmdInput = {'withdrawalEpochLength': 10, 'toaddress': toaddress, 'fee': fee, 'wCertVk': vk, 'customData': "bb" * 1024}
 
         mark_logs("\nNode 1 create SC with duplicate key in input",self.nodes,DEBUG_MODE)
         try:
@@ -130,11 +126,7 @@
 
         # create with a bad value for amount
         #------------------------------------------------
-<<<<<<< HEAD
-        cmdInput = {'withdrawalEpochLength': 10, 'toaddress': toaddress, 'amount': -0.1, 'fee': fee}
-=======
-        cmdInput = {'withdrawalEpochLength': 10, 'toaddress': toaddress, 'amount': -0.1, 'scid': "1234", 'fee': fee, 'wCertVk': vk, 'constant': constant}
->>>>>>> 3e04e7e5
+        cmdInput = {'withdrawalEpochLength': 10, 'toaddress': toaddress, 'amount': -0.1, 'fee': fee, 'wCertVk': vk, 'constant': constant}
 
         mark_logs("\nNode 1 create SC with an invalid amount in input", self.nodes, DEBUG_MODE)
         try:
@@ -148,11 +140,7 @@
 
         # create with a bad withdrawal epoch length 
         #------------------------------------------------
-<<<<<<< HEAD
-        cmdInput = {'withdrawalEpochLength': 0, 'toaddress': toaddress, 'amount': 0.1, 'fee': fee}
-=======
-        cmdInput = {'withdrawalEpochLength': 0, 'toaddress': toaddress, 'amount': 0.1, 'scid': "1234", 'fee': fee, 'wCertVk': vk}
->>>>>>> 3e04e7e5
+        cmdInput = {'withdrawalEpochLength': 0, 'toaddress': toaddress, 'amount': 0.1, 'fee': fee, 'wCertVk': vk}
 
         mark_logs("\nNode 1 create SC with an invalid epoch length in input", self.nodes, DEBUG_MODE)
         try:
@@ -166,11 +154,7 @@
 
         # create with a fromaddress expressed in a wrong format
         #----------------------------------------------------------------
-<<<<<<< HEAD
-        cmdInput = {'fromaddress': "1BvBMSEYstWetqTFn5Au4m4GFg7xJaNVN2", 'toaddress': toaddress, 'amount': 0.1, 'fee': fee}
-=======
-        cmdInput = {'fromaddress': "1BvBMSEYstWetqTFn5Au4m4GFg7xJaNVN2", 'toaddress': toaddress, 'amount': 0.1, 'scid': "1234", 'fee': fee, 'wCertVk': vk}
->>>>>>> 3e04e7e5
+        cmdInput = {'fromaddress': "1BvBMSEYstWetqTFn5Au4m4GFg7xJaNVN2", 'toaddress': toaddress, 'amount': 0.1, 'fee': fee, 'wCertVk': vk}
 
         mark_logs("\nNode 1 create SC with a fromaddress expressed in a wrong format", self.nodes, DEBUG_MODE)
         try:
@@ -184,11 +168,7 @@
 
         # create with a changeaddress that does not belong to the node
         #----------------------------------------------------------------
-<<<<<<< HEAD
-        cmdInput = {'changeaddress': "zthWZsNRTykixeceqgifx18hMMLNrNCzCzj", 'toaddress': toaddress, 'amount': 0.1, 'fee': fee}
-=======
-        cmdInput = {'changeaddress': "zthWZsNRTykixeceqgifx18hMMLNrNCzCzj", 'toaddress': toaddress, 'amount': 0.1, 'scid': "1234", 'fee': fee, 'wCertVk': vk}
->>>>>>> 3e04e7e5
+        cmdInput = {'changeaddress': "zthWZsNRTykixeceqgifx18hMMLNrNCzCzj", 'toaddress': toaddress, 'amount': 0.1, 'fee': fee, 'wCertVk': vk}
 
         mark_logs("\nNode 1 create SC with a changeaddress that does not belong to the node", self.nodes, DEBUG_MODE)
         try:
@@ -205,11 +185,7 @@
         amount_below_dust_threshold = 0.00000001
         bad_amount = float(self.nodes[1].getbalance()) -  fee - amount_below_dust_threshold
 
-<<<<<<< HEAD
-        cmdInput = {'toaddress': toaddress, 'amount': bad_amount, 'fee': fee}
-=======
-        cmdInput = {'toaddress': toaddress, 'amount': bad_amount, 'scid': "1234", 'fee': fee, 'wCertVk': vk}
->>>>>>> 3e04e7e5
+        cmdInput = {'toaddress': toaddress, 'amount': bad_amount, 'fee': fee, 'wCertVk': vk}
 
         mark_logs("\nNode 1 create SC with an amount that prevents a change above the dust threshold", self.nodes, DEBUG_MODE)
         try:
@@ -446,11 +422,7 @@
         changeaddress = self.nodes[1].getnewaddress()
 
         mark_logs(("using fromaddress: %s "%fromaddr), self.nodes,DEBUG_MODE)
-<<<<<<< HEAD
-        cmdInput = {"fromaddress": fromaddr, "toaddress": toaddress, "amount": amount, "changeaddress":changeaddress, "fee": fee}
-=======
-        cmdInput = {"scid":sc_id, "fromaddress": fromaddr, "toaddress": toaddress, "amount": amount, "changeaddress":changeaddress, "fee": fee, 'wCertVk': vk}
->>>>>>> 3e04e7e5
+        cmdInput = {"fromaddress": fromaddr, "toaddress": toaddress, "amount": amount, "changeaddress":changeaddress, "fee": fee, 'wCertVk': vk}
 
         try:
             tx = self.nodes[1].create_sidechain(cmdInput)
