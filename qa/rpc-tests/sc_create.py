#!/usr/bin/env python2
# Copyright (c) 2014 The Bitcoin Core developers
# Copyright (c) 2018 The Zencash developers
# Distributed under the MIT software license, see the accompanying
# file COPYING or http://www.opensource.org/licenses/mit-license.php.
from test_framework.test_framework import BitcoinTestFramework
from test_framework.authproxy import JSONRPCException
from test_framework.util import assert_equal, initialize_chain_clean, \
    start_nodes, sync_blocks, sync_mempools, connect_nodes_bi, mark_logs, \
    dump_sc_info_record
from test_framework.mc_test.mc_test import *
import os
from decimal import Decimal

NUMB_OF_NODES = 3
DEBUG_MODE = 1
SC_COINS_MAT = 2


class SCCreateTest(BitcoinTestFramework):
    alert_filename = None

    def setup_chain(self, split=False):
        print("Initializing test directory " + self.options.tmpdir)
        initialize_chain_clean(self.options.tmpdir, NUMB_OF_NODES)
        self.alert_filename = os.path.join(self.options.tmpdir, "alert.txt")
        with open(self.alert_filename, 'w'):
            pass  # Just open then close to create zero-length file

    def setup_network(self, split=False):
        self.nodes = []

        self.nodes = start_nodes(NUMB_OF_NODES, self.options.tmpdir,
                                 extra_args=[["-sccoinsmaturity=%d" % SC_COINS_MAT, '-logtimemicros=1', '-debug=sc',
                                              '-debug=py', '-debug=mempool', '-debug=net',
                                              '-debug=bench']] * NUMB_OF_NODES)

        if not split:
            # 1 and 2 are joint only if split==false
            connect_nodes_bi(self.nodes, 1, 2)
            sync_blocks(self.nodes[1:NUMB_OF_NODES])
            sync_mempools(self.nodes[1:NUMB_OF_NODES])

        connect_nodes_bi(self.nodes, 0, 1)
        self.is_network_split = split
        self.sync_all()

    def run_test(self):
        '''
        This test try create a SC with sc_create using invalid parameters and valid parameters.
        It also checks the coin mature time of the FT
        '''
        # network topology: (0)--(1)--(2)

        mark_logs("Node 1 generates 220 block", self.nodes, DEBUG_MODE)
        self.nodes[1].generate(220)
        self.sync_all()

        creation_amount = Decimal("1.0")
        fwt_amount_1 = Decimal("2.0")
        fwt_amount_2 = Decimal("2.0")
        fwt_amount_3 = Decimal("3.0")
        fwt_amount_many = fwt_amount_1 + fwt_amount_2 + fwt_amount_3

        #generate wCertVk and constant
        vk = generate_params(self.options.tmpdir, self.options.srcdir, scid)
        constant = generate_random_field_element_hex()

        # ---------------------------------------------------------------------------------------
        # Node 2 try create a SC with insufficient funds
        mark_logs("\nNode 2 try creates a SC with insufficient funds", self.nodes, DEBUG_MODE)

        amounts = [{"address": "dada", "amount": creation_amount}]
        errorString = ""
        try:
<<<<<<< HEAD
            self.nodes[2].sc_create(123, "dada", creation_amount, "abcdef")
=======
            self.nodes[2].sc_create(scid, 123, "dada", creation_amount, vk, "", constant)
>>>>>>> 3e04e7e5
        except JSONRPCException, e:
            errorString = e.error['message']
            mark_logs(errorString, self.nodes, DEBUG_MODE)
        assert_equal("insufficient funds" in errorString, True)

        # ---------------------------------------------------------------------------------------
        # Node 2 try create a SC with immature funds
        mark_logs("\nNode 2 try creates a SC with immature funds", self.nodes, DEBUG_MODE)

        self.nodes[2].generate(1)
        self.sync_all()
        try:
<<<<<<< HEAD
            self.nodes[2].sc_create(123, "dada", creation_amount, "abcdef")
=======
            self.nodes[2].sc_create(scid, 123, "dada", creation_amount, vk, "", constant)
>>>>>>> 3e04e7e5
        except JSONRPCException, e:
            errorString = e.error['message']
            mark_logs(errorString, self.nodes, DEBUG_MODE)
        assert_equal("insufficient funds" in errorString, True)

        # ---------------------------------------------------------------------------------------
<<<<<<< HEAD
=======
        # Node 1 try create a SC with non hex id
        mark_logs("\nNode 1 try creates a SC with non hex id", self.nodes, DEBUG_MODE)

        try:
            self.nodes[1].sc_create("azn", 123, "dada", creation_amount, vk, "", constant)
        except JSONRPCException, e:
            errorString = e.error['message']
            mark_logs(errorString, self.nodes, DEBUG_MODE)
        assert_equal("Invalid scid format" in errorString, True)

        # ---------------------------------------------------------------------------------------
>>>>>>> 3e04e7e5
        # Node 1 try create a SC with null address
        mark_logs("\nNode 1 try creates a SC with null address", self.nodes, DEBUG_MODE)

        try:
<<<<<<< HEAD
            self.nodes[1].sc_create(123, "", creation_amount, "abcdef")
=======
            self.nodes[1].sc_create("23", 123, "", creation_amount, vk, "", constant)
>>>>>>> 3e04e7e5
        except JSONRPCException, e:
            errorString = e.error['message']
            mark_logs(errorString, self.nodes, DEBUG_MODE)

        # ---------------------------------------------------------------------------------------
        # Node 1 try create a SC with null amount
        mark_logs("\nNode 1 try creates a SC with null amount", self.nodes, DEBUG_MODE)

        try:
<<<<<<< HEAD
            self.nodes[1].sc_create(123, "ada", "", "abcdef")
=======
            self.nodes[1].sc_create("24", 123, "ada", "", vk, "", constant)
>>>>>>> 3e04e7e5
        except JSONRPCException, e:
            errorString = e.error['message']
            mark_logs(errorString, self.nodes, DEBUG_MODE)
        assert_equal("Invalid amount" in errorString, True)

        # ---------------------------------------------------------------------------------------
        # Node 1 try create a SC with 0 amount
        mark_logs("\nNode 1 try creates a SC with 0 amount", self.nodes, DEBUG_MODE)

        try:
<<<<<<< HEAD
            self.nodes[1].sc_create(123, "ada", Decimal("0.0"), "abcdef")
=======
            self.nodes[1].sc_create("24", 123, "ada", Decimal("0.0"), vk, "", constant)
>>>>>>> 3e04e7e5
        except JSONRPCException, e:
            errorString = e.error['message']
            mark_logs(errorString, self.nodes, DEBUG_MODE)
        assert_equal("amount must be positive" in errorString, True)

        # ---------------------------------------------------------------------------------------
        # Node 1 try create a SC with a bad wCertVk
        mark_logs("\nNode 1 try creates a SC with a non hex wCertVk", self.nodes, DEBUG_MODE)

        try:
<<<<<<< HEAD
            self.nodes[1].sc_create(123, "ada", 0.1, "ciao")
=======
            self.nodes[1].sc_create("24", 123, "ada", 0.1, "zz" * SC_VK_SIZE, "", constant)
>>>>>>> 3e04e7e5
        except JSONRPCException, e:
            errorString = e.error['message']
            mark_logs(errorString, self.nodes, DEBUG_MODE)
        assert_equal("wCertVk: Invalid format: not an hex" in errorString, True)

        # ---------------------------------------------------------------------------------------
        # Node 1 try create a SC with a bad wCertVk
        mark_logs("\nNode 1 try creates a SC with a odd number of char in wCertVk", self.nodes, DEBUG_MODE)

        try:
<<<<<<< HEAD
            self.nodes[1].sc_create(123, "ada", 0.1, "eaf")
=======
            self.nodes[1].sc_create("24", 123, "ada", 0.1, "a" * (SC_VK_SIZE - 1))
>>>>>>> 3e04e7e5
        except JSONRPCException, e:
            errorString = e.error['message']
            mark_logs(errorString, self.nodes, DEBUG_MODE)
        assert_equal("must be even" in errorString, True)

        # ---------------------------------------------------------------------------------------
        # Node 1 try create a SC with a wCertVk too short
        mark_logs("\nNode 1 try creates a SC with too short wCertVk byte string", self.nodes, DEBUG_MODE)

        try:
            self.nodes[1].sc_create("24", 123, "ada", 0.1, "aa" * (SC_VK_SIZE - 1))
        except JSONRPCException, e:
            errorString = e.error['message']
            mark_logs(errorString, self.nodes, DEBUG_MODE)
        assert_equal("bytes" in errorString, True)

        # ---------------------------------------------------------------------------------------
        # Node 1 try create a SC with a wCertVk too long
        mark_logs("\nNode 1 try creates a SC with too long wCertVk byte string", self.nodes, DEBUG_MODE)

        try:
            self.nodes[1].sc_create("24", 123, "ada", 0.1, "aa" * (SC_VK_SIZE + 1))
        except JSONRPCException, e:
            errorString = e.error['message']
            mark_logs(errorString, self.nodes, DEBUG_MODE)
        assert_equal("bytes" in errorString, True)

        # ---------------------------------------------------------------------------------------
        # Node 1 try create a SC with an invalid wCertVk
        mark_logs("\nNode 1 try creates a SC with an invalid wCertVk", self.nodes, DEBUG_MODE)

        try:
            self.nodes[1].sc_create("24", 123, "ada", 0.1, "aa" * SC_VK_SIZE)
        except JSONRPCException, e:
            errorString = e.error['message']
            mark_logs(errorString, self.nodes, DEBUG_MODE)
        assert_equal("Invalid wCertVk" in errorString, True)

        # ---------------------------------------------------------------------------------------

        # Node 1 try create a SC with a bad customData
        mark_logs("\nNode 1 try creates a SC with a bad customData", self.nodes, DEBUG_MODE)

        try:
            self.nodes[1].sc_create("24", 123, "ada", 0.1, vk, "zz" * 1024)
        except JSONRPCException, e:
            errorString = e.error['message']
            mark_logs(errorString, self.nodes, DEBUG_MODE)
        assert_equal("customData: Invalid format: not an hex" in errorString, True)

        # ---------------------------------------------------------------------------------------
        # Node 1 try create a SC with a bad customData
        mark_logs("\nNode 1 try creates a SC with a odd number of char in customData", self.nodes, DEBUG_MODE)

        try:
            self.nodes[1].sc_create("24", 123, "ada", 0.1, vk, "b" * 1023)
        except JSONRPCException, e:
            errorString = e.error['message']
            mark_logs(errorString, self.nodes, DEBUG_MODE)
        assert_equal("must be even" in errorString, True)

        # ---------------------------------------------------------------------------------------
        # Node 1 try create a SC with customData too long
        mark_logs("\nNode 1 try creates a SC with too long customData byte string", self.nodes, DEBUG_MODE)

        try:
            self.nodes[1].sc_create("24", 123, "ada", 0.1, vk, "bb" * 1025)
        except JSONRPCException, e:
            errorString = e.error['message']
            mark_logs(errorString, self.nodes, DEBUG_MODE)
        assert_equal("bytes" in errorString, True)

        # ---------------------------------------------------------------------------------------
        # Node 1 try create a SC with a bad constant
        mark_logs("\nNode 1 try creates a SC with a non hex constant", self.nodes, DEBUG_MODE)

        try:
            self.nodes[1].sc_create("24", 123, "ada", 0.1, vk, "", "zz" * SC_FIELD_SIZE)
        except JSONRPCException, e:
            errorString = e.error['message']
            mark_logs(errorString, self.nodes, DEBUG_MODE)
        assert_equal("constant: Invalid format: not an hex" in errorString, True)

        # ---------------------------------------------------------------------------------------
        # Node 1 try create a SC with a bad constant
        mark_logs("\nNode 1 try creates a SC with a odd number of char in constant", self.nodes, DEBUG_MODE)

        try:
            self.nodes[1].sc_create("24", 123, "ada", 0.1, vk, "", "b" * (SC_FIELD_SIZE - 1))
        except JSONRPCException, e:
            errorString = e.error['message']
            mark_logs(errorString, self.nodes, DEBUG_MODE)
        assert_equal("must be even" in errorString, True)

        # ---------------------------------------------------------------------------------------
        # Node 1 try create a SC with a constant too short
        mark_logs("\nNode 1 try creates a SC with too short constant byte string", self.nodes, DEBUG_MODE)

        try:
            self.nodes[1].sc_create("24", 123, "ada", 0.1, vk, "", "bb" * (SC_FIELD_SIZE - 1))
        except JSONRPCException, e:
            errorString = e.error['message']
            mark_logs(errorString, self.nodes, DEBUG_MODE)
        assert_equal("bytes" in errorString, True)

        # ---------------------------------------------------------------------------------------
        # Node 1 try create a SC with a constant too long
        mark_logs("\nNode 1 try creates a SC with too long constant byte string", self.nodes, DEBUG_MODE)

        try:
            self.nodes[1].sc_create("24", 123, "ada", 0.1, vk, "", "bb" * (SC_FIELD_SIZE + 1))
        except JSONRPCException, e:
            errorString = e.error['message']
            mark_logs(errorString, self.nodes, DEBUG_MODE)
        assert_equal("bytes" in errorString, True)

        # ---------------------------------------------------------------------------------------
        # Node 1 try create a SC with a bad constant
        mark_logs("\nNode 1 try creates a SC with an invalid constant", self.nodes, DEBUG_MODE)

        try:
<<<<<<< HEAD
            self.nodes[1].sc_create(123, "ada", 0.1, cdlong)
=======
            self.nodes[1].sc_create("24", 123, "ada", 0.1, vk, "", "aa" * SC_FIELD_SIZE)
>>>>>>> 3e04e7e5
        except JSONRPCException, e:
            errorString = e.error['message']
            mark_logs(errorString, self.nodes, DEBUG_MODE)
        assert_equal("Invalid constant" in errorString, True)

        # ---------------------------------------------------------------------------------------
        
        # Node 1 try create a SC with negative epocLength
        mark_logs("\nNode 1 try creates a SC with 0 epochLength", self.nodes, DEBUG_MODE)

        try:
<<<<<<< HEAD
            txbad = self.nodes[1].sc_create(-1, "ada", Decimal("1.0"), "101010101010")
=======
            txbad = self.nodes[1].sc_create("24", -1, "ada", Decimal("1.0"), "aa" * 1544)
>>>>>>> 3e04e7e5
            print self.nodes[1].getrawtransaction(txbad, 1)['vsc_ccout']
        except JSONRPCException, e:
            errorString = e.error['message']
            mark_logs(errorString, self.nodes, DEBUG_MODE)

        # ---------------------------------------------------------------------------------------
        # Node 1 create the SC
        mark_logs("\nNode 1 creates SC", self.nodes, DEBUG_MODE)

<<<<<<< HEAD
        cdField = "ccababababdd"
        tx = self.nodes[1].sc_create(123, "dada", creation_amount, cdField)
=======
        self.nodes[1].sc_create(scid, 123, "dada", creation_amount, vk, "bb" * 1024, constant)
>>>>>>> 3e04e7e5
        self.sync_all()

        decoded_tx = self.nodes[1].getrawtransaction(tx, 1)
        scid = decoded_tx['vsc_ccout'][0]['scid']

        mark_logs("\n...Node0 generating 1 block", self.nodes, DEBUG_MODE)
        self.nodes[0].generate(1)
        self.sync_all()

        mark_logs("Verify all nodes see the new SC...", self.nodes, DEBUG_MODE)
        scinfo0 = self.nodes[0].getscinfo(scid)
        scinfo1 = self.nodes[1].getscinfo(scid)
        scinfo2 = self.nodes[2].getscinfo(scid)
        assert_equal(scinfo0, scinfo1)
        assert_equal(scinfo0, scinfo2)

        mark_logs("Verify fields are set as expected...", self.nodes, DEBUG_MODE)
        assert_equal(scinfo0['wCertVk'], vk)
        assert_equal(scinfo0['customData'], "bb" * 1024)
        assert_equal(scinfo0['constant'], constant)
        mark_logs(str(scinfo0), self.nodes, DEBUG_MODE)
        mark_logs(str(scinfo1), self.nodes, DEBUG_MODE)
        mark_logs(str(scinfo2), self.nodes, DEBUG_MODE)

        # ---------------------------------------------------------------------------------------
<<<<<<< HEAD
=======
        # Node 2 try create the SC with same id
        mark_logs("\nNode 2 try create SC with same id", self.nodes, DEBUG_MODE)

        try:
            self.nodes[2].sc_create(scid, 123, "dada", creation_amount, vk)
        except JSONRPCException, e:
            errorString = e.error['message']
            mark_logs(errorString, self.nodes, DEBUG_MODE)
        assert_equal("scid already created" in errorString, True)

        # ---------------------------------------------------------------------------------------
>>>>>>> 3e04e7e5
        # Check maturity of the coins
        curh = self.nodes[2].getblockcount()
        mark_logs("\nCheck maturiy of the coins", self.nodes, DEBUG_MODE)

        dump_sc_info_record(self.nodes[2].getscinfo(scid), 2, DEBUG_MODE)
        mark_logs("Check that %f coins will be mature at h=%d" % (creation_amount, curh + 2), self.nodes, DEBUG_MODE)
        ia = self.nodes[2].getscinfo(scid)["immature amounts"]
        for entry in ia:
            if entry["maturityHeight"] == curh + SC_COINS_MAT:
                assert_equal(entry["amount"], creation_amount)

        # Node 1 sends 1 amount to SC
        mark_logs("\nNode 1 sends " + str(fwt_amount_1) + " coins to SC", self.nodes, DEBUG_MODE)

        self.nodes[1].sc_send("abcd", fwt_amount_1, scid)
        self.sync_all()

        # Node 1 sends 3 amounts to SC
        mark_logs("\nNode 1 sends 3 amounts to SC (tot: " + str(fwt_amount_many) + ")", self.nodes, DEBUG_MODE)

        amounts = []
        amounts.append({"address": "add1", "amount": fwt_amount_1, "scid": scid})
        amounts.append({"address": "add2", "amount": fwt_amount_2, "scid": scid})
        amounts.append({"address": "add3", "amount": fwt_amount_3, "scid": scid})
        self.nodes[1].sc_sendmany(amounts)
        self.sync_all()

        mark_logs("\n...Node0 generating 1 block", self.nodes, DEBUG_MODE)
        self.nodes[0].generate(1)
        self.sync_all()

        # Check maturity of the coins at actual height
        curh = self.nodes[2].getblockcount()

        dump_sc_info_record(self.nodes[2].getscinfo(scid), 2, DEBUG_MODE)
        count = 0
        mark_logs("Check that %f coins will be mature at h=%d" % (creation_amount, curh + 1), self.nodes, DEBUG_MODE)
        mark_logs("Check that %f coins will be mature at h=%d" % (fwt_amount_many + fwt_amount_1, curh + 2), self.nodes, DEBUG_MODE)
        ia = self.nodes[2].getscinfo(scid)["immature amounts"]
        for entry in ia:
            count += 1
            if entry["maturityHeight"] == curh + SC_COINS_MAT:
                assert_equal(entry["amount"], fwt_amount_many + fwt_amount_1)
            if entry["maturityHeight"] == curh + SC_COINS_MAT - 1:
                assert_equal(entry["amount"], creation_amount)

        assert_equal(count, 2)

        # Check maturity of the coins at actual height+1
        mark_logs("\n...Node0 generating 1 block", self.nodes, DEBUG_MODE)

        self.nodes[0].generate(1)
        self.sync_all()
        curh = self.nodes[2].getblockcount()

        dump_sc_info_record(self.nodes[2].getscinfo(scid), 2, DEBUG_MODE)
        count = 0
        mark_logs("Check that %f coins will be mature at h=%d" % (fwt_amount_many + fwt_amount_1, curh + 1), self.nodes, DEBUG_MODE)
        ia = self.nodes[2].getscinfo(scid)["immature amounts"]
        for entry in ia:
            if entry["maturityHeight"] == curh + SC_COINS_MAT - 1:
                assert_equal(entry["amount"], fwt_amount_many + fwt_amount_1)
                count += 1

        assert_equal(count, 1)

        # Check no immature coin at actual height+2
        mark_logs("\n...Node0 generating 1 block", self.nodes, DEBUG_MODE)

        self.nodes[0].generate(1)
        self.sync_all()

        dump_sc_info_record(self.nodes[2].getscinfo(scid), 2, DEBUG_MODE)
        mark_logs("Check that there are no immature coins", self.nodes, DEBUG_MODE)
        ia = self.nodes[2].getscinfo(scid)["immature amounts"]
        assert_equal(len(ia), 0)


if __name__ == '__main__':
    SCCreateTest().main()<|MERGE_RESOLUTION|>--- conflicted
+++ resolved
@@ -73,11 +73,7 @@
         amounts = [{"address": "dada", "amount": creation_amount}]
         errorString = ""
         try:
-<<<<<<< HEAD
-            self.nodes[2].sc_create(123, "dada", creation_amount, "abcdef")
-=======
-            self.nodes[2].sc_create(scid, 123, "dada", creation_amount, vk, "", constant)
->>>>>>> 3e04e7e5
+            self.nodes[2].sc_create(123, "dada", creation_amount, vk, "", constant)
         except JSONRPCException, e:
             errorString = e.error['message']
             mark_logs(errorString, self.nodes, DEBUG_MODE)
@@ -90,40 +86,18 @@
         self.nodes[2].generate(1)
         self.sync_all()
         try:
-<<<<<<< HEAD
-            self.nodes[2].sc_create(123, "dada", creation_amount, "abcdef")
-=======
-            self.nodes[2].sc_create(scid, 123, "dada", creation_amount, vk, "", constant)
->>>>>>> 3e04e7e5
+            self.nodes[2].sc_create(123, "dada", creation_amount, vk, "", constant)
         except JSONRPCException, e:
             errorString = e.error['message']
             mark_logs(errorString, self.nodes, DEBUG_MODE)
         assert_equal("insufficient funds" in errorString, True)
 
         # ---------------------------------------------------------------------------------------
-<<<<<<< HEAD
-=======
-        # Node 1 try create a SC with non hex id
-        mark_logs("\nNode 1 try creates a SC with non hex id", self.nodes, DEBUG_MODE)
-
-        try:
-            self.nodes[1].sc_create("azn", 123, "dada", creation_amount, vk, "", constant)
-        except JSONRPCException, e:
-            errorString = e.error['message']
-            mark_logs(errorString, self.nodes, DEBUG_MODE)
-        assert_equal("Invalid scid format" in errorString, True)
-
-        # ---------------------------------------------------------------------------------------
->>>>>>> 3e04e7e5
         # Node 1 try create a SC with null address
         mark_logs("\nNode 1 try creates a SC with null address", self.nodes, DEBUG_MODE)
 
         try:
-<<<<<<< HEAD
-            self.nodes[1].sc_create(123, "", creation_amount, "abcdef")
-=======
-            self.nodes[1].sc_create("23", 123, "", creation_amount, vk, "", constant)
->>>>>>> 3e04e7e5
+            self.nodes[1].sc_create(123, "", creation_amount, vk, "", constant)
         except JSONRPCException, e:
             errorString = e.error['message']
             mark_logs(errorString, self.nodes, DEBUG_MODE)
@@ -133,11 +107,7 @@
         mark_logs("\nNode 1 try creates a SC with null amount", self.nodes, DEBUG_MODE)
 
         try:
-<<<<<<< HEAD
-            self.nodes[1].sc_create(123, "ada", "", "abcdef")
-=======
-            self.nodes[1].sc_create("24", 123, "ada", "", vk, "", constant)
->>>>>>> 3e04e7e5
+            self.nodes[1].sc_create(123, "ada", "", vk, "", constant)
         except JSONRPCException, e:
             errorString = e.error['message']
             mark_logs(errorString, self.nodes, DEBUG_MODE)
@@ -148,11 +118,7 @@
         mark_logs("\nNode 1 try creates a SC with 0 amount", self.nodes, DEBUG_MODE)
 
         try:
-<<<<<<< HEAD
-            self.nodes[1].sc_create(123, "ada", Decimal("0.0"), "abcdef")
-=======
-            self.nodes[1].sc_create("24", 123, "ada", Decimal("0.0"), vk, "", constant)
->>>>>>> 3e04e7e5
+            self.nodes[1].sc_create(123, "ada", Decimal("0.0"), vk, "", constant)
         except JSONRPCException, e:
             errorString = e.error['message']
             mark_logs(errorString, self.nodes, DEBUG_MODE)
@@ -163,11 +129,7 @@
         mark_logs("\nNode 1 try creates a SC with a non hex wCertVk", self.nodes, DEBUG_MODE)
 
         try:
-<<<<<<< HEAD
-            self.nodes[1].sc_create(123, "ada", 0.1, "ciao")
-=======
-            self.nodes[1].sc_create("24", 123, "ada", 0.1, "zz" * SC_VK_SIZE, "", constant)
->>>>>>> 3e04e7e5
+            self.nodes[1].sc_create(123, "ada", 0.1, "zz" * SC_VK_SIZE, "", constant)
         except JSONRPCException, e:
             errorString = e.error['message']
             mark_logs(errorString, self.nodes, DEBUG_MODE)
@@ -178,11 +140,7 @@
         mark_logs("\nNode 1 try creates a SC with a odd number of char in wCertVk", self.nodes, DEBUG_MODE)
 
         try:
-<<<<<<< HEAD
-            self.nodes[1].sc_create(123, "ada", 0.1, "eaf")
-=======
-            self.nodes[1].sc_create("24", 123, "ada", 0.1, "a" * (SC_VK_SIZE - 1))
->>>>>>> 3e04e7e5
+            self.nodes[1].sc_create(123, "ada", 0.1, "a" * (SC_VK_SIZE - 1))
         except JSONRPCException, e:
             errorString = e.error['message']
             mark_logs(errorString, self.nodes, DEBUG_MODE)
@@ -304,11 +262,7 @@
         mark_logs("\nNode 1 try creates a SC with an invalid constant", self.nodes, DEBUG_MODE)
 
         try:
-<<<<<<< HEAD
-            self.nodes[1].sc_create(123, "ada", 0.1, cdlong)
-=======
-            self.nodes[1].sc_create("24", 123, "ada", 0.1, vk, "", "aa" * SC_FIELD_SIZE)
->>>>>>> 3e04e7e5
+            self.nodes[1].sc_create(123, "ada", 0.1, vk, "", "aa" * SC_FIELD_SIZE)
         except JSONRPCException, e:
             errorString = e.error['message']
             mark_logs(errorString, self.nodes, DEBUG_MODE)
@@ -320,11 +274,7 @@
         mark_logs("\nNode 1 try creates a SC with 0 epochLength", self.nodes, DEBUG_MODE)
 
         try:
-<<<<<<< HEAD
-            txbad = self.nodes[1].sc_create(-1, "ada", Decimal("1.0"), "101010101010")
-=======
-            txbad = self.nodes[1].sc_create("24", -1, "ada", Decimal("1.0"), "aa" * 1544)
->>>>>>> 3e04e7e5
+            txbad = self.nodes[1].sc_create(-1, "ada", Decimal("1.0"), "aa" * 1544)
             print self.nodes[1].getrawtransaction(txbad, 1)['vsc_ccout']
         except JSONRPCException, e:
             errorString = e.error['message']
@@ -334,12 +284,7 @@
         # Node 1 create the SC
         mark_logs("\nNode 1 creates SC", self.nodes, DEBUG_MODE)
 
-<<<<<<< HEAD
-        cdField = "ccababababdd"
-        tx = self.nodes[1].sc_create(123, "dada", creation_amount, cdField)
-=======
-        self.nodes[1].sc_create(scid, 123, "dada", creation_amount, vk, "bb" * 1024, constant)
->>>>>>> 3e04e7e5
+        self.nodes[1].sc_create(123, "dada", creation_amount, vk, "bb" * 1024, constant)
         self.sync_all()
 
         decoded_tx = self.nodes[1].getrawtransaction(tx, 1)
@@ -365,20 +310,6 @@
         mark_logs(str(scinfo2), self.nodes, DEBUG_MODE)
 
         # ---------------------------------------------------------------------------------------
-<<<<<<< HEAD
-=======
-        # Node 2 try create the SC with same id
-        mark_logs("\nNode 2 try create SC with same id", self.nodes, DEBUG_MODE)
-
-        try:
-            self.nodes[2].sc_create(scid, 123, "dada", creation_amount, vk)
-        except JSONRPCException, e:
-            errorString = e.error['message']
-            mark_logs(errorString, self.nodes, DEBUG_MODE)
-        assert_equal("scid already created" in errorString, True)
-
-        # ---------------------------------------------------------------------------------------
->>>>>>> 3e04e7e5
         # Check maturity of the coins
         curh = self.nodes[2].getblockcount()
         mark_logs("\nCheck maturiy of the coins", self.nodes, DEBUG_MODE)
