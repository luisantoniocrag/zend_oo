#!/usr/bin/env python2
# Copyright (c) 2014 The Bitcoin Core developers
# Distributed under the MIT software license, see the accompanying
# file COPYING or http://www.opensource.org/licenses/mit-license.php.

from test_framework.test_framework import BitcoinTestFramework
from test_framework.authproxy import JSONRPCException
from test_framework.util import assert_true, assert_false, assert_equal, mark_logs
from test_framework.mininode import COIN, hash256, ser_string
from test_framework.mc_test.mc_test import *

from binascii import a2b_hex, b2a_hex
from hashlib import sha256
from decimal import Decimal
from struct import unpack, pack

import binascii
import codecs

# this is defined in src/primitives/block.h
SC_CERTIFICATE_BLOCK_VERSION = 3

# this is defined in src/primitives/block.cpp
SC_NULL_HASH = hash256(ser_string("Horizen ScTxsCommitment null hash string"))

SC_EPOCH_LENGTH = 5
SC_CREATION_AMOUNT = Decimal("1.0")
SC_CERT_AMOUNT     = Decimal("0.5")

DEBUG_MODE = 1

NODE_LIST = []

def check_array_result(object_array, to_match, expected):
    """
    Pass in array of JSON objects, a dictionary with key/value pairs
    to match against, and another dictionary with expected key/value
    pairs.
    """
    num_matched = 0
    for item in object_array:
        all_match = True
        for key,value in to_match.items():
            if item[key] != value:
                all_match = False
        if not all_match:
            continue
        for key,value in expected.items():
            if item[key] != value:
                raise AssertionError("%s : expected %s=%s"%(str(item), str(key), str(value)))
            num_matched = num_matched+1
    if num_matched == 0:
        raise AssertionError("No objects matched %s"%(str(to_match)))

def b2x(b):
    return b2a_hex(b).decode('ascii')

# NOTE: This does not work for signed numbers (set the high bit) or zero (use b'\0')
def encodeUNum(n):
    s = bytearray(b'\1')
    while n > 127:
        s[0] += 1
        s.append(n % 256)
        n //= 256
    s.append(n)
    return bytes(s)

def varlenEncode(n):
    if n < 0xfd:
        return pack('<B', n)
    if n <= 0xffff:
        return b'\xfd' + pack('<H', n)
    if n <= 0xffffffff:
        return b'\xfe' + pack('<L', n)
    return b'\xff' + pack('<Q', n)

def dblsha(b):
    return sha256(sha256(b).digest()).digest()

def genmrklroot(leaflist):
    cur = leaflist
    while len(cur) > 1:
        n = []
        if len(cur) & 1:
            cur.append(cur[-1])
        for i in range(0, len(cur), 2):
            n.append(dblsha(cur[i] + cur[i+1]))
        cur = n
    return cur[0]

def swap_bytes(hex_string):
    return codecs.encode(codecs.decode(hex_string, 'hex')[::-1], 'hex').decode()

def template_to_bytes(tmpl, txlist, certlist, input_sc_commitment = None):
    blkver = pack('<L', tmpl['version'])
    objlist = txlist + certlist
    mrklroot = genmrklroot(list(dblsha(a) for a in objlist))
    sc_commitment = b'\0'*32
    if input_sc_commitment != None:
        sc_commitment = input_sc_commitment
        mark_logs(("computed sc_commitment: %s" % swap_bytes(binascii.hexlify(sc_commitment))), NODE_LIST, DEBUG_MODE)
    timestamp = pack('<L', tmpl['curtime'])
    nonce = b'\0'*32
    soln = b'\0'
    blk = blkver + a2b_hex(tmpl['previousblockhash'])[::-1] + mrklroot + sc_commitment + timestamp + a2b_hex(tmpl['bits'])[::-1] + nonce + soln
    blk += varlenEncode(len(txlist))
    for tx in txlist:
        blk += tx
    if tmpl['version'] == SC_CERTIFICATE_BLOCK_VERSION:
        # fill vector of certificates from this version on 
        blk += varlenEncode(len(certlist))
        for cert in certlist:
            blk += cert
    return blk

def template_to_hex(tmpl, txlist, certlist, input_sc_commitment):
    return b2x(template_to_bytes(tmpl, txlist, certlist, input_sc_commitment))

def assert_template(node, tmpl, txlist, certlist, expect, input_sc_commitment = None):
#    try:
#        print "list=",template_to_hex(tmpl, txlist)
#        raw_input("Pres to continue 1...")
     rsp = node.getblocktemplate({'data':template_to_hex(tmpl, txlist, certlist, input_sc_commitment),'mode':'proposal'})
     if rsp != expect:
         print "rsp: ", rsp
         raise AssertionError('unexpected: %s' % (rsp,))
#    except JSONRPCException as e:
#            print "exception: ", e.error['message']

class GetBlockTemplateProposalTest(BitcoinTestFramework):
    '''
    Test block proposals with getblocktemplate.
    '''

    def run_test(self):
        NODE_LIST = self.nodes

        self.nodes[0].generate(1) # Mine a block to leave initial block download
        self.sync_all()

        mark_logs(("active chain height = %d: testing before sidechain fork" %  self.nodes[0].getblockcount()), self.nodes, DEBUG_MODE)
        self.doTest()

        # reach the fork where certificates are supported
        self.nodes[0].generate(20) 
        self.sync_all()

        mark_logs(("active chain height = %d: testing after sidechain fork" %  self.nodes[0].getblockcount()), self.nodes, DEBUG_MODE)

        # create a sidechain and a certificate for it in the mempool
<<<<<<< HEAD
        creating_tx = self.nodes[1].sc_create(SC_EPOCH_LENGTH, "dada", SC_CREATION_AMOUNT)
        self.sync_all()

        decoded_tx = self.nodes[1].getrawtransaction(creating_tx, 1)
        scid = decoded_tx['vsc_ccout'][0]['scid']
        mark_logs("created SC id: {}".format(scid), self.nodes, DEBUG_MODE)

=======
        scid = "22"

        vk = generate_params(self.options.tmpdir, self.options.srcdir, scid)
        constant = generate_random_field_element_hex()

        self.nodes[1].sc_create(scid, SC_EPOCH_LENGTH, "dada", SC_CREATION_AMOUNT, vk, "bb" * 1024, constant)
        self.sync_all()

        current_height = self.nodes[1].getblockcount()
        pebh = self.nodes[1].getblockhash(current_height)
>>>>>>> 3e04e7e5
        block_list = self.nodes[0].generate(SC_EPOCH_LENGTH) 
        self.sync_all()

        pkh = self.nodes[0].getnewaddress("", True)
        amounts = [{"pubkeyhash": pkh, "amount": SC_CERT_AMOUNT}]

        #create wCert proof
        eph = block_list[-1]
        proof = create_test_proof(
        self.options.tmpdir, self.options.srcdir,  scid, 0, eph, pebh,
        0, constant, [pkh], [SC_CERT_AMOUNT])

        fee = 0.000023
        cert = self.nodes[0].send_certificate(scid, 0, 0, block_list[-1], proof, amounts, fee)
        self.sync_all()
        assert_true(cert in self.nodes[0].getrawmempool() ) 

        # just one more tx, for having 3 generic txobjs and testing malleability of cert (Test 4)
        tx = self.nodes[0].sendtoaddress(self.nodes[0].getnewaddress(), 0.01)
        self.sync_all()
        assert_true(tx in self.nodes[0].getrawmempool() ) 

        self.doTest()

        self.nodes[0].generate(1) 
        self.sync_all()


    def doTest(self):

        node = self.nodes[0]

        tmpl = node.getblocktemplate()
        if 'coinbasetxn' not in tmpl:
            rawcoinbase = encodeUNum(tmpl['height'])
            rawcoinbase += b'\x01-'
            hexcoinbase = b2x(rawcoinbase)
            hexoutval = b2x(pack('<Q', tmpl['coinbasevalue']))
            tmpl['coinbasetxn'] = {'data': '01000000' + '01' + '0000000000000000000000000000000000000000000000000000000000000000ffffffff' + ('%02x' % (len(rawcoinbase),)) + hexcoinbase + 'fffffffe' + '01' + hexoutval + '00' + '00000000'}
        txlist = list(bytearray(a2b_hex(a['data'])) for a in (tmpl['coinbasetxn'],) + tuple(tmpl['transactions']))
        certlist = []

        # if the block supports certificates, add them (if any)
        if tmpl['version'] == SC_CERTIFICATE_BLOCK_VERSION:
            certlist = list(bytearray(a2b_hex(a['data'])) for a in tuple(tmpl['certificates']))

        # Test 0: Capability advertised
        assert('proposal' in tmpl['capabilities'])

        # NOTE: This test currently FAILS (regtest mode doesn't enforce block height in coinbase)
        ## Test 1: Bad height in coinbase
        #txlist[0][4+1+36+1+1] += 1
        #assert_template(node, tmpl, txlist, 'FIXME')
        #txlist[0][4+1+36+1+1] -= 1

        # Test 2: Bad input hash for gen tx
        txlist[0][4+1] += 1
        assert_template(node, tmpl, txlist, certlist, 'bad-cb-missing')
        txlist[0][4+1] -= 1

        # Test 3: Truncated final tx
        lastbyte = txlist[-1].pop()
        try:
            assert_template(node, tmpl, txlist, certlist, 'n/a')
        except JSONRPCException:
            pass  # Expected
        txlist[-1].append(lastbyte)

        # Check for merkle tree malleability (CVE-2012-2459): repeating sequences
        # of transactions (or certificates) in a block without affecting the merkle root,
        # while still invalidating it.
        if len(certlist) == 0:
            # Test 4: Add an invalid tx to the end (duplicate of gen tx)
            txlist.append(txlist[0])
            assert_template(node, tmpl, txlist, certlist, 'bad-txns-duplicate')
            txlist.pop()
        else:
            # Test 4: Add an invalid cert to the end (duplicate of cert)
            certlist.append(certlist[0])
            assert_template(node, tmpl, txlist, certlist, 'bad-txns-duplicate')
            certlist.pop()

        # Test 5: Add an invalid tx to the end (non-duplicate)
        txlist.append(bytearray(txlist[0]))
        txlist[-1][4+1] = b'\xff'
        #! This transaction is failing sooner than intended in the
        #! test because of the lack of an op-checkblockheight
        #assert_template(node, tmpl, txlist, 'bad-txns-inputs-missingorspent') 
        assert_template(node, tmpl, txlist, certlist, 'op-checkblockatheight-needed')
        txlist.pop()

        # Test 6: Future tx lock time
        txlist[0][49] -= 1                      # in template nSequence is equal 0xffffffff, in such case it disables nLockTime. Decrease nSequence to enable lock time check.
        txlist[0][-4:] = b'\xff\xff\xff\xff'    # set nLockTime far in future
        assert_template(node, tmpl, txlist, certlist, 'bad-txns-nonfinal')
        txlist[0][-4:] = b'\0\0\0\0'

        # Test 7: Bad tx count
        txlist.append(b'')
        try:
            assert_template(node, tmpl, txlist, certlist, 'n/a')
        except JSONRPCException:
            pass  # Expected
        txlist.pop()

        # Test 8: Bad bits
        realbits = tmpl['bits']
        tmpl['bits'] = '1c0000ff'  # impossible in the real world
        assert_template(node, tmpl, txlist, certlist, 'bad-diffbits')
        tmpl['bits'] = realbits

        # Test 9: Bad merkle root
        rawtmpl = template_to_bytes(tmpl, txlist, certlist)
        rawtmpl[4+32] = (rawtmpl[4+32] + 1) % 0x100
        rsp = node.getblocktemplate({'data':b2x(rawtmpl),'mode':'proposal'})
        if rsp != 'bad-txnmrklroot':
            raise AssertionError('unexpected: %s' % (rsp,))

        # Test 10: Bad timestamps
        realtime = tmpl['curtime']
        tmpl['curtime'] = 0x7fffffff
        assert_template(node, tmpl, txlist, certlist, 'time-too-new')
        tmpl['curtime'] = 0
        assert_template(node, tmpl, txlist, certlist, 'time-too-old')
        tmpl['curtime'] = realtime

        if len(certlist) == 0:
            # Test 11: Valid block
            assert_template(node, tmpl, txlist, certlist, None)
        else:
            # compute commitment for the only contribution of certificate (we have no sctx/btr)
            TxsHash = dblsha(SC_NULL_HASH + SC_NULL_HASH)
            WCertHash = dblsha(certlist[0])
            scid = certlist[0][4:4+32]
            SCHash = dblsha(TxsHash + WCertHash + scid)
            assert_template(node, tmpl, txlist, certlist, None, SCHash)

        # Test 12: Orphan block
        orig_val = tmpl['previousblockhash']
        tmpl['previousblockhash'] = 'ff00' * 16
        assert_template(node, tmpl, txlist, certlist, 'inconclusive-not-best-prevblk')
        tmpl['previousblockhash'] = orig_val

        if len(certlist) != 0:
            # cert only specific tests

            # Test 13: Bad scid in cert
            # set scid to 0x21 (33)
            orig_val = certlist[0][4]
            certlist[0][4] = 33
            assert_template(node, tmpl, txlist, certlist, 'bad-sc-cert-not-applicable')
            certlist[0][4] = orig_val

            # Test 14: Bad cert count
            certlist.append(b'')
            try:
                assert_template(node, tmpl, txlist, certlist, 'n/a')
            except JSONRPCException:
                pass  # Expected
                certlist.pop()

            # Test 15: Truncated final cert
            lastbyte = certlist[-1].pop()
            try:
                assert_template(node, tmpl, txlist, certlist, 'n/a')
            except JSONRPCException:
                pass  # Expected
            certlist[-1].append(lastbyte)

            # Test 16: change epoch number
            orig_val = certlist[0][4 + 32]
            certlist[0][4 + 32] = 33 
            assert_template(node, tmpl, txlist, certlist, 'bad-sc-cert-not-applicable')
            certlist[0][4 + 32] = orig_val 

            # Test 17: wrong commitment
            # compute commitment for the only contribution of certificate (no tx/btr)
            fake_commitment = dblsha(b'\w'*32)
            assert_template(node, tmpl, txlist, certlist, 'bad-sc-txs-committment', fake_commitment)


if __name__ == '__main__':
    GetBlockTemplateProposalTest().main()<|MERGE_RESOLUTION|>--- conflicted
+++ resolved
@@ -148,26 +148,18 @@
         mark_logs(("active chain height = %d: testing after sidechain fork" %  self.nodes[0].getblockcount()), self.nodes, DEBUG_MODE)
 
         # create a sidechain and a certificate for it in the mempool
-<<<<<<< HEAD
-        creating_tx = self.nodes[1].sc_create(SC_EPOCH_LENGTH, "dada", SC_CREATION_AMOUNT)
+        vk = generate_params(self.options.tmpdir, self.options.srcdir, scid)
+        constant = generate_random_field_element_hex()
+
+        creating_tx = self.nodes[1].sc_create(SC_EPOCH_LENGTH, "dada", SC_CREATION_AMOUNT, vk, "bb" * 1024, constant)
         self.sync_all()
 
         decoded_tx = self.nodes[1].getrawtransaction(creating_tx, 1)
         scid = decoded_tx['vsc_ccout'][0]['scid']
         mark_logs("created SC id: {}".format(scid), self.nodes, DEBUG_MODE)
 
-=======
-        scid = "22"
-
-        vk = generate_params(self.options.tmpdir, self.options.srcdir, scid)
-        constant = generate_random_field_element_hex()
-
-        self.nodes[1].sc_create(scid, SC_EPOCH_LENGTH, "dada", SC_CREATION_AMOUNT, vk, "bb" * 1024, constant)
-        self.sync_all()
-
         current_height = self.nodes[1].getblockcount()
         pebh = self.nodes[1].getblockhash(current_height)
->>>>>>> 3e04e7e5
         block_list = self.nodes[0].generate(SC_EPOCH_LENGTH) 
         self.sync_all()
 
