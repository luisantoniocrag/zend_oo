--- conflicted
+++ resolved
@@ -64,8 +64,11 @@
         bal_before_sc_creation = self.nodes[1].getbalance("", 0)
         mark_logs("Node1 balance before SC creation: {}".format(bal_before_sc_creation), self.nodes, DEBUG_MODE)
 
-<<<<<<< HEAD
-        sc_creation_tx = self.nodes[1].sc_create(EPOCH_LENGTH, "dada", creation_amount, "abcdef010101abcdef");
+        #generate wCertVk and constant
+        vk = generate_params(self.options.tmpdir, self.options.srcdir, scid)
+        constant = generate_random_field_element_hex()
+
+        sc_creation_tx = self.nodes[1].sc_create(EPOCH_LENGTH, "dada", creation_amount, vk, "", constant);
         mark_logs("Node 1 created the SC spending {} coins via tx {}.".format(creation_amount, sc_creation_tx), self.nodes, DEBUG_MODE)
         self.sync_all()
 
@@ -73,17 +76,7 @@
         scid = decoded_tx['vsc_ccout'][0]['scid']
         mark_logs("created SC id: {}".format(scid), self.nodes, DEBUG_MODE)
 
-=======
-        #generate wCertVk and constant
-        vk = generate_params(self.options.tmpdir, self.options.srcdir, scid)
-        constant = generate_random_field_element_hex()
-
-        sc_creation_tx = self.nodes[1].sc_create(scid, EPOCH_LENGTH, "dada", creation_amount, vk, "", constant);
-        mark_logs("Node 1 created the SC spending {} coins via tx {}.".format(creation_amount, sc_creation_tx), self.nodes, DEBUG_MODE)
-        self.sync_all()
-
         prev_epoch_hash = blocks[-1]
->>>>>>> 3e04e7e5
         mark_logs("Node0 confirms Sc creation generating 1 block", self.nodes, DEBUG_MODE)
         blocks.extend(self.nodes[0].generate(1))
         self.sync_all()
@@ -143,12 +136,6 @@
             mark_logs(errorString, self.nodes, DEBUG_MODE)
             assert_equal("sidechain has insufficient funds" in errorString, True)
 
-<<<<<<< HEAD
-        try:
-            cert_epoch_0 = self.nodes[0].send_certificate(scid, epoch_number, epoch_hash, amounts, CERT_FEE)
-            mark_logs("Node 0 performs a bwd transfer of {} coins to Node2 pkh via cert {}.".format(bwt_amount, cert_epoch_0), self.nodes, DEBUG_MODE)
-=======
-        mark_logs("Node 0 performs a bwd transfer of {} coins to Node2 pkh".format(bwt_amount, pkh_node2), self.nodes, DEBUG_MODE)
         
         #Create proof for WCert
         quality = 0
@@ -158,7 +145,7 @@
         
         try:
             cert_epoch_0 = self.nodes[0].send_certificate(scid, epoch_number, quality, epoch_hash, proof, amounts, CERT_FEE)
->>>>>>> 3e04e7e5
+            mark_logs("Node 0 performs a bwd transfer of {} coins to Node2 pkh via cert {}.".format(bwt_amount, cert_epoch_0), self.nodes, DEBUG_MODE)
             assert(len(cert_epoch_0) > 0)
         except JSONRPCException, e:
             errorString = e.error['message']
@@ -199,10 +186,6 @@
             epoch_number = 1
             prev_epoch_hash = epoch_hash
             epoch_hash = blocks[-1]
-<<<<<<< HEAD
-            cert_epoch_1 = self.nodes[0].send_certificate(scid, epoch_number, epoch_hash, [], CERT_FEE)
-            mark_logs("Node 0 send a certificate {} with no bwd transfers".format(cert_epoch_1), self.nodes, DEBUG_MODE)
-=======
             
             #Create proof for WCert
             quality = 1
@@ -211,7 +194,7 @@
             quality, constant, [], [])
 
             cert_epoch_1 = self.nodes[0].send_certificate(scid, epoch_number, quality, epoch_hash, proof, [], CERT_FEE)
->>>>>>> 3e04e7e5
+            mark_logs("Node 0 send a certificate {} with no bwd transfers".format(cert_epoch_1), self.nodes, DEBUG_MODE)
             assert(len(cert_epoch_1) > 0)
         except JSONRPCException, e:
             errorString = e.error['message']
