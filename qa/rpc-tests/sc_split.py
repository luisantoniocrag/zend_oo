#!/usr/bin/env python2
# Copyright (c) 2014 The Bitcoin Core developers
# Copyright (c) 2018 The Zencash developers
# Distributed under the MIT software license, see the accompanying
# file COPYING or http://www.opensource.org/licenses/mit-license.php.
from test_framework.test_framework import BitcoinTestFramework
from test_framework.authproxy import JSONRPCException
from test_framework.util import assert_equal, initialize_chain_clean, \
    start_nodes, sync_blocks, sync_mempools, connect_nodes_bi, \
    mark_logs, disconnect_nodes
from test_framework.mc_test.mc_test import generate_params, generate_random_field_element_hex
import os
from decimal import Decimal
import time

NUMB_OF_NODES = 3
DEBUG_MODE = 0


class ScSplitTest(BitcoinTestFramework):
    alert_filename = None

    def setup_chain(self, split=False):
        print("Initializing test directory " + self.options.tmpdir)
        initialize_chain_clean(self.options.tmpdir, NUMB_OF_NODES)
        self.alert_filename = os.path.join(self.options.tmpdir, "alert.txt")
        with open(self.alert_filename, 'w'):
            pass  # Just open then close to create zero-length file

    def setup_network(self, split=False):
        self.nodes = []

        self.nodes = start_nodes(NUMB_OF_NODES, self.options.tmpdir,
                                 extra_args=[['-sccoinsmaturity=0', '-logtimemicros=1', '-debug=sc', '-debug=py',
                                              '-debug=mempool', '-debug=net', '-debug=bench']] * NUMB_OF_NODES)

        if not split:
            # 1 and 2 are joint only if split==false
            connect_nodes_bi(self.nodes, 1, 2)
            sync_blocks(self.nodes[1:NUMB_OF_NODES])
            sync_mempools(self.nodes[1:NUMB_OF_NODES])

        connect_nodes_bi(self.nodes, 0, 1)
        self.is_network_split = split
        self.sync_all()

    def split_network(self):
        # Split the network of three nodes into nodes 0-1 and 2.
        assert not self.is_network_split
        disconnect_nodes(self.nodes[1], 2)
        disconnect_nodes(self.nodes[2], 1)
        self.is_network_split = True

    def join_network(self):
        # Join the (previously split) network pieces together: 0-1-2
        assert self.is_network_split
        connect_nodes_bi(self.nodes, 1, 2)
        connect_nodes_bi(self.nodes, 2, 1)
        time.sleep(2)
        self.is_network_split = False

    def run_test(self):
        '''
        This test creates a Sidechain and forwards funds to it and then verifies
        that scinfo is updated correctly in active chain also after alternative fork propagations
        '''
        # network topology: (0)--(1)--(2)

        # forward transfer amount
        creation_amount = Decimal("0.5")
        fwt_amount_1 = Decimal("4.0")
        fwt_amount_2 = Decimal("1.0")

        blocks = [self.nodes[0].getblockhash(0)]

        # node 1 earns some coins, they would be available after 100 blocks
        mark_logs("Node 1 generates 1 block", self.nodes, DEBUG_MODE)

        blocks.extend(self.nodes[1].generate(1))
        self.sync_all()

        mark_logs("Node 0 generates 220 block", self.nodes, DEBUG_MODE)

        blocks.extend(self.nodes[0].generate(220))
        self.sync_all()

        # Split the network: (0)--(1) / (2)
        mark_logs("\nSplit network", self.nodes, DEBUG_MODE)
        self.split_network()
        mark_logs("The network is split: 0-1 .. 2", self.nodes, DEBUG_MODE)

        txes = []

        # Nodes 1 send 5.0 coins to a valid taddr to verify the network split
        mark_logs("\nNode 1 send 5.0 coins to a valid taddr to verify the network split", self.nodes, DEBUG_MODE)

        txes.append(self.nodes[1].sendtoaddress("zthXuPst7DVeePf2ZQvodgyMfQCrYf9oVx4", 5.0))
        self.sync_all()

        # Check the mempools of every nodes
        mark_logs("Checking mempools...", self.nodes, DEBUG_MODE)
        for i in range(0, NUMB_OF_NODES):
            txmem = self.nodes[i].getrawmempool()
            if i == 2:
                assert_equal(len(txmem), 0)
            else:
                assert_equal(sorted(txes), sorted(txmem))

        # ---------------------------------------------------------------------------------------
        # Nodes 1 creates the SC
        mark_logs("\nNode 1 creates the SC", self.nodes, DEBUG_MODE)

<<<<<<< HEAD
        tx_create = self.nodes[1].sc_create(123, "dada", creation_amount)
        txes.append(tx_create)
        self.sync_all()

        decoded_tx = self.nodes[1].getrawtransaction(tx_create, 1)
        scid = decoded_tx['vsc_ccout'][0]['scid']
        mark_logs("created SC id: {}".format(scid), self.nodes, DEBUG_MODE)
=======
        #generate wCertVk and constant
        vk = generate_params(self.options.tmpdir, self.options.srcdir, scid)
        constant = generate_random_field_element_hex()

        tx_create = self.nodes[1].sc_create(scid, 123, "dada", creation_amount, vk, "", constant)
        txes.append(tx_create)
        self.sync_all()

        # Node 0 try create a SC with same id
        mark_logs("\nNode 0 try creating the same SC", self.nodes, DEBUG_MODE)
        try:
            self.nodes[0].sc_create(scid, 123, "dada", creation_amount, vk, "", constant)
        except JSONRPCException, e:
            errorString = e.error['message']
            mark_logs(errorString, self.nodes, DEBUG_MODE)
        assert_equal("Transaction commit failed" in errorString, True)
>>>>>>> 3e04e7e5

        mark_logs("\nNode0 generating 1 honest block", self.nodes, DEBUG_MODE)

        blocks.extend(self.nodes[0].generate(1))
        ownerBlock = blocks[-1]
        self.sync_all()

        # Node 1 creates a FT of 4.0 coins and Node 0 generates 1 block
        mark_logs("\nNode 1 performs a fwd transfer of " + str(fwt_amount_1) + " coins ...", self.nodes, DEBUG_MODE)
        txes.append(self.nodes[1].sc_send("abcd", fwt_amount_1, scid))

        mark_logs("\nNode0 generating 1 honest block", self.nodes, DEBUG_MODE)
        blocks.extend(self.nodes[0].generate(1))
        self.sync_all()

        # Node 1 creates a FT of 1.0 coin and Node 0 generates 1 block
        mark_logs("\nNode 1 performs a fwd transfer of " + str(fwt_amount_2) + " coins ...", self.nodes, DEBUG_MODE)
        txes.append(self.nodes[1].sc_send("abcd", fwt_amount_2, scid))
        self.sync_all()

        mark_logs("\nNode0 generating 1 honest block", self.nodes, DEBUG_MODE)
        blocks.extend(self.nodes[0].generate(1))
        self.sync_all()

        # Check the sc info
        mark_logs("\nChecking sc info on 'honest' portion of network...", self.nodes, DEBUG_MODE)
        scinfoNode0 = self.nodes[0].getscinfo(scid)
        scinfoNode1 = self.nodes[1].getscinfo(scid)
        assert_equal(scinfoNode0, scinfoNode1)
        mark_logs("Node 0: " + str(scinfoNode0), self.nodes, DEBUG_MODE)
        mark_logs("Node 1: " + str(scinfoNode1), self.nodes, DEBUG_MODE)
        try:
            mark_logs("Node 2: ", self.nodes[2].getscinfo(scid), self.nodes, DEBUG_MODE)
        except JSONRPCException, e:
            errorString = e.error['message']
            mark_logs(errorString, self.nodes, DEBUG_MODE)

        assert_equal(self.nodes[1].getscinfo(scid)["balance"], creation_amount + fwt_amount_1 + fwt_amount_2)
        assert_equal(self.nodes[1].getscinfo(scid)["created in block"], ownerBlock)
        assert_equal(self.nodes[1].getscinfo(scid)["creating tx hash"], tx_create)
        assert_equal("scid not yet created" in errorString, True)

        # ---------------------------------------------------------------------------------------
        # Nodes 2 start to work on malicious chain
        mark_logs("\nNode 2 generates 4 malicious blocks, its chain will have a greater length than honest...", self.nodes, DEBUG_MODE)

        blocks.extend(self.nodes[2].generate(4))
        self.sync_all()

        mark_logs("\nJoining network", self.nodes, DEBUG_MODE)
        self.join_network()
        mark_logs("Network joined", self.nodes, DEBUG_MODE)

        mark_logs("\nChecking that sc info on Node1 are not available anymore since tx has been reverted...", self.nodes, DEBUG_MODE)
        try:
            mark_logs(self.nodes[1].getscinfo(scid), self.nodes, DEBUG_MODE)
        except JSONRPCException, e:
            errorString = e.error['message']
            mark_logs(errorString, self.nodes, DEBUG_MODE)
        assert_equal("scid not yet created" in errorString, True)

        # Check the mempools of every nodes
        mark_logs("\nChecking mempools...", self.nodes, DEBUG_MODE)
        for i in range(0, NUMB_OF_NODES):
            txmem = self.nodes[i].getrawmempool()
            if i == 2:
                assert_equal(len(txmem), 0)
            else:
                assert_equal(sorted(txes), sorted(txmem))

        # Node 1 try to reuse inputs of FT
        mark_logs("\nNode 1 try to reuse inputs of FT...", self.nodes, DEBUG_MODE)

        assert(self.nodes[1].getbalance() < 1)
        # ---------------------------------------------------------------------------------------
        # Node 1 restores honest chain
        mark_logs("\nNode1 generating 1 honest block and restoring the SC creation...", self.nodes, DEBUG_MODE)

        blocks.extend(self.nodes[1].generate(1))
        secondOwnerBlock = blocks[-1]

        mark_logs("\nNode1 generating 1 honest block more and restoring all of SC funds...", self.nodes, DEBUG_MODE)
        blocks.extend(self.nodes[1].generate(1))
        self.sync_all()

        # Check the mempools of every nodes
        mark_logs("\nChecking mempools...", self.nodes, DEBUG_MODE)
        for i in range(0, NUMB_OF_NODES):
            txmem = self.nodes[i].getrawmempool()
            assert_equal(len(txmem), 0)

        mark_logs("\nChecking sc info on the whole network...", self.nodes, DEBUG_MODE)
        scinfoNode0 = self.nodes[0].getscinfo(scid)
        scinfoNode1 = self.nodes[1].getscinfo(scid)
        scinfoNode2 = self.nodes[2].getscinfo(scid)

        mark_logs("Node 0: " + str(scinfoNode0), self.nodes, DEBUG_MODE)
        mark_logs("Node 1: " + str(scinfoNode1), self.nodes, DEBUG_MODE)
        mark_logs("Node 2: " + str(scinfoNode2), self.nodes, DEBUG_MODE)

        assert_equal(scinfoNode0, scinfoNode1)
        assert_equal(scinfoNode0, scinfoNode2)
        assert_equal(self.nodes[2].getscinfo(scid)["balance"], creation_amount + fwt_amount_1 + fwt_amount_2)
        assert_equal(self.nodes[2].getscinfo(scid)["created in block"], secondOwnerBlock)
        assert_equal(self.nodes[1].getscinfo(scid)["creating tx hash"], tx_create)


if __name__ == '__main__':
    ScSplitTest().main()<|MERGE_RESOLUTION|>--- conflicted
+++ resolved
@@ -110,32 +110,17 @@
         # Nodes 1 creates the SC
         mark_logs("\nNode 1 creates the SC", self.nodes, DEBUG_MODE)
 
-<<<<<<< HEAD
-        tx_create = self.nodes[1].sc_create(123, "dada", creation_amount)
+        #generate wCertVk and constant
+        vk = generate_params(self.options.tmpdir, self.options.srcdir, scid)
+        constant = generate_random_field_element_hex()
+
+        tx_create = self.nodes[1].sc_create(123, "dada", creation_amount, vk, "", constant)
         txes.append(tx_create)
         self.sync_all()
 
         decoded_tx = self.nodes[1].getrawtransaction(tx_create, 1)
         scid = decoded_tx['vsc_ccout'][0]['scid']
         mark_logs("created SC id: {}".format(scid), self.nodes, DEBUG_MODE)
-=======
-        #generate wCertVk and constant
-        vk = generate_params(self.options.tmpdir, self.options.srcdir, scid)
-        constant = generate_random_field_element_hex()
-
-        tx_create = self.nodes[1].sc_create(scid, 123, "dada", creation_amount, vk, "", constant)
-        txes.append(tx_create)
-        self.sync_all()
-
-        # Node 0 try create a SC with same id
-        mark_logs("\nNode 0 try creating the same SC", self.nodes, DEBUG_MODE)
-        try:
-            self.nodes[0].sc_create(scid, 123, "dada", creation_amount, vk, "", constant)
-        except JSONRPCException, e:
-            errorString = e.error['message']
-            mark_logs(errorString, self.nodes, DEBUG_MODE)
-        assert_equal("Transaction commit failed" in errorString, True)
->>>>>>> 3e04e7e5
 
         mark_logs("\nNode0 generating 1 honest block", self.nodes, DEBUG_MODE)
 
