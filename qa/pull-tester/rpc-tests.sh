#!/bin/bash
set -e -o pipefail

CURDIR=$(cd $(dirname "$0"); pwd)
# Get BUILDDIR and REAL_BITCOIND
. "${CURDIR}/tests-config.sh"

export BITCOINCLI="${BUILDDIR}/qa/pull-tester/run-bitcoin-cli"
export BITCOIND="${REAL_BITCOIND}"
export ZENDOOMC="${REAL_ZENDOO_MC_TEST}"

# parse args
for i in "$@"; do
  case "${i}" in
    -extended)
      EXTENDED="true"
      shift
      ;;
    -exclude=*)
      EXCLUDE="${i#*=}"
      shift
      ;;
    -split=*)
      SPLIT="${i#*=}"
      shift
      ;;
    *)
      # unknown option/passOn
      passOn+="${i} "
      ;;
  esac
done

#Run the tests

testScripts=(
  'paymentdisclosure.py'
  'prioritisetransaction.py'
  'wallet_treestate.py'
  'wallet_protectcoinbase.py'
  'wallet_shieldcoinbase.py'
  'wallet.py'
  'wallet_nullifiers.py'
  'wallet_1941.py'
  'wallet_grothtx.py'
  'listtransactions.py'
  'mempool_resurrect_test.py'
  'txn_doublespend.py'
  'txn_doublespend.py --mineblock'
  'getchaintips.py'
  'rawtransactions.py'
  'rest.py'
  'mempool_spendcoinbase.py'
  'mempool_coinbase_spends.py'
  'mempool_tx_input_limit.py'
  'httpbasics.py'
  'zapwallettxes.py'
  'proxy_test.py'
  'merkle_blocks.py'
  'fundrawtransaction.py'
  'signrawtransactions.py'
  'walletbackup.py'
  'key_import_export.py'
  'nodehandling.py'
  'reindex.py'
  'decodescript.py'
  'disablewallet.py'
  'zcjoinsplit.py'
  'zcjoinsplitdoublespend.py'
  'zkey_import_export.py'
  'getblocktemplate.py'
  'bip65-cltv-p2p.py'
  'bipdersig-p2p.py'
  'nulldata.py'
  'blockdelay.py'
  'blockdelay_2.py'
  'z_sendmany.py'
  'sc_create.py'
  'sc_create_2.py'
  'sc_split.py'
  'sc_invalidate.py'
  'sc_cert_base.py'
  'sc_cert_fee.py'
  'sc_cert_epoch.py'
  'sc_cert_invalidate.py'
  'sc_fwd_maturity.py'
  'sc_rawcertificate.py'
  'getunconfirmedtxdata.py'
  'sc_cr_and_fw_in_mempool.py'
  'sc_cert_change.py'
  'sc_cert_orphans.py'
  'sc_cert_maturity.py'
  'sbh_rpc_cmds.py'
  'sc_cert_ceasing.py'
  'sc_getscinfo.py'
  'sc_quality_mempool.py'
  'sc_quality_blockchain.py'
  'sc_quality_nodes.py'
  'sc_quality_voiding.py'
  'sc_cert_quality_wallet.py'
  'sc_cert_ceasing_sg.py'
  'sc_bwt_request.py'
<<<<<<< HEAD
  'sc_cert_customfields.py'
  'sc_cert_ceasing_split.py'
=======
  'sc_csw_nullifier.py'
>>>>>>> 8b44ed7a
  'sc_cert_memcleanup_split.py'
  'sc_cert_ceasing_split.py'
);

testScriptsExt=(
  'getblocktemplate_longpoll.py'
  'getblocktemplate_proposals.py'
  'getblocktemplate_blockmaxcomplexity.py'
  'getblocktemplate_priority.py'
# 'pruning.py'                # disabled for Zen. Failed because of the issue #1302 in zcash
  'forknotify.py'
# 'hardforkdetection.py'      # disabled for Zen. Failed because of the issue #1302 in zcash
# 'invalidateblock.py'        # disabled for Zen. Failed because of the issue #1302 in zcash
  'keypool.py'
  'receivedby.py'
  'rpcbind_test.py'
# 'script_test.py'            # requires create_block functionality that is not implemented for zcash blocks yet
  'smartfees.py'
  'maxblocksinflight.py'
# 'invalidblockrequest.py'    # requires create_block functionality that is not implemented for zcash blocks yet
# 'forknotify.py'
# 'p2p-acceptblock.py'        # requires create_block functionality that is not implemented for zcash blocks yet
  'replay_protection.py'
  'headers_01.py'
  'headers_02.py'
  'headers_03.py'
  'headers_04.py'
  'headers_05.py'
  'headers_06.py'
  'headers_07.py'
  'headers_08.py'
  'headers_09.py'
  'headers_10.py'
  'checkblockatheight.py'
);

if [ "x$ENABLE_ZMQ" = "x1" ]; then
  testScripts+=('zmq_test.py')
fi

if [ "x$ENABLE_PROTON" = "x1" ]; then
  testScripts+=('proton_test.py')
fi

# include extended tests
if [ ! -z "$EXTENDED" ] && [ "${EXTENDED}" = "true" ]; then
  testScripts+=( "${testScriptsExt[@]}" )
fi

# remove tests provided by --exclude= from testScripts
if [ ! -z "$EXCLUDE" ]; then
  for target in ${EXCLUDE//,/ }; do
    for i in "${!testScripts[@]}"; do
      if [ "${testScripts[i]}" = "$target" ] || [ "${testScripts[i]}" = "$target.py" ]; then
        unset "testScripts[i]"
      fi
    done
  done
fi

# split array into m parts and only run tests of part n where SPLIT=m:n
if [ ! -z "$SPLIT" ]; then
  chunks="${SPLIT%*:*}"
  chunk="${SPLIT#*:}"
  chunkSize="$((${#testScripts[@]}/${chunks}))"
  start=0
  for (( i = 1; i <= $chunks; i++ )); do
    if [ $i -eq $chunk ]; then
      break
    fi
    start=$(($start+$chunkSize))
  done
  if [ $chunks -eq $chunk ]; then
    testScripts=( "${testScripts[@]:$start}" )
  else
    testScripts=( "${testScripts[@]:$start:$chunkSize}" )
  fi
fi

successCount=0
declare -a failures

function checkFileExists
{
  # take only file name, strip off any options/param
  local TestScriptFile="$(echo $1 | cut -d' ' -f1)"
  local TestScriptFileAndPath="${BUILDDIR}/qa/rpc-tests/${TestScriptFile}"

  if [ ! -f "${TestScriptFileAndPath}" ]; then
    echo -e "\nWARNING: file not found [ ${TestScriptFileAndPath} ]"
    failures[${#failures[@]}]="(#-NotFound-$1-#)"
  fi
}


function runTestScript
{
  local testName="$1"
  shift

  echo -e "=== Running testscript ${testName} ==="

  if eval "$@"; then
    successCount=$(expr $successCount + 1)
    echo "--- Success: ${testName} ---"
  else
    failures[${#failures[@]}]="$testName"
    echo "!!! FAIL: ${testName} !!!"
  fi

  echo
}

if [ "x${ENABLE_BITCOIND}${ENABLE_UTILS}${ENABLE_WALLET}" = "x111" ]; then
  for (( i = 0; i < ${#testScripts[@]}; i++ )); do
    checkFileExists "${testScripts[$i]}"

    if [ -z "$1" ] || [ "${1:0:1}" = "-" ] || [ "$1" = "${testScripts[$i]}" ] || [ "$1.py" = "${testScripts[$i]}" ]; then
      runTestScript \
        "${testScripts[$i]}" \
        "${BUILDDIR}/qa/rpc-tests/${testScripts[$i]}" \
        --srcdir "${BUILDDIR}/src" ${passOn}
    fi
  done

  total=$(($successCount + ${#failures[@]}))
  echo -e "\n\nTests completed: $total"
  echo "successes $successCount; failures: ${#failures[@]}"

  if [ $total -eq 0 ]; then
    echo -e "\nCould not exec any test: File name [$1]"
    checkFileExists $1
    exit 1
  fi

  if [ ${#failures[@]} -gt 0 ]; then
    echo -e "\nFailing tests: ${failures[*]}"
    exit 1
  else
    exit 0
  fi
else
  echo "No rpc tests to run. Wallet, utils, and bitcoind must all be enabled"
fi<|MERGE_RESOLUTION|>--- conflicted
+++ resolved
@@ -100,12 +100,8 @@
   'sc_cert_quality_wallet.py'
   'sc_cert_ceasing_sg.py'
   'sc_bwt_request.py'
-<<<<<<< HEAD
   'sc_cert_customfields.py'
-  'sc_cert_ceasing_split.py'
-=======
   'sc_csw_nullifier.py'
->>>>>>> 8b44ed7a
   'sc_cert_memcleanup_split.py'
   'sc_cert_ceasing_split.py'
 );
